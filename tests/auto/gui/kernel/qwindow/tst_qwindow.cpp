/****************************************************************************
**
** Copyright (C) 2015 The Qt Company Ltd.
** Contact: http://www.qt.io/licensing/
**
** This file is part of the test suite of the Qt Toolkit.
**
** $QT_BEGIN_LICENSE:LGPL21$
** Commercial License Usage
** Licensees holding valid commercial Qt licenses may use this file in
** accordance with the commercial license agreement provided with the
** Software or, alternatively, in accordance with the terms contained in
** a written agreement between you and The Qt Company. For licensing terms
** and conditions see http://www.qt.io/terms-conditions. For further
** information use the contact form at http://www.qt.io/contact-us.
**
** GNU Lesser General Public License Usage
** Alternatively, this file may be used under the terms of the GNU Lesser
** General Public License version 2.1 or version 3 as published by the Free
** Software Foundation and appearing in the file LICENSE.LGPLv21 and
** LICENSE.LGPLv3 included in the packaging of this file. Please review the
** following information to ensure the GNU Lesser General Public License
** requirements will be met: https://www.gnu.org/licenses/lgpl.html and
** http://www.gnu.org/licenses/old-licenses/lgpl-2.1.html.
**
** As a special exception, The Qt Company gives you certain additional
** rights. These rights are described in The Qt Company LGPL Exception
** version 1.1, included in the file LGPL_EXCEPTION.txt in this package.
**
** $QT_END_LICENSE$
**
****************************************************************************/

#include <qrasterwindow.h>
#include <qpa/qwindowsysteminterface.h>
#include <qpa/qplatformintegration.h>
#include <private/qguiapplication_p.h>
#include <private/qhighdpiscaling_p.h>
#include <QtGui/QPainter>

#include <QtTest/QtTest>

#include <QEvent>
#include <QStyleHints>

#if defined(Q_OS_QNX)
#include <QOpenGLContext>
#elif defined(Q_OS_WIN) && !defined(Q_OS_WINCE) && !defined(Q_OS_WINRT)
#  include <QtCore/qt_windows.h>
#endif

// For QSignalSpy slot connections.
Q_DECLARE_METATYPE(Qt::ScreenOrientation)
Q_DECLARE_METATYPE(QWindow::Visibility)

class tst_QWindow: public QObject
{
    Q_OBJECT

private slots:
    void create();
    void setParent();
    void setVisible();
    void eventOrderOnShow();
    void resizeEventAfterResize();
    void mapGlobal();
    void positioning_data();
    void positioning();
    void positioningDuringMinimized();
    void childWindowPositioning_data();
    void childWindowPositioning();
    void platformSurface();
    void isExposed();
    void isActive();
    void testInputEvents();
    void touchToMouseTranslation();
    void touchToMouseTranslationForDevices();
    void mouseToTouchTranslation();
    void mouseToTouchLoop();
    void touchCancel();
    void touchCancelWithTouchToMouse();
    void touchInterruptedByPopup();
    void orientation();
    void sizes();
    void close();
    void activateAndClose();
    void mouseEventSequence();
    void windowModality();
    void inputReentrancy();
    void tabletEvents();
    void windowModality_QTBUG27039();
    void visibility();
    void mask();
    void initialSize();
    void modalDialog();
    void modalDialogClosingOneOfTwoModal();
    void modalWithChildWindow();
    void modalWindowModallity();
    void modalWindowPosition();
    void windowsTransientChildren();
    void requestUpdate();
    void initTestCase();
    void stateChange_data();
    void stateChange();
    void cleanup();

private:
    QPoint m_availableTopLeft;
    QSize m_testWindowSize;
    QTouchDevice *touchDevice;
};

void tst_QWindow::initTestCase()
{
    // Size of reference window, 200 for < 2000, scale up for larger screens
    // to avoid Windows warnings about minimum size for decorated windows.
    int width = 200;
    const QScreen *screen = QGuiApplication::primaryScreen();
    m_availableTopLeft = screen->availableGeometry().topLeft();
    const int screenWidth = screen->geometry().width();
    if (screenWidth > 2000)
        width = 100 * ((screenWidth + 500) / 1000);
    m_testWindowSize = QSize(width, width);
    touchDevice = new QTouchDevice;
    touchDevice->setType(QTouchDevice::TouchScreen);
    QWindowSystemInterface::registerTouchDevice(touchDevice);
}

void tst_QWindow::cleanup()
{
    QVERIFY(QGuiApplication::allWindows().isEmpty());
}

void tst_QWindow::create()
{
    QWindow a;
    QVERIFY2(!a.handle(), "QWindow should lazy init the platform window");

    a.create();
    QVERIFY2(a.handle(), "Explicitly creating a platform window should never fail");

    QWindow b;
    QWindow c(&b);
    b.create();
    QVERIFY(b.handle());
    QVERIFY2(!c.handle(), "Creating a parent window should not automatically create children");

    QWindow d;
    QWindow e(&d);
    e.create();
    QVERIFY(e.handle());
    QVERIFY2(d.handle(), "Creating a child window should automatically create parents");

    QWindow f;
    QWindow g(&f);
    f.create();
    QVERIFY(f.handle());
    QPlatformWindow *platformWindow = f.handle();
    g.create();
    QVERIFY(g.handle());
    QVERIFY2(f.handle() == platformWindow, "Creating a child window should not affect parent if already created");
}

void tst_QWindow::setParent()
{
    QWindow a;
    QWindow b(&a);
    QVERIFY2(b.parent() == &a, "Setting parent at construction time should work");
    QVERIFY2(a.children().contains(&b), "Parent should have child in list of children");

    QWindow c;
    QWindow d;
    d.setParent(&c);
    QVERIFY2(d.parent() == &c, "Setting parent after construction should work");
    QVERIFY2(c.children().contains(&d), "Parent should have child in list of children");

    a.create();
    b.setParent(0);
    QVERIFY2(!b.handle(), "Making window top level shouild not automatically create it");

    QWindow e;
    c.create();
    e.setParent(&c);
    QVERIFY2(!e.handle(), "Making window a child of a created window should not automatically create it");

    QWindow f;
    QWindow g;
    g.create();
    QVERIFY(g.handle());
    g.setParent(&f);
    QVERIFY2(f.handle(), "Making a created window a child of a non-created window should automatically create it");
}

void tst_QWindow::setVisible()
{
    QWindow a;
    QWindow b(&a);
    a.setVisible(true);
    QVERIFY2(!b.handle(), "Making a top level window visible doesn't create its children");
    QVERIFY2(!b.isVisible(), "Making a top level window visible doesn't make its children visible");
    QVERIFY(QTest::qWaitForWindowExposed(&a));

    QWindow c;
    QWindow d(&c);
    d.setVisible(true);
    QVERIFY2(!c.handle(), "Making a child window visible doesn't create parent window if parent is hidden");
    QVERIFY2(!c.isVisible(), "Making a child window visible doesn't make its parent visible");

    QVERIFY2(!d.handle(), "Making a child window visible doesn't create platform window if parent is hidden");

    c.create();
    QVERIFY(c.handle());
    QVERIFY2(d.handle(), "Creating a parent window should automatically create children if they are visible");
    QVERIFY2(!c.isVisible(), "Creating a parent window should not make it visible just because it has visible children");

    QWindow e;
    QWindow f(&e);
    f.setVisible(true);
    QVERIFY(!f.handle());
    QVERIFY(!e.handle());
    f.setParent(0);
    QVERIFY2(f.handle(), "Making a visible but not created child window top level should create it");
    QVERIFY(QTest::qWaitForWindowExposed(&f));

    QWindow g;
    QWindow h;
    QWindow i(&g);
    i.setVisible(true);
    h.setVisible(true);
    QVERIFY(QTest::qWaitForWindowExposed(&h));
    QVERIFY(!i.handle());
    QVERIFY(!g.handle());
    QVERIFY(h.handle());
    i.setParent(&h);
    QVERIFY2(i.handle(), "Making a visible but not created child window child of a created window should create it");
    QVERIFY(QTest::qWaitForWindowExposed(&i));
}

void tst_QWindow::mapGlobal()
{
    QWindow a;
    QWindow b(&a);
    QWindow c(&b);

    a.setGeometry(10, 10, 300, 300);
    b.setGeometry(20, 20, 200, 200);
    c.setGeometry(40, 40, 100, 100);

    QCOMPARE(a.mapToGlobal(QPoint(100, 100)), QPoint(110, 110));
    QCOMPARE(b.mapToGlobal(QPoint(100, 100)), QPoint(130, 130));
    QCOMPARE(c.mapToGlobal(QPoint(100, 100)), QPoint(170, 170));

    QCOMPARE(a.mapFromGlobal(QPoint(100, 100)), QPoint(90, 90));
    QCOMPARE(b.mapFromGlobal(QPoint(100, 100)), QPoint(70, 70));
    QCOMPARE(c.mapFromGlobal(QPoint(100, 100)), QPoint(30, 30));
}

class Window : public QWindow
{
public:
    Window(const Qt::WindowFlags flags = Qt::Window | Qt::WindowTitleHint | Qt::WindowMinMaxButtonsHint | Qt::WindowCloseButtonHint)
    {
        reset();
        setFlags(flags);
#if defined(Q_OS_QNX)
        setSurfaceType(QSurface::OpenGLSurface);
#endif
    }

    void reset()
    {
        m_received.clear();
        m_framePositionsOnMove.clear();
    }

    bool event(QEvent *event)
    {
        m_received[event->type()]++;
        m_order << event->type();
        switch (event->type()) {
        case QEvent::Expose:
            m_exposeRegion = static_cast<QExposeEvent *>(event)->region();
            break;

        case QEvent::PlatformSurface:
            m_surfaceventType = static_cast<QPlatformSurfaceEvent *>(event)->surfaceEventType();
            break;

        case QEvent::Move:
            m_framePositionsOnMove << framePosition();
            break;
        default:
            break;
        }

        return QWindow::event(event);
    }

    int received(QEvent::Type type)
    {
        return m_received.value(type, 0);
    }

    int eventIndex(QEvent::Type type)
    {
        return m_order.indexOf(type);
    }

    QRegion exposeRegion() const
    {
        return m_exposeRegion;
    }

    QPlatformSurfaceEvent::SurfaceEventType surfaceEventType() const
    {
        return m_surfaceventType;
    }

    QVector<QPoint> m_framePositionsOnMove;
private:
    QHash<QEvent::Type, int> m_received;
    QVector<QEvent::Type> m_order;
    QRegion m_exposeRegion;
    QPlatformSurfaceEvent::SurfaceEventType m_surfaceventType;
};

class ColoredWindow : public QRasterWindow {
public:
    explicit ColoredWindow(const QColor &color, QWindow *parent = 0) : QRasterWindow(parent), m_color(color) {}
    void paintEvent(QPaintEvent *) Q_DECL_OVERRIDE
    {
        QPainter p(this);
        p.fillRect(QRect(QPoint(0, 0), size()), m_color);
    }

private:
    const QColor m_color;
};

void tst_QWindow::eventOrderOnShow()
{
    // Some platforms enforce minimum widths for windows, which can cause extra resize
    // events, so set the width to suitably large value to avoid those.
    QRect geometry(m_availableTopLeft + QPoint(80, 80), m_testWindowSize);

    Window window;
    window.setGeometry(geometry);
    window.show();
    QCoreApplication::processEvents();

    QTRY_COMPARE(window.received(QEvent::Show), 1);
    QTRY_COMPARE(window.received(QEvent::Resize), 1);
    QTRY_VERIFY(window.isExposed());

    QVERIFY(window.eventIndex(QEvent::Show) < window.eventIndex(QEvent::Resize));
    QVERIFY(window.eventIndex(QEvent::Resize) < window.eventIndex(QEvent::Expose));
}

void tst_QWindow::resizeEventAfterResize()
{
    // Some platforms enforce minimum widths for windows, which can cause extra resize
    // events, so set the width to suitably large value to avoid those.
    QRect geometry(m_availableTopLeft + QPoint(80, 80), m_testWindowSize * 2);

    Window window;
    window.setGeometry(geometry);
    window.showNormal();

    QTRY_COMPARE(window.received(QEvent::Resize), 1);

    // QTBUG-32706
    // Make sure we get a resizeEvent after calling resize
    window.resize(m_testWindowSize);

    QTRY_COMPARE(window.received(QEvent::Resize), 2);
}

void tst_QWindow::positioning_data()
{
    QTest::addColumn<int>("windowflags");

    QTest::newRow("default") << int(Qt::Window | Qt::WindowTitleHint | Qt::WindowMinMaxButtonsHint | Qt::WindowCloseButtonHint | Qt::WindowFullscreenButtonHint);

#ifdef Q_OS_OSX
    QTest::newRow("fake") << int(Qt::Window | Qt::WindowTitleHint | Qt::WindowMinMaxButtonsHint | Qt::WindowCloseButtonHint);
#endif
}

// Compare a window position that may go through scaling in the platform plugin with fuzz.
static inline bool qFuzzyCompareWindowPosition(const QPoint &p1, const QPoint p2, int fuzz)
{
    return (p1 - p2).manhattanLength() <= fuzz;
}

static inline bool qFuzzyCompareWindowSize(const QSize &s1, const QSize &s2, int fuzz)
{
    const int manhattanLength = qAbs(s1.width() - s2.width()) + qAbs(s1.height() - s2.height());
    return manhattanLength <= fuzz;
}

static inline bool qFuzzyCompareWindowGeometry(const QRect &r1, const QRect &r2, int fuzz)
{
    return qFuzzyCompareWindowPosition(r1.topLeft(), r2.topLeft(), fuzz)
        && qFuzzyCompareWindowSize(r1.size(), r2.size(), fuzz);
}

static QString msgPointMismatch(const QPoint &p1, const QPoint p2)
{
    QString result;
    QDebug(&result) << p1 << "!=" << p2 << ", manhattanLength=" << (p1 - p2).manhattanLength();
    return result;
}

static QString msgRectMismatch(const QRect &r1, const QRect &r2)
{
    QString result;
    QDebug(&result) << r1 << "!=" << r2;
    return result;
}

void tst_QWindow::positioning()
{
    if (!QGuiApplicationPrivate::platformIntegration()->hasCapability(
                QPlatformIntegration::NonFullScreenWindows)) {
        QSKIP("This platform does not support non-fullscreen windows");
    }

    if (!QGuiApplication::platformName().compare(QLatin1String("wayland"), Qt::CaseInsensitive))
        QSKIP("Wayland: This fails. Figure out why.");

    // Some platforms enforce minimum widths for windows, which can cause extra resize
    // events, so set the width to suitably large value to avoid those.
    const QRect geometry(m_availableTopLeft + QPoint(80, 80), m_testWindowSize);

    QFETCH(int, windowflags);
    Window window((Qt::WindowFlags)windowflags);
    window.setGeometry(QRect(m_availableTopLeft + QPoint(20, 20), m_testWindowSize));
    window.setFramePosition(m_availableTopLeft + QPoint(40, 40)); // Move window around before show, size must not change.
    QCOMPARE(window.geometry().size(), m_testWindowSize);
    window.setGeometry(geometry);
    QCOMPARE(window.geometry(), geometry);
    //  explicitly use non-fullscreen show. show() can be fullscreen on some platforms
    window.showNormal();
    QCoreApplication::processEvents();

    QTest::qWaitForWindowExposed(&window);

    QMargins originalMargins = window.frameMargins();

    QCOMPARE(window.position(), window.framePosition() + QPoint(originalMargins.left(), originalMargins.top()));
    QVERIFY(window.frameGeometry().contains(window.geometry()));

    QPoint originalPos = window.position();
    QPoint originalFramePos = window.framePosition();

    window.reset();
    window.setWindowState(Qt::WindowFullScreen);
    QCoreApplication::processEvents();

    QTRY_VERIFY(window.received(QEvent::Resize) > 0);
    QTest::qWait(2000);

    window.reset();
    window.setWindowState(Qt::WindowNoState);
    QCoreApplication::processEvents();

    QTRY_VERIFY(window.received(QEvent::Resize) > 0);
    QTest::qWait(2000);

    QTRY_COMPARE(originalPos, window.position());
    QTRY_COMPARE(originalFramePos, window.framePosition());
    QTRY_COMPARE(originalMargins, window.frameMargins());

    // if our positioning is actually fully respected by the window manager
    // test whether it correctly handles frame positioning as well
    if (originalPos == geometry.topLeft() && (originalMargins.top() != 0 || originalMargins.left() != 0)) {
        const QScreen *screen = window.screen();
        const QRect availableGeometry = screen->availableGeometry();
        const QPoint framePos = availableGeometry.center();

        window.reset();
        const QPoint oldFramePos = window.framePosition();
        window.setFramePosition(framePos);

        QTRY_VERIFY(window.received(QEvent::Move));
        const int fuzz = int(QHighDpiScaling::factor(&window));
        if (!qFuzzyCompareWindowPosition(window.framePosition(), framePos, fuzz)) {
            qDebug() << "About to fail auto-test. Here is some additional information:";
            qDebug() << "window.framePosition() == " << window.framePosition();
            qDebug() << "old frame position == " << oldFramePos;
            qDebug() << "We received " << window.received(QEvent::Move) << " move events";
            qDebug() << "frame positions after each move event:" << window.m_framePositionsOnMove;
        }
        QTRY_VERIFY2(qFuzzyCompareWindowPosition(window.framePosition(), framePos, fuzz),
                     qPrintable(msgPointMismatch(window.framePosition(), framePos)));
        QTRY_COMPARE(originalMargins, window.frameMargins());
        QCOMPARE(window.position(), window.framePosition() + QPoint(originalMargins.left(), originalMargins.top()));

        // and back to regular positioning

        window.reset();
        window.setPosition(originalPos);
        QTRY_VERIFY(window.received(QEvent::Move));
        QTRY_COMPARE(originalPos, window.position());
    }
}

void tst_QWindow::positioningDuringMinimized()
{
    // QTBUG-39544, setting a geometry in minimized state should work as well.
    if (QGuiApplication::platformName().compare("windows", Qt::CaseInsensitive) != 0
        && QGuiApplication::platformName().compare("cocoa", Qt::CaseInsensitive) != 0)
        QSKIP("Not supported on this platform");
    Window window;
    window.setTitle(QStringLiteral("positioningDuringMinimized"));
    const QRect initialGeometry(m_availableTopLeft + QPoint(100, 100), m_testWindowSize);
    window.setGeometry(initialGeometry);
    window.showNormal();
    QVERIFY(QTest::qWaitForWindowExposed(&window));
    QCOMPARE(window.geometry(), initialGeometry);
    window.setWindowState(Qt::WindowMinimized);
    QCOMPARE(window.geometry(), initialGeometry);
    const QRect newGeometry(initialGeometry.topLeft() + QPoint(50, 50), initialGeometry.size() + QSize(50, 50));
    window.setGeometry(newGeometry);
    QTRY_COMPARE(window.geometry(), newGeometry);
    window.setWindowState(Qt::WindowNoState);
    QTRY_COMPARE(window.geometry(), newGeometry);
}

<<<<<<< HEAD
void tst_QWindow::childWindowPositioning_data()
{
    QTest::addColumn<bool>("showInsteadOfCreate");

    QTest::newRow("create") << false;
    QTest::newRow("show") << true;
}

void tst_QWindow::childWindowPositioning()
{
    const QPoint topLeftOrigin(0, 0);

    ColoredWindow topLevelWindowFirst(Qt::green);
    topLevelWindowFirst.setObjectName("topLevelWindowFirst");
    ColoredWindow childWindowAfter(Qt::yellow, &topLevelWindowFirst);
    childWindowAfter.setObjectName("childWindowAfter");

    topLevelWindowFirst.setFramePosition(m_availableTopLeft);
    childWindowAfter.setFramePosition(topLeftOrigin);

    ColoredWindow topLevelWindowAfter(Qt::green);
    topLevelWindowAfter.setObjectName("topLevelWindowAfter");
    ColoredWindow childWindowFirst(Qt::yellow, &topLevelWindowAfter);
    childWindowFirst.setObjectName("childWindowFirst");

    topLevelWindowAfter.setFramePosition(m_availableTopLeft);
    childWindowFirst.setFramePosition(topLeftOrigin);

    QFETCH(bool, showInsteadOfCreate);

    QWindow* windows[] = { &topLevelWindowFirst, &childWindowAfter, &childWindowFirst, &topLevelWindowAfter, 0 };
    for (int i = 0; windows[i]; ++i) {
        QWindow *window = windows[i];
        if (showInsteadOfCreate) {
            window->showNormal();
        } else {
            window->create();
        }
    }

    if (showInsteadOfCreate) {
        QVERIFY(QTest::qWaitForWindowExposed(&topLevelWindowFirst));
        QVERIFY(QTest::qWaitForWindowExposed(&topLevelWindowAfter));
    }

    // Creation order shouldn't affect the geometry
    // Use try compare since on X11 the window manager may still re-position the window after expose
    QTRY_COMPARE(topLevelWindowFirst.geometry(), topLevelWindowAfter.geometry());
    QTRY_COMPARE(childWindowAfter.geometry(), childWindowFirst.geometry());

    // Creation order shouldn't affect the child ending up at 0,0
    QCOMPARE(childWindowFirst.framePosition(), topLeftOrigin);
    QCOMPARE(childWindowAfter.framePosition(), topLeftOrigin);
=======
// QTBUG-49709: Verify that the normal geometry is correctly restored
// when executing a sequence of window state changes. So far, Windows
// only where state changes have immediate effect.

typedef QList<Qt::WindowState> WindowStateList;

Q_DECLARE_METATYPE(WindowStateList)

void tst_QWindow::stateChange_data()
{
    QTest::addColumn<WindowStateList>("stateSequence");

    QTest::newRow("normal->min->normal") <<
        (WindowStateList() << Qt::WindowMinimized << Qt::WindowNoState);
    QTest::newRow("normal->maximized->normal") <<
        (WindowStateList() << Qt::WindowMaximized << Qt::WindowNoState);
    QTest::newRow("normal->fullscreen->normal") <<
        (WindowStateList() << Qt::WindowFullScreen << Qt::WindowNoState);
    QTest::newRow("normal->maximized->fullscreen->normal") <<
        (WindowStateList() << Qt::WindowMaximized << Qt::WindowFullScreen << Qt::WindowNoState);
}

void tst_QWindow::stateChange()
{
    QFETCH(WindowStateList, stateSequence);

    if (QGuiApplication::platformName().compare(QLatin1String("windows"), Qt::CaseInsensitive))
        QSKIP("Windows-only test");

    Window window;
    window.setTitle(QLatin1String(QTest::currentTestFunction()) + QLatin1Char(' ') + QLatin1String(QTest::currentDataTag()));
    const QRect normalGeometry(m_availableTopLeft + QPoint(40, 40), m_testWindowSize);
    window.setGeometry(normalGeometry);
    //  explicitly use non-fullscreen show. show() can be fullscreen on some platforms
    window.showNormal();
    QVERIFY(QTest::qWaitForWindowExposed(&window));
    foreach (Qt::WindowState state, stateSequence) {
        window.setWindowState(state);
        QCoreApplication::processEvents();
    }
    const QRect geometry = window.geometry();
    const int fuzz = int(QHighDpiScaling::factor(&window));
    QVERIFY2(qFuzzyCompareWindowGeometry(geometry, normalGeometry, fuzz),
             qPrintable(msgRectMismatch(geometry, normalGeometry)));
>>>>>>> e3288f24
}

class PlatformWindowFilter : public QObject
{
    Q_OBJECT
public:
    PlatformWindowFilter(QObject *parent = 0)
        : QObject(parent)
        , m_window(Q_NULLPTR)
        , m_alwaysExisted(true)
    {}

    void setWindow(Window *window) { m_window = window; }

    bool eventFilter(QObject *o, QEvent *e)
    {
        // Check that the platform surface events are delivered synchronously.
        // If they are, the native platform surface should always exist when we
        // receive a QPlatformSurfaceEvent
        if (e->type() == QEvent::PlatformSurface && o == m_window) {
            m_alwaysExisted &= (m_window->handle() != Q_NULLPTR);
        }
        return false;
    }

    bool surfaceExisted() const { return m_alwaysExisted; }

private:
    Window *m_window;
    bool m_alwaysExisted;
};

void tst_QWindow::platformSurface()
{
    QRect geometry(m_availableTopLeft + QPoint(80, 80), m_testWindowSize);

    Window window;
    PlatformWindowFilter filter;
    filter.setWindow(&window);
    window.installEventFilter(&filter);

    window.setGeometry(geometry);
    QCOMPARE(window.geometry(), geometry);
    window.create();

    QTRY_COMPARE(window.received(QEvent::PlatformSurface), 1);
    QTRY_COMPARE(window.surfaceEventType(), QPlatformSurfaceEvent::SurfaceCreated);
    QTRY_VERIFY(window.handle() != Q_NULLPTR);

    window.destroy();
    QTRY_COMPARE(window.received(QEvent::PlatformSurface), 2);
    QTRY_COMPARE(window.surfaceEventType(), QPlatformSurfaceEvent::SurfaceAboutToBeDestroyed);
    QTRY_VERIFY(!window.handle());

    // Check for synchronous delivery of platform surface events and that the platform
    // surface always existed upon event delivery
    QTRY_VERIFY(filter.surfaceExisted());
}

void tst_QWindow::isExposed()
{
    QRect geometry(m_availableTopLeft + QPoint(80, 80), m_testWindowSize);

    Window window;
    window.setGeometry(geometry);
    QCOMPARE(window.geometry(), geometry);
    window.show();
    QCoreApplication::processEvents();

    QTRY_VERIFY(window.received(QEvent::Expose) > 0);
    QTRY_VERIFY(window.isExposed());

#ifndef Q_OS_WIN
    // This is a top-level window so assuming it is completely exposed, the
    // expose region must be (0, 0), (width, height). If this is not the case,
    // the platform plugin is sending expose events with a region in an
    // incorrect coordinate system.
    QRect r = window.exposeRegion().boundingRect();
    r = QRect(window.mapToGlobal(r.topLeft()), r.size());
    QCOMPARE(r, window.geometry());
#endif

    window.hide();

    if (!QGuiApplication::platformName().compare(QLatin1String("wayland"), Qt::CaseInsensitive))
        QSKIP("Wayland: This is flaky. Figure out why.");

    QCoreApplication::processEvents();
    QTRY_VERIFY(window.received(QEvent::Expose) > 1);
    QTRY_VERIFY(!window.isExposed());
}


void tst_QWindow::isActive()
{
    if (!QGuiApplication::platformName().compare(QLatin1String("wayland"), Qt::CaseInsensitive))
        QSKIP("Wayland: This fails. Figure out why.");

    Window window;
    // Some platforms enforce minimum widths for windows, which can cause extra resize
    // events, so set the width to suitably large value to avoid those.
    window.setGeometry(QRect(m_availableTopLeft + QPoint(80, 80), m_testWindowSize));
    window.show();
    QCoreApplication::processEvents();

    QTRY_VERIFY(window.isExposed());
#if defined(Q_OS_QNX) // We either need to create a eglSurface or a create a backing store
                      // and then post the window in order for screen to show the window
    QOpenGLContext context;
    context.create();
    context.makeCurrent(&window);
    context.swapBuffers(&window);
#endif
    QTRY_COMPARE(window.received(QEvent::Resize), 1);
    QTRY_COMPARE(QGuiApplication::focusWindow(), &window);
    QVERIFY(window.isActive());

    Window child;
    child.setParent(&window);
    child.setGeometry(10, 10, 20, 20);
    child.show();

    QTRY_VERIFY(child.isExposed());

    child.requestActivate();

    QTRY_COMPARE(QGuiApplication::focusWindow(), &child);
    QVERIFY(child.isActive());

    // parent shouldn't receive new resize events from child being shown
    QCoreApplication::processEvents();
    QTRY_COMPARE(window.received(QEvent::Resize), 1);
    QTRY_COMPARE(window.received(QEvent::FocusIn), 1);
    QTRY_COMPARE(window.received(QEvent::FocusOut), 1);
    QTRY_COMPARE(child.received(QEvent::FocusIn), 1);

    // child has focus
    QVERIFY(window.isActive());

    Window dialog;
    dialog.setTransientParent(&window);
    dialog.setGeometry(QRect(m_availableTopLeft + QPoint(110, 100), m_testWindowSize));
    dialog.show();

    dialog.requestActivate();

    QTRY_VERIFY(dialog.isExposed());
    QCoreApplication::processEvents();
    QTRY_COMPARE(dialog.received(QEvent::Resize), 1);
    QTRY_COMPARE(QGuiApplication::focusWindow(), &dialog);
    QVERIFY(dialog.isActive());

    // transient child has focus
    QVERIFY(window.isActive());

    // parent is active
    QVERIFY(child.isActive());

    window.requestActivate();

    QTRY_COMPARE(QGuiApplication::focusWindow(), &window);
    QCoreApplication::processEvents();
    QTRY_COMPARE(dialog.received(QEvent::FocusOut), 1);
    QTRY_COMPARE(window.received(QEvent::FocusIn), 2);

    QVERIFY(window.isActive());

    // transient parent has focus
    QVERIFY(dialog.isActive());

    // parent has focus
    QVERIFY(child.isActive());
}

class InputTestWindow : public QWindow
{
public:
    void keyPressEvent(QKeyEvent *event) {
        keyPressCode = event->key();
    }
    void keyReleaseEvent(QKeyEvent *event) {
        keyReleaseCode = event->key();
    }
    void mousePressEvent(QMouseEvent *event) {
        if (ignoreMouse) {
            event->ignore();
        } else {
            ++mousePressedCount;
            mouseSequenceSignature += 'p';
            mousePressButton = event->button();
            mousePressScreenPos = event->screenPos();
            mousePressLocalPos = event->localPos();
            if (spinLoopWhenPressed)
                QCoreApplication::processEvents();
        }
    }
    void mouseReleaseEvent(QMouseEvent *event) {
        if (ignoreMouse) {
            event->ignore();
        } else {
            ++mouseReleasedCount;
            mouseSequenceSignature += 'r';
            mouseReleaseButton = event->button();
        }
    }
    void mouseMoveEvent(QMouseEvent *event) {
        if (ignoreMouse) {
            event->ignore();
        } else {
            ++mouseMovedCount;
            mouseMoveButton = event->button();
            mouseMoveScreenPos = event->screenPos();
        }
    }
    void mouseDoubleClickEvent(QMouseEvent *event) {
        if (ignoreMouse) {
            event->ignore();
        } else {
            ++mouseDoubleClickedCount;
            mouseSequenceSignature += 'd';
        }
    }
    void touchEvent(QTouchEvent *event) {
        if (ignoreTouch) {
            event->ignore();
            return;
        }
        touchEventType = event->type();
        QList<QTouchEvent::TouchPoint> points = event->touchPoints();
        for (int i = 0; i < points.count(); ++i) {
            switch (points.at(i).state()) {
            case Qt::TouchPointPressed:
                ++touchPressedCount;
                if (spinLoopWhenPressed)
                    QCoreApplication::processEvents();
                break;
            case Qt::TouchPointReleased:
                ++touchReleasedCount;
                break;
            case Qt::TouchPointMoved:
                ++touchMovedCount;
                break;
            default:
                break;
            }
        }
    }
    void resetCounters() {
        mousePressedCount = mouseReleasedCount = mouseMovedCount = mouseDoubleClickedCount = 0;
        mouseSequenceSignature = QString();
        touchPressedCount = touchReleasedCount = touchMovedCount = 0;
    }

    InputTestWindow() {
        keyPressCode = keyReleaseCode = 0;
        mousePressButton = mouseReleaseButton = mouseMoveButton = 0;
        ignoreMouse = ignoreTouch = false;
        spinLoopWhenPressed = false;
        resetCounters();
    }

    int keyPressCode, keyReleaseCode;
    int mousePressButton, mouseReleaseButton, mouseMoveButton;
    int mousePressedCount, mouseReleasedCount, mouseMovedCount, mouseDoubleClickedCount;
    QString mouseSequenceSignature;
    QPointF mousePressScreenPos, mouseMoveScreenPos, mousePressLocalPos;
    int touchPressedCount, touchReleasedCount, touchMovedCount;
    QEvent::Type touchEventType;

    bool ignoreMouse, ignoreTouch;

    bool spinLoopWhenPressed;
};

void tst_QWindow::testInputEvents()
{
    InputTestWindow window;
    window.setGeometry(QRect(m_availableTopLeft + QPoint(80, 80), m_testWindowSize));
    window.showNormal();
    QVERIFY(QTest::qWaitForWindowExposed(&window));

    QTest::keyClick(&window, Qt::Key_A, Qt::NoModifier);
    QCoreApplication::processEvents();
    QCOMPARE(window.keyPressCode, int(Qt::Key_A));
    QCOMPARE(window.keyReleaseCode, int(Qt::Key_A));

    QPointF local(12, 34);
    QTest::mouseClick(&window, Qt::LeftButton, Qt::NoModifier, local.toPoint());
    QCoreApplication::processEvents();
    QCOMPARE(window.mousePressButton, int(Qt::LeftButton));
    QCOMPARE(window.mouseReleaseButton, int(Qt::LeftButton));
    QCOMPARE(window.mousePressLocalPos, local);

    QList<QWindowSystemInterface::TouchPoint> points;
    QWindowSystemInterface::TouchPoint tp1, tp2;
    tp1.id = 1;
    tp1.state = Qt::TouchPointPressed;
    tp1.area = QRect(10, 10, 4, 4);
    tp2.id = 2;
    tp2.state = Qt::TouchPointPressed;
    tp2.area = QRect(20, 20, 4, 4);
    points << tp1 << tp2;
    QWindowSystemInterface::handleTouchEvent(&window, touchDevice, points);
    points[0].state = Qt::TouchPointReleased;
    points[1].state = Qt::TouchPointReleased;
    QWindowSystemInterface::handleTouchEvent(&window, touchDevice, points);
    QCoreApplication::processEvents();
    QTRY_COMPARE(window.touchPressedCount, 2);
    QTRY_COMPARE(window.touchReleasedCount, 2);

    // Now with null pointer as window. local param should not be utilized:
    // handleMouseEvent() with tlw == 0 means the event is in global coords only.
    window.mousePressButton = window.mouseReleaseButton = 0;
    const QPointF nonWindowGlobal(window.geometry().topRight() + QPoint(200, 50)); // not inside the window
    const QPointF deviceNonWindowGlobal = QHighDpi::toNativePixels(nonWindowGlobal, window.screen());
    QWindowSystemInterface::handleMouseEvent(0, deviceNonWindowGlobal, deviceNonWindowGlobal, Qt::LeftButton);
    QWindowSystemInterface::handleMouseEvent(0, deviceNonWindowGlobal, deviceNonWindowGlobal, Qt::NoButton);
    QCoreApplication::processEvents();
    QCOMPARE(window.mousePressButton, 0);
    QCOMPARE(window.mouseReleaseButton, 0);
    const QPointF windowGlobal = window.mapToGlobal(local.toPoint());
    const QPointF deviceWindowGlobal = QHighDpi::toNativePixels(windowGlobal, window.screen());
    QWindowSystemInterface::handleMouseEvent(0, deviceWindowGlobal, deviceWindowGlobal, Qt::LeftButton);
    QWindowSystemInterface::handleMouseEvent(0, deviceWindowGlobal, deviceWindowGlobal, Qt::NoButton);
    QCoreApplication::processEvents();
    QCOMPARE(window.mousePressButton, int(Qt::LeftButton));
    QCOMPARE(window.mouseReleaseButton, int(Qt::LeftButton));
    QCOMPARE(window.mousePressScreenPos, windowGlobal);
    QCOMPARE(window.mousePressLocalPos, local); // the local we passed was bogus, verify that qGuiApp calculated the proper one
}

void tst_QWindow::touchToMouseTranslation()
{
    InputTestWindow window;
    window.ignoreTouch = true;
    window.setGeometry(QRect(m_availableTopLeft + QPoint(80, 80), m_testWindowSize));
    window.show();
    QVERIFY(QTest::qWaitForWindowExposed(&window));

    QList<QWindowSystemInterface::TouchPoint> points;
    QWindowSystemInterface::TouchPoint tp1, tp2;
    const QRectF pressArea(101, 102, 4, 4);
    const QRectF moveArea(105, 108, 4, 4);
    tp1.id = 1;
    tp1.state = Qt::TouchPointPressed;
    tp1.area = QHighDpi::toNativePixels(pressArea, &window);
    tp2.id = 2;
    tp2.state = Qt::TouchPointPressed;
    points << tp1 << tp2;
    QWindowSystemInterface::handleTouchEvent(&window, touchDevice, points);
    // Now an update but with changed list order. The mouse event should still
    // be generated from the point with id 1.
    tp1.id = 2;
    tp1.state = Qt::TouchPointStationary;
    tp2.id = 1;
    tp2.state = Qt::TouchPointMoved;
    tp2.area = QHighDpi::toNativePixels(moveArea, &window);
    points.clear();
    points << tp1 << tp2;
    QWindowSystemInterface::handleTouchEvent(&window, touchDevice, points);
    points[0].state = Qt::TouchPointReleased;
    points[1].state = Qt::TouchPointReleased;
    QWindowSystemInterface::handleTouchEvent(&window, touchDevice, points);
    QCoreApplication::processEvents();

    QTRY_COMPARE(window.mousePressButton, int(Qt::LeftButton));
    QTRY_COMPARE(window.mouseReleaseButton, int(Qt::LeftButton));
    QTRY_COMPARE(window.mousePressScreenPos, pressArea.center());
    QTRY_COMPARE(window.mouseMoveScreenPos, moveArea.center());

    window.mousePressButton = 0;
    window.mouseReleaseButton = 0;

    window.ignoreTouch = false;

    points[0].state = Qt::TouchPointPressed;
    points[1].state = Qt::TouchPointPressed;
    QWindowSystemInterface::handleTouchEvent(&window, touchDevice, points);
    points[0].state = Qt::TouchPointReleased;
    points[1].state = Qt::TouchPointReleased;
    QWindowSystemInterface::handleTouchEvent(&window, touchDevice, points);
    QCoreApplication::processEvents();

    // no new mouse events should be generated since the input window handles the touch events
    QTRY_COMPARE(window.mousePressButton, 0);
    QTRY_COMPARE(window.mouseReleaseButton, 0);

    qApp->setAttribute(Qt::AA_SynthesizeMouseForUnhandledTouchEvents, false);

    window.ignoreTouch = true;
    points[0].state = Qt::TouchPointPressed;
    points[1].state = Qt::TouchPointPressed;
    QWindowSystemInterface::handleTouchEvent(&window, touchDevice, points);
    points[0].state = Qt::TouchPointReleased;
    points[1].state = Qt::TouchPointReleased;
    QWindowSystemInterface::handleTouchEvent(&window, touchDevice, points);
    QCoreApplication::processEvents();

    qApp->setAttribute(Qt::AA_SynthesizeMouseForUnhandledTouchEvents, true);

    // mouse event synthesizing disabled
    QTRY_COMPARE(window.mousePressButton, 0);
    QTRY_COMPARE(window.mouseReleaseButton, 0);
}

void tst_QWindow::touchToMouseTranslationForDevices()
{
    InputTestWindow window;
    window.ignoreTouch = true;
    window.setGeometry(QRect(m_availableTopLeft + QPoint(80, 80), m_testWindowSize));
    window.show();
    QVERIFY(QTest::qWaitForWindowExposed(&window));

    QPoint touchPoint(10, 10);

    QTest::touchEvent(&window, touchDevice).press(0, touchPoint, &window);
    QTest::touchEvent(&window, touchDevice).release(0, touchPoint, &window);
    QCoreApplication::processEvents();

    QCOMPARE(window.mousePressedCount, 1);
    QCOMPARE(window.mouseReleasedCount, 1);

    window.resetCounters();

    touchDevice->setCapabilities(touchDevice->capabilities() | QTouchDevice::MouseEmulation);
    QTest::touchEvent(&window, touchDevice).press(0, touchPoint, &window);
    QTest::touchEvent(&window, touchDevice).release(0, touchPoint, &window);
    QCoreApplication::processEvents();
    touchDevice->setCapabilities(touchDevice->capabilities() & ~QTouchDevice::MouseEmulation);

    QCOMPARE(window.mousePressedCount, 0);
    QCOMPARE(window.mouseReleasedCount, 0);
}

void tst_QWindow::mouseToTouchTranslation()
{
    qApp->setAttribute(Qt::AA_SynthesizeTouchForUnhandledMouseEvents, true);

    InputTestWindow window;
    window.ignoreMouse = true;
    window.setGeometry(QRect(m_availableTopLeft + QPoint(80, 80), m_testWindowSize));
    window.show();
    QVERIFY(QTest::qWaitForWindowExposed(&window));

    QWindowSystemInterface::handleMouseEvent(&window, QPoint(10, 10), window.mapToGlobal(QPoint(10, 10)), Qt::LeftButton);
    QWindowSystemInterface::handleMouseEvent(&window, QPoint(10, 10), window.mapToGlobal(QPoint(10, 10)), Qt::NoButton);
    QCoreApplication::processEvents();

    qApp->setAttribute(Qt::AA_SynthesizeTouchForUnhandledMouseEvents, false);

    QTRY_COMPARE(window.touchPressedCount, 1);
    QTRY_COMPARE(window.touchReleasedCount, 1);

    qApp->setAttribute(Qt::AA_SynthesizeTouchForUnhandledMouseEvents, true);

    window.ignoreMouse = false;

    QWindowSystemInterface::handleMouseEvent(&window, QPoint(10, 10), window.mapToGlobal(QPoint(10, 10)), Qt::LeftButton);
    QWindowSystemInterface::handleMouseEvent(&window, QPoint(10, 10), window.mapToGlobal(QPoint(10, 10)), Qt::NoButton);
    QCoreApplication::processEvents();

    qApp->setAttribute(Qt::AA_SynthesizeTouchForUnhandledMouseEvents, false);

    // no new touch events should be generated since the input window handles the mouse events
    QTRY_COMPARE(window.touchPressedCount, 1);
    QTRY_COMPARE(window.touchReleasedCount, 1);

    window.ignoreMouse = true;

    QWindowSystemInterface::handleMouseEvent(&window, QPoint(10, 10), window.mapToGlobal(QPoint(10, 10)), Qt::LeftButton);
    QWindowSystemInterface::handleMouseEvent(&window, QPoint(10, 10), window.mapToGlobal(QPoint(10, 10)), Qt::NoButton);
    QCoreApplication::processEvents();

    // touch event synthesis disabled
    QTRY_COMPARE(window.touchPressedCount, 1);
    QTRY_COMPARE(window.touchReleasedCount, 1);


}

void tst_QWindow::mouseToTouchLoop()
{
    // make sure there's no infinite loop when synthesizing both ways
    qApp->setAttribute(Qt::AA_SynthesizeTouchForUnhandledMouseEvents, true);
    qApp->setAttribute(Qt::AA_SynthesizeMouseForUnhandledTouchEvents, true);

    InputTestWindow window;
    window.ignoreMouse = true;
    window.ignoreTouch = true;
    window.setGeometry(QRect(m_availableTopLeft + QPoint(80, 80), m_testWindowSize));
    window.show();
    QVERIFY(QTest::qWaitForWindowExposed(&window));

    QWindowSystemInterface::handleMouseEvent(&window, QPoint(10, 10), window.mapToGlobal(QPoint(10, 10)), Qt::LeftButton);
    QWindowSystemInterface::handleMouseEvent(&window, QPoint(10, 10), window.mapToGlobal(QPoint(10, 10)), Qt::NoButton);
    QCoreApplication::processEvents();

    qApp->setAttribute(Qt::AA_SynthesizeTouchForUnhandledMouseEvents, false);
    qApp->setAttribute(Qt::AA_SynthesizeMouseForUnhandledTouchEvents, true);
}

void tst_QWindow::touchCancel()
{
    InputTestWindow window;
    window.setGeometry(QRect(m_availableTopLeft + QPoint(80, 80), m_testWindowSize));
    window.show();
    QVERIFY(QTest::qWaitForWindowExposed(&window));

    QList<QWindowSystemInterface::TouchPoint> points;
    QWindowSystemInterface::TouchPoint tp1;
    tp1.id = 1;

    // Start a touch.
    tp1.state = Qt::TouchPointPressed;
    tp1.area = QRect(10, 10, 4, 4);
    points << tp1;
    QWindowSystemInterface::handleTouchEvent(&window, touchDevice, points);
    QCoreApplication::processEvents();
    QTRY_COMPARE(window.touchEventType, QEvent::TouchBegin);
    QTRY_COMPARE(window.touchPressedCount, 1);

    // Cancel the active touch sequence.
    QWindowSystemInterface::handleTouchCancelEvent(&window, touchDevice);
    QCoreApplication::processEvents();
    QTRY_COMPARE(window.touchEventType, QEvent::TouchCancel);

    // Send a move -> will not be delivered due to the cancellation.
    QTRY_COMPARE(window.touchMovedCount, 0);
    points[0].state = Qt::TouchPointMoved;
    tp1.area.adjust(2, 2, 2, 2);
    QWindowSystemInterface::handleTouchEvent(&window, touchDevice, points);
    QCoreApplication::processEvents();
    QTRY_COMPARE(window.touchMovedCount, 0);

    // Likewise. The only allowed transition is TouchCancel -> TouchBegin.
    QTRY_COMPARE(window.touchReleasedCount, 0);
    points[0].state = Qt::TouchPointReleased;
    QWindowSystemInterface::handleTouchEvent(&window, touchDevice, points);
    QCoreApplication::processEvents();
    QTRY_COMPARE(window.touchReleasedCount, 0);

    // Start a new sequence -> from this point on everything should go through normally.
    points[0].state = Qt::TouchPointPressed;
    QWindowSystemInterface::handleTouchEvent(&window, touchDevice, points);
    QCoreApplication::processEvents();
    QTRY_COMPARE(window.touchEventType, QEvent::TouchBegin);
    QTRY_COMPARE(window.touchPressedCount, 2);

    points[0].state = Qt::TouchPointMoved;
    tp1.area.adjust(2, 2, 2, 2);
    QWindowSystemInterface::handleTouchEvent(&window, touchDevice, points);
    QCoreApplication::processEvents();
    QTRY_COMPARE(window.touchMovedCount, 1);

    points[0].state = Qt::TouchPointReleased;
    QWindowSystemInterface::handleTouchEvent(&window, touchDevice, points);
    QCoreApplication::processEvents();
    QTRY_COMPARE(window.touchReleasedCount, 1);
}

void tst_QWindow::touchCancelWithTouchToMouse()
{
    InputTestWindow window;
    window.ignoreTouch = true;
    window.setGeometry(QRect(m_availableTopLeft + QPoint(80, 80), m_testWindowSize));
    window.show();
    QVERIFY(QTest::qWaitForWindowExposed(&window));

    QList<QWindowSystemInterface::TouchPoint> points;
    QWindowSystemInterface::TouchPoint tp1;
    tp1.id = 1;

    tp1.state = Qt::TouchPointPressed;
    const QRect area(100, 100, 4, 4);
    tp1.area = QHighDpi::toNativePixels(area, &window);
    points << tp1;
    QWindowSystemInterface::handleTouchEvent(&window, touchDevice, points);
    QCoreApplication::processEvents();
    QTRY_COMPARE(window.mousePressButton, int(Qt::LeftButton));
    const int fuzz = 2 * int(QHighDpiScaling::factor(&window));
    QTRY_VERIFY2(qFuzzyCompareWindowPosition(window.mousePressScreenPos.toPoint(), area.center(), fuzz),
                 qPrintable(msgPointMismatch(window.mousePressScreenPos.toPoint(), area.center())));

    // Cancel the touch. Should result in a mouse release for windows that have
    // have an active touch-to-mouse sequence.
    QWindowSystemInterface::handleTouchCancelEvent(0, touchDevice);
    QCoreApplication::processEvents();

    QTRY_COMPARE(window.mouseReleaseButton, int(Qt::LeftButton));

    // Now change the window to accept touches.
    window.mousePressButton = window.mouseReleaseButton = 0;
    window.ignoreTouch = false;

    // Send a touch, there will be no mouse event generated.
    QWindowSystemInterface::handleTouchEvent(&window, touchDevice, points);
    QCoreApplication::processEvents();
    QTRY_COMPARE(window.mousePressButton, 0);

    // Cancel the touch. It should not result in a mouse release with this window.
    QWindowSystemInterface::handleTouchCancelEvent(0, touchDevice);
    QCoreApplication::processEvents();
    QTRY_COMPARE(window.mouseReleaseButton, 0);
}

void tst_QWindow::touchInterruptedByPopup()
{
    InputTestWindow window;
    window.setGeometry(QRect(m_availableTopLeft + QPoint(80, 80), m_testWindowSize));
    window.show();
    QVERIFY(QTest::qWaitForWindowExposed(&window));

    QList<QWindowSystemInterface::TouchPoint> points;
    QWindowSystemInterface::TouchPoint tp1;
    tp1.id = 1;

    // Start a touch.
    tp1.state = Qt::TouchPointPressed;
    tp1.area = QRect(10, 10, 4, 4);
    points << tp1;
    QWindowSystemInterface::handleTouchEvent(&window, touchDevice, points);
    QCoreApplication::processEvents();
    QTRY_COMPARE(window.touchEventType, QEvent::TouchBegin);
    QTRY_COMPARE(window.touchPressedCount, 1);

    // Launch a popup window
    InputTestWindow popup;
    popup.setFlags(Qt::Popup);
    popup.setModality(Qt::WindowModal);
    popup.resize(m_testWindowSize /  2);
    popup.setTransientParent(&window);
    popup.show();
    QVERIFY(QTest::qWaitForWindowExposed(&popup));

    // Send a move -> will not be delivered to the original window
    // (TODO verify where it is forwarded, after we've defined that)
    QTRY_COMPARE(window.touchMovedCount, 0);
    points[0].state = Qt::TouchPointMoved;
    tp1.area.adjust(2, 2, 2, 2);
    QWindowSystemInterface::handleTouchEvent(&window, touchDevice, points);
    QCoreApplication::processEvents();
    QTRY_COMPARE(window.touchMovedCount, 0);

    // Send a touch end -> will not be delivered to the original window
    QTRY_COMPARE(window.touchReleasedCount, 0);
    points[0].state = Qt::TouchPointReleased;
    QWindowSystemInterface::handleTouchEvent(&window, touchDevice, points);
    QCoreApplication::processEvents();
    QTRY_COMPARE(window.touchReleasedCount, 0);

    // Due to temporary fix for QTBUG-37371: the original window should receive a TouchCancel
    QTRY_COMPARE(window.touchEventType, QEvent::TouchCancel);
}

void tst_QWindow::orientation()
{
    qRegisterMetaType<Qt::ScreenOrientation>("Qt::ScreenOrientation");

    QWindow window;
    window.setGeometry(QRect(m_availableTopLeft + QPoint(80, 80), m_testWindowSize));
    window.create();

    window.reportContentOrientationChange(Qt::PortraitOrientation);
    QCOMPARE(window.contentOrientation(), Qt::PortraitOrientation);

    window.reportContentOrientationChange(Qt::PrimaryOrientation);
    QCOMPARE(window.contentOrientation(), Qt::PrimaryOrientation);

    QSignalSpy spy(&window, SIGNAL(contentOrientationChanged(Qt::ScreenOrientation)));
    window.reportContentOrientationChange(Qt::LandscapeOrientation);
    QCOMPARE(spy.count(), 1);
}

void tst_QWindow::sizes()
{
    QWindow window;

    QSignalSpy minimumWidthSpy(&window, SIGNAL(minimumWidthChanged(int)));
    QSignalSpy minimumHeightSpy(&window, SIGNAL(minimumHeightChanged(int)));
    QSignalSpy maximumWidthSpy(&window, SIGNAL(maximumWidthChanged(int)));
    QSignalSpy maximumHeightSpy(&window, SIGNAL(maximumHeightChanged(int)));

    QSize oldMaximum = window.maximumSize();

    window.setMinimumWidth(10);
    QCOMPARE(window.minimumWidth(), 10);
    QCOMPARE(window.minimumHeight(), 0);
    QCOMPARE(window.minimumSize(), QSize(10, 0));
    QCOMPARE(window.maximumSize(), oldMaximum);
    QCOMPARE(minimumWidthSpy.count(), 1);
    QCOMPARE(minimumHeightSpy.count(), 0);
    QCOMPARE(maximumWidthSpy.count(), 0);
    QCOMPARE(maximumHeightSpy.count(), 0);

    window.setMinimumHeight(10);
    QCOMPARE(window.minimumWidth(), 10);
    QCOMPARE(window.minimumHeight(), 10);
    QCOMPARE(window.minimumSize(), QSize(10, 10));
    QCOMPARE(window.maximumSize(), oldMaximum);
    QCOMPARE(minimumWidthSpy.count(), 1);
    QCOMPARE(minimumHeightSpy.count(), 1);
    QCOMPARE(maximumWidthSpy.count(), 0);
    QCOMPARE(maximumHeightSpy.count(), 0);

    window.setMaximumWidth(100);
    QCOMPARE(window.maximumWidth(), 100);
    QCOMPARE(window.maximumHeight(), oldMaximum.height());
    QCOMPARE(window.minimumSize(), QSize(10, 10));
    QCOMPARE(window.maximumSize(), QSize(100, oldMaximum.height()));
    QCOMPARE(minimumWidthSpy.count(), 1);
    QCOMPARE(minimumHeightSpy.count(), 1);
    QCOMPARE(maximumWidthSpy.count(), 1);
    QCOMPARE(maximumHeightSpy.count(), 0);

    window.setMaximumHeight(100);
    QCOMPARE(window.maximumWidth(), 100);
    QCOMPARE(window.maximumHeight(), 100);
    QCOMPARE(window.minimumSize(), QSize(10, 10));
    QCOMPARE(window.maximumSize(), QSize(100, 100));
    QCOMPARE(minimumWidthSpy.count(), 1);
    QCOMPARE(minimumHeightSpy.count(), 1);
    QCOMPARE(maximumWidthSpy.count(), 1);
    QCOMPARE(maximumHeightSpy.count(), 1);
}

void tst_QWindow::close()
{
    QWindow a;
    QWindow b;
    QWindow c(&a);

    a.show();
    b.show();

    // we can not close a non top level window
    QVERIFY(!c.close());
    QVERIFY(a.close());
    QVERIFY(b.close());
}

void tst_QWindow::activateAndClose()
{
    if (!QGuiApplication::platformName().compare(QLatin1String("wayland"), Qt::CaseInsensitive))
        QSKIP("Wayland: This fails. Figure out why.");

    for (int i = 0; i < 10; ++i)  {
       QWindow window;
#if defined(Q_OS_QNX)
       window.setSurfaceType(QSurface::OpenGLSurface);
#endif
       // qWaitForWindowActive will block for the duration of
       // of the timeout if the window is at 0,0
       window.setGeometry(QGuiApplication::primaryScreen()->availableGeometry().adjusted(1, 1, -1, -1));
       window.showNormal();
#if defined(Q_OS_QNX) // We either need to create a eglSurface or a create a backing store
                      // and then post the window in order for screen to show the window
       QTest::qWaitForWindowExposed(&window);
       QOpenGLContext context;
       context.create();
       context.makeCurrent(&window);
       context.swapBuffers(&window);
#endif
       window.requestActivate();
       QVERIFY(QTest::qWaitForWindowActive(&window));
       QCOMPARE(qGuiApp->focusWindow(), &window);
    }
}

void tst_QWindow::mouseEventSequence()
{
    int doubleClickInterval = qGuiApp->styleHints()->mouseDoubleClickInterval();

    InputTestWindow window;
    window.setGeometry(QRect(m_availableTopLeft + QPoint(80, 80), m_testWindowSize));
    window.show();
    QVERIFY(QTest::qWaitForWindowExposed(&window));

    ulong timestamp = 0;
    QPointF local(12, 34);
    const QPointF deviceLocal = QHighDpi::toNativePixels(local, &window);
    QWindowSystemInterface::handleMouseEvent(&window, timestamp++, deviceLocal, deviceLocal, Qt::LeftButton);
    QWindowSystemInterface::handleMouseEvent(&window, timestamp++, deviceLocal, deviceLocal, Qt::NoButton);
    QCoreApplication::processEvents();
    QCOMPARE(window.mousePressedCount, 1);
    QCOMPARE(window.mouseReleasedCount, 1);
    QCOMPARE(window.mouseDoubleClickedCount, 0);
    QCOMPARE(window.mouseSequenceSignature, QLatin1String("pr"));

    window.resetCounters();
    timestamp += doubleClickInterval;

    // A double click must result in press, release, press, doubleclick, release.
    // Check that no unexpected event suppression occurs and that the order is correct.
    QWindowSystemInterface::handleMouseEvent(&window, timestamp++, local, local, Qt::LeftButton);
    QWindowSystemInterface::handleMouseEvent(&window, timestamp++, local, local, Qt::NoButton);
    QWindowSystemInterface::handleMouseEvent(&window, timestamp++, local, local, Qt::LeftButton);
    QWindowSystemInterface::handleMouseEvent(&window, timestamp++, local, local, Qt::NoButton);
    QCoreApplication::processEvents();
    QCOMPARE(window.mousePressedCount, 2);
    QCOMPARE(window.mouseReleasedCount, 2);
    QCOMPARE(window.mouseDoubleClickedCount, 1);
    QCOMPARE(window.mouseSequenceSignature, QLatin1String("prpdr"));

    timestamp += doubleClickInterval;
    window.resetCounters();

    // Triple click = double + single click
    QWindowSystemInterface::handleMouseEvent(&window, timestamp++, local, local, Qt::LeftButton);
    QWindowSystemInterface::handleMouseEvent(&window, timestamp++, local, local, Qt::NoButton);
    QWindowSystemInterface::handleMouseEvent(&window, timestamp++, local, local, Qt::LeftButton);
    QWindowSystemInterface::handleMouseEvent(&window, timestamp++, local, local, Qt::NoButton);
    QWindowSystemInterface::handleMouseEvent(&window, timestamp++, local, local, Qt::LeftButton);
    QWindowSystemInterface::handleMouseEvent(&window, timestamp++, local, local, Qt::NoButton);
    QCoreApplication::processEvents();
    QCOMPARE(window.mousePressedCount, 3);
    QCOMPARE(window.mouseReleasedCount, 3);
    QCOMPARE(window.mouseDoubleClickedCount, 1);
    QCOMPARE(window.mouseSequenceSignature, QLatin1String("prpdrpr"));

    timestamp += doubleClickInterval;
    window.resetCounters();

    // Two double clicks.
    QWindowSystemInterface::handleMouseEvent(&window, timestamp++, local, local, Qt::LeftButton);
    QWindowSystemInterface::handleMouseEvent(&window, timestamp++, local, local, Qt::NoButton);
    QWindowSystemInterface::handleMouseEvent(&window, timestamp++, local, local, Qt::LeftButton);
    QWindowSystemInterface::handleMouseEvent(&window, timestamp++, local, local, Qt::NoButton);
    QWindowSystemInterface::handleMouseEvent(&window, timestamp++, local, local, Qt::LeftButton);
    QWindowSystemInterface::handleMouseEvent(&window, timestamp++, local, local, Qt::NoButton);
    QWindowSystemInterface::handleMouseEvent(&window, timestamp++, local, local, Qt::LeftButton);
    QWindowSystemInterface::handleMouseEvent(&window, timestamp++, local, local, Qt::NoButton);
    QCoreApplication::processEvents();
    QCOMPARE(window.mousePressedCount, 4);
    QCOMPARE(window.mouseReleasedCount, 4);
    QCOMPARE(window.mouseDoubleClickedCount, 2);
    QCOMPARE(window.mouseSequenceSignature, QLatin1String("prpdrprpdr"));

    timestamp += doubleClickInterval;
    window.resetCounters();

    // Four clicks, none of which qualifies as a double click.
    QWindowSystemInterface::handleMouseEvent(&window, timestamp++, local, local, Qt::LeftButton);
    QWindowSystemInterface::handleMouseEvent(&window, timestamp++, local, local, Qt::NoButton);
    timestamp += doubleClickInterval;
    QWindowSystemInterface::handleMouseEvent(&window, timestamp++, local, local, Qt::LeftButton);
    QWindowSystemInterface::handleMouseEvent(&window, timestamp++, local, local, Qt::NoButton);
    timestamp += doubleClickInterval;
    QWindowSystemInterface::handleMouseEvent(&window, timestamp++, local, local, Qt::LeftButton);
    QWindowSystemInterface::handleMouseEvent(&window, timestamp++, local, local, Qt::NoButton);
    timestamp += doubleClickInterval;
    QWindowSystemInterface::handleMouseEvent(&window, timestamp++, local, local, Qt::LeftButton);
    QWindowSystemInterface::handleMouseEvent(&window, timestamp++, local, local, Qt::NoButton);
    timestamp += doubleClickInterval;
    QCoreApplication::processEvents();
    QCOMPARE(window.mousePressedCount, 4);
    QCOMPARE(window.mouseReleasedCount, 4);
    QCOMPARE(window.mouseDoubleClickedCount, 0);
    QCOMPARE(window.mouseSequenceSignature, QLatin1String("prprprpr"));
}

void tst_QWindow::windowModality()
{
    qRegisterMetaType<Qt::WindowModality>("Qt::WindowModality");

    QWindow window;
    QSignalSpy spy(&window, SIGNAL(modalityChanged(Qt::WindowModality)));

    QCOMPARE(window.modality(), Qt::NonModal);
    window.setModality(Qt::NonModal);
    QCOMPARE(window.modality(), Qt::NonModal);
    QCOMPARE(spy.count(), 0);

    window.setModality(Qt::WindowModal);
    QCOMPARE(window.modality(), Qt::WindowModal);
    QCOMPARE(spy.count(), 1);
    window.setModality(Qt::WindowModal);
    QCOMPARE(window.modality(), Qt::WindowModal);
    QCOMPARE(spy.count(), 1);

    window.setModality(Qt::ApplicationModal);
    QCOMPARE(window.modality(), Qt::ApplicationModal);
    QCOMPARE(spy.count(), 2);
    window.setModality(Qt::ApplicationModal);
    QCOMPARE(window.modality(), Qt::ApplicationModal);
    QCOMPARE(spy.count(), 2);

    window.setModality(Qt::NonModal);
    QCOMPARE(window.modality(), Qt::NonModal);
    QCOMPARE(spy.count(), 3);
}

void tst_QWindow::inputReentrancy()
{
    InputTestWindow window;
    window.spinLoopWhenPressed = true;

    window.setGeometry(QRect(m_availableTopLeft + QPoint(80, 80), m_testWindowSize));
    window.show();
    QVERIFY(QTest::qWaitForWindowExposed(&window));

    // Queue three events.
    QPointF local(12, 34);
    QWindowSystemInterface::handleMouseEvent(&window, local, local, Qt::LeftButton);
    local += QPointF(2, 2);
    QWindowSystemInterface::handleMouseEvent(&window, local, local, Qt::LeftButton);
    QWindowSystemInterface::handleMouseEvent(&window, local, local, Qt::NoButton);
    // Process them. However, the event handler for the press will also call
    // processEvents() so the move and release will be delivered before returning
    // from mousePressEvent(). The point is that no events should get lost.
    QCoreApplication::processEvents();
    QCOMPARE(window.mousePressButton, int(Qt::LeftButton));
    QCOMPARE(window.mouseReleaseButton, int(Qt::LeftButton));
    QCOMPARE(window.mousePressedCount, 1);
    QCOMPARE(window.mouseMovedCount, 1);
    QCOMPARE(window.mouseReleasedCount, 1);

    // Now the same for touch.
    QList<QWindowSystemInterface::TouchPoint> points;
    QWindowSystemInterface::TouchPoint tp1;
    tp1.id = 1;
    tp1.state = Qt::TouchPointPressed;
    tp1.area = QRectF(10, 10, 4, 4);
    points << tp1;
    QWindowSystemInterface::handleTouchEvent(&window, touchDevice, points);
    points[0].state = Qt::TouchPointMoved;
    points[0].area = QRectF(20, 20, 8, 8);
    QWindowSystemInterface::handleTouchEvent(&window, touchDevice, points);
    points[0].state = Qt::TouchPointReleased;
    QWindowSystemInterface::handleTouchEvent(&window, touchDevice, points);
    QCoreApplication::processEvents();
    QCOMPARE(window.touchPressedCount, 1);
    QCOMPARE(window.touchMovedCount, 1);
    QCOMPARE(window.touchReleasedCount, 1);
}

#ifndef QT_NO_TABLETEVENT
class TabletTestWindow : public QWindow
{
public:
    TabletTestWindow() : eventType(QEvent::None) { }
    void tabletEvent(QTabletEvent *ev) {
        eventType = ev->type();
        eventGlobal = ev->globalPosF();
        eventLocal = ev->posF();
        eventDevice = ev->device();
    }
    QEvent::Type eventType;
    QPointF eventGlobal, eventLocal;
    int eventDevice;
    bool eventFilter(QObject *obj, QEvent *ev) {
        if (ev->type() == QEvent::TabletEnterProximity
                || ev->type() == QEvent::TabletLeaveProximity) {
            eventType = ev->type();
            QTabletEvent *te = static_cast<QTabletEvent *>(ev);
            eventDevice = te->device();
        }
        return QWindow::eventFilter(obj, ev);
    }
};
#endif

void tst_QWindow::tabletEvents()
{
#ifndef QT_NO_TABLETEVENT
    TabletTestWindow window;
    window.setGeometry(QRect(m_availableTopLeft + QPoint(10, 10), m_testWindowSize));
    qGuiApp->installEventFilter(&window);

    const QPoint local(10, 10);
    const QPoint global = window.mapToGlobal(local);
    const QPoint deviceLocal = QHighDpi::toNativeLocalPosition(local, &window);
    const QPoint deviceGlobal = QHighDpi::toNativePixels(global, window.screen());
    QWindowSystemInterface::handleTabletEvent(&window, true, deviceLocal, deviceGlobal, 1, 2, 0.5, 1, 2, 0.1, 0, 0, 0);
    QCoreApplication::processEvents();
    QTRY_VERIFY(window.eventType == QEvent::TabletPress);
    QTRY_COMPARE(window.eventGlobal.toPoint(), global);
    QTRY_COMPARE(window.eventLocal.toPoint(), local);
    QWindowSystemInterface::handleTabletEvent(&window, false, deviceLocal, deviceGlobal, 1, 2, 0.5, 1, 2, 0.1, 0, 0, 0);
    QCoreApplication::processEvents();
    QTRY_COMPARE(window.eventType, QEvent::TabletRelease);

    QWindowSystemInterface::handleTabletEnterProximityEvent(1, 2, 3);
    QCoreApplication::processEvents();
    QTRY_COMPARE(window.eventType, QEvent::TabletEnterProximity);
    QTRY_COMPARE(window.eventDevice, 1);

    QWindowSystemInterface::handleTabletLeaveProximityEvent(1, 2, 3);
    QCoreApplication::processEvents();
    QTRY_COMPARE(window.eventType, QEvent::TabletLeaveProximity);
    QTRY_COMPARE(window.eventDevice, 1);

#endif
}

void tst_QWindow::windowModality_QTBUG27039()
{
    if (!QGuiApplication::platformName().compare(QLatin1String("wayland"), Qt::CaseInsensitive))
        QSKIP("Wayland: This fails. Figure out why.");

    QWindow parent;
    parent.setGeometry(QRect(m_availableTopLeft + QPoint(10, 10), m_testWindowSize));
    parent.show();

    InputTestWindow modalA;
    modalA.setTransientParent(&parent);
    modalA.setGeometry(QRect(m_availableTopLeft + QPoint(20, 10), m_testWindowSize));
    modalA.setModality(Qt::ApplicationModal);
    modalA.show();

    InputTestWindow modalB;
    modalB.setTransientParent(&parent);
    modalA.setGeometry(QRect(m_availableTopLeft + QPoint(30, 10), m_testWindowSize));
    modalB.setModality(Qt::ApplicationModal);
    modalB.show();

    QPointF local(5, 5);
    QWindowSystemInterface::handleMouseEvent(&modalA, local, local, Qt::LeftButton);
    QWindowSystemInterface::handleMouseEvent(&modalA, local, local, Qt::NoButton);
    QWindowSystemInterface::handleMouseEvent(&modalB, local, local, Qt::LeftButton);
    QWindowSystemInterface::handleMouseEvent(&modalB, local, local, Qt::NoButton);
    QCoreApplication::processEvents();

    // modal A should be blocked since it was shown first, but modal B should not be blocked
    QCOMPARE(modalB.mousePressedCount, 1);
    QCOMPARE(modalA.mousePressedCount, 0);

    modalB.hide();
    QWindowSystemInterface::handleMouseEvent(&modalA, local, local, Qt::LeftButton);
    QWindowSystemInterface::handleMouseEvent(&modalA, local, local, Qt::NoButton);
    QCoreApplication::processEvents();

    // modal B has been hidden, modal A should be unblocked again
    QCOMPARE(modalA.mousePressedCount, 1);
}

void tst_QWindow::visibility()
{
    qRegisterMetaType<Qt::WindowModality>("QWindow::Visibility");

    QWindow window;
    QSignalSpy spy(&window, SIGNAL(visibilityChanged(QWindow::Visibility)));

    window.setVisibility(QWindow::AutomaticVisibility);
    QVERIFY(window.isVisible());
    QVERIFY(window.visibility() != QWindow::Hidden);
    QVERIFY(window.visibility() != QWindow::AutomaticVisibility);
    QCOMPARE(spy.count(), 1);
    spy.clear();

    window.setVisibility(QWindow::Hidden);
    QVERIFY(!window.isVisible());
    QCOMPARE(window.visibility(), QWindow::Hidden);
    QCOMPARE(spy.count(), 1);
    spy.clear();

    window.setVisibility(QWindow::FullScreen);
    QVERIFY(window.isVisible());
    QCOMPARE(window.windowState(), Qt::WindowFullScreen);
    QCOMPARE(window.visibility(), QWindow::FullScreen);
    QCOMPARE(spy.count(), 1);
    spy.clear();

    window.setWindowState(Qt::WindowNoState);
    QCOMPARE(window.visibility(), QWindow::Windowed);
    QCOMPARE(spy.count(), 1);
    spy.clear();

    window.setVisible(false);
    QCOMPARE(window.visibility(), QWindow::Hidden);
    QCOMPARE(spy.count(), 1);
    spy.clear();
}

void tst_QWindow::mask()
{
    QRegion mask = QRect(10, 10, 800 - 20, 600 - 20);

    QWindow window;
    window.resize(800, 600);
    window.setMask(mask);

    QCOMPARE(window.mask(), QRegion());

    window.create();
    window.setMask(mask);

    QCOMPARE(window.mask(), mask);
}

void tst_QWindow::initialSize()
{
    if (!QGuiApplication::platformName().compare(QLatin1String("wayland"), Qt::CaseInsensitive))
        QSKIP("Wayland: This fails. Figure out why.");

    QSize defaultSize(0,0);
    {
    Window w;
    w.showNormal();
    QTRY_VERIFY(w.width() > 0);
    QTRY_VERIFY(w.height() > 0);
    defaultSize = QSize(w.width(), w.height());
    }
    {
    Window w;
    w.setWidth(m_testWindowSize.width());
    w.showNormal();
    QTRY_COMPARE(w.width(), m_testWindowSize.width());
    QTRY_VERIFY(w.height() > 0);
    }
    {
    Window w;
    const QSize testSize(m_testWindowSize.width(), 42);
    w.resize(testSize);
    w.showNormal();

    const QSize expectedSize = testSize;
    QTRY_COMPARE(w.size(), expectedSize);
    }
}

void tst_QWindow::modalDialog()
{
    if (!QGuiApplication::platformName().compare(QLatin1String("wayland"), Qt::CaseInsensitive))
        QSKIP("Wayland: This fails. Figure out why.");

    QWindow normalWindow;
    normalWindow.setFramePosition(m_availableTopLeft + QPoint(80, 80));
    normalWindow.resize(m_testWindowSize);
    normalWindow.show();
    QVERIFY(QTest::qWaitForWindowExposed(&normalWindow));

    QWindow dialog;
    dialog.setFramePosition(m_availableTopLeft + QPoint(200, 200));
    dialog.resize(m_testWindowSize);
    dialog.setModality(Qt::ApplicationModal);
    dialog.setFlags(Qt::Dialog);
    dialog.show();
    QVERIFY(QTest::qWaitForWindowExposed(&dialog));

    normalWindow.requestActivate();

    QGuiApplication::sync();
    QGuiApplication::processEvents();
    QTRY_COMPARE(QGuiApplication::focusWindow(), &dialog);
}

void tst_QWindow::modalDialogClosingOneOfTwoModal()
{
    if (!QGuiApplication::platformName().compare(QLatin1String("wayland"), Qt::CaseInsensitive))
        QSKIP("Wayland: This fails. Figure out why.");

    QWindow normalWindow;
    normalWindow.setFramePosition(m_availableTopLeft + QPoint(80, 80));
    normalWindow.resize(m_testWindowSize);
    normalWindow.show();
    QVERIFY(QTest::qWaitForWindowExposed(&normalWindow));

    QWindow first_dialog;
    first_dialog.setFramePosition(m_availableTopLeft + QPoint(200, 200));
    first_dialog.resize(m_testWindowSize);
    first_dialog.setModality(Qt::ApplicationModal);
    first_dialog.setFlags(Qt::Dialog);
    first_dialog.show();
    QVERIFY(QTest::qWaitForWindowExposed(&first_dialog));

    {
        QWindow second_dialog;
        second_dialog.setFramePosition(m_availableTopLeft + QPoint(300, 300));
        second_dialog.resize(m_testWindowSize);
        second_dialog.setModality(Qt::ApplicationModal);
        second_dialog.setFlags(Qt::Dialog);
        second_dialog.show();
        QVERIFY(QTest::qWaitForWindowExposed(&second_dialog));

        QTRY_COMPARE(QGuiApplication::focusWindow(), &second_dialog);

        second_dialog.close();
    }

    QGuiApplication::sync();
    QGuiApplication::processEvents();
    QTRY_COMPARE(QGuiApplication::focusWindow(), &first_dialog);
}

void tst_QWindow::modalWithChildWindow()
{
    if (!QGuiApplication::platformName().compare(QLatin1String("wayland"), Qt::CaseInsensitive))
        QSKIP("Wayland: This fails. Figure out why.");

    QWindow normalWindow;
    normalWindow.setFramePosition(m_availableTopLeft + QPoint(80, 80));
    normalWindow.resize(m_testWindowSize);
    normalWindow.show();
    QVERIFY(QTest::qWaitForWindowExposed(&normalWindow));

    QWindow tlw_dialog;
    tlw_dialog.setFramePosition(m_availableTopLeft + QPoint(200, 200));
    tlw_dialog.resize(m_testWindowSize);
    tlw_dialog.setModality(Qt::ApplicationModal);
    tlw_dialog.setFlags(Qt::Dialog);
    tlw_dialog.create();

    QWindow sub_window(&tlw_dialog);
    sub_window.resize(200,300);
    sub_window.show();

    tlw_dialog.show();
    QVERIFY(QTest::qWaitForWindowExposed(&tlw_dialog));
    QVERIFY(QTest::qWaitForWindowExposed(&sub_window));

    QTRY_COMPARE(QGuiApplication::focusWindow(), &tlw_dialog);

    sub_window.requestActivate();
    QGuiApplication::sync();
    QGuiApplication::processEvents();
    QTRY_COMPARE(QGuiApplication::focusWindow(), &sub_window);
}

void tst_QWindow::modalWindowModallity()
{
    if (!QGuiApplication::platformName().compare(QLatin1String("wayland"), Qt::CaseInsensitive))
        QSKIP("Wayland: This fails. Figure out why.");

    QWindow normal_window;
    normal_window.setFramePosition(m_availableTopLeft + QPoint(80, 80));
    normal_window.resize(m_testWindowSize);
    normal_window.show();
    QVERIFY(QTest::qWaitForWindowExposed(&normal_window));

    QWindow parent_to_modal;
    parent_to_modal.setFramePosition(normal_window.geometry().topRight() + QPoint(100, 0));
    parent_to_modal.resize(m_testWindowSize);
    parent_to_modal.show();
    QVERIFY(QTest::qWaitForWindowExposed(&parent_to_modal));
    QTRY_COMPARE(QGuiApplication::focusWindow(), &parent_to_modal);

    QWindow modal_dialog;
    modal_dialog.resize(m_testWindowSize);
    modal_dialog.setFramePosition(normal_window.geometry().bottomLeft() + QPoint(0, 100));
    modal_dialog.setModality(Qt::WindowModal);
    modal_dialog.setFlags(Qt::Dialog);
    modal_dialog.setTransientParent(&parent_to_modal);
    modal_dialog.show();
    QVERIFY(QTest::qWaitForWindowExposed(&modal_dialog));
    QTRY_COMPARE(QGuiApplication::focusWindow(), &modal_dialog);

    normal_window.requestActivate();
    QTRY_COMPARE(QGuiApplication::focusWindow(), &normal_window);

}

void tst_QWindow::modalWindowPosition()
{
    QWindow window;
    window.setGeometry(QRect(m_availableTopLeft + QPoint(100, 100), m_testWindowSize));
    // Allow for any potential resizing due to constraints
    QRect origGeo = window.geometry();
    window.setModality(Qt::WindowModal);
    window.show();
    QVERIFY(QTest::qWaitForWindowExposed(&window));
    QCOMPARE(window.geometry(), origGeo);
}

static bool isNativeWindowVisible(const QWindow *window)
{
#if defined(Q_OS_WIN) && !defined(Q_OS_WINCE) && !defined(Q_OS_WINRT)
    return IsWindowVisible(reinterpret_cast<HWND>(window->winId()));
#else
    Q_UNIMPLEMENTED();
    return window->isVisible();
#endif
}

void tst_QWindow::windowsTransientChildren()
{
    if (QGuiApplication::platformName().compare(QStringLiteral("windows"), Qt::CaseInsensitive))
        QSKIP("Windows only test");

    ColoredWindow mainWindow(Qt::yellow);
    mainWindow.setGeometry(QRect(m_availableTopLeft + QPoint(100, 100), m_testWindowSize));
    mainWindow.setTitle(QStringLiteral("Main"));
    ColoredWindow child(Qt::blue, &mainWindow);
    child.setGeometry(QRect(QPoint(0, 0), m_testWindowSize / 2));

    ColoredWindow dialog(Qt::red);
    dialog.setGeometry(QRect(m_availableTopLeft + QPoint(200, 200), m_testWindowSize));
    dialog.setTitle(QStringLiteral("Dialog"));
    dialog.setTransientParent(&mainWindow);

    mainWindow.show();
    child.show();
    dialog.show();

    QVERIFY(QTest::qWaitForWindowExposed(&dialog));
    mainWindow.setWindowState(Qt::WindowMinimized);
    QVERIFY(!isNativeWindowVisible(&dialog));
    dialog.hide();
    mainWindow.setWindowState(Qt::WindowNoState);
    // QTBUG-40696, transient children hidden by Qt should not be re-shown by Windows.
    QVERIFY(!isNativeWindowVisible(&dialog));
    QVERIFY(isNativeWindowVisible(&child)); // Real children should be visible.
}

void tst_QWindow::requestUpdate()
{
    QRect geometry(m_availableTopLeft + QPoint(80, 80), m_testWindowSize);

    Window window;
    window.setGeometry(geometry);
    window.show();
    QCoreApplication::processEvents();
    QTRY_VERIFY(window.isExposed());

    QCOMPARE(window.received(QEvent::UpdateRequest), 0);

    window.requestUpdate();
    QTRY_COMPARE(window.received(QEvent::UpdateRequest), 1);

    window.requestUpdate();
    QTRY_COMPARE(window.received(QEvent::UpdateRequest), 2);
}

#include <tst_qwindow.moc>
QTEST_MAIN(tst_QWindow)
<|MERGE_RESOLUTION|>--- conflicted
+++ resolved
@@ -527,7 +527,6 @@
     QTRY_COMPARE(window.geometry(), newGeometry);
 }
 
-<<<<<<< HEAD
 void tst_QWindow::childWindowPositioning_data()
 {
     QTest::addColumn<bool>("showInsteadOfCreate");
@@ -581,7 +580,8 @@
     // Creation order shouldn't affect the child ending up at 0,0
     QCOMPARE(childWindowFirst.framePosition(), topLeftOrigin);
     QCOMPARE(childWindowAfter.framePosition(), topLeftOrigin);
-=======
+}
+
 // QTBUG-49709: Verify that the normal geometry is correctly restored
 // when executing a sequence of window state changes. So far, Windows
 // only where state changes have immediate effect.
@@ -626,7 +626,6 @@
     const int fuzz = int(QHighDpiScaling::factor(&window));
     QVERIFY2(qFuzzyCompareWindowGeometry(geometry, normalGeometry, fuzz),
              qPrintable(msgRectMismatch(geometry, normalGeometry)));
->>>>>>> e3288f24
 }
 
 class PlatformWindowFilter : public QObject
