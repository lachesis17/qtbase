/****************************************************************************
**
** Copyright (C) 2016 The Qt Company Ltd.
** Contact: https://www.qt.io/licensing/
**
** This file is part of the test suite of the Qt Toolkit.
**
** $QT_BEGIN_LICENSE:GPL-EXCEPT$
** Commercial License Usage
** Licensees holding valid commercial Qt licenses may use this file in
** accordance with the commercial license agreement provided with the
** Software or, alternatively, in accordance with the terms contained in
** a written agreement between you and The Qt Company. For licensing terms
** and conditions see https://www.qt.io/terms-conditions. For further
** information use the contact form at https://www.qt.io/contact-us.
**
** GNU General Public License Usage
** Alternatively, this file may be used under the terms of the GNU
** General Public License version 3 as published by the Free Software
** Foundation with exceptions as appearing in the file LICENSE.GPL3-EXCEPT
** included in the packaging of this file. Please review the following
** information to ensure the GNU General Public License requirements will
** be met: https://www.gnu.org/licenses/gpl-3.0.html.
**
** $QT_END_LICENSE$
**
****************************************************************************/


#include <QtTest/QtTest>


#include <qtextdocument.h>
#include <qdebug.h>

#include <qtextcursor.h>
#include <qtextdocumentfragment.h>
#include <qtextformat.h>
#include <qtextobject.h>
#include <qtexttable.h>
#include <qabstracttextdocumentlayout.h>
#include <qtextlist.h>
#include <qtextcodec.h>
#include <qguiapplication.h>
#include <qurl.h>
#include <qpainter.h>
#include <qfontmetrics.h>
#include <qimage.h>
#include <qtextlayout.h>
#include <QDomDocument>
#include "common.h"


QT_FORWARD_DECLARE_CLASS(QTextDocument)

class tst_QTextDocument : public QObject
{
    Q_OBJECT

public:
    tst_QTextDocument();

private slots:
    void init();
    void cleanup();
    void cleanupTestCase();
    void getSetCheck();
    void isEmpty();
    void find_data();
    void find();
    void find2();
    void findWithRegExp_data();
    void findWithRegExp();
    void findWithRegularExpression_data();
    void findWithRegularExpression();
    void findMultiple();
    void basicIsModifiedChecks();
    void moreIsModified();
    void isModified2();
    void isModified3();
    void isModified4();
    void noundo_basicIsModifiedChecks();
    void noundo_moreIsModified();
    void noundo_isModified2();
    void noundo_isModified3();
    void mightBeRichText();
    void mightBeRichText_data();

    void task240325();

    void preFont();

    void stylesheetFont_data();
    void stylesheetFont();

    void toHtml_data();
    void toHtml();
    void toHtml2();

    void setFragmentMarkersInHtmlExport();

    void toHtmlBodyBgColor();
    void toHtmlBodyBgColorRgba();
    void toHtmlBodyBgColorTransparent();
    void toHtmlRootFrameProperties();
    void toHtmlLineHeightProperties();
    void capitalizationHtmlInExport();
    void wordspacingHtmlExport();

    void cursorPositionChanged();
    void cursorPositionChangedOnSetText();

    void textFrameIterator();

    void codecForHtml();

    void markContentsDirty();

    void clonePreservesMetaInformation();
    void clonePreservesPageSize();
    void clonePreservesPageBreakPolicies();
    void clonePreservesDefaultFont();
    void clonePreservesRootFrameFormat();
    void clonePreservesResources();
    void clonePreservesUserStates();
    void clonePreservesIndentWidth();
    void blockCount();
    void defaultStyleSheet();

    void resolvedFontInEmptyFormat();

    void defaultRootFrameMargin();

    void clearResources();

    void setPlainText();
    void toPlainText_data();
    void toPlainText();
    void toRawText();

    void deleteTextObjectsOnClear();

    void maximumBlockCount();
    void adjustSize();
    void initialUserData();

    void html_defaultFont();

    void blockCountChanged();

    void nonZeroDocumentLengthOnClear();

    void setTextPreservesUndoRedoEnabled();

    void firstLast();

    void backgroundImage_toHtml();
    void backgroundImage_toHtml2();
    void backgroundImage_clone();
    void backgroundImage_copy();

    void documentCleanup();

    void characterAt();
    void revisions();
    void revisionWithUndoCompressionAndUndo();

    void testUndoCommandAdded();

    void testUndoBlocks();

    void receiveCursorPositionChangedAfterContentsChange();

    void copiedFontSize();

    void QTBUG25778_pixelSizeFromHtml();

    void htmlExportImportBlockCount();

    void QTBUG27354_spaceAndSoftSpace();
    void baseUrl_data();
    void baseUrl();

    void QTBUG28998_linkColor();

    void textCursorUsageWithinContentsChange();
    void cssInheritance();

    void lineHeightType();
    void cssLineHeightMultiplier();

<<<<<<< HEAD
    void fontTagFace();

=======
    void clearUndoRedoStacks();
>>>>>>> e66f247c
private:
    void backgroundImage_checkExpectedHtml(const QTextDocument &doc);
    void buildRegExpData();
    static QString cssFontSizeString(const QFont &font);

    QTextDocument *doc;
    QTextCursor cursor;
    QFont defaultFont;
    QString htmlHead;
    QString htmlTail;
};

class MyAbstractTextDocumentLayout : public QAbstractTextDocumentLayout
{
public:
    MyAbstractTextDocumentLayout(QTextDocument *doc) : QAbstractTextDocumentLayout(doc) {}
    void draw(QPainter *, const PaintContext &) {}
    int hitTest(const QPointF &, Qt::HitTestAccuracy) const { return 0; }
    int pageCount() const { return 0; }
    QSizeF documentSize() const { return QSizeF(); }
    QRectF frameBoundingRect(QTextFrame *) const { return QRectF(); }
    QRectF blockBoundingRect(const QTextBlock &) const { return QRectF(); }
    void documentChanged(int, int, int) {}
};

QString tst_QTextDocument::cssFontSizeString(const QFont &font)
{
    return font.pointSize() >= 0
            ? QString::number(font.pointSizeF()) + QStringLiteral("pt")
            : QString::number(font.pixelSize()) + QStringLiteral("px");
}

// Testing get/set functions
void tst_QTextDocument::getSetCheck()
{
    QTextDocument obj1;
    // QAbstractTextDocumentLayout * QTextDocument::documentLayout()
    // void QTextDocument::setDocumentLayout(QAbstractTextDocumentLayout *)
    QPointer<MyAbstractTextDocumentLayout> var1 = new MyAbstractTextDocumentLayout(0);
    obj1.setDocumentLayout(var1);
    QCOMPARE(static_cast<QAbstractTextDocumentLayout *>(var1), obj1.documentLayout());
    obj1.setDocumentLayout((QAbstractTextDocumentLayout *)0);
    QVERIFY(var1.isNull());
    QVERIFY(obj1.documentLayout());

    // bool QTextDocument::useDesignMetrics()
    // void QTextDocument::setUseDesignMetrics(bool)
    obj1.setUseDesignMetrics(false);
    QCOMPARE(false, obj1.useDesignMetrics());
    obj1.setUseDesignMetrics(true);
    QCOMPARE(true, obj1.useDesignMetrics());
}

tst_QTextDocument::tst_QTextDocument()
{
    QImage img(16, 16, QImage::Format_ARGB32_Premultiplied);
    img.save("foo.png");
}

void tst_QTextDocument::init()
{
    doc = new QTextDocument;
    cursor = QTextCursor(doc);
    defaultFont = QFont();

    htmlHead = QString("<!DOCTYPE HTML PUBLIC \"-//W3C//DTD HTML 4.0//EN\" "
            "\"http://www.w3.org/TR/REC-html40/strict.dtd\">\n"
            "<html><head><meta name=\"qrichtext\" content=\"1\" /><style type=\"text/css\">\n"
            "p, li { white-space: pre-wrap; }\n"
            "</style></head>"
            "<body style=\" font-family:'%1'; font-size:%2; font-weight:%3; font-style:%4;\">\n");
    htmlHead = htmlHead
                .arg(defaultFont.family())
                .arg(cssFontSizeString(defaultFont))
                .arg(defaultFont.weight() * 8)
                .arg((defaultFont.italic() ? "italic" : "normal"));

    htmlTail = QString("</body></html>");
}

void tst_QTextDocument::cleanup()
{
    cursor = QTextCursor();
    delete doc;
    doc = 0;
}

void tst_QTextDocument::cleanupTestCase()
{
    QFile::remove(QLatin1String("foo.png"));
}

void tst_QTextDocument::isEmpty()
{
    QVERIFY(doc->isEmpty());
}

void tst_QTextDocument::find_data()
{
    QTest::addColumn<QString>("haystack");
    QTest::addColumn<QString>("needle");
    QTest::addColumn<int>("flags");
    QTest::addColumn<int>("from");
    QTest::addColumn<int>("anchor");
    QTest::addColumn<int>("position");

    QTest::newRow("1") << "Hello World" << "World" << int(QTextDocument::FindCaseSensitively) << 0 << 6 << 11;

    QTest::newRow("2") << QString::fromLatin1("Hello") + QString(QChar::ParagraphSeparator) + QString::fromLatin1("World")
                    << "World" << int(QTextDocument::FindCaseSensitively) << 1 << 6 << 11;

    QTest::newRow("3") << QString::fromLatin1("Hello") + QString(QChar::ParagraphSeparator) + QString::fromLatin1("World")
                    << "Hello" << int(QTextDocument::FindCaseSensitively | QTextDocument::FindBackward) << 10 << 0 << 5;
    QTest::newRow("4wholewords") << QString::fromLatin1("Hello Blah World")
                              << "Blah" << int(QTextDocument::FindWholeWords) << 0 << 6 << 10;
    QTest::newRow("5wholewords") << QString::fromLatin1("HelloBlahWorld")
                              << "Blah" << int(QTextDocument::FindWholeWords) << 0 << -1 << -1;
    QTest::newRow("6wholewords") << QString::fromLatin1("HelloBlahWorld Blah Hah")
                              << "Blah" << int(QTextDocument::FindWholeWords) << 0 << 15 << 19;
    QTest::newRow("7wholewords") << QString::fromLatin1("HelloBlahWorld Blah Hah")
                              << "Blah" << int(QTextDocument::FindWholeWords | QTextDocument::FindBackward) << 23 << 15 << 19;
    QTest::newRow("8wholewords") << QString::fromLatin1("Hello: World\n")
                              << "orld" << int(QTextDocument::FindWholeWords) << 0 << -1 << -1;

    QTest::newRow("across-paragraphs") << QString::fromLatin1("First Parag\nSecond Parag with a lot more text")
                                       << "Parag" << int(QTextDocument::FindBackward)
                                       << 15 << 6 << 11;

    QTest::newRow("nbsp") << "Hello" + QString(QChar(QChar::Nbsp)) +"World" << " " << int(QTextDocument::FindCaseSensitively) << 0 << 5 << 6;

    QTest::newRow("from-the-end") << "Hello World" << "Hello World" << int(QTextDocument::FindCaseSensitively| QTextDocument::FindBackward) << 11 << 0 << 11;

    QTest::newRow("bw-cross-paras-1") << "a1\na2\nb1" << "a" << int(QTextDocument::FindBackward) << 7 << 3 << 4;
    QTest::newRow("bw-cross-paras-2") << "a1\na2\nb1" << "a" << int(QTextDocument::FindBackward) << 6 << 3 << 4;
    QTest::newRow("bw-cross-paras-3") << "a1\na2\nb1" << "a" << int(QTextDocument::FindBackward) << 5 << 3 << 4;
    QTest::newRow("bw-cross-paras-4") << "a1\na2\nb1" << "a" << int(QTextDocument::FindBackward) << 3 << 0 << 1;
    QTest::newRow("bw-cross-paras-5") << "xa\n\nb1" << "a" << int(QTextDocument::FindBackward) << 5 << 1 << 2;
    QTest::newRow("bw-cross-paras-6") << "xa\n\nb1" << "a" << int(QTextDocument::FindBackward) << 4 << 1 << 2;
    QTest::newRow("bw-cross-paras-7") << "xa\n\nb1" << "a" << int(QTextDocument::FindBackward) << 3 << 1 << 2;
    QTest::newRow("bw-cross-paras-8") << "xa\n\nb1" << "a" << int(QTextDocument::FindBackward) << 2 << 1 << 2;
}

void tst_QTextDocument::find()
{
    QFETCH(QString, haystack);
    QFETCH(QString, needle);
    QFETCH(int, flags);
    QFETCH(int, from);
    QFETCH(int, anchor);
    QFETCH(int, position);

    cursor.insertText(haystack);
    cursor = doc->find(needle, from, QTextDocument::FindFlags(flags));

    if (anchor != -1) {
        QCOMPARE(cursor.anchor(), anchor);
        QCOMPARE(cursor.position(), position);
    } else {
        QVERIFY(cursor.isNull());
    }

    //search using a regular expression
    QRegExp expr(needle);
    expr.setPatternSyntax(QRegExp::FixedString);
    QTextDocument::FindFlags flg(flags);
    expr.setCaseSensitivity((flg & QTextDocument::FindCaseSensitively) ? Qt::CaseSensitive : Qt::CaseInsensitive);
    cursor = doc->find(expr, from, flg);

    if (anchor != -1) {
        QCOMPARE(cursor.anchor(), anchor);
        QCOMPARE(cursor.position(), position);
    } else {
        QVERIFY(cursor.isNull());
    }
}

void tst_QTextDocument::findWithRegExp_data()
{
    buildRegExpData();
}

void tst_QTextDocument::findWithRegExp()
{
    QFETCH(QString, haystack);
    QFETCH(QString, needle);
    QFETCH(int, flags);
    QFETCH(int, from);
    QFETCH(int, anchor);
    QFETCH(int, position);

    cursor.insertText(haystack);
    //search using a regular expression
    QRegExp expr(needle);
    QTextDocument::FindFlags flg(flags);
    expr.setCaseSensitivity((flg & QTextDocument::FindCaseSensitively) ? Qt::CaseSensitive : Qt::CaseInsensitive);
    cursor = doc->find(expr, from, flg);

    if (anchor != -1) {
        QCOMPARE(cursor.anchor(), anchor);
        QCOMPARE(cursor.position(), position);
    } else {
        QVERIFY(cursor.isNull());
    }
}

void tst_QTextDocument::findWithRegularExpression_data()
{
    buildRegExpData();
}

void tst_QTextDocument::findWithRegularExpression()
{
    QFETCH(QString, haystack);
    QFETCH(QString, needle);
    QFETCH(int, flags);
    QFETCH(int, from);
    QFETCH(int, anchor);
    QFETCH(int, position);

    cursor.insertText(haystack);
    //search using a regular expression
    QRegularExpression expr(needle);
    QTextDocument::FindFlags flg(flags);
    cursor = doc->find(expr, from, flg);

    if (anchor != -1) {
        QCOMPARE(cursor.anchor(), anchor);
        QCOMPARE(cursor.position(), position);
    } else {
        QVERIFY(cursor.isNull());
    }
}

void tst_QTextDocument::find2()
{
    doc->setPlainText("aaa");
    cursor.movePosition(QTextCursor::Start);
    cursor.movePosition(QTextCursor::NextCharacter, QTextCursor::KeepAnchor);
    QTextCursor hit = doc->find("a", cursor);
    QCOMPARE(hit.position(), 2);
    QCOMPARE(hit.anchor(), 1);
}

void tst_QTextDocument::findMultiple()
{
    const QString text("foo bar baz foo bar baz");
    doc->setPlainText(text);

    cursor.movePosition(QTextCursor::Start);
    cursor = doc->find("bar", cursor);
    QCOMPARE(cursor.selectionStart(), text.indexOf("bar"));
    QCOMPARE(cursor.selectionEnd(), cursor.selectionStart() + 3);
    cursor = doc->find("bar", cursor);
    QCOMPARE(cursor.selectionStart(), text.lastIndexOf("bar"));
    QCOMPARE(cursor.selectionEnd(), cursor.selectionStart() + 3);

    cursor.movePosition(QTextCursor::End);
    cursor = doc->find("bar", cursor, QTextDocument::FindBackward);
    QCOMPARE(cursor.selectionStart(), text.lastIndexOf("bar"));
    QCOMPARE(cursor.selectionEnd(), cursor.selectionStart() + 3);
    cursor = doc->find("bar", cursor, QTextDocument::FindBackward);
    QCOMPARE(cursor.selectionStart(), text.indexOf("bar"));
    QCOMPARE(cursor.selectionEnd(), cursor.selectionStart() + 3);


    QRegExp expr("bar");
    expr.setPatternSyntax(QRegExp::FixedString);

    cursor.movePosition(QTextCursor::End);
    cursor = doc->find(expr, cursor, QTextDocument::FindBackward);
    QCOMPARE(cursor.selectionStart(), text.lastIndexOf("bar"));
    QCOMPARE(cursor.selectionEnd(), cursor.selectionStart() + 3);
    cursor = doc->find(expr, cursor, QTextDocument::FindBackward);
    QCOMPARE(cursor.selectionStart(), text.indexOf("bar"));
    QCOMPARE(cursor.selectionEnd(), cursor.selectionStart() + 3);

    cursor.movePosition(QTextCursor::Start);
    cursor = doc->find(expr, cursor);
    QCOMPARE(cursor.selectionStart(), text.indexOf("bar"));
    QCOMPARE(cursor.selectionEnd(), cursor.selectionStart() + 3);
    cursor = doc->find(expr, cursor);
    QCOMPARE(cursor.selectionStart(), text.lastIndexOf("bar"));
    QCOMPARE(cursor.selectionEnd(), cursor.selectionStart() + 3);

    QRegularExpression regularExpression("bar");

    cursor.movePosition(QTextCursor::End);
    cursor = doc->find(regularExpression, cursor, QTextDocument::FindBackward);
    QCOMPARE(cursor.selectionStart(), text.lastIndexOf("bar"));
    QCOMPARE(cursor.selectionEnd(), cursor.selectionStart() + 3);
    cursor = doc->find(regularExpression, cursor, QTextDocument::FindBackward);
    QCOMPARE(cursor.selectionStart(), text.indexOf("bar"));
    QCOMPARE(cursor.selectionEnd(), cursor.selectionStart() + 3);

    cursor.movePosition(QTextCursor::Start);
    cursor = doc->find(regularExpression, cursor);
    QCOMPARE(cursor.selectionStart(), text.indexOf("bar"));
    QCOMPARE(cursor.selectionEnd(), cursor.selectionStart() + 3);
    cursor = doc->find(regularExpression, cursor);
    QCOMPARE(cursor.selectionStart(), text.lastIndexOf("bar"));
    QCOMPARE(cursor.selectionEnd(), cursor.selectionStart() + 3);
}

void tst_QTextDocument::basicIsModifiedChecks()
{
    QSignalSpy spy(doc, SIGNAL(modificationChanged(bool)));

    QVERIFY(!doc->isModified());
    cursor.insertText("Hello World");
    QVERIFY(doc->isModified());
    QCOMPARE(spy.count(), 1);
    QVERIFY(spy.takeFirst().at(0).toBool());

    doc->undo();
    QVERIFY(!doc->isModified());
    QCOMPARE(spy.count(), 1);
    QVERIFY(!spy.takeFirst().at(0).toBool());

    doc->redo();
    QVERIFY(doc->isModified());
    QCOMPARE(spy.count(), 1);
    QVERIFY(spy.takeFirst().at(0).toBool());
}

void tst_QTextDocument::moreIsModified()
{
    QVERIFY(!doc->isModified());

    cursor.insertText("Hello");
    QVERIFY(doc->isModified());

    doc->undo();
    QVERIFY(!doc->isModified());

    cursor.insertText("Hello");

    doc->undo();
    QVERIFY(!doc->isModified());
}

void tst_QTextDocument::isModified2()
{
    // reported on qt4-preview-feedback
    QVERIFY(!doc->isModified());

    cursor.insertText("Hello");
    QVERIFY(doc->isModified());

    doc->setModified(false);
    QVERIFY(!doc->isModified());

    cursor.insertText("Hello");
    QVERIFY(doc->isModified());
}

void tst_QTextDocument::isModified3()
{
    QVERIFY(!doc->isModified());

    doc->setUndoRedoEnabled(false);
    doc->setUndoRedoEnabled(true);

    cursor.insertText("Hello");

    QVERIFY(doc->isModified());
    doc->undo();
    QVERIFY(!doc->isModified());
}

void tst_QTextDocument::isModified4()
{
    QVERIFY(!doc->isModified());

    cursor.insertText("Hello");
    cursor.insertText("World");

    doc->setModified(false);

    QVERIFY(!doc->isModified());

    cursor.insertText("Again");
    QVERIFY(doc->isModified());

    doc->undo();
    QVERIFY(!doc->isModified());
    doc->undo();
    QVERIFY(doc->isModified());

    doc->redo();
    QVERIFY(!doc->isModified());
    doc->redo();
    QVERIFY(doc->isModified());

    doc->undo();
    QVERIFY(!doc->isModified());
    doc->undo();
    QVERIFY(doc->isModified());

    //task 197769
    cursor.insertText("Hello");
    QVERIFY(doc->isModified());
}

void tst_QTextDocument::noundo_basicIsModifiedChecks()
{
    doc->setUndoRedoEnabled(false);
    QSignalSpy spy(doc, SIGNAL(modificationChanged(bool)));

    QVERIFY(!doc->isModified());
    cursor.insertText("Hello World");
    QVERIFY(doc->isModified());
    QCOMPARE(spy.count(), 1);
    QVERIFY(spy.takeFirst().at(0).toBool());

    doc->undo();
    QVERIFY(doc->isModified());
    QCOMPARE(spy.count(), 0);

    doc->redo();
    QVERIFY(doc->isModified());
    QCOMPARE(spy.count(), 0);
}

void tst_QTextDocument::task240325()
{
    doc->setHtml("<html><img width=\"100\" height=\"100\" align=\"right\"/>Foobar Foobar Foobar Foobar</html>");

    QImage img(1000, 7000, QImage::Format_ARGB32_Premultiplied);
    QPainter p(&img);
    QFontMetrics fm(p.font());

    // Set page size to contain image and one "Foobar"
    doc->setPageSize(QSize(100 + fm.horizontalAdvance("Foobar")*2, 1000));

    // Force layout
    doc->drawContents(&p);

    QCOMPARE(doc->blockCount(), 1);
    for (QTextBlock block = doc->begin() ; block!=doc->end() ; block = block.next()) {
        QTextLayout *layout = block.layout();
#ifdef Q_OS_ANDROID
        QEXPECT_FAIL("", "QTBUG-69242", Abort);
#endif
        QCOMPARE(layout->lineCount(), 4);

        for (int lineIdx=0;lineIdx<layout->lineCount();++lineIdx) {
            QTextLine line = layout->lineAt(lineIdx);

            QString text = block.text().mid(line.textStart(), line.textLength()).trimmed();

            // Remove start token
            if (lineIdx == 0)
                text = text.mid(1);

            QCOMPARE(text, QString::fromLatin1("Foobar"));
        }
    }
}

void tst_QTextDocument::stylesheetFont_data()
{
    QTest::addColumn<QString>("stylesheet");
    QTest::addColumn<QFont>("font");

    {
        QFont font;
        font.setBold(true);
        font.setPixelSize(64);

        QTest::newRow("Regular font specification")
                 << "font-size: 64px; font-weight: bold;"
                 << font;
    }


    {
        QFont font;
        font.setBold(true);
        font.setPixelSize(64);

        QTest::newRow("Shorthand font specification")
                << "font: normal bold 64px Arial;"
                << font;
    }

}

void tst_QTextDocument::stylesheetFont()
{
    QFETCH(QString, stylesheet);
    QFETCH(QFont, font);

    QString html = QString::fromLatin1("<html>"
                                       "<body>"
                                       "<div style=\"%1\" >"
                                       "Foobar"
                                       "</div>"
                                       "</body>"
                                       "</html>").arg(stylesheet);

    qDebug() << html;
    doc->setHtml(html);
    QCOMPARE(doc->blockCount(), 1);

    // First and only block
    QTextBlock block = doc->firstBlock();

    QString text = block.text();
    QCOMPARE(text, QString::fromLatin1("Foobar"));

    QFont actualFont = block.charFormat().font();

    QCOMPARE(actualFont.bold(), font.bold());
    QCOMPARE(actualFont.pixelSize(), font.pixelSize());
}

void tst_QTextDocument::preFont()
{
    const QFont font = QFontDatabase::systemFont(QFontDatabase::FixedFont);
    const QString html = QString::fromLatin1(   "<html>"
                                                "<body>"
                                                "<pre>"
                                                "Foobar"
                                                "</pre>"
                                                "</body>"
                                                "</html>");

    doc->setHtml(html);
    QCOMPARE(doc->blockCount(), 1);

    // First and only block
    QTextBlock block = doc->firstBlock();

    QString text = block.text();
    QCOMPARE(text, QString::fromLatin1("Foobar"));

    QFont actualFont = block.charFormat().font();
    QCOMPARE(actualFont.family(), font.family());
}

void tst_QTextDocument::noundo_moreIsModified()
{
    doc->setUndoRedoEnabled(false);
    QVERIFY(!doc->isModified());

    cursor.insertText("Hello");
    QVERIFY(doc->isModified());

    doc->undo();
    QVERIFY(doc->isModified());

    cursor.insertText("Hello");

    doc->undo();
    QVERIFY(doc->isModified());
}

void tst_QTextDocument::noundo_isModified2()
{
    // reported on qt4-preview-feedback
    QVERIFY(!doc->isModified());

    cursor.insertText("Hello");
    QVERIFY(doc->isModified());

    doc->setModified(false);
    QVERIFY(!doc->isModified());

    cursor.insertText("Hello");
    QVERIFY(doc->isModified());
}

void tst_QTextDocument::noundo_isModified3()
{
    doc->setUndoRedoEnabled(false);
    QVERIFY(!doc->isModified());

    cursor.insertText("Hello");

    QVERIFY(doc->isModified());
    doc->undo();
    QVERIFY(doc->isModified());
}

void tst_QTextDocument::mightBeRichText_data()
{
    const char qtDocuHeader[] = "<?xml version=\"1.0\" encoding=\"iso-8859-1\"?>\n"
                                "<!DOCTYPE html\n"
                                "    PUBLIC ""-//W3C//DTD XHTML 1.0 Strict//EN\" \"DTD/xhtml1-strict.dtd\">\n"
                                "<html xmlns=\"http://www.w3.org/1999/xhtml\" xml:lang=\"en\" lang=\"en\">";
    QVERIFY(Qt::mightBeRichText(QString::fromLatin1(qtDocuHeader)));
    QTest::addColumn<QString>("input");
    QTest::addColumn<bool>("result");

    QTest::newRow("documentation-header") << QString("<?xml version=\"1.0\" encoding=\"iso-8859-1\"?>\n"
                                                     "<!DOCTYPE html\n"
                                                     "    PUBLIC ""-//W3C//DTD XHTML 1.0 Strict//EN\" \"DTD/xhtml1-strict.dtd\">\n"
                                                     "<html xmlns=\"http://www.w3.org/1999/xhtml\" xml:lang=\"en\" lang=\"en\">")
                                          << true;
    QTest::newRow("br-nospace") << QString("Test <br/> new line") << true;
    QTest::newRow("br-space") << QString("Test <br /> new line") << true;
    QTest::newRow("br-invalidspace") << QString("Test <br/ > new line") << false;
    QTest::newRow("invalid closing tag") << QString("Test <br/ line") << false;
}

void tst_QTextDocument::mightBeRichText()
{
    QFETCH(QString, input);
    QFETCH(bool, result);
    QCOMPARE(result, Qt::mightBeRichText(input));
}

Q_DECLARE_METATYPE(QTextDocumentFragment)

#define CREATE_DOC_AND_CURSOR() \
        QTextDocument doc; \
        doc.setDefaultFont(defaultFont); \
        QTextCursor cursor(&doc);

void tst_QTextDocument::toHtml_data()
{
    QTest::addColumn<QTextDocumentFragment>("input");
    QTest::addColumn<QString>("expectedOutput");

    {
        CREATE_DOC_AND_CURSOR();

        cursor.insertText("Blah");

        QTest::newRow("simple") << QTextDocumentFragment(&doc) << QString("<p DEFAULTBLOCKSTYLE>Blah</p>");
    }

    {
        CREATE_DOC_AND_CURSOR();

        cursor.insertText("&<>");

        QTest::newRow("entities") << QTextDocumentFragment(&doc) << QString("<p DEFAULTBLOCKSTYLE>&amp;&lt;&gt;</p>");
    }

    {
        CREATE_DOC_AND_CURSOR();

        QTextCharFormat fmt;
        fmt.setFontFamily("Times");
        cursor.insertText("Blah", fmt);

        QTest::newRow("font-family") << QTextDocumentFragment(&doc)
                                  << QString("<p DEFAULTBLOCKSTYLE><span style=\" font-family:'Times';\">Blah</span></p>");
    }

    {
        CREATE_DOC_AND_CURSOR();

        QTextCharFormat fmt;
        fmt.setFontFamily("Foo's Family");
        cursor.insertText("Blah", fmt);

        QTest::newRow("font-family-with-quotes1") << QTextDocumentFragment(&doc)
                                  << QString("<p DEFAULTBLOCKSTYLE><span style=\" font-family:&quot;Foo's Family&quot;;\">Blah</span></p>");
    }

    {
        CREATE_DOC_AND_CURSOR();

        QTextCharFormat fmt;
        fmt.setFontFamily("Foo\"s Family");
        cursor.insertText("Blah", fmt);

        QTest::newRow("font-family-with-quotes2") << QTextDocumentFragment(&doc)
                                  << QString("<p DEFAULTBLOCKSTYLE><span style=\" font-family:'Foo&quot;s Family';\">Blah</span></p>");
    }

    {
        CREATE_DOC_AND_CURSOR();

        QTextCharFormat fmt;
        fmt.setFontFamily("Times");
        fmt.setFontFamilies(QStringList{ "Times", "serif" });
        cursor.insertText("Blah", fmt);

        QTest::newRow("font-family-with-fallback") << QTextDocumentFragment(&doc)
                                  << QString("<p DEFAULTBLOCKSTYLE><span style=\" font-family:'Times','serif';\">Blah</span></p>");
    }

    {
        CREATE_DOC_AND_CURSOR();

        QTextBlockFormat fmt;
        fmt.setNonBreakableLines(true);
        cursor.insertBlock(fmt);
        cursor.insertText("Blah");

        QTest::newRow("pre") << QTextDocumentFragment(&doc)
                          <<
                             QString("EMPTYBLOCK") +
                             QString("<pre DEFAULTBLOCKSTYLE>Blah</pre>");
    }

    {
        CREATE_DOC_AND_CURSOR();

        QTextCharFormat fmt;
        fmt.setFontPointSize(40);
        cursor.insertText("Blah", fmt);

        QTest::newRow("font-size") << QTextDocumentFragment(&doc)
                                << QString("<p DEFAULTBLOCKSTYLE><span style=\" font-size:40pt;\">Blah</span></p>");
    }

    {
        CREATE_DOC_AND_CURSOR();

        QTextCharFormat fmt;
        fmt.setProperty(QTextFormat::FontSizeIncrement, 2);
        cursor.insertText("Blah", fmt);

        QTest::newRow("logical-font-size") << QTextDocumentFragment(&doc)
                                        << QString("<p DEFAULTBLOCKSTYLE><span style=\" font-size:x-large;\">Blah</span></p>");
    }

    {
        CREATE_DOC_AND_CURSOR();

        cursor.insertText("Foo");

        QTextCharFormat fmt;
        fmt.setFontPointSize(40);
        cursor.insertBlock(QTextBlockFormat(), fmt);

        fmt.clearProperty(QTextFormat::FontPointSize);
        cursor.insertText("Blub", fmt);

        QTest::newRow("no-font-size") << QTextDocumentFragment(&doc)
                                   << QString("<p DEFAULTBLOCKSTYLE>Foo</p>\n<p style=\" margin-top:0px; margin-bottom:0px; margin-left:0px; margin-right:0px; -qt-block-indent:0; text-indent:0px;\">Blub</p>");
    }

    {
        CREATE_DOC_AND_CURSOR();

        QTextBlockFormat fmt;
        fmt.setLayoutDirection(Qt::RightToLeft);
        cursor.insertBlock(fmt);
        cursor.insertText("Blah");

        QTest::newRow("rtl") << QTextDocumentFragment(&doc)
                          <<
                             QString("EMPTYBLOCK") +
                             QString("<p dir='rtl' DEFAULTBLOCKSTYLE>Blah</p>");
    }

    {
        CREATE_DOC_AND_CURSOR();

        QTextBlockFormat fmt;
        fmt.setAlignment(Qt::AlignJustify);
        cursor.insertBlock(fmt);
        cursor.insertText("Blah");

        QTest::newRow("blockalign") << QTextDocumentFragment(&doc)
                                 <<
                                    QString("EMPTYBLOCK") +
                                    QString("<p align=\"justify\" DEFAULTBLOCKSTYLE>Blah</p>");
    }

    {
        CREATE_DOC_AND_CURSOR();

        QTextBlockFormat fmt;
        fmt.setAlignment(Qt::AlignCenter);
        cursor.insertBlock(fmt);
        cursor.insertText("Blah");

        QTest::newRow("blockalign2") << QTextDocumentFragment(&doc)
                                  <<
                                    QString("EMPTYBLOCK") +
                                    QString("<p align=\"center\" DEFAULTBLOCKSTYLE>Blah</p>");
    }

    {
        CREATE_DOC_AND_CURSOR();

        QTextBlockFormat fmt;
        fmt.setAlignment(Qt::AlignRight | Qt::AlignAbsolute);
        cursor.insertBlock(fmt);
        cursor.insertText("Blah");

        QTest::newRow("blockalign3") << QTextDocumentFragment(&doc)
                                  <<
                                    QString("EMPTYBLOCK") +
                                    QString("<p align=\"right\" DEFAULTBLOCKSTYLE>Blah</p>");
    }

    {
        CREATE_DOC_AND_CURSOR();

        QTextBlockFormat fmt;
        fmt.setBackground(QColor("#0000ff"));
        cursor.insertBlock(fmt);
        cursor.insertText("Blah");

        QTest::newRow("bgcolor") << QTextDocumentFragment(&doc)
                                 << QString("EMPTYBLOCK") +
                                    QString("<p OPENDEFAULTBLOCKSTYLE background-color:#0000ff;\">Blah</p>");
    }

    {
        CREATE_DOC_AND_CURSOR();

        QTextBlockFormat fmt;
        fmt.setBackground(QColor(255, 0, 0, 51));
        cursor.insertBlock(fmt);
        cursor.insertText("Blah");

        QTest::newRow("bgcolor-rgba") << QTextDocumentFragment(&doc)
                                      << QString("EMPTYBLOCK") +
                                         QString("<p OPENDEFAULTBLOCKSTYLE background-color:rgba(255,0,0,0.2);\">Blah</p>");
    }

    {
        CREATE_DOC_AND_CURSOR();

        QTextBlockFormat fmt;
        fmt.setBackground(QColor(255, 0, 0, 0));
        cursor.insertBlock(fmt);
        cursor.insertText("Blah");

        QTest::newRow("bgcolor-transparent") << QTextDocumentFragment(&doc)
                                             << QString("EMPTYBLOCK") +
                                                QString("<p OPENDEFAULTBLOCKSTYLE background-color:transparent;\">Blah</p>");
    }

    {
        CREATE_DOC_AND_CURSOR();

        QTextCharFormat fmt;
        fmt.setFontWeight(40);
        cursor.insertText("Blah", fmt);

        QTest::newRow("font-weight") << QTextDocumentFragment(&doc)
                                  << QString("<p DEFAULTBLOCKSTYLE><span style=\" font-weight:320;\">Blah</span></p>");
    }

    {
        CREATE_DOC_AND_CURSOR();

        QTextCharFormat fmt;
        fmt.setFontItalic(true);
        cursor.insertText("Blah", fmt);

        QTest::newRow("font-italic") << QTextDocumentFragment(&doc)
                                  << QString("<p DEFAULTBLOCKSTYLE><span style=\" font-style:italic;\">Blah</span></p>");
    }

    {
        CREATE_DOC_AND_CURSOR();

        QTextCharFormat fmt;
        fmt.setFontUnderline(true);
        fmt.setFontOverline(false);
        cursor.insertText("Blah", fmt);

        QTest::newRow("text-decoration-1") << QTextDocumentFragment(&doc)
                                  << QString("<p DEFAULTBLOCKSTYLE><span style=\" text-decoration: underline;\">Blah</span></p>");
    }

    {
        CREATE_DOC_AND_CURSOR();

        QTextCharFormat fmt;
        fmt.setForeground(QColor("#00ff00"));
        cursor.insertText("Blah", fmt);

        QTest::newRow("color") << QTextDocumentFragment(&doc)
                            << QString("<p DEFAULTBLOCKSTYLE><span style=\" color:#00ff00;\">Blah</span></p>");
    }

    {
        CREATE_DOC_AND_CURSOR();

        QTextCharFormat fmt;
        fmt.setForeground(QColor(0, 255, 0, 51));
        cursor.insertText("Blah", fmt);

        QTest::newRow("color-rgba") << QTextDocumentFragment(&doc)
                                    << QString("<p DEFAULTBLOCKSTYLE><span style=\" color:rgba(0,255,0,0.2);\">Blah</span></p>");
    }

    {
        CREATE_DOC_AND_CURSOR();

        QTextCharFormat fmt;
        fmt.setForeground(QColor(0, 255, 0, 0));
        cursor.insertText("Blah", fmt);

        QTest::newRow("color-transparent") << QTextDocumentFragment(&doc)
                                           << QString("<p DEFAULTBLOCKSTYLE><span style=\" color:transparent;\">Blah</span></p>");
    }

    {
        CREATE_DOC_AND_CURSOR();

        QTextCharFormat fmt;
        fmt.setBackground(QColor("#00ff00"));
        cursor.insertText("Blah", fmt);

        QTest::newRow("span-bgcolor") << QTextDocumentFragment(&doc)
                            << QString("<p DEFAULTBLOCKSTYLE><span style=\" background-color:#00ff00;\">Blah</span></p>");
    }

    {
        CREATE_DOC_AND_CURSOR();

        QTextCharFormat fmt;
        fmt.setBackground(QColor(0, 255, 0, 51));
        cursor.insertText("Blah", fmt);

        QTest::newRow("span-bgcolor-rgba") << QTextDocumentFragment(&doc)
                                           << QString("<p DEFAULTBLOCKSTYLE><span style=\" background-color:rgba(0,255,0,0.2);\">Blah</span></p>");
    }

    {
        CREATE_DOC_AND_CURSOR();

        QTextCharFormat fmt;
        fmt.setBackground(QColor(0, 255, 0, 0));
        cursor.insertText("Blah", fmt);

        QTest::newRow("span-bgcolor-transparent") << QTextDocumentFragment(&doc)
                                                  << QString("<p DEFAULTBLOCKSTYLE><span style=\" background-color:transparent;\">Blah</span></p>");
    }

    {
        CREATE_DOC_AND_CURSOR();

        QTextCharFormat fmt;
        fmt.setVerticalAlignment(QTextCharFormat::AlignSubScript);
        cursor.insertText("Blah", fmt);

        QTest::newRow("valign-sub") << QTextDocumentFragment(&doc)
                                 << QString("<p DEFAULTBLOCKSTYLE><span style=\" vertical-align:sub;\">Blah</span></p>");

    }

    {
        CREATE_DOC_AND_CURSOR();

        QTextCharFormat fmt;
        fmt.setVerticalAlignment(QTextCharFormat::AlignSuperScript);
        cursor.insertText("Blah", fmt);

        QTest::newRow("valign-super") << QTextDocumentFragment(&doc)
                                   << QString("<p DEFAULTBLOCKSTYLE><span style=\" vertical-align:super;\">Blah</span></p>");

    }

    {
        CREATE_DOC_AND_CURSOR();

        QTextCharFormat fmt;
        fmt.setAnchor(true);
        fmt.setAnchorNames({"blub"});
        cursor.insertText("Blah", fmt);

        QTest::newRow("named anchor") << QTextDocumentFragment(&doc)
                                   << QString("<p DEFAULTBLOCKSTYLE><a name=\"blub\"></a>Blah</p>");
    }

    {
        CREATE_DOC_AND_CURSOR();

        QTextCharFormat fmt;
        fmt.setAnchor(true);
        fmt.setAnchorHref("http://www.kde.org/");
        cursor.insertText("Blah", fmt);

        QTest::newRow("href anchor") << QTextDocumentFragment(&doc)
                                  << QString("<p DEFAULTBLOCKSTYLE><a href=\"http://www.kde.org/\">Blah</a></p>");
    }

    {
        CREATE_DOC_AND_CURSOR();

        QTextCharFormat fmt;
        fmt.setAnchor(true);
        fmt.setAnchorHref("http://www.kde.org/?a=1&b=2");
        cursor.insertText("Blah", fmt);

        QTest::newRow("href anchor with &") << QTextDocumentFragment(&doc)
                                  << QString("<p DEFAULTBLOCKSTYLE><a href=\"http://www.kde.org/?a=1&amp;b=2\">Blah</a></p>");
    }

    {
        CREATE_DOC_AND_CURSOR();

        QTextCharFormat fmt;
        fmt.setAnchor(true);
        fmt.setAnchorHref("http://www.kde.org/?a='&b=\"");
        cursor.insertText("Blah", fmt);

        QTest::newRow("href anchor with ' and \"") << QTextDocumentFragment(&doc)
                                  << QString("<p DEFAULTBLOCKSTYLE><a href=\"http://www.kde.org/?a='&amp;b=&quot;\">Blah</a></p>");
    }

    {
        CREATE_DOC_AND_CURSOR();

        cursor.insertTable(2, 2);

        QTest::newRow("simpletable") << QTextDocumentFragment(&doc)
                                  << QString("<table border=\"1\" cellspacing=\"2\">"
                                             "\n<tr>\n<td></td>\n<td></td></tr>"
                                             "\n<tr>\n<td></td>\n<td></td></tr>"
                                             "</table>");
    }

    {
        CREATE_DOC_AND_CURSOR();

        QTextTable *table = cursor.insertTable(1, 4);
        table->mergeCells(0, 0, 1, 2);
        table->mergeCells(0, 2, 1, 2);

        QTest::newRow("tablespans") << QTextDocumentFragment(&doc)
                                 << QString("<table border=\"1\" cellspacing=\"2\">"
                                             "\n<tr>\n<td colspan=\"2\"></td>\n<td colspan=\"2\"></td></tr>"
                                             "</table>");
    }

    {
        CREATE_DOC_AND_CURSOR();

        QTextTableFormat fmt;
        fmt.setBorder(1);
        fmt.setCellSpacing(3);
        fmt.setCellPadding(3);
        fmt.setBackground(QColor("#ff00ff"));
        fmt.setWidth(QTextLength(QTextLength::PercentageLength, 50));
        fmt.setAlignment(Qt::AlignHCenter);
        fmt.setPosition(QTextFrameFormat::FloatRight);
        cursor.insertTable(2, 2, fmt);

        QTest::newRow("tableattrs") << QTextDocumentFragment(&doc)
                                  << QString("<table border=\"1\" style=\" float: right;\" align=\"center\" width=\"50%\" cellspacing=\"3\" cellpadding=\"3\" bgcolor=\"#ff00ff\">"
                                             "\n<tr>\n<td></td>\n<td></td></tr>"
                                             "\n<tr>\n<td></td>\n<td></td></tr>"
                                             "</table>");
    }

    {
        CREATE_DOC_AND_CURSOR();

        QTextTableFormat fmt;
        fmt.setBorder(1);
        fmt.setCellSpacing(3);
        fmt.setCellPadding(3);
        fmt.setBackground(QColor("#ff00ff"));
        fmt.setWidth(QTextLength(QTextLength::PercentageLength, 50));
        fmt.setAlignment(Qt::AlignHCenter);
        fmt.setPosition(QTextFrameFormat::FloatRight);
        fmt.setLeftMargin(25);
        fmt.setBottomMargin(35);
        cursor.insertTable(2, 2, fmt);

        QTest::newRow("tableattrs2") << QTextDocumentFragment(&doc)
                                  << QString("<table border=\"1\" style=\" float: right; margin-top:0px; margin-bottom:35px; margin-left:25px; margin-right:0px;\" align=\"center\" width=\"50%\" cellspacing=\"3\" cellpadding=\"3\" bgcolor=\"#ff00ff\">"
                                             "\n<tr>\n<td></td>\n<td></td></tr>"
                                             "\n<tr>\n<td></td>\n<td></td></tr>"
                                             "</table>");
    }

    {
        CREATE_DOC_AND_CURSOR();

        QTextTableFormat fmt;
        fmt.setHeaderRowCount(2);
        cursor.insertTable(4, 2, fmt);

        QTest::newRow("tableheader") << QTextDocumentFragment(&doc)
                                  << QString("<table border=\"1\" cellspacing=\"2\">"
                                             "<thead>\n<tr>\n<td></td>\n<td></td></tr>"
                                             "\n<tr>\n<td></td>\n<td></td></tr></thead>"
                                             "\n<tr>\n<td></td>\n<td></td></tr>"
                                             "\n<tr>\n<td></td>\n<td></td></tr>"
                                             "</table>");
    }

    {
        CREATE_DOC_AND_CURSOR();

        QTextTable *table = cursor.insertTable(2, 2);
        QTextTable *subTable = table->cellAt(0, 1).firstCursorPosition().insertTable(1, 1);
        subTable->cellAt(0, 0).firstCursorPosition().insertText("Hey");

        QTest::newRow("nestedtable") << QTextDocumentFragment(&doc)
                                  << QString("<table border=\"1\" cellspacing=\"2\">"
                                             "\n<tr>\n<td></td>\n<td>\n<table border=\"1\" cellspacing=\"2\">\n<tr>\n<td>\n<p DEFAULTBLOCKSTYLE>Hey</p></td></tr></table></td></tr>"
                                             "\n<tr>\n<td></td>\n<td></td></tr>"
                                             "</table>");
    }

    {
        CREATE_DOC_AND_CURSOR();

        QTextTableFormat fmt;
        QVector<QTextLength> widths;
        widths.append(QTextLength());
        widths.append(QTextLength(QTextLength::PercentageLength, 30));
        widths.append(QTextLength(QTextLength::FixedLength, 40));
        fmt.setColumnWidthConstraints(widths);
        cursor.insertTable(1, 3, fmt);

        QTest::newRow("colwidths") << QTextDocumentFragment(&doc)
                                  << QString("<table border=\"1\" cellspacing=\"2\">"
                                             "\n<tr>\n<td></td>\n<td width=\"30%\"></td>\n<td width=\"40\"></td></tr>"
                                             "</table>");
    }

    // ### rowspan/colspan tests, once texttable api for that is back again
    //
    {
        CREATE_DOC_AND_CURSOR();

        QTextTable *table = cursor.insertTable(1, 1);
        QTextCursor cellCurs = table->cellAt(0, 0).firstCursorPosition();
        QTextCharFormat fmt;
        fmt.setBackground(QColor("#ffffff"));
        cellCurs.mergeBlockCharFormat(fmt);

        QTest::newRow("cellproperties") << QTextDocumentFragment(&doc)
                                     << QString("<table border=\"1\" cellspacing=\"2\">"
                                                "\n<tr>\n<td bgcolor=\"#ffffff\"></td></tr>"
                                                "</table>");
    }

    {
        CREATE_DOC_AND_CURSOR();

        // ### fixme: use programmatic api as soon as we can create floats through it
        const char html[] = "<html><body>Blah<img src=\"image.png\" width=\"10\" height=\"20\" style=\"float: right;\" />Blubb</body></html>";

        QTest::newRow("image") << QTextDocumentFragment::fromHtml(QString::fromLatin1(html))
                            << QString("<p style=\" margin-top:0px; margin-bottom:0px; margin-left:0px; margin-right:0px; -qt-block-indent:0; text-indent:0px;\">Blah<img src=\"image.png\" width=\"10\" height=\"20\" style=\"float: right;\" />Blubb</p>");
    }

    {
        CREATE_DOC_AND_CURSOR();

        QTextImageFormat fmt;
        fmt.setName("foo");
        fmt.setVerticalAlignment(QTextCharFormat::AlignMiddle);
        cursor.insertImage(fmt);

        QTest::newRow("image-align-middle") << QTextDocumentFragment(&doc)
                            << QString("<p DEFAULTBLOCKSTYLE><img src=\"foo\" style=\"vertical-align: middle;\" /></p>");
    }

    {
        CREATE_DOC_AND_CURSOR();

        QTextImageFormat fmt;
        fmt.setName("foo");
        fmt.setVerticalAlignment(QTextCharFormat::AlignTop);
        cursor.insertImage(fmt);

        QTest::newRow("image-align-top") << QTextDocumentFragment(&doc)
                            << QString("<p DEFAULTBLOCKSTYLE><img src=\"foo\" style=\"vertical-align: top;\" /></p>");
    }

    {
        CREATE_DOC_AND_CURSOR();

        QTextImageFormat fmt;
        fmt.setName("foo");
        cursor.insertImage(fmt);
        cursor.insertImage(fmt);

        QTest::newRow("2images") << QTextDocumentFragment(&doc)
                            << QString("<p DEFAULTBLOCKSTYLE><img src=\"foo\" /><img src=\"foo\" /></p>");
    }

    {
        CREATE_DOC_AND_CURSOR();

        QString txt = QLatin1String("Blah");
        txt += QChar::LineSeparator;
        txt += QLatin1String("Bar");
        cursor.insertText(txt);

        QTest::newRow("linebreaks") << QTextDocumentFragment(&doc)
                                 << QString("<p DEFAULTBLOCKSTYLE>Blah<br />Bar</p>");
    }

    {
        CREATE_DOC_AND_CURSOR();

        QTextBlockFormat fmt;
        fmt.setTopMargin(10);
        fmt.setBottomMargin(20);
        fmt.setLeftMargin(30);
        fmt.setRightMargin(40);
        cursor.insertBlock(fmt);
        cursor.insertText("Blah");

        QTest::newRow("blockmargins") << QTextDocumentFragment(&doc)
                          <<
                             QString("EMPTYBLOCK") +
                             QString("<p style=\" margin-top:10px; margin-bottom:20px; margin-left:30px; margin-right:40px; -qt-block-indent:0; text-indent:0px;\">Blah</p>");
    }

    {
        CREATE_DOC_AND_CURSOR();

        QTextList *list = cursor.insertList(QTextListFormat::ListDisc);
        cursor.insertText("Blubb");
        cursor.insertBlock();
        cursor.insertText("Blah");
        QCOMPARE(list->count(), 2);

        QTest::newRow("lists") << QTextDocumentFragment(&doc)
                          <<
                             QString("EMPTYBLOCK") +
                             QString("<ul style=\"margin-top: 0px; margin-bottom: 0px; margin-left: 0px; margin-right: 0px; -qt-list-indent: 1;\"><li DEFAULTBLOCKSTYLE>Blubb</li>\n<li DEFAULTBLOCKSTYLE>Blah</li></ul>");
    }

    {
        CREATE_DOC_AND_CURSOR();

        QTextList *list = cursor.insertList(QTextListFormat::ListDisc);
        cursor.insertText("Blubb");

        cursor.insertBlock();

        QTextCharFormat blockCharFmt;
        blockCharFmt.setForeground(QColor("#0000ff"));
        cursor.mergeBlockCharFormat(blockCharFmt);

        QTextCharFormat fmt;
        fmt.setForeground(QColor("#ff0000"));
        cursor.insertText("Blah", fmt);
        QCOMPARE(list->count(), 2);

        QTest::newRow("charfmt-for-list-item") << QTextDocumentFragment(&doc)
                          <<
                             QString("EMPTYBLOCK") +
                             QString("<ul style=\"margin-top: 0px; margin-bottom: 0px; margin-left: 0px; margin-right: 0px; -qt-list-indent: 1;\"><li DEFAULTBLOCKSTYLE>Blubb</li>\n<li style=\" color:#0000ff;\" DEFAULTBLOCKSTYLE><span style=\" color:#ff0000;\">Blah</span></li></ul>");
    }

    {
        CREATE_DOC_AND_CURSOR();

        QTextBlockFormat fmt;
        fmt.setIndent(3);
        fmt.setTextIndent(30);
        cursor.insertBlock(fmt);
        cursor.insertText("Test");

        QTest::newRow("block-indent") << QTextDocumentFragment(&doc)
                                   <<
                                    QString("EMPTYBLOCK") +
                                    QString("<p style=\" margin-top:0px; margin-bottom:0px; margin-left:0px; margin-right:0px; -qt-block-indent:3; text-indent:30px;\">Test</p>");
    }

    {
        CREATE_DOC_AND_CURSOR();

        QTextListFormat fmt;
        fmt.setStyle(QTextListFormat::ListDisc);
        fmt.setIndent(4);
        cursor.insertList(fmt);
        cursor.insertText("Blah");

        QTest::newRow("list-indent") << QTextDocumentFragment(&doc)
                                  <<
                                    QString("EMPTYBLOCK") +
                                    QString("<ul style=\"margin-top: 0px; margin-bottom: 0px; margin-left: 0px; margin-right: 0px; -qt-list-indent: 4;\"><li DEFAULTBLOCKSTYLE>Blah</li></ul>");
    }

    {
        CREATE_DOC_AND_CURSOR();

        cursor.insertBlock();


        QTest::newRow("emptyblock") << QTextDocumentFragment(&doc)
                                    // after insertBlock() we /do/ have two blocks in the document, so also expect
                                    // these in the html output
                                    << QString("EMPTYBLOCK") + QString("EMPTYBLOCK");
    }

    {
        CREATE_DOC_AND_CURSOR();

        // if you press enter twice in an empty textedit and then insert 'Test'
        // you actually get three visible paragraphs, two empty leading ones and
        // a third with the actual text. the corresponding html representation
        // therefore should also contain three paragraphs.

        cursor.insertBlock();
        QTextCharFormat fmt;
        fmt.setForeground(QColor("#00ff00"));
        fmt.setProperty(QTextFormat::FontSizeIncrement, 1);
        cursor.mergeBlockCharFormat(fmt);

        fmt.setProperty(QTextFormat::FontSizeIncrement, 2);
        cursor.insertText("Test", fmt);

        QTest::newRow("blockcharfmt") << QTextDocumentFragment(&doc)
                                   << QString("EMPTYBLOCK<p style=\" margin-top:0px; margin-bottom:0px; margin-left:0px; margin-right:0px; -qt-block-indent:0; text-indent:0px;\"><span style=\" font-size:x-large; color:#00ff00;\">Test</span></p>");
    }

    {
        CREATE_DOC_AND_CURSOR();

        QTextCharFormat fmt;
        fmt.setForeground(QColor("#00ff00"));
        cursor.setBlockCharFormat(fmt);
        fmt.setForeground(QColor("#0000ff"));
        cursor.insertText("Test", fmt);

        QTest::newRow("blockcharfmt2") << QTextDocumentFragment(&doc)
                                   << QString("<p style=\" margin-top:0px; margin-bottom:0px; margin-left:0px; margin-right:0px; -qt-block-indent:0; text-indent:0px;\"><span style=\" color:#0000ff;\">Test</span></p>");
    }

    {
        QTest::newRow("horizontal-ruler") << QTextDocumentFragment::fromHtml("<hr />")
                                       <<
                                          QString("EMPTYBLOCK") +
                                          QString("<hr />");
    }
    {
        QTest::newRow("horizontal-ruler-with-width") << QTextDocumentFragment::fromHtml("<hr width=\"50%\"/>")
                                                  <<
                                                      QString("EMPTYBLOCK") +
                                                      QString("<hr width=\"50%\"/>");
    }
    {
        CREATE_DOC_AND_CURSOR();

        QTextFrame *mainFrame = cursor.currentFrame();

        QTextFrameFormat ffmt;
        ffmt.setBorder(1);
        ffmt.setPosition(QTextFrameFormat::FloatRight);
        ffmt.setMargin(2);
        ffmt.setWidth(100);
        ffmt.setHeight(50);
        ffmt.setBackground(QColor("#00ff00"));
        cursor.insertFrame(ffmt);
        cursor.insertText("Hello World");
        cursor = mainFrame->lastCursorPosition();

        QTest::newRow("frame") << QTextDocumentFragment(&doc)
                            << QString("<table border=\"1\" style=\"-qt-table-type: frame; float: right; margin-top:2px; margin-bottom:2px; margin-left:2px; margin-right:2px;\" width=\"100\" height=\"50\" bgcolor=\"#00ff00\">\n<tr>\n<td style=\"border: none;\">\n<p DEFAULTBLOCKSTYLE>Hello World</p></td></tr></table>");
    }

    {
        CREATE_DOC_AND_CURSOR();

        QTextCharFormat fmt;
        fmt.setForeground(QColor("#00ff00"));
//        fmt.setBackground(QColor("#0000ff"));
        cursor.setBlockCharFormat(fmt);

        fmt.setForeground(QBrush());
//        fmt.setBackground(QBrush());
        cursor.insertText("Test", fmt);

//        QTest::newRow("nostylebrush") << QTextDocumentFragment(&doc) << QString("<p style=\" margin-top:0px; margin-bottom:0px; margin-left:0px; margin-right:0px; -qt-block-indent:0; text-indent:0px; color:#00ff00; -qt-blockcharfmt-background-color:#0000ff;\">Test</p>");
        QTest::newRow("nostylebrush") << QTextDocumentFragment(&doc) << QString("<p style=\" margin-top:0px; margin-bottom:0px; margin-left:0px; margin-right:0px; -qt-block-indent:0; text-indent:0px;\">Test</p>");
    }

    {
        CREATE_DOC_AND_CURSOR();

        QTextTable *table = cursor.insertTable(2, 2);
        table->mergeCells(0, 0, 1, 2);
        QTextTableFormat fmt = table->format();
        QVector<QTextLength> widths;
        widths.append(QTextLength(QTextLength::FixedLength, 20));
        widths.append(QTextLength(QTextLength::FixedLength, 40));
        fmt.setColumnWidthConstraints(widths);
        table->setFormat(fmt);

        QTest::newRow("mergedtablecolwidths") << QTextDocumentFragment(&doc)
                                  << QString("<table border=\"1\" cellspacing=\"2\">"
                                             "\n<tr>\n<td colspan=\"2\"></td></tr>"
                                             "\n<tr>\n<td width=\"20\"></td>\n<td width=\"40\"></td></tr>"
                                             "</table>");
    }

    {
        CREATE_DOC_AND_CURSOR();

        QTextCharFormat fmt;

        cursor.insertText("Blah\nGreen yellow green");
        cursor.setPosition(0);
        cursor.setPosition(23, QTextCursor::KeepAnchor);
        fmt.setBackground(Qt::green);
        cursor.mergeCharFormat(fmt);
        cursor.clearSelection();
        cursor.setPosition(11);
        cursor.setPosition(17, QTextCursor::KeepAnchor);
        fmt.setBackground(Qt::yellow);
        cursor.mergeCharFormat(fmt);
        cursor.clearSelection();

        QTest::newRow("multiparagraph-bgcolor") << QTextDocumentFragment(&doc)
                                 << QString("<p DEFAULTBLOCKSTYLE><span style=\" background-color:#00ff00;\">Blah</span></p>\n"
                                            "<p DEFAULTBLOCKSTYLE><span style=\" background-color:#00ff00;\">Green </span>"
                                            "<span style=\" background-color:#ffff00;\">yellow</span>"
                                            "<span style=\" background-color:#00ff00;\"> green</span></p>");
    }

    {
        CREATE_DOC_AND_CURSOR();

        QTextBlockFormat fmt;
        fmt.setBackground(QColor("#0000ff"));
        cursor.insertBlock(fmt);

        QTextCharFormat charfmt;
        charfmt.setBackground(QColor("#0000ff"));
        cursor.insertText("Blah", charfmt);

        QTest::newRow("nospan-bgcolor") << QTextDocumentFragment(&doc)
                                 << QString("EMPTYBLOCK") +
                                    QString("<p OPENDEFAULTBLOCKSTYLE background-color:#0000ff;\"><span style=\" background-color:#0000ff;\">Blah</span></p>");
    }

    {
        CREATE_DOC_AND_CURSOR();

        QTextTable *table = cursor.insertTable(2, 2);
        QTextCharFormat fmt = table->cellAt(0, 0).format();
        fmt.setVerticalAlignment(QTextCharFormat::AlignMiddle);
        table->cellAt(0, 0).setFormat(fmt);
        fmt = table->cellAt(0, 1).format();
        fmt.setVerticalAlignment(QTextCharFormat::AlignTop);
        table->cellAt(0, 1).setFormat(fmt);
        fmt = table->cellAt(1, 0).format();
        fmt.setVerticalAlignment(QTextCharFormat::AlignBottom);
        table->cellAt(1, 0).setFormat(fmt);

        table->cellAt(0, 0).firstCursorPosition().insertText("Blah");

        QTest::newRow("table-vertical-alignment") << QTextDocumentFragment(&doc)
                                  << QString("<table border=\"1\" cellspacing=\"2\">"
                                             "\n<tr>\n<td style=\" vertical-align:middle;\">\n"
                                             "<p DEFAULTBLOCKSTYLE>Blah</p></td>"
                                             "\n<td style=\" vertical-align:top;\"></td></tr>"
                                             "\n<tr>\n<td style=\" vertical-align:bottom;\"></td>"
                                             "\n<td></td></tr>"
                                             "</table>");
    }

    {
        CREATE_DOC_AND_CURSOR();

        QTextTable *table = cursor.insertTable(2, 2);
        QTextTableCellFormat fmt = table->cellAt(0, 0).format().toTableCellFormat();
        fmt.setLeftPadding(1);
        table->cellAt(0, 0).setFormat(fmt);
        fmt = table->cellAt(0, 1).format().toTableCellFormat();
        fmt.setRightPadding(1);
        table->cellAt(0, 1).setFormat(fmt);
        fmt = table->cellAt(1, 0).format().toTableCellFormat();
        fmt.setTopPadding(1);
        table->cellAt(1, 0).setFormat(fmt);
        fmt = table->cellAt(1, 1).format().toTableCellFormat();
        fmt.setBottomPadding(1);
        table->cellAt(1, 1).setFormat(fmt);

        table->cellAt(0, 0).firstCursorPosition().insertText("Blah");

        QTest::newRow("table-cell-paddings") << QTextDocumentFragment(&doc)
                                  << QString("<table border=\"1\" cellspacing=\"2\">"
                                             "\n<tr>\n<td style=\" padding-left:1;\">\n"
                                             "<p DEFAULTBLOCKSTYLE>Blah</p></td>"
                                             "\n<td style=\" padding-right:1;\"></td></tr>"
                                             "\n<tr>\n<td style=\" padding-top:1;\"></td>"
                                             "\n<td style=\" padding-bottom:1;\"></td></tr>"
                                             "</table>");
    }

    {
        CREATE_DOC_AND_CURSOR();

        QTextTableFormat fmt;
        fmt.setBorderBrush(QColor("#0000ff"));
        fmt.setBorderStyle(QTextFrameFormat::BorderStyle_Solid);
        cursor.insertTable(2, 2, fmt);

        QTest::newRow("tableborder") << QTextDocumentFragment(&doc)
                                     << QString("<table border=\"1\" style=\" border-color:#0000ff; border-style:solid;\" cellspacing=\"2\">"
                                                "\n<tr>\n<td></td>\n<td></td></tr>"
                                                "\n<tr>\n<td></td>\n<td></td></tr>"
                                                "</table>");
    }

    {
        CREATE_DOC_AND_CURSOR();

        cursor.insertBlock();
        cursor.insertText("Foo");

        cursor.block().setUserState(42);

        QTest::newRow("userstate") << QTextDocumentFragment(&doc)
                                   << QString("EMPTYBLOCK") +
                                      QString("<p OPENDEFAULTBLOCKSTYLE -qt-user-state:42;\">Foo</p>");
    }

    {
        CREATE_DOC_AND_CURSOR();

        QTextBlockFormat blockFmt;
        blockFmt.setPageBreakPolicy(QTextFormat::PageBreak_AlwaysBefore);

        cursor.insertBlock(blockFmt);
        cursor.insertText("Foo");

        blockFmt.setPageBreakPolicy(QTextFormat::PageBreak_AlwaysBefore | QTextFormat::PageBreak_AlwaysAfter);

        cursor.insertBlock(blockFmt);
        cursor.insertText("Bar");

        QTextTableFormat tableFmt;
        tableFmt.setPageBreakPolicy(QTextFormat::PageBreak_AlwaysAfter);

        cursor.insertTable(1, 1, tableFmt);

        QTest::newRow("pagebreak") << QTextDocumentFragment(&doc)
                                   << QString("EMPTYBLOCK") +
                                      QString("<p OPENDEFAULTBLOCKSTYLE page-break-before:always;\">Foo</p>"
                                              "\n<p OPENDEFAULTBLOCKSTYLE page-break-before:always; page-break-after:always;\">Bar</p>"
                                              "\n<table border=\"1\" style=\" page-break-after:always;\" cellspacing=\"2\">\n<tr>\n<td></td></tr></table>");
    }

    {
        CREATE_DOC_AND_CURSOR();

        QTextListFormat listFmt;
        listFmt.setStyle(QTextListFormat::ListDisc);

        cursor.insertList(listFmt);
        cursor.insertText("Blah");

        QTest::newRow("list-ul-margin") << QTextDocumentFragment(&doc)
                                        << QString("EMPTYBLOCK") +
                                           QString("<ul style=\"margin-top: 0px; margin-bottom: 0px; margin-left: 0px; margin-right: 0px; -qt-list-indent: 1;\"><li DEFAULTBLOCKSTYLE>Blah</li></ul>");
    }
}

void tst_QTextDocument::toHtml()
{
    QFETCH(QTextDocumentFragment, input);
    QFETCH(QString, expectedOutput);

    cursor.insertFragment(input);

    expectedOutput.prepend(htmlHead);

    expectedOutput.replace("OPENDEFAULTBLOCKSTYLE", "style=\" margin-top:0px; margin-bottom:0px; margin-left:0px; margin-right:0px; -qt-block-indent:0; text-indent:0px;");
    expectedOutput.replace("DEFAULTBLOCKSTYLE", "style=\" margin-top:0px; margin-bottom:0px; margin-left:0px; margin-right:0px; -qt-block-indent:0; text-indent:0px;\"");
    expectedOutput.replace("EMPTYBLOCK", "<p style=\"-qt-paragraph-type:empty; margin-top:0px; margin-bottom:0px; margin-left:0px; margin-right:0px; -qt-block-indent:0; text-indent:0px;\"><br /></p>\n");
    if (expectedOutput.endsWith(QLatin1Char('\n')))
        expectedOutput.chop(1);
    expectedOutput.append(htmlTail);

    QString output = doc->toHtml();

    QCOMPARE(output, expectedOutput);

    QDomDocument document;
    QVERIFY2(document.setContent(output), "Output was not valid XML");
}

void tst_QTextDocument::toHtml2()
{
    QTextDocument doc;
    doc.setHtml("<p>text <img src=\"\">    text</p>"); // 4 spaces before the second 'text'
    QTextBlock block = doc.firstBlock();
    QTextBlock::Iterator iter = block.begin();
    QTextFragment f = iter.fragment();
    QVERIFY(f.isValid());
    QCOMPARE(f.position(), 0);
    QCOMPARE(f.length(), 5);
    //qDebug() << block.text().mid(f.position(), f.length());

    iter++;
    f = iter.fragment();
    QVERIFY(f.isValid());
    QCOMPARE(f.position(), 5);
    QCOMPARE(f.length(), 1);
    //qDebug() << block.text().mid(f.position(), f.length());

    iter++;
    f = iter.fragment();
    //qDebug() << block.text().mid(f.position(), f.length());
    QVERIFY(f.isValid());
    QCOMPARE(f.position(), 6);
    QCOMPARE(f.length(), 5); // 1 space should be preserved.
    QCOMPARE(block.text().mid(f.position(), f.length()), QString(" text"));

    doc.setHtml("<table><tr><td>   foo</td></tr></table>    text"); // 4 spaces before the second 'text'
    block = doc.firstBlock().next();
    //qDebug() << block.text();
    QCOMPARE(block.text(), QString("foo"));

    block = block.next();
    //qDebug() << block.text();
    QCOMPARE(block.text(), QString("text"));
}

void tst_QTextDocument::setFragmentMarkersInHtmlExport()
{
    {
        CREATE_DOC_AND_CURSOR();

        cursor.insertText("Leadin");
        const int startPos = cursor.position();

        cursor.insertText("Test");
        QTextCharFormat fmt;
        fmt.setForeground(QColor("#00ff00"));
        cursor.insertText("Blah", fmt);

        const int endPos = cursor.position();
        cursor.insertText("Leadout", QTextCharFormat());

        cursor.setPosition(startPos);
        cursor.setPosition(endPos, QTextCursor::KeepAnchor);
        QTextDocumentFragment fragment(cursor);

        QString expected = htmlHead;
        expected.replace(QRegExp("<body.*>"), QString("<body>"));
        expected += QString("<p style=\" margin-top:0px; margin-bottom:0px; margin-left:0px; margin-right:0px; -qt-block-indent:0; text-indent:0px;\"><!--StartFragment-->Test<span style=\" color:#00ff00;\">Blah</span><!--EndFragment--></p>") + htmlTail;
        QCOMPARE(fragment.toHtml(), expected);
    }
    {
        CREATE_DOC_AND_CURSOR();

        cursor.insertText("Leadin");
        const int startPos = cursor.position();

        cursor.insertText("Test");

        const int endPos = cursor.position();
        cursor.insertText("Leadout", QTextCharFormat());

        cursor.setPosition(startPos);
        cursor.setPosition(endPos, QTextCursor::KeepAnchor);
        QTextDocumentFragment fragment(cursor);

        QString expected = htmlHead;
        expected.replace(QRegExp("<body.*>"), QString("<body>"));
        expected += QString("<p style=\" margin-top:0px; margin-bottom:0px; margin-left:0px; margin-right:0px; -qt-block-indent:0; text-indent:0px;\"><!--StartFragment-->Test<!--EndFragment--></p>") + htmlTail;
        QCOMPARE(fragment.toHtml(), expected);
    }
}

void tst_QTextDocument::toHtmlBodyBgColor()
{
    CREATE_DOC_AND_CURSOR();

    cursor.insertText("Blah");

    QTextFrameFormat fmt = doc.rootFrame()->frameFormat();
    fmt.setBackground(QColor("#0000ff"));
    doc.rootFrame()->setFrameFormat(fmt);

    QString expectedHtml("<!DOCTYPE HTML PUBLIC \"-//W3C//DTD HTML 4.0//EN\" "
            "\"http://www.w3.org/TR/REC-html40/strict.dtd\">\n"
            "<html><head><meta name=\"qrichtext\" content=\"1\" /><style type=\"text/css\">\n"
            "p, li { white-space: pre-wrap; }\n"
            "</style></head>"
            "<body style=\" font-family:'%1'; font-size:%2; font-weight:%3; font-style:%4;\""
            " bgcolor=\"#0000ff\">\n"
            "<p style=\" margin-top:0px; margin-bottom:0px; margin-left:0px; margin-right:0px; -qt-block-indent:0; text-indent:0px;\">Blah</p>"
            "</body></html>");

    expectedHtml = expectedHtml
                    .arg(defaultFont.family())
                    .arg(cssFontSizeString(defaultFont))
                    .arg(defaultFont.weight() * 8)
                    .arg((defaultFont.italic() ? "italic" : "normal"));

    QCOMPARE(doc.toHtml(), expectedHtml);
}

void tst_QTextDocument::toHtmlBodyBgColorRgba()
{
    CREATE_DOC_AND_CURSOR();

    cursor.insertText("Blah");

    QTextFrameFormat fmt = doc.rootFrame()->frameFormat();
    fmt.setBackground(QColor(255, 0, 0, 51));
    doc.rootFrame()->setFrameFormat(fmt);

    QString expectedHtml("<!DOCTYPE HTML PUBLIC \"-//W3C//DTD HTML 4.0//EN\" "
            "\"http://www.w3.org/TR/REC-html40/strict.dtd\">\n"
            "<html><head><meta name=\"qrichtext\" content=\"1\" /><style type=\"text/css\">\n"
            "p, li { white-space: pre-wrap; }\n"
            "</style></head>"
            "<body style=\" font-family:'%1'; font-size:%2; font-weight:%3; font-style:%4;\""
            " bgcolor=\"rgba(255,0,0,0.2)\">\n"
            "<p style=\" margin-top:0px; margin-bottom:0px; margin-left:0px; margin-right:0px; -qt-block-indent:0; text-indent:0px;\">Blah</p>"
            "</body></html>");

    expectedHtml = expectedHtml.arg(defaultFont.family())
                    .arg(cssFontSizeString(defaultFont))
                    .arg(defaultFont.weight() * 8)
                    .arg((defaultFont.italic() ? "italic" : "normal"));

    QCOMPARE(doc.toHtml(), expectedHtml);
}

void tst_QTextDocument::toHtmlBodyBgColorTransparent()
{
    CREATE_DOC_AND_CURSOR();

    cursor.insertText("Blah");

    QTextFrameFormat fmt = doc.rootFrame()->frameFormat();
    fmt.setBackground(QColor(255, 0, 0, 0));
    doc.rootFrame()->setFrameFormat(fmt);

    QString expectedHtml("<!DOCTYPE HTML PUBLIC \"-//W3C//DTD HTML 4.0//EN\" "
            "\"http://www.w3.org/TR/REC-html40/strict.dtd\">\n"
            "<html><head><meta name=\"qrichtext\" content=\"1\" /><style type=\"text/css\">\n"
            "p, li { white-space: pre-wrap; }\n"
            "</style></head>"
            "<body style=\" font-family:'%1'; font-size:%2; font-weight:%3; font-style:%4;\""
            " bgcolor=\"transparent\">\n"
            "<p style=\" margin-top:0px; margin-bottom:0px; margin-left:0px; margin-right:0px; -qt-block-indent:0; text-indent:0px;\">Blah</p>"
            "</body></html>");

    expectedHtml = expectedHtml
                    .arg(defaultFont.family())
                    .arg(cssFontSizeString(defaultFont))
                    .arg(defaultFont.weight() * 8)
                    .arg((defaultFont.italic() ? "italic" : "normal"));

    QCOMPARE(doc.toHtml(), expectedHtml);
}

void tst_QTextDocument::toHtmlRootFrameProperties()
{
    CREATE_DOC_AND_CURSOR();

    QTextFrameFormat fmt = doc.rootFrame()->frameFormat();
    fmt.setTopMargin(10);
    fmt.setLeftMargin(10);
    fmt.setBorder(2);
    doc.rootFrame()->setFrameFormat(fmt);

    cursor.insertText("Blah");

    QString expectedOutput("<table border=\"2\" style=\"-qt-table-type: root; margin-top:10px; "
                           "margin-bottom:4px; margin-left:10px; margin-right:4px;\">\n"
                           "<tr>\n<td style=\"border: none;\">\n"
                           "<p DEFAULTBLOCKSTYLE>Blah</p></td></tr></table>");

    expectedOutput.prepend(htmlHead);
    expectedOutput.replace("DEFAULTBLOCKSTYLE", "style=\" margin-top:0px; margin-bottom:0px; margin-left:0px; margin-right:0px; -qt-block-indent:0; text-indent:0px;\"");
    expectedOutput.append(htmlTail);

    QCOMPARE(doc.toHtml(), expectedOutput);
}

void tst_QTextDocument::toHtmlLineHeightProperties()
{
    CREATE_DOC_AND_CURSOR();

    QTextBlock block = doc.firstBlock();
    QTextBlockFormat blockFormat = block.blockFormat();
    blockFormat.setLineHeight(200, QTextBlockFormat::ProportionalHeight);
    cursor.setBlockFormat(blockFormat);

    cursor.insertText("Blah");
    QString expectedOutput("<p DEFAULTBLOCKSTYLE line-height:200%;\">Blah</p>");

    expectedOutput.prepend(htmlHead);
    expectedOutput.replace("DEFAULTBLOCKSTYLE", "style=\" margin-top:0px; margin-bottom:0px; margin-left:0px; margin-right:0px; -qt-block-indent:0; text-indent:0px;");
    expectedOutput.append(htmlTail);

    QCOMPARE(doc.toHtml(), expectedOutput);
}

void tst_QTextDocument::capitalizationHtmlInExport()
{
    doc->setPlainText("Test");

    QRegExp re(".*span style=\"(.*)\">Test.*");
    QVERIFY(re.exactMatch(doc->toHtml()) == false); // no span

    QTextCursor cursor(doc);
    cursor.setPosition(4, QTextCursor::KeepAnchor);
    QTextCharFormat cf;
    cf.setFontCapitalization(QFont::SmallCaps);
    cursor.mergeCharFormat(cf);

    const QString smallcaps = doc->toHtml();
    QVERIFY(re.exactMatch(doc->toHtml()));
    QCOMPARE(re.captureCount(), 1);
    QCOMPARE(re.cap(1).trimmed(), QString("font-variant:small-caps;"));

    cf.setFontCapitalization(QFont::AllUppercase);
    cursor.mergeCharFormat(cf);
    const QString uppercase = doc->toHtml();
    QVERIFY(re.exactMatch(doc->toHtml()));
    QCOMPARE(re.captureCount(), 1);
    QCOMPARE(re.cap(1).trimmed(), QString("text-transform:uppercase;"));

    cf.setFontCapitalization(QFont::AllLowercase);
    cursor.mergeCharFormat(cf);
    const QString lowercase = doc->toHtml();
    QVERIFY(re.exactMatch(doc->toHtml()));
    QCOMPARE(re.captureCount(), 1);
    QCOMPARE(re.cap(1).trimmed(), QString("text-transform:lowercase;"));

    doc->setHtml(smallcaps);
    cursor.setPosition(1);
    QCOMPARE(cursor.charFormat().fontCapitalization(), QFont::SmallCaps);
    doc->setHtml(uppercase);
    QCOMPARE(cursor.charFormat().fontCapitalization(), QFont::AllUppercase);
    doc->setHtml(lowercase);
    QCOMPARE(cursor.charFormat().fontCapitalization(), QFont::AllLowercase);
}

void tst_QTextDocument::wordspacingHtmlExport()
{
    doc->setPlainText("Test");

    QRegExp re(".*span style=\"(.*)\">Test.*");
    QVERIFY(re.exactMatch(doc->toHtml()) == false); // no span

    QTextCursor cursor(doc);
    cursor.setPosition(4, QTextCursor::KeepAnchor);
    QTextCharFormat cf;
    cf.setFontWordSpacing(4);
    cursor.mergeCharFormat(cf);

    QVERIFY(re.exactMatch(doc->toHtml()));
    QCOMPARE(re.captureCount(), 1);
    QCOMPARE(re.cap(1).trimmed(), QString("word-spacing:4px;"));

    cf.setFontWordSpacing(-8.5);
    cursor.mergeCharFormat(cf);

    QVERIFY(re.exactMatch(doc->toHtml()));
    QCOMPARE(re.captureCount(), 1);
    QCOMPARE(re.cap(1).trimmed(), QString("word-spacing:-8.5px;"));
}

class CursorPosSignalSpy : public QObject
{
    Q_OBJECT
public:
    CursorPosSignalSpy(QTextDocument *doc)
    {
        calls = 0;
        connect(doc, SIGNAL(cursorPositionChanged(QTextCursor)),
                this, SLOT(cursorPositionChanged(QTextCursor)));
    }

    int calls;

private slots:
    void cursorPositionChanged(const QTextCursor &)
    {
        ++calls;
    }
};

void tst_QTextDocument::cursorPositionChanged()
{
    CursorPosSignalSpy spy(doc);

    cursor.insertText("Test");
    QCOMPARE(spy.calls, 1);

    spy.calls = 0;
    QTextCursor unrelatedCursor(doc);
    unrelatedCursor.insertText("Blah");
    QCOMPARE(spy.calls, 2);

    spy.calls = 0;
    cursor.insertText("Blah");
    QCOMPARE(spy.calls, 1);

    spy.calls = 0;
    cursor.movePosition(QTextCursor::PreviousCharacter);
    QCOMPARE(spy.calls, 0);
}

void tst_QTextDocument::cursorPositionChangedOnSetText()
{
    CursorPosSignalSpy spy(doc);

    // doc has one QTextCursor stored in the
    // cursor member variable, thus the signal
    // gets emitted once.

    doc->setPlainText("Foo\nBar\nBaz\nBlub\nBlah");

    QCOMPARE(spy.calls, 1);

    spy.calls = 0;
    doc->setHtml("<p>Foo<p>Bar<p>Baz<p>Blah");

    QCOMPARE(spy.calls, 1);
}

void tst_QTextDocument::textFrameIterator()
{
    cursor.insertTable(1, 1);

    int blockCount = 0;
    int frameCount = 0;

    for (QTextFrame::Iterator frameIt = doc->rootFrame()->begin();
         !frameIt.atEnd(); ++frameIt) {
        if (frameIt.currentFrame())
            ++frameCount;
        else if (frameIt.currentBlock().isValid())
            ++blockCount;

    }

    QEXPECT_FAIL("", "This is currently worked around in the html export but needs fixing!", Continue);
    QCOMPARE(blockCount, 0);
    QCOMPARE(frameCount, 1);
}

void tst_QTextDocument::codecForHtml()
{
    const QByteArray header("<META HTTP-EQUIV=\"Content-Type\" CONTENT=\"text/html;charset=utf-16\">");
    QTextCodec *c = Qt::codecForHtml(header);
    QVERIFY(c);
    QCOMPARE(c->name(), QByteArray("UTF-16"));
}

class TestSyntaxHighlighter : public QObject
{
    Q_OBJECT
public:
    inline TestSyntaxHighlighter(QTextDocument *doc) : QObject(doc), ok(false) {}

    bool ok;

private slots:
    inline void markBlockDirty(int from, int charsRemoved, int charsAdded)
    {
        Q_UNUSED(charsRemoved);
        Q_UNUSED(charsAdded);
        QTextDocument *doc = static_cast<QTextDocument *>(parent());
        QTextBlock block = doc->findBlock(from);

        QTestDocumentLayout *lout = qobject_cast<QTestDocumentLayout *>(doc->documentLayout());
        lout->called = false;

        doc->markContentsDirty(block.position(), block.length());

        ok = (lout->called == false);
    }

    inline void modifyBlockAgain(int from, int charsRemoved, int charsAdded)
    {
        Q_UNUSED(charsRemoved);
        Q_UNUSED(charsAdded);
        QTextDocument *doc = static_cast<QTextDocument *>(parent());
        QTextBlock block = doc->findBlock(from);
        QTextCursor cursor(block);

        QTestDocumentLayout *lout = qobject_cast<QTestDocumentLayout *>(doc->documentLayout());
        lout->called = false;

        cursor.insertText("Foo");

        ok = (lout->called == true);
    }
};

void tst_QTextDocument::markContentsDirty()
{
    QTestDocumentLayout *lout = new QTestDocumentLayout(doc);
    doc->setDocumentLayout(lout);
    TestSyntaxHighlighter *highlighter = new TestSyntaxHighlighter(doc);
    connect(doc, SIGNAL(contentsChange(int,int,int)),
            highlighter, SLOT(markBlockDirty(int,int,int)));

    highlighter->ok = false;
    cursor.insertText("Some dummy text blah blah");
    QVERIFY(highlighter->ok);

    disconnect(doc, SIGNAL(contentsChange(int,int,int)),
               highlighter, SLOT(markBlockDirty(int,int,int)));
    connect(doc, SIGNAL(contentsChange(int,int,int)),
            highlighter, SLOT(modifyBlockAgain(int,int,int)));
    highlighter->ok = false;
    cursor.insertText("FooBar");
    QVERIFY(highlighter->ok);

    lout->called = false;

    doc->markContentsDirty(1, 4);

    QVERIFY(lout->called);
}

void tst_QTextDocument::clonePreservesMetaInformation()
{
    const QString title("Foobar");
    const QString url("about:blank");
    doc->setHtml("<html><head><title>" + title + "</title></head><body>Hrm</body></html>");
    doc->setMetaInformation(QTextDocument::DocumentUrl, url);
    QCOMPARE(doc->metaInformation(QTextDocument::DocumentTitle), title);
    QCOMPARE(doc->metaInformation(QTextDocument::DocumentUrl), url);

    QTextDocument *clone = doc->clone();
    QCOMPARE(clone->metaInformation(QTextDocument::DocumentTitle), title);
    QCOMPARE(clone->metaInformation(QTextDocument::DocumentUrl), url);
    delete clone;
}

void tst_QTextDocument::clonePreservesPageSize()
{
    QSizeF sz(100., 100.);
    doc->setPageSize(sz);
    QTextDocument *clone = doc->clone();
    QCOMPARE(clone->pageSize(), sz);
    delete clone;
}

void tst_QTextDocument::clonePreservesPageBreakPolicies()
{
    QTextTableFormat tableFmt;
    tableFmt.setPageBreakPolicy(QTextFormat::PageBreak_AlwaysAfter);

    QTextBlockFormat blockFmt;
    blockFmt.setPageBreakPolicy(QTextFormat::PageBreak_AlwaysBefore);

    QTextCursor cursor(doc);

    cursor.setBlockFormat(blockFmt);
    cursor.insertText("foo");
    cursor.insertTable(2, 2, tableFmt);

    QTextDocument *clone = doc->clone();
    QCOMPARE(clone->begin().blockFormat().pageBreakPolicy(), QTextFormat::PageBreak_AlwaysBefore);
    QVERIFY(!clone->rootFrame()->childFrames().isEmpty());
    QCOMPARE(clone->rootFrame()->childFrames().first()->frameFormat().pageBreakPolicy(), QTextFormat::PageBreak_AlwaysAfter);
    delete clone;
}

void tst_QTextDocument::clonePreservesDefaultFont()
{
    QFont f = doc->defaultFont();
    QVERIFY(f.pointSize() != 100);
    f.setPointSize(100);
    doc->setDefaultFont(f);
    QTextDocument *clone = doc->clone();
    QCOMPARE(clone->defaultFont(), f);
    delete clone;
}

void tst_QTextDocument::clonePreservesResources()
{
    QUrl testUrl(":/foobar");
    QVariant testResource("hello world");

    doc->addResource(QTextDocument::ImageResource, testUrl, testResource);
    QTextDocument *clone = doc->clone();
    QVERIFY(clone->resource(QTextDocument::ImageResource, testUrl) == testResource);
    delete clone;
}

void tst_QTextDocument::clonePreservesUserStates()
{
    QTextCursor cursor(doc);
    cursor.insertText("bla bla bla");
    cursor.block().setUserState(1);
    cursor.insertBlock();
    cursor.insertText("foo bar");
    cursor.block().setUserState(2);
    cursor.insertBlock();
    cursor.insertText("no user state");

    QTextDocument *clone = doc->clone();
    QTextBlock b1 = doc->begin(), b2 = clone->begin();
    while (b1 != doc->end()) {
        b1 = b1.next();
        b2 = b2.next();
        QCOMPARE(b1.userState(), b2.userState());
    }
    QCOMPARE(b2, clone->end());
    delete clone;
}

void tst_QTextDocument::clonePreservesRootFrameFormat()
{
    doc->setPlainText("Hello");
    QTextFrameFormat fmt = doc->rootFrame()->frameFormat();
    fmt.setMargin(200);
    doc->rootFrame()->setFrameFormat(fmt);
    QCOMPARE(doc->rootFrame()->frameFormat().margin(), qreal(200));
    QTextDocument *copy = doc->clone();
    QCOMPARE(copy->rootFrame()->frameFormat().margin(), qreal(200));
    delete copy;
}

void tst_QTextDocument::clonePreservesIndentWidth()
{
    doc->setIndentWidth(42);
    QTextDocument *clone = doc->clone();
    QCOMPARE(clone->indentWidth(), qreal(42));
    delete clone;
}

void tst_QTextDocument::blockCount()
{
    QCOMPARE(doc->blockCount(), 1);
    cursor.insertBlock();
    QCOMPARE(doc->blockCount(), 2);
    cursor.insertBlock();
    QCOMPARE(doc->blockCount(), 3);
    cursor.insertText("blah blah");
    QCOMPARE(doc->blockCount(), 3);
    doc->undo();
    doc->undo();
    QCOMPARE(doc->blockCount(), 2);
    doc->undo();
    QCOMPARE(doc->blockCount(), 1);
}

void tst_QTextDocument::resolvedFontInEmptyFormat()
{
    QFont font;
    font.setPointSize(42);
    doc->setDefaultFont(font);
    QTextCharFormat fmt = doc->begin().charFormat();
    QVERIFY(fmt.properties().isEmpty());
    QCOMPARE(fmt.font(), font);
}

void tst_QTextDocument::defaultRootFrameMargin()
{
    QCOMPARE(doc->rootFrame()->frameFormat().margin(), 4.0);
}

class TestDocument : public QTextDocument
{
public:
    inline TestDocument(const QUrl &testUrl, const QString &testString)
       : url(testUrl), string(testString), resourceLoaded(false) {}

    bool hasResourceCached();

protected:
    virtual QVariant loadResource(int type, const QUrl &name);

private:
    QUrl url;
    QString string;
    bool resourceLoaded;
};

bool TestDocument::hasResourceCached()
{
    resourceLoaded = false;
    resource(QTextDocument::ImageResource, url);
    return !resourceLoaded;
}

QVariant TestDocument::loadResource(int type, const QUrl &name)
{
    if (type == QTextDocument::ImageResource
        && name == url) {
        resourceLoaded = true;
        return string;
    }
    return QTextDocument::loadResource(type, name);
}

void tst_QTextDocument::clearResources()
{
    // regular resource for QTextDocument
    QUrl testUrl(":/foobar");
    QVariant testResource("hello world");

    // implicitly cached resource, initially loaded through TestDocument::loadResource()
    QUrl cacheUrl(":/blub");
    QString cacheResource("mah");

    TestDocument doc(cacheUrl, cacheResource);
    doc.addResource(QTextDocument::ImageResource, testUrl, testResource);

    QVERIFY(doc.resource(QTextDocument::ImageResource, testUrl) == testResource);

    doc.setPlainText("Hah");
    QVERIFY(doc.resource(QTextDocument::ImageResource, testUrl) == testResource);

    doc.setHtml("<b>Mooo</b><img src=\":/blub\"/>");
    QVERIFY(doc.resource(QTextDocument::ImageResource, testUrl) == testResource);
    QVERIFY(doc.resource(QTextDocument::ImageResource, cacheUrl) == cacheResource);

    doc.clear();
    QVERIFY(!doc.resource(QTextDocument::ImageResource, testUrl).isValid());
    QVERIFY(!doc.hasResourceCached());
    doc.clear();

    doc.setHtml("<b>Mooo</b><img src=\":/blub\"/>");
    QVERIFY(doc.resource(QTextDocument::ImageResource, cacheUrl) == cacheResource);

    doc.setPlainText("Foob");
    QVERIFY(!doc.hasResourceCached());
}

void tst_QTextDocument::setPlainText()
{
    doc->setPlainText("Hello World");
    QString s("");
    doc->setPlainText(s);
    QCOMPARE(doc->toPlainText(), s);
}

void tst_QTextDocument::toPlainText_data()
{
    QTest::addColumn<QString>("html");
    QTest::addColumn<QString>("expectedPlainText");

    QTest::newRow("nbsp") << "Hello&nbsp;World" << "Hello World";
    QTest::newRow("empty_div") << "<div></div>hello" << "hello";
    QTest::newRow("br_and_p") << "<p>first<br></p><p>second<br></p>" << "first\n\nsecond\n";
    QTest::newRow("div") << "first<div>second<br>third</div>fourth" << "first\nsecond\nthird\nfourth";                             // <div> and </div> become newlines...
    QTest::newRow("br_text_end_of_div") << "<div><div>first<br>moretext</div>second<br></div>" << "first\nmoretext\nsecond\n";     // ... when there is text before <div>
    QTest::newRow("br_end_of_div_like_gmail") << "<div><div><div>first<br></div>second<br></div>third<br></div>" << "first\nsecond\nthird\n"; // ... and when there is text before </div>
    QTest::newRow("p_and_div") << "<div><div>first<p>second</p></div>third</div>" << "first\nsecond\nthird";
}

void tst_QTextDocument::toPlainText()
{
    QFETCH(QString, html);
    QFETCH(QString, expectedPlainText);

    doc->setHtml(html);
    QCOMPARE(doc->toPlainText(), expectedPlainText);
}

void tst_QTextDocument::toRawText()
{
    doc->setHtml("&nbsp;");

    QString rawText = doc->toRawText();
    QCOMPARE(rawText.size(), 1);
    QCOMPARE(rawText.at(0).unicode(), ushort(QChar::Nbsp));
}


void tst_QTextDocument::deleteTextObjectsOnClear()
{
    QPointer<QTextTable> table = cursor.insertTable(2, 2);
    QVERIFY(!table.isNull());
    doc->clear();
    QVERIFY(table.isNull());
}

void tst_QTextDocument::defaultStyleSheet()
{
    const QColor green("green");
    const QString sheet("p { background-color: green; }");
    QVERIFY(doc->defaultStyleSheet().isEmpty());
    doc->setDefaultStyleSheet(sheet);
    QCOMPARE(doc->defaultStyleSheet(), sheet);

    cursor.insertHtml("<p>test");
    QTextBlockFormat fmt = doc->begin().blockFormat();
    QCOMPARE(fmt.background().color(), green);

    doc->clear();
    cursor.insertHtml("<p>test");
    fmt = doc->begin().blockFormat();
    QCOMPARE(fmt.background().color(), green);

    QTextDocument *clone = doc->clone();
    QCOMPARE(clone->defaultStyleSheet(), sheet);
    cursor = QTextCursor(clone);
    cursor.insertHtml("<p>test");
    fmt = clone->begin().blockFormat();
    QCOMPARE(fmt.background().color(), green);
    delete clone;

    cursor = QTextCursor(doc);
    cursor.insertHtml("<p>test");
    fmt = doc->begin().blockFormat();
    QCOMPARE(fmt.background().color(), green);

    doc->clear();
    cursor.insertHtml("<style>p { background-color: red; }</style><p>test");
    fmt = doc->begin().blockFormat();
    QCOMPARE(fmt.background().color(), QColor(Qt::red));

    doc->clear();
    doc->setDefaultStyleSheet("invalid style sheet....");
    cursor.insertHtml("<p>test");
    fmt = doc->begin().blockFormat();
    QVERIFY(fmt.background().color() != QColor("green"));
}

void tst_QTextDocument::maximumBlockCount()
{
    QCOMPARE(doc->maximumBlockCount(), 0);
    QVERIFY(doc->isUndoRedoEnabled());

    cursor.insertBlock();
    cursor.insertText("Blah");
    cursor.insertBlock();
    cursor.insertText("Foo");
    QCOMPARE(doc->blockCount(), 3);
    QCOMPARE(doc->toPlainText(), QString("\nBlah\nFoo"));

    doc->setMaximumBlockCount(1);
    QVERIFY(!doc->isUndoRedoEnabled());

    QCOMPARE(doc->blockCount(), 1);
    QCOMPARE(doc->toPlainText(), QString("Foo"));

    cursor.insertBlock();
    cursor.insertText("Hello");
    doc->setMaximumBlockCount(1);
    QCOMPARE(doc->blockCount(), 1);
    QCOMPARE(doc->toPlainText(), QString("Hello"));

    doc->setMaximumBlockCount(100);
    for (int i = 0; i < 1000; ++i) {
        cursor.insertBlock();
        cursor.insertText("Blah)");
        QVERIFY(doc->blockCount() <= 100);
    }

    cursor.movePosition(QTextCursor::End);
    QCOMPARE(cursor.blockNumber(), 99);
    QTextCharFormat fmt;
    fmt.setFontItalic(true);
    cursor.setBlockCharFormat(fmt);
    cursor.movePosition(QTextCursor::Start);
    QVERIFY(!cursor.blockCharFormat().fontItalic());

    doc->setMaximumBlockCount(1);
    QVERIFY(cursor.blockCharFormat().fontItalic());

    cursor.insertTable(2, 2);
    QCOMPARE(doc->blockCount(), 6);
    cursor.insertBlock();
    QCOMPARE(doc->blockCount(), 1);
}

void tst_QTextDocument::adjustSize()
{
    // avoid ugly tooltips like in task 125583
    QString text("Test Text");
    doc->setPlainText(text);
    doc->rootFrame()->setFrameFormat(QTextFrameFormat());
    doc->adjustSize();
    QCOMPARE(doc->size().width(), doc->idealWidth());
}

void tst_QTextDocument::initialUserData()
{
    doc->setPlainText("Hello");
    QTextBlock block = doc->begin();
    block.setUserData(new QTextBlockUserData);
    QVERIFY(block.userData());
    doc->documentLayout();
    QVERIFY(block.userData());
    doc->setDocumentLayout(new QTestDocumentLayout(doc));
    QVERIFY(!block.userData());
}

void tst_QTextDocument::html_defaultFont()
{
    QFont f;
    f.setItalic(true);
    f.setWeight(QFont::Bold);
    doc->setDefaultFont(f);
    doc->setPlainText("Test");

    QString bodyPart = QString::fromLatin1("<body style=\" font-family:'%1'; font-size:%2; font-weight:%3; font-style:italic;\">")
                       .arg(f.family())
                       .arg(cssFontSizeString(f))
                       .arg(f.weight() * 8);

    QString html = doc->toHtml();
    if (!html.contains(bodyPart)) {
        qDebug() << "html:" << html;
        qDebug() << "expected body:" << bodyPart;
        QVERIFY(html.contains(bodyPart));
    }

    if (html.contains("span"))
        qDebug() << "html:" << html;
    QVERIFY(!html.contains("<span style"));
}

void tst_QTextDocument::blockCountChanged()
{
    QSignalSpy spy(doc, SIGNAL(blockCountChanged(int)));

    doc->setPlainText("Foo");

    QCOMPARE(doc->blockCount(), 1);
    QCOMPARE(spy.count(), 0);

    spy.clear();

    doc->setPlainText("Foo\nBar");
    QCOMPARE(doc->blockCount(), 2);
    QCOMPARE(spy.count(), 1);
    QCOMPARE(spy.at(0).value(0).toInt(), 2);

    spy.clear();

    cursor.movePosition(QTextCursor::End);
    cursor.insertText("Blahblah");

    QCOMPARE(spy.count(), 0);

    cursor.insertBlock();
    QCOMPARE(spy.count(), 1);
    QCOMPARE(spy.at(0).value(0).toInt(), 3);

    spy.clear();
    doc->undo();

    QCOMPARE(spy.count(), 1);
    QCOMPARE(spy.at(0).value(0).toInt(), 2);
}

void tst_QTextDocument::nonZeroDocumentLengthOnClear()
{
    QTestDocumentLayout *lout = new QTestDocumentLayout(doc);
    doc->setDocumentLayout(lout);

    doc->clear();
    QVERIFY(lout->called);
    QVERIFY(!lout->lastDocumentLengths.contains(0));
}

void tst_QTextDocument::setTextPreservesUndoRedoEnabled()
{
    QVERIFY(doc->isUndoRedoEnabled());

    doc->setPlainText("Test");

    QVERIFY(doc->isUndoRedoEnabled());

    doc->setUndoRedoEnabled(false);
    QVERIFY(!doc->isUndoRedoEnabled());
    doc->setPlainText("Test2");
    QVERIFY(!doc->isUndoRedoEnabled());

    doc->setHtml("<p>hello");
    QVERIFY(!doc->isUndoRedoEnabled());
}

void tst_QTextDocument::firstLast()
{
    QCOMPARE(doc->blockCount(), 1);
    QCOMPARE(doc->firstBlock(), doc->lastBlock());

    doc->setPlainText("Hello\nTest\nWorld");

    QCOMPARE(doc->blockCount(), 3);
    QVERIFY(doc->firstBlock() != doc->lastBlock());

    QCOMPARE(doc->firstBlock().text(), QString("Hello"));
    QCOMPARE(doc->lastBlock().text(), QString("World"));

    // manual forward loop
    QTextBlock block = doc->firstBlock();

    QVERIFY(block.isValid());
    QCOMPARE(block.text(), QString("Hello"));

    block = block.next();

    QVERIFY(block.isValid());
    QCOMPARE(block.text(), QString("Test"));

    block = block.next();

    QVERIFY(block.isValid());
    QCOMPARE(block.text(), QString("World"));

    block = block.next();
    QVERIFY(!block.isValid());

    // manual backward loop
    block = doc->lastBlock();

    QVERIFY(block.isValid());
    QCOMPARE(block.text(), QString("World"));

    block = block.previous();

    QVERIFY(block.isValid());
    QCOMPARE(block.text(), QString("Test"));

    block = block.previous();

    QVERIFY(block.isValid());
    QCOMPARE(block.text(), QString("Hello"));

    block = block.previous();
    QVERIFY(!block.isValid());
}

const QString backgroundImage_html("<body><table><tr><td background=\"foo.png\">Blah</td></tr></table></body>");

void tst_QTextDocument::backgroundImage_checkExpectedHtml(const QTextDocument &doc)
{
    QString expectedHtml("<!DOCTYPE HTML PUBLIC \"-//W3C//DTD HTML 4.0//EN\" "
            "\"http://www.w3.org/TR/REC-html40/strict.dtd\">\n"
            "<html><head><meta name=\"qrichtext\" content=\"1\" /><style type=\"text/css\">\n"
            "p, li { white-space: pre-wrap; }\n"
            "</style></head>"
            "<body style=\" font-family:'%1'; font-size:%2; font-weight:%3; font-style:%4;\">\n"
            "<table border=\"0\" style=\" margin-top:0px; margin-bottom:0px; margin-left:0px; margin-right:0px;\" cellspacing=\"2\" cellpadding=\"0\">"
            "\n<tr>\n<td background=\"foo.png\">"
            "\n<p style=\" margin-top:0px; margin-bottom:0px; margin-left:0px; margin-right:0px; -qt-block-indent:0; text-indent:0px;\">Blah</p>"
            "</td></tr></table></body></html>");

    expectedHtml = expectedHtml
                    .arg(defaultFont.family())
                    .arg(cssFontSizeString(defaultFont))
                    .arg(defaultFont.weight() * 8)
                    .arg((defaultFont.italic() ? "italic" : "normal"));

    QCOMPARE(doc.toHtml(), expectedHtml);
}

void tst_QTextDocument::buildRegExpData()
{
    QTest::addColumn<QString>("haystack");
    QTest::addColumn<QString>("needle");
    QTest::addColumn<int>("flags");
    QTest::addColumn<int>("from");
    QTest::addColumn<int>("anchor");
    QTest::addColumn<int>("position");

    // match integers 0 to 99
    QTest::newRow("1") << "23" << "^\\d\\d?$" << int(QTextDocument::FindCaseSensitively) << 0 << 0 << 2;
    // match ampersands but not &amp;
    QTest::newRow("2") << "His &amp; hers & theirs" << "&(?!amp;)"<< int(QTextDocument::FindCaseSensitively) << 0 << 15 << 16;
    //backward search
    QTest::newRow("3") << QString::fromLatin1("HelloBlahWorld Blah Hah")
                              << "h" << int(QTextDocument::FindBackward) << 18 << 8 << 9;
}

void tst_QTextDocument::backgroundImage_toHtml()
{
    CREATE_DOC_AND_CURSOR();

    doc.setHtml(backgroundImage_html);
    backgroundImage_checkExpectedHtml(doc);
}

void tst_QTextDocument::backgroundImage_toHtml2()
{
    CREATE_DOC_AND_CURSOR();

    cursor.insertHtml(backgroundImage_html);
    backgroundImage_checkExpectedHtml(doc);
}

void tst_QTextDocument::backgroundImage_clone()
{
    CREATE_DOC_AND_CURSOR();

    doc.setHtml(backgroundImage_html);
    QTextDocument *clone = doc.clone();
    backgroundImage_checkExpectedHtml(*clone);
    delete clone;
}

void tst_QTextDocument::backgroundImage_copy()
{
    CREATE_DOC_AND_CURSOR();

    doc.setHtml(backgroundImage_html);
    QTextDocumentFragment fragment(&doc);

    {
        CREATE_DOC_AND_CURSOR();

        cursor.insertFragment(fragment);
        backgroundImage_checkExpectedHtml(doc);
    }
}

void tst_QTextDocument::documentCleanup()
{
    QTextDocument doc;
    QTextCursor cursor(&doc);
    cursor.insertText("d\nfoo\nbar\n");
    doc.documentLayout(); // forces relayout

    // remove char 1
    cursor.setPosition(0);
    QSizeF size = doc.documentLayout()->documentSize();
    cursor.deleteChar();
    // the size should be unchanged.
    QCOMPARE(doc.documentLayout()->documentSize(), size);
}

void tst_QTextDocument::characterAt()
{
    QTextDocument doc;
    QTextCursor cursor(&doc);
    QString text("12345\n67890");
    cursor.insertText(text);
    int length = doc.characterCount();
    QCOMPARE(length, text.length() + 1);
    QCOMPARE(doc.characterAt(length-1), QChar(QChar::ParagraphSeparator));
    QCOMPARE(doc.characterAt(-1), QChar());
    QCOMPARE(doc.characterAt(length), QChar());
    QCOMPARE(doc.characterAt(length + 1), QChar());
    for (int i = 0; i < text.length(); ++i) {
        QChar c = text.at(i);
        if (c == QLatin1Char('\n'))
            c = QChar(QChar::ParagraphSeparator);
        QCOMPARE(doc.characterAt(i), c);
    }
}

void tst_QTextDocument::revisions()
{
    QTextDocument doc;
    QTextCursor cursor(&doc);
    QString text("Hello World");
    QCOMPARE(doc.firstBlock().revision(), 0);
    cursor.insertText(text);
    QCOMPARE(doc.firstBlock().revision(), 1);
    cursor.setPosition(6);
    cursor.insertBlock();
    QCOMPARE(cursor.block().previous().revision(), 2);
    QCOMPARE(cursor.block().revision(), 2);
    cursor.insertText("candle");
    QCOMPARE(cursor.block().revision(), 3);
    cursor.movePosition(QTextCursor::EndOfBlock);
    cursor.insertBlock(); // we are at the block end
    QCOMPARE(cursor.block().previous().revision(), 3);
    QCOMPARE(cursor.block().revision(), 4);
    cursor.insertText("lightbulb");
    QCOMPARE(cursor.block().revision(), 5);
    cursor.movePosition(QTextCursor::StartOfBlock);
    cursor.insertBlock(); // we are the block start
    QCOMPARE(cursor.block().previous().revision(), 6);
    QCOMPARE(cursor.block().revision(), 5);
}

void tst_QTextDocument::revisionWithUndoCompressionAndUndo()
{
    QTextDocument doc;
    QTextCursor cursor(&doc);
    cursor.insertText("This is the beginning of it all.");
    QCOMPARE(doc.firstBlock().revision(), 1);
    QCOMPARE(doc.revision(), 1);
    cursor.insertBlock();
    QCOMPARE(doc.revision(), 2);
    cursor.insertText("this");
    QCOMPARE(doc.revision(), 3);
    cursor.insertText("is");
    QCOMPARE(doc.revision(), 4);
    cursor.insertText("compressed");
    QCOMPARE(doc.revision(), 5);
    doc.undo();
    QCOMPARE(doc.revision(), 6);
    QCOMPARE(doc.toPlainText(), QString("This is the beginning of it all.\n"))  ;
    cursor.setPosition(0);
    QCOMPARE(doc.firstBlock().revision(), 1);
    cursor.insertText("Very beginnig");
    QCOMPARE(doc.firstBlock().revision(), 7);
    doc.undo();
    QCOMPARE(doc.revision(), 8);
    QCOMPARE(doc.firstBlock().revision(), 1);

    cursor.beginEditBlock();
    cursor.insertText("Hello");
    cursor.insertBlock();
    cursor.insertText("world");
    cursor.endEditBlock();
    QCOMPARE(doc.revision(), 9);
    doc.undo();
    QCOMPARE(doc.revision(), 10);


}

void tst_QTextDocument::testUndoCommandAdded()
{
    QVERIFY(doc);
    QSignalSpy spy(doc, SIGNAL(undoCommandAdded()));
    QVERIFY(spy.isValid());
    QVERIFY(spy.isEmpty());

    cursor.insertText("a");
    QCOMPARE(spy.count(), 1);
    cursor.insertText("b"); // should be merged
    QCOMPARE(spy.count(), 1);
    cursor.insertText("c"); // should be merged
    QCOMPARE(spy.count(), 1);
    QCOMPARE(doc->toPlainText(), QString("abc"));
    doc->undo();
    QCOMPARE(doc->toPlainText(), QString(""));

    doc->clear();
    spy.clear();
    cursor.insertText("aaa");
    QCOMPARE(spy.count(), 1);

    spy.clear();
    cursor.insertText("aaaa\nbcd");
    QCOMPARE(spy.count(), 1);

    spy.clear();
    cursor.beginEditBlock();
    cursor.insertText("aa");
    cursor.insertText("bbb\n");
    cursor.setCharFormat(QTextCharFormat());
    cursor.insertText("\nccc");
    QVERIFY(spy.isEmpty());
    cursor.endEditBlock();
    QCOMPARE(spy.count(), 1);

    spy.clear();
    cursor.insertBlock();
    QCOMPARE(spy.count(), 1);

    spy.clear();
    cursor.setPosition(5);
    QVERIFY(spy.isEmpty());
    cursor.setCharFormat(QTextCharFormat());
    QVERIFY(spy.isEmpty());
    cursor.setPosition(10, QTextCursor::KeepAnchor);
    QVERIFY(spy.isEmpty());
    QTextCharFormat cf;
    cf.setFontItalic(true);
    cursor.mergeCharFormat(cf);
    QCOMPARE(spy.count(), 1);

    spy.clear();
    doc->undo();
    QCOMPARE(spy.count(), 0);
    doc->undo();
    QCOMPARE(spy.count(), 0);
    spy.clear();
    doc->redo();
    QCOMPARE(spy.count(), 0);
    doc->redo();
    QCOMPARE(spy.count(), 0);
}

void tst_QTextDocument::testUndoBlocks()
{
    QVERIFY(doc);
    cursor.insertText("Hello World");
    cursor.insertText("period");
    doc->undo();
    QCOMPARE(doc->toPlainText(), QString(""));
    cursor.insertText("Hello World");
    cursor.insertText("One\nTwo\nThree");
    QCOMPARE(doc->toPlainText(), QString("Hello WorldOne\nTwo\nThree"));
    doc->undo();
    QCOMPARE(doc->toPlainText(), QString("Hello World"));
    cursor.insertText("One\nTwo\nThree");
    cursor.insertText("Trailing text");
    doc->undo();
    QCOMPARE(doc->toPlainText(), QString("Hello WorldOne\nTwo\nThree"));
    doc->undo();
    QCOMPARE(doc->toPlainText(), QString("Hello World"));
    doc->undo();
    QCOMPARE(doc->toPlainText(), QString(""));

    cursor.insertText("town");
    cursor.beginEditBlock(); // Edit block 1 - Deletion/Insertion
    cursor.setPosition(0, QTextCursor::KeepAnchor);
    cursor.insertText("r");
    cursor.endEditBlock();
    cursor.insertText("est"); // Merged into edit block 1
    QCOMPARE(doc->toPlainText(), QString("rest"));
    doc->undo();
    QCOMPARE(doc->toPlainText(), QString("town"));
    doc->undo();
    QCOMPARE(doc->toPlainText(), QString(""));

    // This case would not happen in practice. If the user typed out this text, it would all be part of one
    // edit block. This would cause the undo to clear all text. But for the purpose of testing the beginEditBlock
    // and endEditBlock calls with respect to qtextdocument this is tested.
    cursor.insertText("quod");
    cursor.beginEditBlock(); // Edit block 1 - Insertion
    cursor.insertText(" erat");
    cursor.endEditBlock();
    cursor.insertText(" demonstrandum"); // Merged into edit block 1
    QCOMPARE(doc->toPlainText(), QString("quod erat demonstrandum"));
    doc->undo();
    QCOMPARE(doc->toPlainText(), QString("quod"));
    doc->undo();
    QCOMPARE(doc->toPlainText(), QString(""));
}

class Receiver : public QObject
{
    Q_OBJECT
 public:
    QString first;
 public slots:
    void cursorPositionChanged() {
        if (first.isEmpty())
            first = QLatin1String("cursorPositionChanged");
    }

    void contentsChange() {
        if (first.isEmpty())
            first = QLatin1String("contentsChanged");
    }
};

void tst_QTextDocument::receiveCursorPositionChangedAfterContentsChange()
{
    QVERIFY(doc);
    doc->setDocumentLayout(new MyAbstractTextDocumentLayout(doc));
    Receiver rec;
    connect(doc, SIGNAL(cursorPositionChanged(QTextCursor)),
            &rec, SLOT(cursorPositionChanged()));
    connect(doc, SIGNAL(contentsChange(int,int,int)),
            &rec, SLOT(contentsChange()));
    cursor.insertText("Hello World");
    QCOMPARE(rec.first, QString("contentsChanged"));
}

void tst_QTextDocument::QTBUG25778_pixelSizeFromHtml()
{
    QTextDocument document1;
    QTextDocument document2;

    document1.setHtml("<span style=\"font-size: 24px\">Foobar</span>");
    document2.setHtml(document1.toHtml());

    QTextCursor cursor(&document2);
    QCOMPARE(cursor.charFormat().font().pixelSize(), 24);
}

void tst_QTextDocument::copiedFontSize()
{
    QTextDocument documentInput;
    QTextDocument documentOutput;

    QFont fontInput;
    fontInput.setPixelSize(24);

    QTextCursor cursorInput(&documentInput);
    QTextCharFormat formatInput = cursorInput.charFormat();
    formatInput.setFont(fontInput);
    cursorInput.insertText("Should be the same font", formatInput);
    cursorInput.select(QTextCursor::Document);

    QTextDocumentFragment fragmentInput(cursorInput);
    QString html =  fragmentInput.toHtml();

    QTextCursor cursorOutput(&documentOutput);
    QTextDocumentFragment fragmentOutput = QTextDocumentFragment::fromHtml(html);
    cursorOutput.insertFragment(fragmentOutput);

    QCOMPARE(cursorOutput.charFormat().font().pixelSize(), 24);
}

void tst_QTextDocument::htmlExportImportBlockCount()
{
    QTextDocument document;
    {
        QTextCursor cursor(&document);
        cursor.insertText("Foo");
        cursor.insertBlock();
        cursor.insertBlock();
        cursor.insertBlock();
        cursor.insertBlock();
        cursor.insertText("Bar");
    }

    QCOMPARE(document.blockCount(), 5);
    QString html = document.toHtml();

    document.clear();
    document.setHtml(html);

    QCOMPARE(document.blockCount(), 5);
}

void tst_QTextDocument::QTBUG27354_spaceAndSoftSpace()
{
    QTextDocument document;
    {
        QTextCursor cursor(&document);
        QTextBlockFormat blockFormat;
        blockFormat.setAlignment(Qt::AlignJustify);
        cursor.mergeBlockFormat(blockFormat);
        cursor.insertText("ac");
        cursor.insertBlock();
        cursor.insertText(" ");
        cursor.insertText(QChar(0x2028));
    }

    // Trigger justification of text
    QImage image(1000, 1000, QImage::Format_ARGB32);
    image.fill(0);
    {
        QPainter p(&image);
        document.drawContents(&p, image.rect());
    }
    {
        // If no p tag is specified it should not be inheriting it
        QTextDocument td;
        td.setHtml("<html><head><style type=\"text/css\">p { line-height: 200% }</style></head><body>Foo<ul><li>First</li></ul></body></html>");
        QTextBlock block = td.begin();
        while (block.isValid()) {
            QTextBlockFormat fmt = block.blockFormat();
            QCOMPARE(fmt.lineHeightType(), int(QTextBlockFormat::SingleHeight));
            QCOMPARE(fmt.lineHeight(), qreal(0));
            block = block.next();
        }
    }
    {
        QTextDocument td;
        td.setHtml("<html><head></head><body><p>Foo</p><ul><li>First</li></ul></body></html>");
        QList<double> originalMargins;
        QTextBlock block = td.begin();
        while (block.isValid()) {
            originalMargins << block.blockFormat().topMargin();
            block = block.next();
        }
        originalMargins[0] = 85;
        td.setHtml("<html><head><style type=\"text/css\">body { margin-top: 85px; }</style></head><body><p>Foo</p><ul><li>First</li></ul></body></html>");
        block = td.begin();
        int count = 0;
        while (block.isValid()) {
            QTextBlockFormat fmt = block.blockFormat();
            QCOMPARE(fmt.topMargin(), originalMargins.at(count++));
            block = block.next();
        }
    }
}

class BaseDocument : public QTextDocument
{
public:
    QUrl loadedResource() const { return resourceUrl; }

    QVariant loadResource(int type, const QUrl &name)
    {
        resourceUrl = name;
        return QTextDocument::loadResource(type, name);
    }

private:
    QUrl resourceUrl;
};

void tst_QTextDocument::baseUrl_data()
{
    QTest::addColumn<QUrl>("base");
    QTest::addColumn<QUrl>("resource");
    QTest::addColumn<QUrl>("loaded");

    QTest::newRow("1") << QUrl() << QUrl("images/logo.png") << QUrl("images/logo.png");
    QTest::newRow("2") << QUrl("file:///path/to/content") << QUrl("images/logo.png") << QUrl("file:///path/to/images/logo.png");
    QTest::newRow("3") << QUrl("file:///path/to/content/") << QUrl("images/logo.png") << QUrl("file:///path/to/content/images/logo.png");
    QTest::newRow("4") << QUrl("file:///path/to/content/images") << QUrl("images/logo.png") << QUrl("file:///path/to/content/images/logo.png");
    QTest::newRow("5") << QUrl("file:///path/to/content/images/") << QUrl("images/logo.png") << QUrl("file:///path/to/content/images/images/logo.png");
    QTest::newRow("6") << QUrl("file:///path/to/content/images") << QUrl("../images/logo.png") << QUrl("file:///path/to/images/logo.png");
    QTest::newRow("7") << QUrl("file:///path/to/content/images/") << QUrl("../images/logo.png") << QUrl("file:///path/to/content/images/logo.png");
    QTest::newRow("8") << QUrl("file:///path/to/content/index.html") << QUrl("images/logo.png") << QUrl("file:///path/to/content/images/logo.png");
}

void tst_QTextDocument::baseUrl()
{
    QFETCH(QUrl, base);
    QFETCH(QUrl, resource);
    QFETCH(QUrl, loaded);

    BaseDocument document;
    QVERIFY(!document.baseUrl().isValid());
    document.setBaseUrl(base);
    QCOMPARE(document.baseUrl(), base);

    document.setHtml(QLatin1String("<img src='") + resource.toString() + QLatin1String("'/>"));
    document.resource(QTextDocument::ImageResource, resource);
    QCOMPARE(document.loadedResource(), loaded);
}

void tst_QTextDocument::QTBUG28998_linkColor()
{
    QPalette pal;
    pal.setColor(QPalette::Link, QColor("tomato"));
    QGuiApplication::setPalette(pal);

    QTextDocument doc;
    doc.setHtml("<a href=\"http://www.qt-project.org\">Qt</a>");

    QCOMPARE(doc.blockCount(), 1);
    QTextBlock block = doc.firstBlock();
    QVERIFY(block.isValid());

    QTextFragment fragment = block.begin().fragment();
    QVERIFY(fragment.isValid());

    QTextCharFormat format = fragment.charFormat();
    QVERIFY(format.isValid());
    QVERIFY(format.isAnchor());
    QCOMPARE(format.anchorHref(), QStringLiteral("http://www.qt-project.org"));

    QCOMPARE(format.foreground(), pal.link());
}

class ContentsChangeHandler : public QObject
{
    Q_OBJECT
public:
    ContentsChangeHandler(QTextDocument *doc)
        : verticalMovementX(-1)
        , doc(doc)
    {
        connect(doc, SIGNAL(contentsChange(int,int,int)),
                this, SLOT(saveModifiedText(int, int, int)));
    }

private slots:
    void saveModifiedText(int from, int /*charsRemoved*/, int charsAdded)
    {
        QTextCursor tmp(doc);
        tmp.setPosition(from);
        tmp.setPosition(from + charsAdded, QTextCursor::KeepAnchor);
        text = tmp.selectedText();
        verticalMovementX = tmp.verticalMovementX();
    }

public:
    QString text;
    int verticalMovementX;
private:
    QTextDocument *doc;
};

void tst_QTextDocument::textCursorUsageWithinContentsChange()
{
    // force creation of layout
    doc->documentLayout();

    QTextCursor cursor(doc);
    cursor.insertText("initial text");

    ContentsChangeHandler handler(doc);

    cursor.insertText("new text");

    QCOMPARE(handler.text, QString("new text"));
    QCOMPARE(handler.verticalMovementX, -1);
}

void tst_QTextDocument::cssInheritance()
{
    {
        QTextDocument td;
        td.setHtml("<html><head><style type=\"text/css\">body { line-height: 200% }</style></head><body>"
            "<p>Foo</p><p>Bar</p><p>Baz</p></body></html>");
        QTextBlock block = td.begin();
        while (block.isValid()) {
            QTextBlockFormat fmt = block.blockFormat();
            QCOMPARE(fmt.lineHeightType(), int(QTextBlockFormat::ProportionalHeight));
            QCOMPARE(fmt.lineHeight(), qreal(200));
            block = block.next();
        }
    }
    {
        QTextDocument td;
        td.setHtml("<html><head><style type=\"text/css\">body { line-height: 200% } p { line-height: 300% }</style></head><body>"
                   "<p style=\"line-height: 40px\">Foo</p><p>Bar</p><p>Baz</p></body></html>");
        QTextBlock block = td.begin();
        QTextBlockFormat fmt = block.blockFormat();
        QCOMPARE(fmt.lineHeightType(), int(QTextBlockFormat::MinimumHeight));
        QCOMPARE(fmt.lineHeight(), qreal(40));
        block = block.next();
        fmt = block.blockFormat();
        QCOMPARE(fmt.lineHeightType(), int(QTextBlockFormat::ProportionalHeight));
        QCOMPARE(fmt.lineHeight(), qreal(300));
    }
    {
        QTextDocument td;
        td.setHtml("<html><head><style type=\"text/css\">body { font-weight: bold; background-color: #ff0000 }</style></head><body>"
            "<p>Foo</p><p>Bar</p><p>Baz</p></body></html>");
        QTextBlock block = td.begin();
        while (block.isValid()) {
            QCOMPARE(block.blockFormat().background(), QBrush());
            QVERIFY(block.charFormat().font().bold());
            block = block.next();
        }
    }
    {
        QTextDocument td;
        td.setHtml("<html><head><style type=\"text/css\">body { font-style: italic; font-weight: normal; }</style></head><body>"
            "<table><tr><th>Foo</th></tr><tr><td>Bar</td></tr></table></body></html>");
        QTextBlock block = td.begin();
        // First is the table
        QTextCharFormat fmt = block.charFormat();
        QVERIFY(!fmt.font().bold());
        QVERIFY(fmt.font().italic());
        // Then the th
        block = block.next();
        fmt = block.charFormat();
        QVERIFY(fmt.font().bold());
        QVERIFY(fmt.font().italic());
        // Then the td
        block = block.next();
        fmt = block.charFormat();
        QVERIFY(!fmt.font().bold());
        QVERIFY(fmt.font().italic());
    }
    {
        QTextDocument td;
        td.setHtml("<html><head><style type=\"text/css\">b { font-style: italic; font-weight: normal; }</style></head><body>"
            "<p>This should be <b>bold</b></p></body></html>");
        QTextBlock block = td.begin();
        // First is the p
        QTextCharFormat fmt = block.charFormat();
        QVERIFY(!fmt.font().bold());
        QTextBlock::iterator it = block.begin();
        // The non bold text is first
        QTextFragment currentFragment = it.fragment();
        QVERIFY(currentFragment.isValid());
        fmt = currentFragment.charFormat();
        QVERIFY(!fmt.font().bold());
        ++it;
        QVERIFY(!it.atEnd());
        // Now check the "bold" text
        currentFragment = it.fragment();
        QVERIFY(currentFragment.isValid());
        fmt = currentFragment.charFormat();
        QVERIFY(!fmt.font().bold());
        QVERIFY(fmt.font().italic());
    }
    {
        QTextDocument td;
        td.setHtml("<html><head><link rel=\"stylesheet\" type=\"text/css\" href=\"test.css\"></head><body>"
            "<p>This should be <b>bold</b></p></body></html>");
        QTextBlock block = td.begin();
        // First is the p
        QTextCharFormat fmt = block.charFormat();
        QVERIFY(!fmt.font().bold());
        QTextBlock::iterator it = block.begin();
        // The non bold text is first
        QTextFragment currentFragment = it.fragment();
        QVERIFY(currentFragment.isValid());
        fmt = currentFragment.charFormat();
        QVERIFY(!fmt.font().bold());
        ++it;
        QVERIFY(!it.atEnd());
        // Now check the bold text
        currentFragment = it.fragment();
        QVERIFY(currentFragment.isValid());
        fmt = currentFragment.charFormat();
        QVERIFY(fmt.font().bold());
    }
}

void tst_QTextDocument::lineHeightType()
{
    {
        QTextDocument td;
        td.setHtml("<html><body>Foobar</body></html>");
        QTextBlock block = td.begin();
        QTextBlockFormat format = block.blockFormat();
        QCOMPARE(int(format.lineHeightType()), int(QTextBlockFormat::SingleHeight));
        QCOMPARE(format.lineHeight(), 0.0);
    }

    {
        QTextDocument td;
        td.setHtml("<html><head><style type=\"text/css\">body { line-height: 40px; }</style></head><body>Foobar</body></html>");
        QTextBlock block = td.begin();
        QTextBlockFormat format = block.blockFormat();
        QCOMPARE(int(format.lineHeightType()), int(QTextBlockFormat::MinimumHeight));
        QCOMPARE(format.lineHeight(), 40.0);
    }

    {
        QTextDocument td;
        td.setHtml("<html><head><style type=\"text/css\">body { line-height: 200%; }</style></head><body>Foobar</body></html>");
        QTextBlock block = td.begin();
        QTextBlockFormat format = block.blockFormat();
        QCOMPARE(int(format.lineHeightType()), int(QTextBlockFormat::ProportionalHeight));
        QCOMPARE(format.lineHeight(), 200.0);
    }

    {
        QTextDocument td;
        td.setHtml("<html><head><style type=\"text/css\">body { line-height: 200%; -qt-line-height-type: single; }</style></head><body>Foobar</body></html>");
        QTextBlock block = td.begin();
        QTextBlockFormat format = block.blockFormat();
        QCOMPARE(int(format.lineHeightType()), int(QTextBlockFormat::SingleHeight));
        QCOMPARE(format.lineHeight(), 200.0);
    }

    {
        QTextDocument td;
        td.setHtml("<html><head><style type=\"text/css\">body { line-height: 40px; -qt-line-height-type: proportional; }</style></head><body>Foobar</body></html>");
        QTextBlock block = td.begin();
        QTextBlockFormat format = block.blockFormat();
        QCOMPARE(int(format.lineHeightType()), int(QTextBlockFormat::ProportionalHeight));
        QCOMPARE(format.lineHeight(), 40.0);
    }

    {
        QTextDocument td;
        td.setHtml("<html><head><style type=\"text/css\">body { line-height: 10; -qt-line-height-type: fixed; }</style></head><body>Foobar</body></html>");
        QTextBlock block = td.begin();
        QTextBlockFormat format = block.blockFormat();
        QCOMPARE(int(format.lineHeightType()), int(QTextBlockFormat::FixedHeight));
        QCOMPARE(format.lineHeight(), 10.0);
    }

    {
        QTextDocument td;
        td.setHtml("<html><head><style type=\"text/css\">body { -qt-line-height-type: fixed; line-height: 10; -qt-line-height-type: fixed; }</style></head><body>Foobar</body></html>");
        QTextBlock block = td.begin();
        QTextBlockFormat format = block.blockFormat();
        QCOMPARE(int(format.lineHeightType()), int(QTextBlockFormat::FixedHeight));
        QCOMPARE(format.lineHeight(), 10.0);
    }

    {
        QTextDocument td;
        td.setHtml("<html><head><style type=\"text/css\">body { -qt-line-height-type: proportional; line-height: 3; }</style></head><body>Foobar</body></html>");
        QTextBlock block = td.begin();
        QTextBlockFormat format = block.blockFormat();
        QCOMPARE(int(format.lineHeightType()), int(QTextBlockFormat::ProportionalHeight));
        QCOMPARE(format.lineHeight(), 3.0);
    }

    {
        QTextDocument td;
        td.setHtml("<html><head><style type=\"text/css\">body { line-height: 2.5; -qt-line-height-type: proportional; }</style></head><body>Foobar</body></html>");
        QTextBlock block = td.begin();
        QTextBlockFormat format = block.blockFormat();
        QCOMPARE(int(format.lineHeightType()), int(QTextBlockFormat::ProportionalHeight));
        QCOMPARE(format.lineHeight(), 2.5);
    }

    {
        QTextDocument td;
        td.setHtml("<html><head><style type=\"text/css\">body { line-height: 33; -qt-line-height-type: minimum; }</style></head><body>Foobar</body></html>");
        QTextBlock block = td.begin();
        QTextBlockFormat format = block.blockFormat();
        QCOMPARE(int(format.lineHeightType()), int(QTextBlockFormat::MinimumHeight));
        QCOMPARE(format.lineHeight(), 33.0);
    }

    {
        QTextDocument td;
        td.setHtml("<html><head><style type=\"text/css\">body { -qt-line-height-type: fixed; line-height: 200%; }</style></head><body>Foobar</body></html>");
        QTextBlock block = td.begin();
        QTextBlockFormat format = block.blockFormat();
        QCOMPARE(int(format.lineHeightType()), int(QTextBlockFormat::FixedHeight));
        QCOMPARE(format.lineHeight(), 200.0);
    }

    {
        QTextDocument td;
        td.setHtml("<html><head><style type=\"text/css\">body { -qt-line-height-type: fixed; line-height: 200px; }</style></head><body>Foobar</body></html>");
        QTextBlock block = td.begin();
        QTextBlockFormat format = block.blockFormat();
        QCOMPARE(int(format.lineHeightType()), int(QTextBlockFormat::FixedHeight));
        QCOMPARE(format.lineHeight(), 200.0);
    }
}

void tst_QTextDocument::cssLineHeightMultiplier()
{
    {
        QTextDocument td;
        td.setHtml("<html><head><style type=\"text/css\">body { line-height: 10; }</style></head><body>Foobar</body></html>");
        QTextBlock block = td.begin();
        QTextBlockFormat format = block.blockFormat();
        QCOMPARE(int(format.lineHeightType()), int(QTextBlockFormat::ProportionalHeight));
        QCOMPARE(format.lineHeight(), 1000.0);
    }

    {
        QTextDocument td;
        td.setHtml("<html><head><style type=\"text/css\">body {line-height: 1.38; }</style></head><body>Foobar</body></html>");
        QTextBlock block = td.begin();
        QTextBlockFormat format = block.blockFormat();
        QCOMPARE(int(format.lineHeightType()), int(QTextBlockFormat::ProportionalHeight));
        QCOMPARE(format.lineHeight(), 138.0);
    }
}

<<<<<<< HEAD
void tst_QTextDocument::fontTagFace()
{
    {
        QTextDocument td;
        td.setHtml("<html><body><font face='Times'>Foobar</font></body></html>");
        QTextFragment fragment = td.begin().begin().fragment();
        QTextCharFormat format = fragment.charFormat();
        QCOMPARE(format.fontFamily(), QLatin1String("Times"));
    }

    {
        QTextDocument td;
        td.setHtml("<html><body><font face='Times, serif'>Foobar</font></body></html>");
        QTextFragment fragment = td.begin().begin().fragment();
        QTextCharFormat format = fragment.charFormat();
        QCOMPARE(format.fontFamily(), QLatin1String("Times"));
        QStringList expectedFamilies = { QLatin1String("Times"), QLatin1String("serif") };
        QCOMPARE(format.fontFamilies().toStringList(), expectedFamilies);
    }
}

=======
void tst_QTextDocument::clearUndoRedoStacks()
{
    QTextDocument doc;
    QTextCursor c(&doc);
    c.insertText(QStringLiteral("lorem ipsum"));
    QVERIFY(doc.isUndoAvailable());
    doc.clearUndoRedoStacks(QTextDocument::UndoStack); // Don't crash
    QVERIFY(!doc.isUndoAvailable());
}


>>>>>>> e66f247c
QTEST_MAIN(tst_QTextDocument)
#include "tst_qtextdocument.moc"<|MERGE_RESOLUTION|>--- conflicted
+++ resolved
@@ -189,12 +189,9 @@
     void lineHeightType();
     void cssLineHeightMultiplier();
 
-<<<<<<< HEAD
     void fontTagFace();
 
-=======
     void clearUndoRedoStacks();
->>>>>>> e66f247c
 private:
     void backgroundImage_checkExpectedHtml(const QTextDocument &doc);
     void buildRegExpData();
@@ -3505,7 +3502,6 @@
     }
 }
 
-<<<<<<< HEAD
 void tst_QTextDocument::fontTagFace()
 {
     {
@@ -3527,7 +3523,6 @@
     }
 }
 
-=======
 void tst_QTextDocument::clearUndoRedoStacks()
 {
     QTextDocument doc;
@@ -3539,6 +3534,5 @@
 }
 
 
->>>>>>> e66f247c
 QTEST_MAIN(tst_QTextDocument)
 #include "tst_qtextdocument.moc"