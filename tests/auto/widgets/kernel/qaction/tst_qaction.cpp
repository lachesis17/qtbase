--- conflicted
+++ resolved
@@ -64,12 +64,9 @@
     void task229128TriggeredSignalWhenInActiongroup();
     void repeat();
     void setData();
-<<<<<<< HEAD
     void keysequence(); // QTBUG-53381
-=======
     void disableShortcutsWithBlockedWidgets_data();
     void disableShortcutsWithBlockedWidgets();
->>>>>>> 579d0cb2
 
 private:
     int m_lastEventType;
