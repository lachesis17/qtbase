--- conflicted
+++ resolved
@@ -1,6 +1,6 @@
 /****************************************************************************
 **
-** Copyright (C) 2016 The Qt Company Ltd.
+** Copyright (C) 2020 The Qt Company Ltd.
 ** Contact: https://www.qt.io/licensing/
 **
 ** This file is part of the test suite of the Qt Toolkit.
@@ -365,55 +365,67 @@
 
     qRegisterMetaType<QAbstractButton *>("QAbstractButton *");
     QSignalSpy clickedSpy(&buttons, SIGNAL(buttonClicked(QAbstractButton*)));
-<<<<<<< HEAD
-    QSignalSpy pressedSpy(&buttons, SIGNAL(buttonPressed(QAbstractButton*)));
-    QSignalSpy releasedSpy(&buttons, SIGNAL(buttonReleased(QAbstractButton*)));
-=======
     QSignalSpy clickedIdSpy(&buttons, SIGNAL(idClicked(int)));
     QSignalSpy pressedSpy(&buttons, SIGNAL(buttonPressed(QAbstractButton*)));
     QSignalSpy pressedIdSpy(&buttons, SIGNAL(idPressed(int)));
     QSignalSpy releasedSpy(&buttons, SIGNAL(buttonReleased(QAbstractButton*)));
     QSignalSpy releasedIdSpy(&buttons, SIGNAL(idReleased(int)));
->>>>>>> e10e5318
 
     pb1.animateClick();
     QTestEventLoop::instance().enterLoop(1);
 
     QCOMPARE(clickedSpy.count(), 1);
-
+    QCOMPARE(clickedIdSpy.count(), 1);
+
+    int expectedId = -2;
+
+    QCOMPARE(clickedIdSpy.takeFirst().at(0).toInt(), expectedId);
     QCOMPARE(pressedSpy.count(), 1);
+    QCOMPARE(pressedIdSpy.count(), 1);
+    QCOMPARE(pressedIdSpy.takeFirst().at(0).toInt(), expectedId);
     QCOMPARE(releasedSpy.count(), 1);
+    QCOMPARE(releasedIdSpy.count(), 1);
+    QCOMPARE(releasedIdSpy.takeFirst().at(0).toInt(), expectedId);
 
     clickedSpy.clear();
+    clickedIdSpy.clear();
     pressedSpy.clear();
+    pressedIdSpy.clear();
     releasedSpy.clear();
+    releasedIdSpy.clear();
 
     pb2.animateClick();
     QTestEventLoop::instance().enterLoop(1);
 
     QCOMPARE(clickedSpy.count(), 1);
+    QCOMPARE(clickedIdSpy.count(), 1);
+    QCOMPARE(clickedIdSpy.takeFirst().at(0).toInt(), 23);
     QCOMPARE(pressedSpy.count(), 1);
+    QCOMPARE(pressedIdSpy.count(), 1);
+    QCOMPARE(pressedIdSpy.takeFirst().at(0).toInt(), 23);
     QCOMPARE(releasedSpy.count(), 1);
+    QCOMPARE(releasedIdSpy.count(), 1);
+    QCOMPARE(releasedIdSpy.takeFirst().at(0).toInt(), 23);
 
 
     QSignalSpy toggledSpy(&buttons, SIGNAL(buttonToggled(QAbstractButton*, bool)));
-<<<<<<< HEAD
-=======
     QSignalSpy toggledIdSpy(&buttons, SIGNAL(idToggled(int, bool)));
->>>>>>> e10e5318
 
     pb1.setCheckable(true);
     pb2.setCheckable(true);
     pb1.toggle();
     QCOMPARE(toggledSpy.count(), 1);
+    QCOMPARE(toggledIdSpy.count(), 1);
 
     pb2.toggle();
     QCOMPARE(toggledSpy.count(), 3);     // equals 3 since pb1 and pb2 are both toggled
+    QCOMPARE(toggledIdSpy.count(), 3);
 
     pb1.setCheckable(false);
     pb2.setCheckable(false);
     pb1.toggle();
     QCOMPARE(toggledSpy.count(), 3);
+    QCOMPARE(toggledIdSpy.count(), 3);
 }
 
 void tst_QButtonGroup::task106609()
