/****************************************************************************
**
** Copyright (C) 2014 Digia Plc and/or its subsidiary(-ies).
** Contact: http://www.qt-project.org/legal
**
** This file is part of the test suite of the Qt Toolkit.
**
** $QT_BEGIN_LICENSE:LGPL$
** Commercial License Usage
** Licensees holding valid commercial Qt licenses may use this file in
** accordance with the commercial license agreement provided with the
** Software or, alternatively, in accordance with the terms contained in
** a written agreement between you and Digia.  For licensing terms and
** conditions see http://qt.digia.com/licensing.  For further information
** use the contact form at http://qt.digia.com/contact-us.
**
** GNU Lesser General Public License Usage
** Alternatively, this file may be used under the terms of the GNU Lesser
** General Public License version 2.1 as published by the Free Software
** Foundation and appearing in the file LICENSE.LGPL included in the
** packaging of this file.  Please review the following information to
** ensure the GNU Lesser General Public License version 2.1 requirements
** will be met: http://www.gnu.org/licenses/old-licenses/lgpl-2.1.html.
**
** In addition, as a special exception, Digia gives you certain additional
** rights.  These rights are described in the Digia Qt LGPL Exception
** version 1.1, included in the file LGPL_EXCEPTION.txt in this package.
**
** GNU General Public License Usage
** Alternatively, this file may be used under the terms of the GNU
** General Public License version 3.0 as published by the Free Software
** Foundation and appearing in the file LICENSE.GPL included in the
** packaging of this file.  Please review the following information to
** ensure the GNU General Public License version 3.0 requirements will be
** met: http://www.gnu.org/copyleft/gpl.html.
**
**
** $QT_END_LICENSE$
**
****************************************************************************/


#include <QtTest/QtTest>
#include "qlineedit.h"
#include "qapplication.h"
#include "qstringlist.h"
#include "qstyle.h"
#include "qvalidator.h"
#include "qwidgetaction.h"
#include "qimage.h"
#include "qicon.h"
#include "qcompleter.h"
#include "qstandarditemmodel.h"
#include <qpa/qplatformtheme.h>
#include "qstylehints.h"
#include <private/qapplication_p.h>
#include "qclipboard.h"

#ifdef Q_OS_MAC
#include <cstdlib> // For the random function.
#endif

#include <qlineedit.h>
#include <private/qlineedit_p.h>
#include <private/qwidgetlinecontrol_p.h>
#include <qmenu.h>
#include <qlabel.h>
#include <qlayout.h>
#include <qspinbox.h>
#include <qlistview.h>
#include <qstringlistmodel.h>
#include <qsortfilterproxymodel.h>
#include <qdebug.h>
#include <qscreen.h>

#include "qcommonstyle.h"
#include "qstyleoption.h"

#include "qplatformdefs.h"

#include "../../../shared/platformclipboard.h"
#include "../../../shared/platforminputcontext.h"
#include <private/qinputmethod_p.h>

#include "../../../qtest-config.h"

QT_BEGIN_NAMESPACE
class QPainter;
QT_END_NAMESPACE

static inline void centerOnScreen(QWidget *w, const QSize &size)
{
    const QPoint offset = QPoint(size.width() / 2, size.height() / 2);
    w->move(QGuiApplication::primaryScreen()->availableGeometry().center() - offset);
}

static inline void centerOnScreen(QWidget *w)
{
    centerOnScreen(w, w->geometry().size());
}

class StyleOptionTestStyle : public QCommonStyle
{
private:
    bool readOnly;

public:
    inline StyleOptionTestStyle() : QCommonStyle(), readOnly(false)
    {
    }

    inline void setReadOnly(bool readOnly)
    {
        this->readOnly = readOnly;
    }

    inline void drawPrimitive(PrimitiveElement pe, const QStyleOption *opt, QPainter *,
                                 const QWidget *) const
    {
        switch (pe) {
            case PE_PanelLineEdit:
            if (readOnly)
                QVERIFY(opt->state & QStyle::State_ReadOnly);
            else
                QVERIFY(!(opt->state & QStyle::State_ReadOnly));
            break;

            default:
            break;
        }
    }
};

class tst_QLineEdit : public QObject
{
Q_OBJECT

public:
    enum EventStates { Press, Release, Click };

    tst_QLineEdit();
    virtual ~tst_QLineEdit();

public slots:
    void initTestCase();
    void cleanupTestCase();
    void init();
    void cleanup();
private slots:
    void getSetCheck();
    void experimental();

    void upperAndLowercase();

    void setInputMask_data();
    void setInputMask();

    void inputMask_data();
    void inputMask();

    void clearInputMask();

    void keypress_inputMask_data();
    void keypress_inputMask();

    void inputMaskAndValidator_data();
    void inputMaskAndValidator();

    void hasAcceptableInputMask_data();
    void hasAcceptableInputMask();

    void hasAcceptableInputValidator();


    void redo_data();
    void redo();

    void undo_data();
    void undo();

    void undo_keypressevents_data();
    void undo_keypressevents();

#ifndef QT_NO_CLIPBOARD
    void QTBUG5786_undoPaste();
#endif

    void clear();

    void text_data();
    void text();
    void textMask_data();
    void textMask();
    void maskCharacter();
    void maskCharacter_data();
    void setText();

    void displayText_data();
    void displayText();
    void passwordEchoOnEdit();
    void passwordEchoDelay();

    void maxLength_mask_data();
    void maxLength_mask();

    void maxLength_data();
    void maxLength();

    void isReadOnly();

    void noCursorBlinkWhenReadOnly();

    void cursorPosition();

    void cursorPositionChanged_data();
    void cursorPositionChanged();

    void selectedText();
    void deleteSelectedText();

    void textChangedAndTextEdited();
    void returnPressed();
    void returnPressed_maskvalidator_data();
    void returnPressed_maskvalidator();

    void setValidator();
    void setValidator_QIntValidator_data();
    void setValidator_QIntValidator();

    void frame_data();
    void frame();

    void leftKeyOnSelectedText();

    void setAlignment_data();
    void setAlignment();

    void isModified();
    void edited();

    void insert();
    void setSelection_data();
    void setSelection();

#ifndef QT_NO_CLIPBOARD
    void cut();
    void cutWithoutSelection();
#endif
    void maxLengthAndInputMask();
    void returnPressedKeyEvent();

    void keepSelectionOnTabFocusIn();

    void readOnlyStyleOption();

    void validateOnFocusOut();

    void editInvalidText();

    void charWithAltOrCtrlModifier();

    void inlineCompletion();

    void noTextEditedOnClear();

#ifndef QTEST_NO_CURSOR
    void cursor();
#endif

    void textMargin_data();
    void textMargin();

    // task-specific tests:
    void task180999_focus();
    void task174640_editingFinished();
#ifndef QT_NO_COMPLETER
    void task198789_currentCompletion();
    void task210502_caseInsensitiveInlineCompletion();
#endif
    void task229938_dontEmitChangedWhenTextIsNotChanged();
    void task233101_cursorPosAfterInputMethod_data();
    void task233101_cursorPosAfterInputMethod();
    void task241436_passwordEchoOnEditRestoreEchoMode();
    void task248948_redoRemovedSelection();
    void taskQTBUG_4401_enterKeyClearsPassword();
    void taskQTBUG_4679_moveToStartEndOfBlock();
    void taskQTBUG_4679_selectToStartEndOfBlock();
#ifndef QT_NO_CONTEXTMENU
    void taskQTBUG_7902_contextMenuCrash();
#endif
    void taskQTBUG_7395_readOnlyShortcut();
    void QTBUG697_paletteCurrentColorGroup();
    void QTBUG13520_textNotVisible();
    void QTBUG7174_inputMaskCursorBlink();
    void QTBUG16850_setSelection();

    void bidiVisualMovement_data();
    void bidiVisualMovement();

    void bidiLogicalMovement_data();
    void bidiLogicalMovement();

    void selectAndCursorPosition();
    void inputMethod();
    void inputMethodSelection();

    void inputMethodQueryImHints_data();
    void inputMethodQueryImHints();

    void undoRedoAndEchoModes_data();
    void undoRedoAndEchoModes();

    void clearButton();
    void sideWidgets();

    void shouldShowPlaceholderText_data();
    void shouldShowPlaceholderText();

protected slots:
    void editingFinished();

    void onTextChanged( const QString &newString );
    void onTextEdited( const QString &newString );
    void onReturnPressed();
    void onSelectionChanged();
    void onCursorPositionChanged(int oldpos, int newpos);

private:
    // keyClicks(..) is moved to QtTestCase
    void psKeyClick(QWidget *target, Qt::Key key, Qt::KeyboardModifiers pressState = 0);
    void psKeyClick(QTestEventList &keys, Qt::Key key, Qt::KeyboardModifiers pressState = 0);
    QLineEdit *ensureTestWidget();

    bool validInput;
    QString changed_string;
    int changed_count;
    int edited_count;
    int return_count;
    int selection_count;
    int lastCursorPos;
    int newCursorPos;
    QLineEdit *m_testWidget;
    int m_keyboardScheme;
    PlatformInputContext m_platformInputContext;
};

typedef QList<int> IntList;
Q_DECLARE_METATYPE(QLineEdit::EchoMode)

// Testing get/set functions
void tst_QLineEdit::getSetCheck()
{
    QLineEdit obj1;
    // const QValidator * QLineEdit::validator()
    // void QLineEdit::setValidator(const QValidator *)
    QIntValidator *var1 = new QIntValidator(0);
    obj1.setValidator(var1);
    QCOMPARE((const QValidator *)var1, obj1.validator());
    obj1.setValidator((QValidator *)0);
    QCOMPARE((const QValidator *)0, obj1.validator());
    delete var1;

    // bool QLineEdit::dragEnabled()
    // void QLineEdit::setDragEnabled(bool)
    obj1.setDragEnabled(false);
    QCOMPARE(false, obj1.dragEnabled());
    obj1.setDragEnabled(true);
    QCOMPARE(true, obj1.dragEnabled());
}

tst_QLineEdit::tst_QLineEdit() : validInput(false), m_testWidget(0), m_keyboardScheme(0)
{
    if (const QPlatformTheme *theme = QGuiApplicationPrivate::platformTheme())
        m_keyboardScheme = theme->themeHint(QPlatformTheme::KeyboardScheme).toInt();
    // Generalize for X11
    if (m_keyboardScheme == QPlatformTheme::KdeKeyboardScheme
            || m_keyboardScheme == QPlatformTheme::GnomeKeyboardScheme
            || m_keyboardScheme == QPlatformTheme::CdeKeyboardScheme) {
        m_keyboardScheme = QPlatformTheme::X11KeyboardScheme;
    }
}

tst_QLineEdit::~tst_QLineEdit()
{
}

QLineEdit *tst_QLineEdit::ensureTestWidget()
{
    if (!m_testWidget) {
        m_testWidget = new QLineEdit;
        m_testWidget->setObjectName("testWidget");
        connect(m_testWidget, SIGNAL(cursorPositionChanged(int,int)), this, SLOT(onCursorPositionChanged(int,int)));
        connect(m_testWidget, SIGNAL(textChanged(QString)), this, SLOT(onTextChanged(QString)));
        connect(m_testWidget, SIGNAL(textEdited(QString)), this, SLOT(onTextEdited(QString)));
        connect(m_testWidget, SIGNAL(returnPressed()), this, SLOT(onReturnPressed()));
        connect(m_testWidget, SIGNAL(selectionChanged()), this, SLOT(onSelectionChanged()));
        connect(m_testWidget, SIGNAL(editingFinished()), this, SLOT(editingFinished()));
        m_testWidget->resize(200,50);
    }
    return m_testWidget;
}

void tst_QLineEdit::initTestCase()
{
    changed_count = 0;
    edited_count = 0;
    selection_count = 0;

    QInputMethodPrivate *inputMethodPrivate = QInputMethodPrivate::get(qApp->inputMethod());
    inputMethodPrivate->testContext = &m_platformInputContext;
}

void tst_QLineEdit::cleanupTestCase()
{
    QInputMethodPrivate *inputMethodPrivate = QInputMethodPrivate::get(qApp->inputMethod());
    inputMethodPrivate->testContext = 0;
}

void tst_QLineEdit::init()
{
    return_count = 0;
}

void tst_QLineEdit::cleanup()
{
    delete m_testWidget;
    m_testWidget = 0;
}

void tst_QLineEdit::experimental()
{
    QLineEdit *testWidget = ensureTestWidget();
    QIntValidator intValidator(3, 7, 0);
    testWidget->setValidator(&intValidator);
    testWidget->setText("");


    // test the order of setting these
    testWidget->setInputMask("");
    testWidget->setText("abc123");
    testWidget->setInputMask("000.000.000.000");
    QCOMPARE(testWidget->text(), QString("123..."));
    testWidget->setText("");


}

void tst_QLineEdit::upperAndLowercase()
{
    QLineEdit *testWidget = ensureTestWidget();

    QTest::keyClicks(testWidget, "aAzZ`1234567890-=~!@#$%^&*()_+[]{}\\|;:'\",.<>/?");
    qApp->processEvents();
    QCOMPARE(testWidget->text(), QString("aAzZ`1234567890-=~!@#$%^&*()_+[]{}\\|;:'\",.<>/?"));
}

void tst_QLineEdit::setInputMask_data()
{
    QTest::addColumn<QString>("mask");
    QTest::addColumn<QString>("input");
    QTest::addColumn<QString>("expectedText");
    QTest::addColumn<QString>("expectedDisplay");
    QTest::addColumn<bool>("insert_text");

    // both keyboard and insert()
    for (int i=0; i<2; i++) {
        bool insert_text = i==0 ? false : true;
        QString insert_mode = "keys ";
        if (insert_text)
            insert_mode = "insert ";

        QTest::newRow(QString(insert_mode + "ip_localhost").toLatin1())
            << QString("000.000.000.000")
            << QString("127.0.0.1")
            << QString("127.0.0.1")
            << QString("127.0  .0  .1  ")
            << bool(insert_text);
        QTest::newRow(QString(insert_mode + "mac").toLatin1())
            << QString("HH:HH:HH:HH:HH:HH;#")
            << QString("00:E0:81:21:9E:8E")
            << QString("00:E0:81:21:9E:8E")
            << QString("00:E0:81:21:9E:8E")
            << bool(insert_text);
        QTest::newRow(QString(insert_mode + "mac2").toLatin1())
            << QString("<HH:>HH:!HH:HH:HH:HH;#")
            << QString("AAe081219E8E")
            << QString("aa:E0:81:21:9E:8E")
            << QString("aa:E0:81:21:9E:8E")
            << bool(insert_text);
        QTest::newRow(QString(insert_mode + "byte").toLatin1())
            << QString("BBBBBBBB;0")
            << QString("11011001")
            << QString("11111")
            << QString("11011001")
            << bool(insert_text);
        QTest::newRow(QString(insert_mode + "halfbytes").toLatin1())
            << QString("bbbb.bbbb;-")
            << QString("110. 0001")
            << QString("110.0001")
            << QString("110-.0001")
            << bool(insert_text);
        QTest::newRow(QString(insert_mode + "blank char same type as content").toLatin1())
            << QString("000.000.000.000;0")
            << QString("127.0.0.1")
            << QString("127...1")
            << QString("127.000.000.100")
            << bool(insert_text);
        QTest::newRow(QString(insert_mode + "parts of ip_localhost").toLatin1())
            << QString("000.000.000.000")
            << QString(".0.0.1")
            << QString(".0.0.1")
            << QString("   .0  .0  .1  ")
            << bool(insert_text);
        QTest::newRow(QString(insert_mode + "ip_null").toLatin1())
            << QString("000.000.000.000")
            << QString()
            << QString("...")
            << QString("   .   .   .   ")
            << bool(insert_text);
        QTest::newRow(QString(insert_mode + "ip_null_hash").toLatin1())
            << QString("000.000.000.000;#")
            << QString()
            << QString("...")
            << QString("###.###.###.###")
            << bool(insert_text);
        QTest::newRow(QString(insert_mode + "ip_overflow").toLatin1())
            << QString("000.000.000.000")
            << QString("1234123412341234")
            << QString("123.412.341.234")
            << QString("123.412.341.234")
            << bool(insert_text);
        QTest::newRow(QString(insert_mode + "uppercase").toLatin1())
            << QString(">AAAA")
            << QString("AbCd")
            << QString("ABCD")
            << QString("ABCD")
            << bool(insert_text);
        QTest::newRow(QString(insert_mode + "lowercase").toLatin1())
            << QString("<AAAA")
            << QString("AbCd")
            << QString("abcd")
            << QString("abcd")
            << bool(insert_text);

        QTest::newRow(QString(insert_mode + "nocase").toLatin1())
            << QString("!AAAA")
            << QString("AbCd")
            << QString("AbCd")
            << QString("AbCd")
            << bool(insert_text);
        QTest::newRow(QString(insert_mode + "nocase1").toLatin1())
            << QString("!A!A!A!A")
            << QString("AbCd")
            << QString("AbCd")
            << QString("AbCd")
            << bool(insert_text);
        QTest::newRow(QString(insert_mode + "nocase2").toLatin1())
            << QString("AAAA")
            << QString("AbCd")
            << QString("AbCd")
            << QString("AbCd")
            << bool(insert_text);

        QTest::newRow(QString(insert_mode + "reserved").toLatin1())
            << QString("{n}[0]")
            << QString("A9")
            << QString("A9")
            << QString("A9")
            << bool(insert_text);
        QTest::newRow(QString(insert_mode + "escape01").toLatin1())
            << QString("\\N\\n00")
            << QString("9")
            << QString("Nn9")
            << QString("Nn9 ")
            << bool(insert_text);
        QTest::newRow(QString(insert_mode + "escape02").toLatin1())
            << QString("\\\\00")
            << QString("0")
            << QString("\\0")
            << QString("\\0 ")
            << bool(insert_text);
        QTest::newRow(QString(insert_mode + "escape03").toLatin1())
            << QString("\\(00\\)")
            << QString("0")
            << QString("(0)")
            << QString("(0 )")
            << bool(insert_text);

        QTest::newRow(QString(insert_mode + "upper_lower_nocase1").toLatin1())
            << QString(">AAAA<AAAA!AAAA")
            << QString("AbCdEfGhIjKl")
            << QString("ABCDefghIjKl")
            << QString("ABCDefghIjKl")
            << bool(insert_text);
        QTest::newRow(QString(insert_mode + "upper_lower_nocase2").toLatin1())
            << QString(">aaaa<aaaa!aaaa")
            << QString("AbCdEfGhIjKl")
            << QString("ABCDefghIjKl")
            << QString("ABCDefghIjKl")
            << bool(insert_text);

        QTest::newRow(QString(insert_mode + "exact_case1").toLatin1())
            << QString(">A<A<A>A>A<A!A!A")
            << QString("AbCdEFGH")
            << QString("AbcDEfGH")
            << QString("AbcDEfGH")
            << bool(insert_text);
        QTest::newRow(QString(insert_mode + "exact_case2").toLatin1())
            << QString(">A<A<A>A>A<A!A!A")
            << QString("aBcDefgh")
            << QString("AbcDEfgh")
            << QString("AbcDEfgh")
            << bool(insert_text);
        QTest::newRow(QString(insert_mode + "exact_case3").toLatin1())
            << QString(">a<a<a>a>a<a!a!a")
            << QString("AbCdEFGH")
            << QString("AbcDEfGH")
            << QString("AbcDEfGH")
            << bool(insert_text);
        QTest::newRow(QString(insert_mode + "exact_case4").toLatin1())
            << QString(">a<a<a>a>a<a!a!a")
            << QString("aBcDefgh")
            << QString("AbcDEfgh")
            << QString("AbcDEfgh")
            << bool(insert_text);
        QTest::newRow(QString(insert_mode + "exact_case5").toLatin1())
            << QString(">H<H<H>H>H<H!H!H")
            << QString("aBcDef01")
            << QString("AbcDEf01")
            << QString("AbcDEf01")
            << bool(insert_text);
        QTest::newRow(QString(insert_mode + "exact_case6").toLatin1())
            << QString(">h<h<h>h>h<h!h!h")
            << QString("aBcDef92")
            << QString("AbcDEf92")
            << QString("AbcDEf92")
            << bool(insert_text);

        QTest::newRow(QString(insert_mode + "illegal_keys1").toLatin1())
            << QString("AAAAAAAA")
            << QString("A2#a;.0!")
            << QString("Aa")
            << QString("Aa      ")
            << bool(insert_text);
        QTest::newRow(QString(insert_mode + "illegal_keys2").toLatin1())
            << QString("AAAA")
            << QString("f4f4f4f4")
            << QString("ffff")
            << QString("ffff")
            << bool(insert_text);
        QTest::newRow(QString(insert_mode + "blank=input").toLatin1())
            << QString("9999;0")
            << QString("2004")
            << QString("2004")
            << QString("2004")
            << bool(insert_text);
    }
}

void tst_QLineEdit::setInputMask()
{
    QFETCH(QString, mask);
    QFETCH(QString, input);
    QFETCH(QString, expectedText);
    QFETCH(QString, expectedDisplay);
    QFETCH(bool, insert_text);

    QEXPECT_FAIL( "keys blank=input", "To eat blanks or not? Known issue. Task 43172", Abort);
    QEXPECT_FAIL( "insert blank=input", "To eat blanks or not? Known issue. Task 43172", Abort);

    // First set the input mask
    QLineEdit *testWidget = ensureTestWidget();
    testWidget->setInputMask(mask);

    // then either insert using insert() or keyboard
    if (insert_text) {
        testWidget->insert(input);
    } else {
        psKeyClick(testWidget, Qt::Key_Home);
        for (int i=0; i<input.length(); i++)
            QTest::keyClick(testWidget, input.at(i).toLatin1());
    }

    QCOMPARE(testWidget->text(), expectedText);
    QCOMPARE(testWidget->displayText(), expectedDisplay);
}

void tst_QLineEdit::inputMask_data()
{
    QTest::addColumn<QString>("mask");
    QTest::addColumn<QString>("expectedMask");

    // if no mask is set a nul string should be returned
    QTest::newRow("nul 1") << QString("") << QString();
    QTest::newRow("nul 2") << QString() << QString();

    // try different masks
    QTest::newRow("mask 1") << QString("000.000.000.000") << QString("000.000.000.000");
    QTest::newRow("mask 2") << QString("000.000.000.000;#") << QString("000.000.000.000;#");
    QTest::newRow("mask 3") << QString("AAA.aa.999.###;") << QString("AAA.aa.999.###");
    QTest::newRow("mask 4") << QString(">abcdef<GHIJK") << QString(">abcdef<GHIJK");

    // set an invalid input mask...
    // the current behaviour is that this exact (faulty) string is returned.
    QTest::newRow("invalid") << QString("ABCDEFGHIKLMNOP;") << QString("ABCDEFGHIKLMNOP");

    // verify that we can unset the mask again
    QTest::newRow("unset") << QString("") << QString();
}

void tst_QLineEdit::inputMask()
{
    QFETCH(QString, mask);
    QFETCH(QString, expectedMask);

    QLineEdit *testWidget = ensureTestWidget();
    testWidget->setInputMask(mask);
    QCOMPARE(testWidget->inputMask(), expectedMask);
}

void tst_QLineEdit::clearInputMask()
{
    QLineEdit *testWidget = ensureTestWidget();
    testWidget->setInputMask("000.000.000.000");
    QVERIFY(testWidget->inputMask() != QString::null);
    testWidget->setInputMask(QString::null);
    QCOMPARE(testWidget->inputMask(), QString());
}

void tst_QLineEdit::keypress_inputMask_data()
{
    QTest::addColumn<QString>("mask");
    QTest::addColumn<QTestEventList>("keys");
    QTest::addColumn<QString>("expectedText");
    QTest::addColumn<QString>("expectedDisplayText");

    {
        QTestEventList keys;
        // inserting 'A1.2B'
        keys.addKeyClick(Qt::Key_Home);
        keys.addKeyClick(Qt::Key_A);
        keys.addKeyClick(Qt::Key_1);
        keys.addKeyClick(Qt::Key_Period);
        keys.addKeyClick(Qt::Key_2);
        keys.addKeyClick(Qt::Key_B);
        QTest::newRow("jumping on period(separator)") << QString("000.000;_") << keys << QString("1.2") << QString("1__.2__");
    }
    {
        QTestEventList keys;
        // inserting 'A1.2B'
        keys.addKeyClick(Qt::Key_Home);
        keys.addKeyClick(Qt::Key_0);
        keys.addKeyClick(Qt::Key_Exclam);
        keys.addKeyClick('P');
        keys.addKeyClick(Qt::Key_3);
        QTest::newRow("jumping on input") << QString("D0.AA.XX.AA.00;_") << keys << QString("0..!P..3") << QString("_0.__.!P.__.3_");
    }
    {
        QTestEventList keys;
        // pressing delete
        keys.addKeyClick(Qt::Key_Home);
        keys.addKeyClick(Qt::Key_Delete);
        QTest::newRow("delete") << QString("000.000;_") << keys << QString(".") << QString("___.___");
    }
    {
        QTestEventList keys;
        // selecting all and delete
        keys.addKeyClick(Qt::Key_Home);
        keys.addKeyClick(Qt::Key_End, Qt::ShiftModifier);
        keys.addKeyClick(Qt::Key_Delete);
        QTest::newRow("deleting all") << QString("000.000;_") << keys << QString(".") << QString("___.___");
    }
    {
        QTestEventList keys;
        // inserting '12.12' then two backspaces
        keys.addKeyClick(Qt::Key_Home);
        keys.addKeyClick(Qt::Key_1);
        keys.addKeyClick(Qt::Key_2);
        keys.addKeyClick(Qt::Key_Period);
        keys.addKeyClick(Qt::Key_1);
        keys.addKeyClick(Qt::Key_2);
        keys.addKeyClick(Qt::Key_Backspace);
        keys.addKeyClick(Qt::Key_Backspace);
        QTest::newRow("backspace") << QString("000.000;_") << keys << QString("12.") << QString("12_.___");
    }
    {
        QTestEventList keys;
        // inserting '12ab'
        keys.addKeyClick(Qt::Key_Home);
        keys.addKeyClick(Qt::Key_1);
        keys.addKeyClick(Qt::Key_2);
        keys.addKeyClick(Qt::Key_A);
        keys.addKeyClick(Qt::Key_B);
        QTest::newRow("uppercase") << QString("9999 >AA;_") << keys << QString("12 AB") << QString("12__ AB");
    }
}

void tst_QLineEdit::keypress_inputMask()
{
    QFETCH(QString, mask);
    QFETCH(QTestEventList, keys);
    QFETCH(QString, expectedText);
    QFETCH(QString, expectedDisplayText);

    QLineEdit *testWidget = ensureTestWidget();
    testWidget->setInputMask(mask);
    keys.simulate(testWidget);

    QCOMPARE(testWidget->text(), expectedText);
    QCOMPARE(testWidget->displayText(), expectedDisplayText);
}


void tst_QLineEdit::hasAcceptableInputMask_data()
{
    QTest::addColumn<QString>("optionalMask");
    QTest::addColumn<QString>("requiredMask");
    QTest::addColumn<QString>("invalid");
    QTest::addColumn<QString>("valid");

    QTest::newRow("Alphabetic optional and required")
        << QString("aaaa") << QString("AAAA") << QString("ab") << QString("abcd");
    QTest::newRow("Alphanumeric optional and require")
        << QString("nnnn") << QString("NNNN") << QString("R2") << QString("R2D2");
    QTest::newRow("Any optional and required")
        << QString("xxxx") << QString("XXXX") << QString("+-") << QString("+-*/");
    QTest::newRow("Numeric (0-9) required")
        << QString("0000") << QString("9999") << QString("11") << QString("1138");
    QTest::newRow("Numeric (1-9) optional and required")
        << QString("dddd") << QString("DDDD") << QString("12") << QString("1234");
}

void tst_QLineEdit::hasAcceptableInputMask()
{
    QFocusEvent lostFocus(QEvent::FocusOut);
    QFETCH(QString, optionalMask);
    QFETCH(QString, requiredMask);
    QFETCH(QString, invalid);
    QFETCH(QString, valid);

    // test that invalid input (for required) work for optionalMask
    QLineEdit *testWidget = ensureTestWidget();
    testWidget->setInputMask(optionalMask);
    validInput = false;
    testWidget->setText(invalid);
    qApp->sendEvent(testWidget, &lostFocus);
    QVERIFY(validInput);

    // at the moment we don't strip the blank character if it is valid input, this makes the test between x vs X useless
    QEXPECT_FAIL( "Any optional and required", "To eat blanks or not? Known issue. Task 43172", Abort);

    // test requiredMask
    testWidget->setInputMask(requiredMask);
    validInput = true;
    testWidget->setText(invalid);
    validInput = testWidget->hasAcceptableInput();
    QVERIFY(!validInput);

    validInput = false;
    testWidget->setText(valid);
    qApp->sendEvent(testWidget, &lostFocus);
    QVERIFY(validInput);
}

static const int chars = 8;
class ValidatorWithFixup : public QValidator
{
public:
    ValidatorWithFixup(QWidget *parent = 0)
        : QValidator(parent)
    {}

    QValidator::State validate(QString &str, int &) const
    {
        const int s = str.size();
        if (s < chars) {
            return Intermediate;
        } else if (s > chars) {
            return Invalid;
        }
        return Acceptable;
    }

    void fixup(QString &str) const
    {
        str = str.leftJustified(chars, 'X', true);
    }
};



void tst_QLineEdit::hasAcceptableInputValidator()
{
    QLineEdit *testWidget = ensureTestWidget();
    QSignalSpy spyChanged(testWidget, SIGNAL(textChanged(QString)));
    QSignalSpy spyEdited(testWidget, SIGNAL(textEdited(QString)));

    QFocusEvent lostFocus(QEvent::FocusOut);
    ValidatorWithFixup val;
    testWidget->setValidator(&val);
    testWidget->setText("foobar");
    qApp->sendEvent(testWidget, &lostFocus);
    QVERIFY(testWidget->hasAcceptableInput());

    QCOMPARE(spyChanged.count(), 2);
    QCOMPARE(spyEdited.count(), 0);
}



void tst_QLineEdit::maskCharacter_data()
{
    QTest::addColumn<QString>("mask");
    QTest::addColumn<QString>("input");
    QTest::addColumn<bool>("expectedValid");

    QTest::newRow("Hex") << QString("H")
                         << QString("0123456789abcdefABCDEF") << true;
    QTest::newRow("hex") << QString("h")
                         << QString("0123456789abcdefABCDEF") << true;
    QTest::newRow("HexInvalid") << QString("H")
                                << QString("ghijklmnopqrstuvwxyzGHIJKLMNOPQRSTUVWXYZ")
                                << false;
    QTest::newRow("hexInvalid") << QString("h")
                                << QString("ghijklmnopqrstuvwxyzGHIJKLMNOPQRSTUVWXYZ")
                                << false;
    QTest::newRow("Bin") << QString("B")
                         << QString("01") << true;
    QTest::newRow("bin") << QString("b")
                         << QString("01") << true;
    QTest::newRow("BinInvalid") << QString("B")
                                << QString("23456789qwertyuiopasdfghjklzxcvbnm")
                                << false;
    QTest::newRow("binInvalid") << QString("b")
                                << QString("23456789qwertyuiopasdfghjklzxcvbnm")
                                << false;
}

void tst_QLineEdit::maskCharacter()
{
    QFETCH(QString, mask);
    QFETCH(QString, input);
    QFETCH(bool, expectedValid);

    QLineEdit *testWidget = ensureTestWidget();
    QFocusEvent lostFocus(QEvent::FocusOut);

    testWidget->setInputMask(mask);
    for (int i = 0; i < input.size(); ++i) {
        QString in = QString(input.at(i));
        QString expected = expectedValid ? in : QString();
        testWidget->setText(QString(input.at(i)));
        qApp->sendEvent(testWidget, &lostFocus);
        QCOMPARE(testWidget->text(), expected);
    }
}

#define NORMAL 0
#define REPLACE_UNTIL_END 1

void tst_QLineEdit::undo_data()
{
    QTest::addColumn<QStringList>("insertString");
    QTest::addColumn<IntList>("insertIndex");
    QTest::addColumn<IntList>("insertMode");
    QTest::addColumn<QStringList>("expectedString");
    QTest::addColumn<bool>("use_keys");

    for (int i=0; i<2; i++) {
        QString keys_str = "keyboard";
        bool use_keys = true;
        if (i==0) {
            keys_str = "insert";
            use_keys = false;
        }

        {
            IntList insertIndex;
            IntList insertMode;
            QStringList insertString;
            QStringList expectedString;

            insertIndex << -1;
            insertMode << NORMAL;
            insertString << "1";

            insertIndex << -1;
            insertMode << NORMAL;
            insertString << "5";

            insertIndex << 1;
            insertMode << NORMAL;
            insertString << "3";

            insertIndex << 1;
            insertMode << NORMAL;
            insertString << "2";

            insertIndex << 3;
            insertMode << NORMAL;
            insertString << "4";

            expectedString << "12345";
            expectedString << "1235";
            expectedString << "135";
            expectedString << "15";
            expectedString << "";

            QTest::newRow(QString(keys_str + "_numbers").toLatin1()) <<
                insertString <<
                insertIndex <<
                insertMode <<
                expectedString <<
                bool(use_keys);
        }
        {
            IntList insertIndex;
            IntList insertMode;
            QStringList insertString;
            QStringList expectedString;

            insertIndex << -1;
            insertMode << NORMAL;
            insertString << "World"; // World

            insertIndex << 0;
            insertMode << NORMAL;
            insertString << "Hello"; // HelloWorld

            insertIndex << 0;
            insertMode << NORMAL;
            insertString << "Well"; // WellHelloWorld

            insertIndex << 9;
            insertMode << NORMAL;
            insertString << "There"; // WellHelloThereWorld;

            expectedString << "WellHelloThereWorld";
            expectedString << "WellHelloWorld";
            expectedString << "HelloWorld";
            expectedString << "World";
            expectedString << "";

            QTest::newRow(QString(keys_str + "_helloworld").toLatin1()) <<
                insertString <<
                insertIndex <<
                insertMode <<
                expectedString <<
                bool(use_keys);
        }
        {
            IntList insertIndex;
            IntList insertMode;
            QStringList insertString;
            QStringList expectedString;

            insertIndex << -1;
            insertMode << NORMAL;
            insertString << "Ensuring";

            insertIndex << -1;
            insertMode << NORMAL;
            insertString << " instan";

            insertIndex << 9;
            insertMode << NORMAL;
            insertString << "an ";

            insertIndex << 10;
            insertMode << REPLACE_UNTIL_END;
            insertString << " unique instance.";

            expectedString << "Ensuring a unique instance.";
            expectedString << "Ensuring an instan";
            expectedString << "Ensuring instan";
            expectedString << "";

            QTest::newRow(QString(keys_str + "_patterns").toLatin1()) <<
                insertString <<
                insertIndex <<
                insertMode <<
                expectedString <<
                bool(use_keys);
        }
    }
}

void tst_QLineEdit::undo()
{
    QFETCH(QStringList, insertString);
    QFETCH(IntList, insertIndex);
    QFETCH(IntList, insertMode);
    QFETCH(QStringList, expectedString);
    QFETCH(bool, use_keys);

    QLineEdit *testWidget = ensureTestWidget();
    QVERIFY(!testWidget->isUndoAvailable());

    int i;

// STEP 1: First build up an undo history by inserting or typing some strings...
    for (i=0; i<insertString.size(); ++i) {
        if (insertIndex[i] > -1)
            testWidget->setCursorPosition(insertIndex[i]);

 // experimental stuff
        if (insertMode[i] == REPLACE_UNTIL_END) {
            testWidget->setSelection(insertIndex[i], 8);

            // This is what I actually want...
            // QTest::keyClick(testWidget, Qt::Key_End, Qt::ShiftModifier);
        }

        if (use_keys)
            QTest::keyClicks(testWidget, insertString[i]);
        else
            testWidget->insert(insertString[i]);
    }

// STEP 2: Next call undo several times and see if we can restore to the previous state
    for (i=0; i<expectedString.size()-1; ++i) {
        QCOMPARE(testWidget->text(), expectedString[i]);
        QVERIFY(testWidget->isUndoAvailable());
        testWidget->undo();
    }

// STEP 3: Verify that we have undone everything
    QVERIFY(!testWidget->isUndoAvailable());
    QVERIFY(testWidget->text().isEmpty());


    if (m_keyboardScheme == QPlatformTheme::WindowsKeyboardScheme) {
        // Repeat the test using shortcut instead of undo()
        for (i=0; i<insertString.size(); ++i) {
            if (insertIndex[i] > -1)
                testWidget->setCursorPosition(insertIndex[i]);
            if (insertMode[i] == REPLACE_UNTIL_END)
                testWidget->setSelection(insertIndex[i], 8);
            if (use_keys)
                QTest::keyClicks(testWidget, insertString[i]);
            else
                testWidget->insert(insertString[i]);
        }
        for (i=0; i<expectedString.size()-1; ++i) {
            QCOMPARE(testWidget->text(), expectedString[i]);
            QVERIFY(testWidget->isUndoAvailable());
            QTest::keyClick(testWidget, Qt::Key_Backspace, Qt::AltModifier);
        }
    }

}

void tst_QLineEdit::redo_data()
{
    QTest::addColumn<QStringList>("insertString");
    QTest::addColumn<IntList>("insertIndex");
    QTest::addColumn<QStringList>("expectedString");

    {
        IntList insertIndex;
        QStringList insertString;
        QStringList expectedString;

        insertIndex << -1;
        insertString << "World"; // World
        insertIndex << 0;
        insertString << "Hello"; // HelloWorld
        insertIndex << 0;
        insertString << "Well"; // WellHelloWorld
        insertIndex << 9;
        insertString << "There"; // WellHelloThereWorld;

        expectedString << "World";
        expectedString << "HelloWorld";
        expectedString << "WellHelloWorld";
        expectedString << "WellHelloThereWorld";

        QTest::newRow("Inserts and setting cursor") << insertString << insertIndex << expectedString;
    }
}

void tst_QLineEdit::redo()
{
    QFETCH(QStringList, insertString);
    QFETCH(IntList, insertIndex);
    QFETCH(QStringList, expectedString);

    QLineEdit *testWidget = ensureTestWidget();
    QVERIFY(!testWidget->isUndoAvailable());
    QVERIFY(!testWidget->isRedoAvailable());

    int i;
    // inserts the diff strings at diff positions
    for (i=0; i<insertString.size(); ++i) {
        if (insertIndex[i] > -1)
            testWidget->setCursorPosition(insertIndex[i]);
        testWidget->insert(insertString[i]);
    }

    QVERIFY(!testWidget->isRedoAvailable());

    // undo everything
    while (!testWidget->text().isEmpty())
        testWidget->undo();

    for (i=0; i<expectedString.size(); ++i) {
        QVERIFY(testWidget->isRedoAvailable());
        testWidget->redo();
        QCOMPARE(testWidget->text() , expectedString[i]);
    }

    QVERIFY(!testWidget->isRedoAvailable());


    if (m_keyboardScheme == QPlatformTheme::WindowsKeyboardScheme) {
        // repeat test, this time using shortcuts instead of undo()/redo()

        while (!testWidget->text().isEmpty())
            QTest::keyClick(testWidget, Qt::Key_Backspace, Qt::AltModifier);

        for (i = 0; i < expectedString.size(); ++i) {
            QVERIFY(testWidget->isRedoAvailable());
            QTest::keyClick(testWidget, Qt::Key_Backspace,
                            Qt::ShiftModifier | Qt::AltModifier);
            QCOMPARE(testWidget->text() , expectedString[i]);
        }

        QVERIFY(!testWidget->isRedoAvailable());
    }
}

void tst_QLineEdit::undo_keypressevents_data()
{
    QTest::addColumn<QTestEventList>("keys");
    QTest::addColumn<QStringList>("expectedString");

    {
        QTestEventList keys;
        QStringList expectedString;

        keys.addKeyClick('A');
        keys.addKeyClick('F');
        keys.addKeyClick('R');
        keys.addKeyClick('A');
        keys.addKeyClick('I');
        keys.addKeyClick('D');
        psKeyClick(keys, Qt::Key_Home);

        keys.addKeyClick('V');
        keys.addKeyClick('E');
        keys.addKeyClick('R');
        keys.addKeyClick('Y');

        keys.addKeyClick(Qt::Key_Left);
        keys.addKeyClick(Qt::Key_Left);
        keys.addKeyClick(Qt::Key_Left);
        keys.addKeyClick(Qt::Key_Left);

        keys.addKeyClick('B');
        keys.addKeyClick('E');
        psKeyClick(keys, Qt::Key_End);

        keys.addKeyClick(Qt::Key_Exclam);

        expectedString << "BEVERYAFRAID!";
        expectedString << "BEVERYAFRAID";
        expectedString << "VERYAFRAID";
        expectedString << "AFRAID";

        QTest::newRow("Inserts and moving cursor") << keys << expectedString;
    }

    {
        QTestEventList keys;
        QStringList expectedString;

        // inserting '1234'
        keys.addKeyClick(Qt::Key_1);
        keys.addKeyClick(Qt::Key_2);
        keys.addKeyClick(Qt::Key_3);
        keys.addKeyClick(Qt::Key_4);
        psKeyClick(keys, Qt::Key_Home);

        // skipping '12'
        keys.addKeyClick(Qt::Key_Right);
        keys.addKeyClick(Qt::Key_Right);

        // selecting '34'
        keys.addKeyClick(Qt::Key_Right, Qt::ShiftModifier);
        keys.addKeyClick(Qt::Key_Right, Qt::ShiftModifier);

        // deleting '34'
        keys.addKeyClick(Qt::Key_Delete);

        expectedString << "12";
        expectedString << "1234";

        QTest::newRow("Inserts,moving,selection and delete") << keys << expectedString;
    }

    {
        QTestEventList keys;
        QStringList expectedString;

        // inserting 'AB12'
        keys.addKeyClick('A');
        keys.addKeyClick('B');

        keys.addKeyClick(Qt::Key_1);
        keys.addKeyClick(Qt::Key_2);

        psKeyClick(keys, Qt::Key_Home);

        // selecting 'AB'
        keys.addKeyClick(Qt::Key_Right, Qt::ShiftModifier);
        keys.addKeyClick(Qt::Key_Right, Qt::ShiftModifier);

        // deleting 'AB'
        keys.addKeyClick(Qt::Key_Delete);

        // undoing deletion of 'AB'
        keys.addKeyClick(Qt::Key_Z, Qt::ControlModifier);

        // unselect any current selection
        keys.addKeyClick(Qt::Key_Right);
#if defined Q_OS_WIN || defined Q_OS_QNX //Windows and QNX do not jump to the beginning of the selection
        keys.addKeyClick(Qt::Key_Left);
#endif

        // selecting '12'
        keys.addKeyClick(Qt::Key_Right, Qt::ShiftModifier);
        keys.addKeyClick(Qt::Key_Right, Qt::ShiftModifier);

        // deleting '12'
        keys.addKeyClick(Qt::Key_Delete);

        expectedString << "AB";
        expectedString << "AB12";

        QTest::newRow("Inserts,moving,selection, delete and undo") << keys << expectedString;
    }

    {
        QTestEventList keys;
        QStringList expectedString;

        // inserting 'ABCD'
        keys.addKeyClick(Qt::Key_A);
        keys.addKeyClick(Qt::Key_B);
        keys.addKeyClick(Qt::Key_C);
        keys.addKeyClick(Qt::Key_D);

        //move left two
        keys.addKeyClick(Qt::Key_Left);
        keys.addKeyClick(Qt::Key_Left);

        // inserting '1234'
        keys.addKeyClick(Qt::Key_1);
        keys.addKeyClick(Qt::Key_2);
        keys.addKeyClick(Qt::Key_3);
        keys.addKeyClick(Qt::Key_4);

        // selecting '1234'
        keys.addKeyClick(Qt::Key_Left, Qt::ShiftModifier);
        keys.addKeyClick(Qt::Key_Left, Qt::ShiftModifier);
        keys.addKeyClick(Qt::Key_Left, Qt::ShiftModifier);
        keys.addKeyClick(Qt::Key_Left, Qt::ShiftModifier);

        // overwriting '1234' with '5'
        keys.addKeyClick(Qt::Key_5);

        // undoing deletion of 'AB'
        keys.addKeyClick(Qt::Key_Z, Qt::ControlModifier);

        // overwriting '1234' with '6'
        keys.addKeyClick(Qt::Key_6);

        expectedString << "ab6cd";
        // for versions previous to 3.2 we overwrite needed two undo operations
        expectedString << "ab1234cd";
        expectedString << "abcd";

        QTest::newRow("Inserts,moving,selection and undo, removing selection") << keys << expectedString;
    }

    {
        QTestEventList keys;
        QStringList expectedString;

        // inserting 'ABC'
        keys.addKeyClick('A');
        keys.addKeyClick('B');
        keys.addKeyClick('C');

        // removes 'C'
        keys.addKeyClick(Qt::Key_Backspace);

        expectedString << "AB";
        expectedString << "ABC";

        QTest::newRow("Inserts,backspace") << keys << expectedString;
    }

    {
        QTestEventList keys;
        QStringList expectedString;

        // inserting 'ABC'
        keys.addKeyClick('A');
        keys.addKeyClick('B');
        keys.addKeyClick('C');

        // removes 'C'
        keys.addKeyClick(Qt::Key_Backspace);

        // inserting 'Z'
        keys.addKeyClick('Z');

        expectedString << "ABZ";
        expectedString << "AB";
        expectedString << "ABC";

        QTest::newRow("Inserts,backspace,inserts") << keys << expectedString;
    }


    {
        QTestEventList keys;
        QStringList expectedString;

        // inserting '123'
        keys.addKeyClick(Qt::Key_1);
        keys.addKeyClick(Qt::Key_2);
        keys.addKeyClick(Qt::Key_3);
        psKeyClick(keys, Qt::Key_Home);

        // selecting '123'
        psKeyClick(keys, Qt::Key_End, Qt::ShiftModifier);

        // overwriting '123' with 'ABC'
        keys.addKeyClick('A');
        keys.addKeyClick('B');
        keys.addKeyClick('C');

        expectedString << "ABC";
        // for versions previous to 3.2 we overwrite needed two undo operations
        expectedString << "123";

        QTest::newRow("Inserts,moving,selection and overwriting") << keys << expectedString;
    }
}

void tst_QLineEdit::undo_keypressevents()
{
    QFETCH(QTestEventList, keys);
    QFETCH(QStringList, expectedString);

    QLineEdit *testWidget = ensureTestWidget();
    keys.simulate(testWidget);

    for (int i=0; i<expectedString.size(); ++i) {
        QCOMPARE(testWidget->text() , expectedString[i]);
        testWidget->undo();
    }
    QVERIFY(testWidget->text().isEmpty());
}

#ifndef QT_NO_CLIPBOARD
void tst_QLineEdit::QTBUG5786_undoPaste()
{
    if (!PlatformClipboard::isAvailable())
        QSKIP("this machine doesn't support the clipboard");
    QString initial("initial");
    QString string("test");
    QString additional("add");
    QApplication::clipboard()->setText(string);
    QLineEdit edit(initial);
    QCOMPARE(edit.text(), initial);
    edit.paste();
    QCOMPARE(edit.text(), initial + string);
    edit.paste();
    QCOMPARE(edit.text(), initial + string + string);
    edit.insert(additional);
    QCOMPARE(edit.text(), initial + string + string + additional);
    edit.undo();
    QCOMPARE(edit.text(), initial + string + string);
    edit.undo();
    QCOMPARE(edit.text(), initial + string);
    edit.undo();
    QCOMPARE(edit.text(), initial);
    edit.selectAll();
    QApplication::clipboard()->setText(QString());
    edit.paste();
    QVERIFY(edit.text().isEmpty());

}
#endif


void tst_QLineEdit::clear()
{
    // checking that clear of empty/nullstring doesn't add to undo history
    QLineEdit *testWidget = ensureTestWidget();
    int max = 5000;
    while (max > 0 && testWidget->isUndoAvailable()) {
        max--;
        testWidget->undo();
    }

    testWidget->clear();
//    QVERIFY(!testWidget->isUndoAvailable());

    // checks that clear actually clears
    testWidget->insert("I am Legend");
    testWidget->clear();
    QVERIFY(testWidget->text().isEmpty());

    // checks that clears can be undone
    testWidget->undo();
    QCOMPARE(testWidget->text(), QString("I am Legend"));
}

void tst_QLineEdit::editingFinished()
{
    if (m_testWidget->hasAcceptableInput())
        validInput = true;
    else
        validInput = false;
}

void tst_QLineEdit::text_data()
{
    QTest::addColumn<QString>("insertString");

    QTest::newRow("Plain text0") << QString("Hello World");
    QTest::newRow("Plain text1") << QString("");
    QTest::newRow("Plain text2") << QString("A");
    QTest::newRow("Plain text3") << QString("ryyryryryryryryryryryryryryryryryryryryryryryryryryryrryryryryryryryryryryryryryryryryryryryryryryryryryryryryryryryryryrryryryryryryryryryryryryry");
    QTest::newRow("Plain text4") << QString("abcdefghijklmnopqrstuvwxyz ABCDEFGHIJKLMNOPQRSTUVWXYZ01234567890`~!@#$%^&*()_-+={[}]|\\:;'?/>.<,\"");
    QTest::newRow("Newlines") << QString("A\nB\nC\n");
    QTest::newRow("Text with nbsp") << QString("Hello") + QChar(0xa0) + "World";
}

void tst_QLineEdit::text()
{
    QFETCH(QString, insertString);
    QLineEdit *testWidget = ensureTestWidget();
    testWidget->setText(insertString);
    QCOMPARE(testWidget->text(), insertString);
}

void tst_QLineEdit::textMask_data()
{
    QTest::addColumn<QString>("insertString");

    QTest::newRow( "Plain text1" ) << QString( "" );
}

void tst_QLineEdit::textMask()
{
    QFETCH( QString, insertString );
    QLineEdit *testWidget = ensureTestWidget();
    testWidget->setInputMask( "#" );
    testWidget->setText( insertString );
    QCOMPARE( testWidget->text(), insertString );
}

void tst_QLineEdit::setText()
{
    QLineEdit *testWidget = ensureTestWidget();
    QSignalSpy editedSpy(testWidget, SIGNAL(textEdited(QString)));
    QSignalSpy changedSpy(testWidget, SIGNAL(textChanged(QString)));
    testWidget->setText("hello");
    QCOMPARE(editedSpy.count(), 0);
    QCOMPARE(changedSpy.value(0).value(0).toString(), QString("hello"));
}

void tst_QLineEdit::displayText_data()
{
    QTest::addColumn<QString>("insertString");
    QTest::addColumn<QString>("expectedString");
    QTest::addColumn<QLineEdit::EchoMode>("mode");
    QTest::addColumn<bool>("use_setText");

    QString s;
    QLineEdit::EchoMode m;

    for (int i=0; i<2; i++) {
        QString key_mode_str;
        bool use_setText;
        if (i==0) {
            key_mode_str = "setText_";
            use_setText = true;
        } else {
            key_mode_str = "useKeys_";
            use_setText = false;
        }
        s = key_mode_str + "Normal";
        m = QLineEdit::Normal;
        QTest::newRow(QString(s + " text0").toLatin1()) << QString("Hello World") <<
                      QString("Hello World") <<
                      m << bool(use_setText);
        QTest::newRow(QString(s + " text1").toLatin1()) << QString("") <<
                      QString("") <<
                      m << bool(use_setText);
        QTest::newRow(QString(s + " text2").toLatin1()) << QString("A") <<
                      QString("A") <<
                      m << bool(use_setText);
        QTest::newRow(QString(s + " text3").toLatin1()) << QString("ryyryryryryryryryryryryryryryryryryryryryryryryryryryrryryryryryryryryryryryryryryryryryryryryryryryryryryryryryryryryryrryryryryryryryryryryryryry") <<
                      QString("ryyryryryryryryryryryryryryryryryryryryryryryryryryryrryryryryryryryryryryryryryryryryryryryryryryryryryryryryryryryryryrryryryryryryryryryryryryry") <<
                      m << bool(use_setText);
        QTest::newRow(QString(s + " text4").toLatin1()) << QString("abcdefghijklmnopqrstuvwxyz ABCDEFGHIJKLMNOPQRSTUVWXYZ01234567890`~!@#$%^&*()_-+={[}]|\\:;'?/>.<,\"") <<
                      QString("abcdefghijklmnopqrstuvwxyz ABCDEFGHIJKLMNOPQRSTUVWXYZ01234567890`~!@#$%^&*()_-+={[}]|\\:;'?/>.<,\"") <<
                      m << bool(use_setText);
        QTest::newRow(QString(s + " text with nbsp").toLatin1()) << QString("Hello") + QChar(0xa0) + "World" <<
                      QString("Hello") + QChar(0xa0) + "World" <<
                      m << bool(use_setText);
        s = key_mode_str + "NoEcho";
        m = QLineEdit::NoEcho;
        QTest::newRow(QString(s + " text0").toLatin1()) << QString("Hello World") <<
                      QString("") <<
                      m << bool(use_setText);
        QTest::newRow(QString(s + " text1").toLatin1()) << QString("") <<
                      QString("") <<
                      m << bool(use_setText);
        QTest::newRow(QString(s + " text2").toLatin1()) << QString("A") <<
                      QString("") <<
                      m << bool(use_setText);
        QTest::newRow(QString(s + " text3").toLatin1()) << QString("ryyryryryryryryryryryryryryryryryryryryryryryryryryryrryryryryryryryryryryryryryryryryryryryryryryryryryryryryryryryryryrryryryryryryryryryryryryry") <<
                      QString("") <<
                      m << bool(use_setText);
        QTest::newRow(QString(s + " text4").toLatin1()) << QString("abcdefghijklmnopqrstuvwxyz ABCDEFGHIJKLMNOPQRSTUVWXYZ01234567890`~!@#$%^&*()_-+={[}]|\\:;'?/>.<,\"") <<
                      QString("") <<
                      m << bool(use_setText);
        QTest::newRow(QString(s + " text with nbsp").toLatin1()) << QString("Hello") + QChar(0xa0) + "World" <<
                      QString("") <<
                      m << bool(use_setText);
        s = key_mode_str + "Password";
        m = QLineEdit::Password;
        QChar passChar = qApp->style()->styleHint(QStyle::SH_LineEdit_PasswordCharacter, 0, m_testWidget);
        QString input;
        QString pass;
        input = "Hello World";
        pass.resize(input.length());
        pass.fill(passChar);
        QTest::newRow(QString(s + " text0").toLatin1()) << input << pass << m << bool(use_setText);
        QTest::newRow(QString(s + " text1").toLatin1()) << QString("") <<
                      QString("") <<
                      m << bool(use_setText);
        QTest::newRow(QString(s + " text2").toLatin1()) << QString("A") << QString(passChar) << m << bool(use_setText);
        input = QString("ryyryryryryryryryryryryryryryryryryryryryryryryryryryrryryryryryryryryryryryryryryryryryryryryryryryryryryryryryryryryryrryryryryryryryryryryryryry");
        pass.resize(input.length());
        pass.fill(passChar);
        QTest::newRow(QString(s + " text3").toLatin1()) << input << pass << m << bool(use_setText);
        input = QString("abcdefghijklmnopqrstuvwxyz ABCDEFGHIJKLMNOPQRSTUVWXYZ01234567890`~!@#$%^&*()_-+={[}]|\\:;'?/>.<,\"");
        pass.fill(passChar, input.length());
        QTest::newRow(QString(s + " text4").toLatin1()) << input << pass << m << bool(use_setText);
        input = QString("Hello") + QChar(0xa0) + "World";
        pass.resize(input.length());
        pass.fill(passChar);
        QTest::newRow(QString(s + " text with nbsp").toLatin1()) << input << pass << m << bool(use_setText);
    }
}

void tst_QLineEdit::displayText()
{
    QFETCH(QString, insertString);
    QFETCH(QString, expectedString);
    QFETCH(QLineEdit::EchoMode, mode);
    //QFETCH(bool, use_setText);  Currently unused.

    QLineEdit *testWidget = ensureTestWidget();
    testWidget->setEchoMode(mode);
    testWidget->setText(insertString);
    QCOMPARE(testWidget->displayText(), expectedString);
    QVERIFY(testWidget->echoMode() == mode);
}

void tst_QLineEdit::passwordEchoOnEdit()
{
    QStyleOptionFrameV2 opt;
    QLineEdit *testWidget = ensureTestWidget();
    QChar fillChar = testWidget->style()->styleHint(QStyle::SH_LineEdit_PasswordCharacter, &opt, testWidget);

    testWidget->setEchoMode(QLineEdit::PasswordEchoOnEdit);
    testWidget->setFocus();
    centerOnScreen(testWidget);
    testWidget->show();
    testWidget->raise();
    QVERIFY(QTest::qWaitForWindowExposed(testWidget));
    QTRY_VERIFY(testWidget->hasFocus());

    QTest::keyPress(testWidget, '0');
    QTest::keyPress(testWidget, '1');
    QTest::keyPress(testWidget, '2');
    QTest::keyPress(testWidget, '3');
    QTest::keyPress(testWidget, '4');
    QCOMPARE(testWidget->displayText(), QString("01234"));
    testWidget->clearFocus();
    QVERIFY(!testWidget->hasFocus());
    QCOMPARE(testWidget->displayText(), QString(5, fillChar));
    testWidget->setFocus();
    QTRY_VERIFY(testWidget->hasFocus());

    QCOMPARE(testWidget->displayText(), QString(5, fillChar));
    QTest::keyPress(testWidget, '0');
    QCOMPARE(testWidget->displayText(), QString("0"));

    // restore clean state
    testWidget->setEchoMode(QLineEdit::Normal);
}

void tst_QLineEdit::passwordEchoDelay()
{
    QLineEdit *testWidget = ensureTestWidget();
    int delay = qGuiApp->styleHints()->passwordMaskDelay();
#if defined QT_BUILD_INTERNAL
    QLineEditPrivate *priv = QLineEditPrivate::get(testWidget);
    QWidgetLineControl *control = priv->control;
    control->m_passwordMaskDelayOverride = 200;
    delay = 200;
#endif
    if (delay <= 0)
        QSKIP("Platform not defining echo delay and overriding only possible in internal build");

    QStyleOptionFrameV2 opt;
    QChar fillChar = testWidget->style()->styleHint(QStyle::SH_LineEdit_PasswordCharacter, &opt, testWidget);

    testWidget->setEchoMode(QLineEdit::Password);
    testWidget->setFocus();
    centerOnScreen(testWidget);
    testWidget->show();
    testWidget->raise();
    QVERIFY(QTest::qWaitForWindowExposed(testWidget));
    QTRY_VERIFY(testWidget->hasFocus());

    QTest::keyPress(testWidget, '0');
    QTest::keyPress(testWidget, '1');
    QTest::keyPress(testWidget, '2');
    QCOMPARE(testWidget->displayText(), QString(2, fillChar) + QLatin1Char('2'));
    QTest::keyPress(testWidget, '3');
    QTest::keyPress(testWidget, '4');
    QCOMPARE(testWidget->displayText(), QString(4, fillChar) + QLatin1Char('4'));
    QTest::keyPress(testWidget, Qt::Key_Backspace);
    QCOMPARE(testWidget->displayText(), QString(4, fillChar));
    QTest::keyPress(testWidget, '4');
    QCOMPARE(testWidget->displayText(), QString(4, fillChar) + QLatin1Char('4'));
    QTest::qWait(delay);
    QTRY_COMPARE(testWidget->displayText(), QString(5, fillChar));
    QTest::keyPress(testWidget, '5');
    QCOMPARE(testWidget->displayText(), QString(5, fillChar) + QLatin1Char('5'));
    testWidget->clearFocus();
    QVERIFY(!testWidget->hasFocus());
    QCOMPARE(testWidget->displayText(), QString(6, fillChar));
    testWidget->setFocus();
    QTRY_VERIFY(testWidget->hasFocus());
    QCOMPARE(testWidget->displayText(), QString(6, fillChar));
    QTest::keyPress(testWidget, '6');
    QCOMPARE(testWidget->displayText(), QString(6, fillChar) + QLatin1Char('6'));

    QInputMethodEvent ev;
    ev.setCommitString(QLatin1String("7"));
    QApplication::sendEvent(testWidget, &ev);
    QCOMPARE(testWidget->displayText(), QString(7, fillChar) + QLatin1Char('7'));

    testWidget->setCursorPosition(3);
    QCOMPARE(testWidget->displayText(), QString(7, fillChar) + QLatin1Char('7'));
    QTest::keyPress(testWidget, 'a');
    QCOMPARE(testWidget->displayText(), QString(3, fillChar) + QLatin1Char('a') + QString(5, fillChar));
    QTest::keyPress(testWidget, Qt::Key_Backspace);
    QCOMPARE(testWidget->displayText(), QString(8, fillChar));

    // restore clean state
    testWidget->setEchoMode(QLineEdit::Normal);
}

void tst_QLineEdit::maxLength_mask_data()
{
    QTest::addColumn<QString>("mask");
    QTest::addColumn<int>("expectedLength");

    QTest::newRow("mask_case") << QString(">000<>00<000") << 8;
    QTest::newRow("mask_nocase") << QString("00000000") << 8;
    QTest::newRow("mask_null") << QString() << 32767;
    QTest::newRow("mask_escape") << QString("\\A\\aAA") << 4;
}

void tst_QLineEdit::maxLength_mask()
{
    QFETCH(QString, mask);
    QFETCH(int, expectedLength);

    QLineEdit *testWidget = ensureTestWidget();
    testWidget->setInputMask(mask);

    QCOMPARE(testWidget->maxLength(), expectedLength);
}

void tst_QLineEdit::maxLength_data()
{
    QTest::addColumn<QString>("insertString");
    QTest::addColumn<QString>("expectedString");
    QTest::addColumn<int>("length");
    QTest::addColumn<bool>("insertBeforeSettingMaxLength");
    QTest::addColumn<bool>("use_setText");

    QTest::newRow("keyclick before0") << QString("this is a test.") << QString("this is a test.") << 20 << bool(true) << bool(false);
    QTest::newRow("keyclick before1") << QString("this is a test.") << QString("this is a ") << 10 << bool(true) << bool(false);
    QTest::newRow("keyclick after0") << QString("this is a test.") << QString("this is a test.") << 20 << bool(false) << bool(false);
    QTest::newRow("keyclick after1") << QString("this is a test.") << QString("this is a ") << 10 << bool(false) << bool(false);
    QTest::newRow("settext before0") << QString("this is a test.") << QString("this is a test.") << 20 << bool(true) << bool(true);
    QTest::newRow("settext before1") << QString("this is a test.") << QString("this is a ") << 10 << bool(true) << bool(true);
    QTest::newRow("settext after0") << QString("this is a test.") << QString("this is a test.") << 20 << bool(false) << bool(true);
    QTest::newRow("settext after1") << QString("this is a test.") << QString("this is a ") << 10 << bool(false) << bool(true);
}

void tst_QLineEdit::maxLength()
{
    QFETCH(QString, insertString);
    QFETCH(QString, expectedString);
    QFETCH(int, length);
    QFETCH(bool, insertBeforeSettingMaxLength);
    QFETCH(bool, use_setText);

    // in some cases we set the maxLength _before_ entering the text.
    QLineEdit *testWidget = ensureTestWidget();
    if (!insertBeforeSettingMaxLength)
        testWidget->setMaxLength(length);

    // I expect MaxLength to work BOTH with entering live characters AND with setting the text.
    if (use_setText) {
        // Enter insertString using setText.
        testWidget->setText(insertString);
    } else {
        // Enter insertString as a sequence of keyClicks
        QTest::keyClicks(testWidget, insertString);
    }

    // in all other cases we set the maxLength _after_ entering the text.
    if (insertBeforeSettingMaxLength) {
        changed_count = 0;
        testWidget->setMaxLength(length);

        // Make sure that the textChanged is not emitted unless the text is actually changed
        if (insertString == expectedString) {
            QVERIFY(changed_count == 0);
        } else {
            QVERIFY(changed_count == 1);
        }
    }

    // and check if we get the expected string back
    QCOMPARE(testWidget->text(), expectedString);
}

void tst_QLineEdit::isReadOnly()
{
    QLineEdit *testWidget = ensureTestWidget();
    QVERIFY(!testWidget->isReadOnly());

    // start with a basic text
    QTest::keyClicks(testWidget, "the quick brown fox");
    QCOMPARE(testWidget->text(), QString("the quick brown fox"));

    // do a quick check to verify that we can indeed edit the text
    testWidget->home(false);
    testWidget->cursorForward(false, 10);
    QTest::keyClicks(testWidget, "dark ");
    QCOMPARE(testWidget->text(), QString("the quick dark brown fox"));

    testWidget->setReadOnly(true);
    QVERIFY(testWidget->isReadOnly());

    // verify that we cannot edit the text anymore
    testWidget->home(false);
    testWidget->cursorForward(false, 10);
    QTest::keyClick(testWidget, Qt::Key_Delete);
    QCOMPARE(testWidget->text(), QString("the quick dark brown fox"));
    testWidget->cursorForward(false, 10);
    QTest::keyClicks(testWidget, "this should not have any effect!! ");
    QCOMPARE(testWidget->text(), QString("the quick dark brown fox"));
}

class BlinkTestLineEdit : public QLineEdit
{
public:
    void paintEvent(QPaintEvent *e)
    {
        ++updates;
        QLineEdit::paintEvent(e);
    }

    int updates;
};

void tst_QLineEdit::noCursorBlinkWhenReadOnly()
{
    int cursorFlashTime = QApplication::cursorFlashTime();
    if (cursorFlashTime == 0)
        return;
    BlinkTestLineEdit le;
    centerOnScreen(&le);
    le.show();
    le.setFocus();
    QTest::qWaitForWindowActive(&le);
    le.updates = 0;
    QTest::qWait(cursorFlashTime);
    QVERIFY(le.updates > 0);
    le.setReadOnly(true);
    QTest::qWait(10);
    le.updates = 0;
    QTest::qWait(cursorFlashTime);
    QCOMPARE(le.updates, 0);
    le.setReadOnly(false);
    QTest::qWait(10);
    le.updates = 0;
    QTest::qWait(cursorFlashTime);
    QVERIFY(le.updates > 0);
}

static void figureOutProperKey(Qt::Key &key, Qt::KeyboardModifiers &pressState)
{
#ifdef Q_OS_MAC
    static bool tst_lineedit_randomized = false;
    // Mac has 3 different ways of accomplishing this (same for moving to the back)
    // So I guess we should just randomly do this for now. Which may get people mad, but if
    // we fail at one point, it's just a matter of setting roll to the correct value
    // instead of random.

    if (!tst_lineedit_randomized) {
        tst_lineedit_randomized = true;
        ::srandom(ulong(time(0)));
    }
    long roll = ::random() % 3;
    switch (roll) {
    case 0:
        key = key == Qt::Key_Home ? Qt::Key_Up : Qt::Key_Down;
        break;
    case 1:
    case 2:
        key = key == Qt::Key_Home ? Qt::Key_Left : Qt::Key_Right;
        pressState |= (roll == 1) ? Qt::ControlModifier : Qt::MetaModifier;
        break;
    }
#else
    // Naively kill the warning.
    key = key;
    pressState = pressState;
#endif
}

// Platform specific move. Home and End do nothing on the Mac,
// so do something a bit smarter than tons of #ifdefs
void tst_QLineEdit::psKeyClick(QWidget *target, Qt::Key key, Qt::KeyboardModifiers pressState)
{
    figureOutProperKey(key, pressState);
    QTest::keyClick(target, key, pressState);
}

void tst_QLineEdit::psKeyClick(QTestEventList &keys, Qt::Key key, Qt::KeyboardModifiers pressState)
{
    figureOutProperKey(key, pressState);
    keys.addKeyClick(key, pressState);
}

void tst_QLineEdit::cursorPosition()
{
    QLineEdit *testWidget = ensureTestWidget();
    QVERIFY(testWidget->cursorPosition() == 0);

    // start with a basic text
    QTest::keyClicks(testWidget, "The");
    QCOMPARE(testWidget->cursorPosition(), 3);
    QTest::keyClicks(testWidget, " quick");
    QCOMPARE(testWidget->cursorPosition(), 9);
    QTest::keyClicks(testWidget, " brown fox jumps over the lazy dog");
    QCOMPARE(testWidget->cursorPosition(), 43);

    // The text we have now is:
    //           1         2         3         4         5
    // 012345678901234567890123456789012345678901234567890
    // The quick brown fox jumps over the lazy dog

    // next we will check some of the cursor movement functions
    testWidget->end(false);
    QCOMPARE(testWidget->cursorPosition() , 43);
    testWidget->cursorForward(false, -1);
    QCOMPARE(testWidget->cursorPosition() , 42);
    testWidget->cursorBackward(false, 1);
    QCOMPARE(testWidget->cursorPosition() , 41);
    testWidget->home(false);
    QCOMPARE(testWidget->cursorPosition() , 0);
    testWidget->cursorForward(false, 1);
    QCOMPARE(testWidget->cursorPosition() , 1);
    testWidget->cursorForward(false, 9);
    QCOMPARE(testWidget->cursorPosition() , 10);
    testWidget->cursorWordForward(false); // 'fox'
    QCOMPARE(testWidget->cursorPosition(), 16);
    testWidget->cursorWordForward(false); // 'jumps'
    QCOMPARE(testWidget->cursorPosition(), 20);
    testWidget->cursorWordBackward(false); // 'fox'
    QCOMPARE(testWidget->cursorPosition(), 16);
    testWidget->cursorWordBackward(false); // 'brown'
    testWidget->cursorWordBackward(false); // 'quick'
    testWidget->cursorWordBackward(false); // 'The'
    QCOMPARE(testWidget->cursorPosition(), 0);
    testWidget->cursorWordBackward(false); // 'The'
    QCOMPARE(testWidget->cursorPosition(), 0);

    // Cursor position should be 0 here!
    int i;
    for (i=0; i<5; i++)
        QTest::keyClick(testWidget, Qt::Key_Right);
    QCOMPARE(testWidget->cursorPosition(), 5);
    psKeyClick(testWidget, Qt::Key_End);
    QCOMPARE(testWidget->cursorPosition(), 43);
    QTest::keyClick(testWidget, Qt::Key_Left);
    QCOMPARE(testWidget->cursorPosition(), 42);
    QTest::keyClick(testWidget, Qt::Key_Left);
    QCOMPARE(testWidget->cursorPosition(), 41);
    psKeyClick(testWidget, Qt::Key_Home);
    QCOMPARE(testWidget->cursorPosition(), 0);

    // cursorposition when maxlength is set
    int maxLength = 9;
    testWidget->clear();
    testWidget->setMaxLength(maxLength);
    QCOMPARE(testWidget->cursorPosition() , 0);
    QTest::keyClicks(testWidget, "123ABC123");
    QCOMPARE(testWidget->cursorPosition() , maxLength);
    psKeyClick(testWidget, Qt::Key_Home);
    QCOMPARE(testWidget->cursorPosition() , 0);
    psKeyClick(testWidget, Qt::Key_End);
    QCOMPARE(testWidget->cursorPosition() , maxLength);
}

/* // tested in cursorPosition
void tst_QLineEdit::cursorLeft()
void tst_QLineEdit::cursorRight()
void tst_QLineEdit::cursorForward()
void tst_QLineEdit::cursorBackward()
void tst_QLineEdit::cursorWordForward()
void tst_QLineEdit::cursorWordBackward()
void tst_QLineEdit::home()
void tst_QLineEdit::end()
*/

void tst_QLineEdit::cursorPositionChanged_data()
{
    QTest::addColumn<QTestEventList>("input");
    QTest::addColumn<int>("lastPos");
    QTest::addColumn<int>("newPos");

    QTestEventList keys;
    keys.addKeyClick(Qt::Key_A);
    QTest::newRow("a") << keys << -1 << 1;
    keys.clear();

    keys.addKeyClick(Qt::Key_A);
    keys.addKeyClick(Qt::Key_B);
    keys.addKeyClick(Qt::Key_C);
    psKeyClick(keys, Qt::Key_Home);
    QTest::newRow("abc<home>") << keys << 3 << 0;
    keys.clear();

    keys.addKeyClick(Qt::Key_A);
    keys.addKeyClick(Qt::Key_B);
    keys.addKeyClick(Qt::Key_C);
    keys.addKeyClick(Qt::Key_Left);
    QTest::newRow("abc<left>") << keys << 3 << 2;
    keys.clear();

    keys.addKeyClick(Qt::Key_A);
    keys.addKeyClick(Qt::Key_B);
    keys.addKeyClick(Qt::Key_C);
    keys.addKeyClick(Qt::Key_Right);
    QTest::newRow("abc<right>") << keys << 2 << 3;
    keys.clear();

    keys.addKeyClick(Qt::Key_A);
    keys.addKeyClick(Qt::Key_B);
    keys.addKeyClick(Qt::Key_C);
    psKeyClick(keys, Qt::Key_Home);
    keys.addKeyClick(Qt::Key_Right);
    QTest::newRow("abc<home><right>") << keys << 0 << 1;
    keys.clear();

    keys.addKeyClick(Qt::Key_A);
    keys.addKeyClick(Qt::Key_B);
    keys.addKeyClick(Qt::Key_C);
    keys.addKeyClick(Qt::Key_Backspace);
    QTest::newRow("abc<backspace>") << keys << 3 << 2;
    keys.clear();

    keys.addKeyClick(Qt::Key_A);
    keys.addKeyClick(Qt::Key_B);
    keys.addKeyClick(Qt::Key_C);
    keys.addKeyClick(Qt::Key_Delete);
    QTest::newRow("abc<delete>") << keys << 2 << 3;
    keys.clear();

    keys.addKeyClick(Qt::Key_A);
    keys.addKeyClick(Qt::Key_B);
    keys.addKeyClick(Qt::Key_C);
    keys.addKeyClick(Qt::Key_Left);
    keys.addKeyClick(Qt::Key_Delete);
    QTest::newRow("abc<left><delete>") << keys << 3 << 2;
    keys.clear();

    keys.addKeyClick(Qt::Key_A);
    keys.addKeyClick(Qt::Key_B);
    keys.addKeyClick(Qt::Key_C);
    psKeyClick(keys, Qt::Key_Home);
    psKeyClick(keys, Qt::Key_End);
    QTest::newRow("abc<home><end>") << keys << 0 << 3;
    keys.clear();

    keys.addKeyClick(Qt::Key_A);
    keys.addKeyClick(Qt::Key_B);
    keys.addKeyClick(Qt::Key_C);
    keys.addKeyClick(Qt::Key_Space);
    keys.addKeyClick(Qt::Key_D);
    keys.addKeyClick(Qt::Key_E);
    keys.addKeyClick(Qt::Key_F);
    keys.addKeyClick(Qt::Key_Home);
    keys.addKeyClick(Qt::Key_Right, Qt::ControlModifier);
    QTest::newRow("abc efg<home><ctrl-right>") << keys
#ifndef Q_OS_MAC
        << 0 << 4;
#else
        << 6 << 7;
#endif
    keys.clear();

#ifdef Q_OS_MAC
    keys.addKeyClick(Qt::Key_A);
    keys.addKeyClick(Qt::Key_B);
    keys.addKeyClick(Qt::Key_C);
    keys.addKeyClick(Qt::Key_Space);
    keys.addKeyClick(Qt::Key_D);
    keys.addKeyClick(Qt::Key_E);
    keys.addKeyClick(Qt::Key_F);
    keys.addKeyClick(Qt::Key_Up);
    keys.addKeyClick(Qt::Key_Right, Qt::AltModifier);
    QTest::newRow("mac equivalent abc efg<up><option-right>") << keys << 0 << 4;
    keys.clear();
#endif

    keys.addKeyClick(Qt::Key_A);
    keys.addKeyClick(Qt::Key_B);
    keys.addKeyClick(Qt::Key_C);
    keys.addKeyClick(Qt::Key_Space);
    keys.addKeyClick(Qt::Key_D);
    keys.addKeyClick(Qt::Key_E);
    keys.addKeyClick(Qt::Key_F);
    keys.addKeyClick(Qt::Key_Left, Qt::ControlModifier);
    QTest::newRow("abc efg<ctrl-left>") << keys << 7
#ifndef Q_OS_MAC
        << 4;
#else
        << 0;
#endif
    keys.clear();
#ifdef Q_OS_MAC
    keys.addKeyClick(Qt::Key_A);
    keys.addKeyClick(Qt::Key_B);
    keys.addKeyClick(Qt::Key_C);
    keys.addKeyClick(Qt::Key_Space);
    keys.addKeyClick(Qt::Key_D);
    keys.addKeyClick(Qt::Key_E);
    keys.addKeyClick(Qt::Key_F);
    keys.addKeyClick(Qt::Key_Left, Qt::AltModifier);
    QTest::newRow("mac equivalent abc efg<option-left>") << keys << 7 << 4;
    keys.clear();
#endif
}


void tst_QLineEdit::cursorPositionChanged()
{
    QFETCH(QTestEventList, input);
    QFETCH(int, lastPos);
    QFETCH(int, newPos);

    lastCursorPos = 0;
    newCursorPos = 0;
    QLineEdit *testWidget = ensureTestWidget();
    input.simulate(testWidget);
    QCOMPARE(lastCursorPos, lastPos);
    QCOMPARE(newCursorPos, newPos);
}

void tst_QLineEdit::selectedText()
{
    QString testString = "Abc defg hijklmno, p 'qrst' uvw xyz";

    // start with a basic text
    QLineEdit *testWidget = ensureTestWidget();
    testWidget->setText(testString);
    selection_count = 0;

    // The text we have now is:
    //           1         2         3         4         5
    // 012345678901234567890123456789012345678901234567890
    // Abc defg hijklmno, p 'qrst' uvw xyz

    testWidget->home(false);
    QVERIFY(!testWidget->hasSelectedText());
    QCOMPARE(testWidget->selectedText(), QString());

    // play a bit with the cursorForward, cursorBackward(), etc
    testWidget->cursorForward(true, 9);
    QVERIFY(testWidget->hasSelectedText());
    QCOMPARE(testWidget->selectedText(), QString("Abc defg "));
    QVERIFY(selection_count == 1);

    // reset selection
    testWidget->home(false);
    QVERIFY(!testWidget->hasSelectedText());
    QCOMPARE(testWidget->selectedText(), QString());
    selection_count = 0;
}

/* // tested in selectedText
void tst_QLineEdit::backspace()
void tst_QLineEdit::del()
void tst_QLineEdit::selectionChanged()
void tst_QLineEdit::selectAll()
void tst_QLineEdit::deselect()
*/

void tst_QLineEdit::onSelectionChanged()
{
    selection_count++;
}

void tst_QLineEdit::deleteSelectedText()
{
    const QString text = QString::fromLatin1("bar");
    QLineEdit edit( text );
    QCOMPARE(edit.text(), text);

    edit.selectAll();

    QTest::keyClick(&edit, Qt::Key_Delete, 0);
    QVERIFY(edit.text().isEmpty());

    edit.setText(text);
    edit.selectAll();

    QMenu *menu = edit.createStandardContextMenu();
    for (int i = 0; i < menu->actions().count(); ++i) {
        QAction *current = menu->actions().at(i);
        if (current->text() == QLineEdit::tr("Delete")) {
            current->trigger(); //this will delete the whole text selected
            QVERIFY(edit.text().isEmpty());
        }
    }

}


void tst_QLineEdit::textChangedAndTextEdited()
{
    changed_count = 0;
    edited_count = 0;

    QLineEdit *testWidget = ensureTestWidget();
    QTest::keyClick(testWidget, Qt::Key_A);
    QCOMPARE(changed_count, 1);
    QVERIFY(edited_count == changed_count);
    QTest::keyClick(testWidget, 'b');
    QCOMPARE(changed_count, 2);
    QVERIFY(edited_count == changed_count);
    QTest::keyClick(testWidget, 'c');
    QCOMPARE(changed_count, 3);
    QVERIFY(edited_count == changed_count);
    QTest::keyClick(testWidget, ' ');
    QCOMPARE(changed_count, 4);
    QVERIFY(edited_count == changed_count);
    QTest::keyClick(testWidget, 'd');
    QCOMPARE(changed_count, 5);
    QVERIFY(edited_count == changed_count);

    changed_count = 0;
    edited_count = 0;
    changed_string = QString::null;

    testWidget->setText("foo");
    QCOMPARE(changed_count, 1);
    QCOMPARE(edited_count, 0);
    QCOMPARE(changed_string, QString("foo"));

    changed_count = 0;
    edited_count = 0;
    changed_string = QString::null;

    testWidget->setText("");
    QCOMPARE(changed_count, 1);
    QCOMPARE(edited_count, 0);
    QVERIFY(changed_string.isEmpty());
    QVERIFY(!changed_string.isNull());
}

void tst_QLineEdit::onTextChanged(const QString &text)
{
    changed_count++;
    changed_string = text;
}

void tst_QLineEdit::onTextEdited(const QString &/*text*/)
{
    edited_count++;
}


void tst_QLineEdit::onCursorPositionChanged(int oldPos, int newPos)
{
    lastCursorPos = oldPos;
    newCursorPos = newPos;
}

void tst_QLineEdit::returnPressed()
{
    return_count = 0;

    QLineEdit *testWidget = ensureTestWidget();
    QTest::keyClick(testWidget, Qt::Key_Return);
    QVERIFY(return_count == 1);
    return_count = 0;

    QTest::keyClick(testWidget, 'A');
    QVERIFY(return_count == 0);
    QTest::keyClick(testWidget, 'b');
    QVERIFY(return_count == 0);
    QTest::keyClick(testWidget, 'c');
    QVERIFY(return_count == 0);
    QTest::keyClick(testWidget, ' ');
    QVERIFY(return_count == 0);
    QTest::keyClick(testWidget, 'd');
    QVERIFY(return_count == 0);
    psKeyClick(testWidget, Qt::Key_Home);
    QVERIFY(return_count == 0);
    psKeyClick(testWidget, Qt::Key_End);
    QVERIFY(return_count == 0);
    QTest::keyClick(testWidget, Qt::Key_Escape);
    QVERIFY(return_count == 0);
    QTest::keyClick(testWidget, Qt::Key_Return);
    QVERIFY(return_count == 1);
}

// int validator that fixes all !isNumber to '0'
class QIntFixValidator : public QIntValidator {
public:
    QIntFixValidator(int min, int max, QObject *parent) : QIntValidator(min, max, parent) {}
    void fixup (QString &input) const {
        for (int i=0; i<input.length(); ++i)
            if (!input.at(i).isNumber()) {
                input[(int)i] = QChar('0');
            }
    }
};

void tst_QLineEdit::returnPressed_maskvalidator_data() {
    QTest::addColumn<QString>("inputMask");
    QTest::addColumn<bool>("hasValidator");
    QTest::addColumn<QTestEventList>("input");
    QTest::addColumn<QString>("expectedText");
    QTest::addColumn<bool>("returnPressed");

    {
        QTestEventList keys;
        keys.addKeyClick(Qt::Key_Home);
        keys.addKeyClick(Qt::Key_1);
        keys.addKeyClick(Qt::Key_2);
        keys.addKeyClick(Qt::Key_3);
        keys.addKeyClick(Qt::Key_Return);
        QTest::newRow("no mask, no validator, input '123<cr>'")
            << QString()
            << false
            << keys
            << QString("123")
            << true;
    }
    {
        QTestEventList keys;
        keys.addKeyClick(Qt::Key_Home);
        keys.addKeyClick(Qt::Key_1);
        keys.addKeyClick(Qt::Key_2);
        keys.addKeyClick(Qt::Key_Return);
        QTest::newRow("mask '999', no validator, input '12<cr>'")
            << QString("999")
            << false
            << keys
            << QString("12")
            << false;
    }
    {
        QTestEventList keys;
        keys.addKeyClick(Qt::Key_Home);
        keys.addKeyClick(Qt::Key_1);
        keys.addKeyClick(Qt::Key_2);
        keys.addKeyClick(Qt::Key_3);
        keys.addKeyClick(Qt::Key_Return);
        QTest::newRow("mask '999', no validator, input '123<cr>'")
            << QString("999")
            << false
            << keys
            << QString("123")
            << true;
    }
    {
        QTestEventList keys;
        keys.addKeyClick(Qt::Key_Home);
        keys.addKeyClick(Qt::Key_1);
        keys.addKeyClick(Qt::Key_2);
        keys.addKeyClick(Qt::Key_3);
        keys.addKeyClick(Qt::Key_Return);
        QTest::newRow("no mask, intfix validator(0,999), input '123<cr>'")
            << QString()
            << true
            << keys
            << QString("123")
            << true;
    }
    {
        QTestEventList keys;
        keys.addKeyClick(Qt::Key_Home);
        keys.addKeyClick(Qt::Key_7);
        keys.addKeyClick(Qt::Key_7);
        keys.addKeyClick(Qt::Key_7);
        keys.addKeyClick(Qt::Key_7);
        keys.addKeyClick(Qt::Key_Return);
        QTest::newRow("no mask, intfix validator(0,999), input '7777<cr>'")
            << QString()
            << true
            << keys
            << QString("777")
            << true;
    }
    {
        QTestEventList keys;
        keys.addKeyClick(Qt::Key_Home);
        keys.addKeyClick(Qt::Key_1);
        keys.addKeyClick(Qt::Key_2);
        keys.addKeyClick(Qt::Key_Return);
        QTest::newRow("mask '999', intfix validator(0,999), input '12<cr>'")
            << QString("999")
            << true
            << keys
            << QString("12")
            << false;
    }
    {
        QTestEventList keys;
        keys.addKeyClick(Qt::Key_Home);
        keys.addKeyClick(Qt::Key_Return);
        QTest::newRow("mask '999', intfix validator(0,999), input '<cr>'")
            << QString("999")
            << true
            << keys
            << QString("000")
            << true;
    }
}

void tst_QLineEdit::returnPressed_maskvalidator()
{
    QFETCH(QString, inputMask);
    QFETCH(bool, hasValidator);
    QFETCH(QTestEventList, input);
    QFETCH(QString, expectedText);
    QFETCH(bool, returnPressed);

    QEXPECT_FAIL("mask '999', intfix validator(0,999), input '12<cr>'", "QIntValidator has changed behaviour. Does not accept spaces. Task 43082.", Abort);
    QLineEdit *testWidget = ensureTestWidget();

    testWidget->setInputMask(inputMask);
    if (hasValidator)
        testWidget->setValidator(new QIntFixValidator(0, 999, testWidget));

    return_count = 0;
    input.simulate(testWidget);

    QCOMPARE(testWidget->text(), expectedText);
    QCOMPARE(return_count , returnPressed ? 1 : 0);
}

void tst_QLineEdit::onReturnPressed()
{
    return_count++;
}

void tst_QLineEdit::setValidator()
{
    // Verify that we can set and re-set a validator.
    QLineEdit *testWidget = ensureTestWidget();
    QVERIFY(!testWidget->validator());

    QIntValidator iv1(0);
    testWidget->setValidator(&iv1);
    QCOMPARE(testWidget->validator(), static_cast<const QValidator*>(&iv1));

    testWidget->setValidator(0);
    QVERIFY(testWidget->validator() == 0);

    QIntValidator iv2(0, 99, 0);
    testWidget->setValidator(&iv2);
    QCOMPARE(testWidget->validator(), static_cast<const QValidator *>(&iv2));

    testWidget->setValidator(0);
    QVERIFY(testWidget->validator() == 0);
}

void tst_QLineEdit::setValidator_QIntValidator_data()
{
    QTest::addColumn<int>("mini");
    QTest::addColumn<int>("maxi");
    QTest::addColumn<QString>("input");
    QTest::addColumn<QString>("expectedText");
    QTest::addColumn<bool>("useKeys");
    QTest::addColumn<bool>("is_valid");

    for (int i=0; i<2; i++) {
        bool useKeys = false;
        QString inputMode = "insert ";
        if (i!=0) {
            inputMode = "useKeys ";
            useKeys = true;
        }

        // valid data
        QTest::newRow(QString(inputMode + "range [0,9] valid '1'").toLatin1())
            << 0
            << 9
            << QString("1")
            << QString("1")
            << bool(useKeys)
            << bool(true);

        QTest::newRow(QString(inputMode + "range [3,7] valid '3'").toLatin1())
            << 3
            << 7
            << QString("3")
            << QString("3")
            << bool(useKeys)
            << bool(true);

        QTest::newRow(QString(inputMode + "range [3,7] valid '7'").toLatin1())
            << 3
            << 7
            << QString("7")
            << QString("7")
            << bool(useKeys)
            << bool(true);

        QTest::newRow(QString(inputMode + "range [0,100] valid '9'").toLatin1())
            << 0
            << 100
            << QString("9")
            << QString("9")
            << bool(useKeys)
            << bool(true);

        QTest::newRow(QString(inputMode + "range [0,100] valid '12'").toLatin1())
            << 0
            << 100
            << QString("12")
            << QString("12")
            << bool(useKeys)
            << bool(true);

        QTest::newRow(QString(inputMode + "range [-100,100] valid '-12'").toLatin1())
            << -100
            << 100
            << QString("-12")
            << QString("-12")
            << bool(useKeys)
            << bool(true);

        // invalid data
        // characters not allowed in QIntValidator
        QTest::newRow(QString(inputMode + "range [0,9] inv 'a-a'").toLatin1())
            << 0
            << 9
            << QString("a")
            << QString("")
            << bool(useKeys)
            << bool(false);

        QTest::newRow(QString(inputMode + "range [0,9] inv 'A'").toLatin1())
            << 0
            << 9
            << QString("A")
            << QString("")
            << bool(useKeys)
            << bool(false);
        // minus sign only allowed with a range on the negative side
        QTest::newRow(QString(inputMode + "range [0,100] inv '-'").toLatin1())
            << 0
            << 100
            << QString("-")
            << QString("")
            << bool(useKeys)
            << bool(false);
        QTest::newRow(QString(inputMode + "range [0,100] int '153'").toLatin1())
            << 0
            << 100
            << QString("153")
            << QString(useKeys ? "15" : "")
            << bool(useKeys)
            << bool(useKeys ? true : false);
        QTest::newRow(QString(inputMode + "range [-100,100] int '-153'").toLatin1())
            << -100
            << 100
            << QString("-153")
            << QString(useKeys ? "-15" : "")
            << bool(useKeys)
            << bool(useKeys ? true : false);
        QTest::newRow(QString(inputMode + "range [3,7] int '2'").toLatin1())
            << 3
            << 7
            << QString("2")
            << QString("2")
            << bool(useKeys)
            << bool(false);

        QTest::newRow(QString(inputMode + "range [3,7] int '8'").toLatin1())
            << 3
            << 7
            << QString("8")
            << QString("")
            << bool(useKeys)
            << bool(false);
    }
}

void tst_QLineEdit::setValidator_QIntValidator()
{
    QFETCH(int, mini);
    QFETCH(int, maxi);
    QFETCH(QString, input);
    QFETCH(QString, expectedText);
    QFETCH(bool, useKeys);
    QFETCH(bool, is_valid);

    QIntValidator intValidator(mini, maxi, 0);
    QLineEdit *testWidget = ensureTestWidget();
    testWidget->setValidator(&intValidator);
    QVERIFY(testWidget->text().isEmpty());
//qDebug("1 input: '" + input + "' Exp: '" + expectedText + "'");

    // tests valid input
    if (!useKeys) {
        testWidget->insert(input);
    } else {
        QTest::keyClicks(testWidget, input);
        return_count = 0;
        QTest::keyClick(testWidget, Qt::Key_Return);
        QCOMPARE(return_count, int(is_valid)); // assuming that is_valid = true equals 1
    }
//qDebug("2 input: '" + input + "' Exp: '" + expectedText + "'");
//    QCOMPARE(testWidget->displayText(), expectedText);
    QCOMPARE(testWidget->text(), expectedText);
}

#define NO_PIXMAP_TESTS

void tst_QLineEdit::frame_data()
{
#ifndef NO_PIXMAP_TESTS
#if defined Q_OS_WIN
    QTest::addColumn<QPixmap>("noFrame");
    QTest::addColumn<QPixmap>("useFrame");

    QTest::newRow("win");
//#else
//    QTest::newRow("x11");
#endif
#endif
}

void tst_QLineEdit::frame()
{
    QLineEdit *testWidget = ensureTestWidget();
    testWidget->setFrame(false);
    // verify that the editor is shown without a frame
#ifndef NO_PIXMAP_TESTS
#if defined Q_OS_WIN
    QTEST(testWidget, "noFrame");
#endif
#endif
    QVERIFY(!testWidget->hasFrame());

    testWidget->setFrame(true);
    // verify that the editor is shown with a frame
#ifndef NO_PIXMAP_TESTS
#if defined Q_OS_WIN
    QTEST(testWidget, "useFrame");
#endif
#endif
    QVERIFY(testWidget->hasFrame());
}

void tst_QLineEdit::setAlignment_data()
{
#ifndef NO_PIXMAP_TESTS
#if defined Q_OS_WIN
    QTest::addColumn<QPixmap>("left");
    QTest::addColumn<QPixmap>("right");
    QTest::addColumn<QPixmap>("hcenter");
    QTest::addColumn<QPixmap>("auto");

    QTest::newRow("win");
//#else
//    QTest::newRow("x11");
#endif
#endif
}

void tst_QLineEdit::setAlignment()
{
    QLineEdit *testWidget = ensureTestWidget();
    testWidget->setText("left");
    testWidget->setAlignment(Qt::AlignLeft);
#ifndef NO_PIXMAP_TESTS
#if defined Q_OS_WIN
    QTEST(testWidget, "left");
#endif
#endif
    QVERIFY(testWidget->alignment() == Qt::AlignLeft);

    testWidget->setText("hcenter");
    testWidget->setAlignment(Qt::AlignHCenter);
#ifndef NO_PIXMAP_TESTS
#if defined Q_OS_WIN
    QTEST(testWidget, "hcenter");
#endif
#endif
    QVERIFY(testWidget->alignment() == Qt::AlignHCenter);

    testWidget->setText("right");
    testWidget->setAlignment(Qt::AlignRight);
#ifndef NO_PIXMAP_TESTS
#if defined Q_OS_WIN
    QTEST(testWidget, "right");
#endif
#endif
    QVERIFY(testWidget->alignment() == Qt::AlignRight);

    testWidget->setAlignment(Qt::AlignTop);
    QVERIFY(testWidget->alignment() == Qt::AlignTop);

    testWidget->setAlignment(Qt::AlignBottom);
    QVERIFY(testWidget->alignment() == Qt::AlignBottom);

    testWidget->setAlignment(Qt::AlignCenter);
    QVERIFY(testWidget->alignment() == Qt::AlignCenter);
}

void tst_QLineEdit::isModified()
{
    QLineEdit *testWidget = ensureTestWidget();
    QVERIFY(!testWidget->isModified());
    testWidget->setText("bla");
    QVERIFY(!testWidget->isModified());

    psKeyClick(testWidget, Qt::Key_Home);
    QVERIFY(!testWidget->isModified());
    QTest::keyClick(testWidget, Qt::Key_Right);
    QVERIFY(!testWidget->isModified());
    QTest::keyClick(testWidget, Qt::Key_Right);
    QVERIFY(!testWidget->isModified());
    QTest::keyClick(testWidget, Qt::Key_Right);
    QVERIFY(!testWidget->isModified());
    QTest::keyClick(testWidget, Qt::Key_Left);
    QVERIFY(!testWidget->isModified());
    psKeyClick(testWidget, Qt::Key_End);
    QVERIFY(!testWidget->isModified());

    QTest::keyClicks(testWidget, "T");
    QVERIFY(testWidget->isModified());
    QTest::keyClicks(testWidget, "his is a string");
    QVERIFY(testWidget->isModified());

    testWidget->setText("");
    QVERIFY(!testWidget->isModified());
    testWidget->setText("foo");
    QVERIFY(!testWidget->isModified());
}

/*
    Obsolete function but as long as we provide it, it needs to work.
*/

void tst_QLineEdit::edited()
{
    QLineEdit *testWidget = ensureTestWidget();
    QVERIFY(!testWidget->isModified());
    testWidget->setText("bla");
    QVERIFY(!testWidget->isModified());

    psKeyClick(testWidget, Qt::Key_Home);
    QVERIFY(!testWidget->isModified());
    QTest::keyClick(testWidget, Qt::Key_Right);
    QVERIFY(!testWidget->isModified());
    QTest::keyClick(testWidget, Qt::Key_Right);
    QVERIFY(!testWidget->isModified());
    QTest::keyClick(testWidget, Qt::Key_Right);
    QVERIFY(!testWidget->isModified());
    QTest::keyClick(testWidget, Qt::Key_Left);
    QVERIFY(!testWidget->isModified());
    psKeyClick(testWidget, Qt::Key_End);
    QVERIFY(!testWidget->isModified());

    QTest::keyClicks(testWidget, "T");
    QVERIFY(testWidget->isModified());
    QTest::keyClicks(testWidget, "his is a string");
    QVERIFY(testWidget->isModified());

    testWidget->setModified(false);
    QVERIFY(!testWidget->isModified());

    testWidget->setModified(true);
    QVERIFY(testWidget->isModified());
}

void tst_QLineEdit::insert()
{
    QLineEdit *testWidget = ensureTestWidget();
    testWidget->insert("This");
    testWidget->insert(" is");
    testWidget->insert(" a");
    testWidget->insert(" test");

    QCOMPARE(testWidget->text(), QString("This is a test"));

    testWidget->cursorWordBackward(false);
    testWidget->cursorBackward(false, 1);
    testWidget->insert(" nice");
    QCOMPARE(testWidget->text(), QString("This is a nice test"));

    testWidget->setCursorPosition(-1);
    testWidget->insert("No Crash! ");
    QCOMPARE(testWidget->text(), QString("No Crash! This is a nice test"));
}

void tst_QLineEdit::setSelection_data()
{
    QTest::addColumn<QString>("text");
    QTest::addColumn<int>("start");
    QTest::addColumn<int>("length");
    QTest::addColumn<int>("expectedCursor");
    QTest::addColumn<QString>("expectedText");
    QTest::addColumn<bool>("expectedHasSelectedText");

    QString text = "Abc defg hijklmno, p 'qrst' uvw xyz";
    int start, length, pos;

    start = 0; length = 1; pos = 1;
    QTest::newRow(QString("selection start: %1 length: %2").arg(start).arg(length).toLatin1())
        << text << start << length << pos << QString("A") << true;

    start = 0; length = 2; pos = 2;
    QTest::newRow(QString("selection start: %1 length: %2").arg(start).arg(length).toLatin1())
        << text << start << length << pos << QString("Ab") << true;

    start = 0; length = 4; pos = 4;
    QTest::newRow(QString("selection start: %1 length: %2").arg(start).arg(length).toLatin1())
        << text << start << length << pos << QString("Abc ") << true;

    start = -1; length = 0; pos = text.length();
    QTest::newRow(QString("selection start: %1 length: %2").arg(start).arg(length).toLatin1())
        << text << start << length << pos << QString() << false;

    start = 34; length = 1; pos = 35;
    QTest::newRow(QString("selection start: %1 length: %2").arg(start).arg(length).toLatin1())
        << text << start << length << pos << QString("z") << true;

    start = 34; length = 2; pos = 35;
    QTest::newRow(QString("selection start: %1 length: %2").arg(start).arg(length).toLatin1())
        << text << start << length << pos << QString("z") << true;

    start = 34; length = -1; pos = 33;
    QTest::newRow(QString("selection start: %1 length: %2").arg(start).arg(length).toLatin1())
        << text << start << length << pos << QString("y") << true;

    start = 1; length = -2; pos = 0;
    QTest::newRow(QString("selection start: %1 length: %2").arg(start).arg(length).toLatin1())
        << text << start << length << pos << QString("A") << true;

    start = -1; length = -1; pos = text.length();
    QTest::newRow(QString("selection start: %1 length: %2").arg(start).arg(length).toLatin1())
        << text << start << length << pos << QString() << false;
}


void tst_QLineEdit::setSelection()
{
    QFETCH(QString, text);
    QFETCH(int, start);
    QFETCH(int, length);
    QFETCH(int, expectedCursor);
    QFETCH(QString, expectedText);
    QFETCH(bool, expectedHasSelectedText);

    QLineEdit *testWidget = ensureTestWidget();
    testWidget->setText(text);
    testWidget->setSelection(start, length);
    QCOMPARE(testWidget->hasSelectedText(), expectedHasSelectedText);
    QCOMPARE(testWidget->selectedText(), expectedText);
    if (expectedCursor >= 0)
        QCOMPARE(testWidget->cursorPosition(), expectedCursor);
}

#ifndef QT_NO_CLIPBOARD
void tst_QLineEdit::cut()
{
    if (!PlatformClipboard::isAvailable())
        QSKIP("Autotests run from cron and pasteboard don't get along quite ATM");

    // test newlines in cut'n'paste
    QLineEdit *testWidget = ensureTestWidget();
    testWidget->setText("A\nB\nC\n");
    testWidget->setSelection(0, 6);
    testWidget->cut();
    psKeyClick(testWidget, Qt::Key_Home);
    testWidget->paste();
    QCOMPARE(testWidget->text(), QString("A\nB\nC\n"));
    //                              1         2         3         4
    //                    01234567890123456789012345678901234567890
    testWidget->setText("Abc defg hijklmno");

    testWidget->setSelection(0, 3);
    testWidget->cut();
    QCOMPARE(testWidget->text(), QString(" defg hijklmno"));

    psKeyClick(testWidget, Qt::Key_End);
    testWidget->paste();
    QCOMPARE(testWidget->text(), QString(" defg hijklmnoAbc"));

    psKeyClick(testWidget, Qt::Key_Home);
    testWidget->del();
    QCOMPARE(testWidget->text(), QString("defg hijklmnoAbc"));

    testWidget->setSelection(0, 4);
    testWidget->copy();
    psKeyClick(testWidget, Qt::Key_End);
    testWidget->paste();
    QCOMPARE(testWidget->text(), QString("defg hijklmnoAbcdefg"));

    QTest::keyClick(testWidget, Qt::Key_Left);
    QTest::keyClick(testWidget, Qt::Key_Left);
    QTest::keyClick(testWidget, Qt::Key_Left);
    QTest::keyClick(testWidget, Qt::Key_Left);
    QTest::keyClick(testWidget, Qt::Key_Left);
    QTest::keyClick(testWidget, Qt::Key_Left);
    QTest::keyClick(testWidget, Qt::Key_Left);
    QTest::keyClick(testWidget, ' ');
    QCOMPARE(testWidget->text(), QString("defg hijklmno Abcdefg"));

    testWidget->setSelection(0, 5);
    testWidget->del();
    QCOMPARE(testWidget->text(), QString("hijklmno Abcdefg"));

    testWidget->end(false);
    QTest::keyClick(testWidget, ' ');
    testWidget->paste();
    QCOMPARE(testWidget->text(), QString("hijklmno Abcdefg defg"));

    testWidget->home(false);
    testWidget->cursorWordForward(true);
    testWidget->cut();
    testWidget->end(false);
    QTest::keyClick(testWidget, ' ');
    testWidget->paste();
    testWidget->cursorBackward(true, 1);
    testWidget->cut();
    QCOMPARE(testWidget->text(), QString("Abcdefg defg hijklmno"));
}

void tst_QLineEdit::cutWithoutSelection()
{
    enum { selectionLength = 1 };

    if (QKeySequence(QKeySequence::Cut).toString() != QLatin1String("Ctrl+X"))
        QSKIP("Platform with non-standard keybindings");
    QClipboard *clipboard = QGuiApplication::clipboard();
    if (!PlatformClipboard::isAvailable()
        || !QGuiApplication::platformName().compare("xcb", Qt::CaseInsensitive)) { // Avoid unstable X11 clipboard
        clipboard = Q_NULLPTR;
    }

    if (clipboard)
        clipboard->clear();
    const QString origText = QStringLiteral("test");
    QLineEdit lineEdit(origText);
    lineEdit.setCursorPosition(0);
    QVERIFY(!lineEdit.hasSelectedText());
    QTest::keyClick(&lineEdit, Qt::Key_X, Qt::ControlModifier);
    QCOMPARE(lineEdit.text(), origText); // No selection, unmodified.
    if (clipboard)
        QVERIFY(clipboard->text().isEmpty());
    lineEdit.setSelection(0, selectionLength);
    QTest::keyClick(&lineEdit, Qt::Key_X, Qt::ControlModifier);
    QCOMPARE(lineEdit.text(), origText.right(origText.size() - selectionLength));
    if (clipboard)
        QCOMPARE(clipboard->text(), origText.left(selectionLength));
}

#endif // !QT_NO_CLIPBOARD

class InputMaskValidator : public QValidator
{
public:
    InputMaskValidator(QObject *parent, const char *name = 0) : QValidator(parent) { setObjectName(name); }
    State validate(QString &text, int &pos) const
    {
        InputMaskValidator *that = (InputMaskValidator *)this;
        that->validateText = text;
        that->validatePos = pos;
        return Acceptable;
    }
    QString validateText;
    int validatePos;
};

void tst_QLineEdit::inputMaskAndValidator_data()
{
    QTest::addColumn<QString>("inputMask");
    QTest::addColumn<QTestEventList>("keys");
    QTest::addColumn<QString>("validateText");
    QTest::addColumn<int>("validatePos");

    QTestEventList inputKeys;
    inputKeys.addKeyClick(Qt::Key_1);
    inputKeys.addKeyClick(Qt::Key_2);

    QTest::newRow("task28291") << "000;_" << inputKeys << "12_" << 2;
}

void tst_QLineEdit::inputMaskAndValidator()
{
    QFETCH(QString, inputMask);
    QFETCH(QTestEventList, keys);
    QFETCH(QString, validateText);
    QFETCH(int, validatePos);

    QLineEdit *testWidget = ensureTestWidget();
    InputMaskValidator imv(testWidget);
    testWidget->setValidator(&imv);

    testWidget->setInputMask(inputMask);
    keys.simulate(testWidget);

    QCOMPARE(imv.validateText, validateText);
    QCOMPARE(imv.validatePos, validatePos);
}

void tst_QLineEdit::maxLengthAndInputMask()
{
    // Really a test for #30447
    QLineEdit *testWidget = ensureTestWidget();
    QVERIFY(testWidget->inputMask().isNull());
    testWidget->setMaxLength(10);
    QVERIFY(testWidget->maxLength() == 10);
    testWidget->setInputMask(QString::null);
    QVERIFY(testWidget->inputMask().isNull());
    QVERIFY(testWidget->maxLength() == 10);
}


class LineEdit : public QLineEdit
{
public:
    LineEdit() { state = Other; }

    void keyPressEvent(QKeyEvent *e)
    {
        QLineEdit::keyPressEvent(e);
        if (e->key() == Qt::Key_Enter) {
            state = e->isAccepted() ? Accepted : Ignored;
        } else {
            state = Other;
        }

    }
    enum State {
        Accepted,
        Ignored,
        Other
    };

    State state;

    friend class tst_QLineEdit;
};

Q_DECLARE_METATYPE(LineEdit::State);
void tst_QLineEdit::returnPressedKeyEvent()
{
    LineEdit lineedit;
    centerOnScreen(&lineedit);
    lineedit.show();
    QCOMPARE((int)lineedit.state, (int)LineEdit::Other);
    QTest::keyClick(&lineedit, Qt::Key_Enter);
    QCOMPARE((int)lineedit.state, (int)LineEdit::Ignored);
    connect(&lineedit, SIGNAL(returnPressed()), this, SLOT(onReturnPressed()));
    QTest::keyClick(&lineedit, Qt::Key_Enter);
    QCOMPARE((int)lineedit.state, (int)LineEdit::Ignored);
    disconnect(&lineedit, SIGNAL(returnPressed()), this, SLOT(onReturnPressed()));
    QTest::keyClick(&lineedit, Qt::Key_Enter);
    QCOMPARE((int)lineedit.state, (int)LineEdit::Ignored);
    QTest::keyClick(&lineedit, Qt::Key_1);
    QCOMPARE((int)lineedit.state, (int)LineEdit::Other);
}

void tst_QLineEdit::keepSelectionOnTabFocusIn()
{
    QLineEdit *testWidget = ensureTestWidget();
    testWidget->setText("hello world");
    {
        QFocusEvent e(QEvent::FocusIn, Qt::TabFocusReason);
        QApplication::sendEvent(testWidget, &e);
    }
    QCOMPARE(testWidget->selectedText(), QString("hello world"));
    testWidget->setSelection(0, 5);
    QCOMPARE(testWidget->selectedText(), QString("hello"));
    {
        QFocusEvent e(QEvent::FocusIn, Qt::TabFocusReason);
        QApplication::sendEvent(testWidget, &e);
    }
    QCOMPARE(testWidget->selectedText(), QString("hello"));
}

void tst_QLineEdit::readOnlyStyleOption()
{
    QLineEdit *testWidget = ensureTestWidget();
    bool wasReadOnly = testWidget->isReadOnly();
    QStyle *oldStyle = testWidget->style();

    StyleOptionTestStyle myStyle;
    testWidget->setStyle(&myStyle);

    myStyle.setReadOnly(true);
    testWidget->setReadOnly(true);
    testWidget->repaint();
    qApp->processEvents();

    testWidget->setReadOnly(false);
    myStyle.setReadOnly(false);
    testWidget->repaint();
    qApp->processEvents();

    testWidget->setReadOnly(wasReadOnly);
    testWidget->setStyle(oldStyle);
}

void tst_QLineEdit::validateOnFocusOut()
{
    QLineEdit *testWidget = ensureTestWidget();
    QSignalSpy editingFinishedSpy(testWidget, SIGNAL(editingFinished()));
    testWidget->setValidator(new QIntValidator(100, 999, 0));
    QTest::keyPress(testWidget, '1');
    QTest::keyPress(testWidget, '0');
    QCOMPARE(testWidget->text(), QString("10"));
    testWidget->clearFocus();
    QCOMPARE(editingFinishedSpy.count(), 0);

    testWidget->setFocus();
    centerOnScreen(testWidget);
    testWidget->show();
    testWidget->activateWindow();
    QVERIFY(QTest::qWaitForWindowActive(testWidget));
    QVERIFY(testWidget->hasFocus());

    QTest::keyPress(testWidget, '0');
    QTRY_COMPARE(testWidget->text(), QString("100"));

    testWidget->clearFocus();
    QCOMPARE(editingFinishedSpy.count(), 1);
}

void tst_QLineEdit::editInvalidText()
{
    QLineEdit *testWidget = ensureTestWidget();
    testWidget->clear();
    testWidget->setValidator(new QIntValidator(0, 120, 0));
    testWidget->setText("1234");

    QVERIFY(!testWidget->hasAcceptableInput());
    QTest::keyPress(testWidget, Qt::Key_Backspace);
    QTest::keyPress(testWidget, Qt::Key_Backspace);
    QTest::keyPress(testWidget, Qt::Key_A);
    QTest::keyPress(testWidget, Qt::Key_B);
    QTest::keyPress(testWidget, Qt::Key_C);
    QTest::keyPress(testWidget, Qt::Key_1);
    QVERIFY(testWidget->hasAcceptableInput());
    QCOMPARE(testWidget->text(), QString("12"));
    testWidget->cursorBackward(false);
    testWidget->cursorBackward(true, 2);
    QTest::keyPress(testWidget, Qt::Key_Delete);
    QVERIFY(testWidget->hasAcceptableInput());
    QCOMPARE(testWidget->text(), QString("2"));
    QTest::keyPress(testWidget, Qt::Key_1);
    QVERIFY(testWidget->hasAcceptableInput());
    QCOMPARE(testWidget->text(), QString("12"));

    testWidget->setValidator(0);
}

void tst_QLineEdit::charWithAltOrCtrlModifier()
{
    QLineEdit *testWidget = ensureTestWidget();
    testWidget->clear();
    QCOMPARE(testWidget->text(), QString(""));
    QTest::keyPress(testWidget, Qt::Key_Plus);
    QCOMPARE(testWidget->text(), QString("+"));
    QTest::keyPress(testWidget, Qt::Key_Plus, Qt::ControlModifier);
    QCOMPARE(testWidget->text(), QString("++"));
    QTest::keyPress(testWidget, Qt::Key_Plus, Qt::AltModifier);
    QCOMPARE(testWidget->text(), QString("+++"));
    QTest::keyPress(testWidget, Qt::Key_Plus, Qt::AltModifier | Qt::ControlModifier);
    QCOMPARE(testWidget->text(), QString("++++"));
}

void tst_QLineEdit::leftKeyOnSelectedText()
{
    QLineEdit *testWidget = ensureTestWidget();
    testWidget->clear();
    testWidget->setText("0123");
    testWidget->setCursorPosition(4);
    QTest::keyClick(testWidget, Qt::Key_Left, Qt::ShiftModifier);
    QCOMPARE(testWidget->cursorPosition(), 3);
    QCOMPARE(testWidget->selectedText(), QString("3"));
    QTest::keyClick(testWidget, Qt::Key_Left, Qt::ShiftModifier);
    QCOMPARE(testWidget->cursorPosition(), 2);
    QCOMPARE(testWidget->selectedText(), QString("23"));
    QTest::keyClick(testWidget, Qt::Key_Left);
#if defined Q_OS_WIN || defined Q_OS_QNX
    QCOMPARE(testWidget->cursorPosition(), 1);
#else
    // Selection is cleared ands cursor remains at position 2.
    // X11 used to behave like window prior to 4.2. Changes caused by QKeySequence
    // resulted in an inadvertant change in behavior
    QCOMPARE(testWidget->cursorPosition(), 2);
#endif
}

void tst_QLineEdit::inlineCompletion()
{
    QLineEdit *testWidget = ensureTestWidget();
    testWidget->clear();
    QStandardItemModel *model = new QStandardItemModel;
    QStandardItem *root = model->invisibleRootItem();
    QStandardItem *items[5];
    for (int i = 0; i < 5; i++) {
        items[i] = new QStandardItem(QString("item%1").arg(i));
        if ((i+2)%2 == 0) { // disable 0,2,4
            items[i]->setFlags(items[i]->flags() & ~Qt::ItemIsEnabled);
        }
        root->appendRow(items[i]);
    }
    QCompleter *completer = new QCompleter(model);
    completer->setCompletionMode(QCompleter::InlineCompletion);
    completer->setCaseSensitivity(Qt::CaseInsensitive);
    centerOnScreen(testWidget);
    testWidget->show();
    QTest::qWaitForWindowExposed(testWidget);
    testWidget->setFocus();
    QTRY_COMPARE(qApp->activeWindow(), (QWidget*)testWidget);
    testWidget->setCompleter(completer);

    // sanity
    QTest::keyClick(testWidget, Qt::Key_X);
    QCOMPARE(testWidget->selectedText(), QString());
    QCOMPARE(testWidget->text(), QString("x"));
    QTest::keyClick(testWidget, Qt::Key_Down, Qt::ControlModifier);
    QCOMPARE(testWidget->selectedText(), QString());
    QCOMPARE(testWidget->text(), QString("x"));
    QTest::keyClick(testWidget, Qt::Key_Up, Qt::ControlModifier);
    QCOMPARE(testWidget->selectedText(), QString());
    QCOMPARE(testWidget->text(), QString("x"));

    testWidget->clear();
    QTest::keyClick(testWidget, Qt::Key_I);
    QCOMPARE(testWidget->selectedText(), QString("tem1"));

    Qt::KeyboardModifiers keyboardModifiers = Qt::ControlModifier;
#ifdef Q_OS_MAC
    keyboardModifiers |= Qt::AltModifier;
#endif
    QTest::keyClick(testWidget, Qt::Key_Down, keyboardModifiers);
    QCOMPARE(testWidget->selectedText(), QString("tem3"));

    // wraps around (Default)
    QTest::keyClick(testWidget, Qt::Key_Down, keyboardModifiers);
    QCOMPARE(testWidget->selectedText(), QString("tem1"));

    QTest::keyClick(testWidget, Qt::Key_Up, keyboardModifiers);
    QCOMPARE(testWidget->selectedText(), QString("tem3"));

    // should not wrap
    completer->setWrapAround(false);
    QTest::keyClick(testWidget, Qt::Key_Down, keyboardModifiers);
    QCOMPARE(testWidget->selectedText(), QString("tem3"));
    QTest::keyClick(testWidget, Qt::Key_Up, keyboardModifiers); // item1
    QTest::keyClick(testWidget, Qt::Key_Up, keyboardModifiers); // item1
    QCOMPARE(testWidget->selectedText(), QString("tem1"));

    // trivia :)
    root->appendRow(new QStandardItem("item11"));
    root->appendRow(new QStandardItem("item12"));
    testWidget->clear();
    QTest::keyClick(testWidget, Qt::Key_I);
    QCOMPARE(testWidget->selectedText(), QString("tem1"));
    QTest::keyClick(testWidget, Qt::Key_Delete);
    QCOMPARE(testWidget->selectedText(), QString());
    QTest::keyClick(testWidget, Qt::Key_Down, keyboardModifiers);
    QCOMPARE(testWidget->selectedText(), QString("tem1")); // neato
    testWidget->setText("item1");
    testWidget->setSelection(1, 2);
    QTest::keyClick(testWidget, Qt::Key_Down, keyboardModifiers);
    testWidget->end(false);
    QCOMPARE(testWidget->text(), QString("item1")); // no effect for selection in "middle"
    QTest::keyClick(testWidget, Qt::Key_Down, keyboardModifiers); // item1
    QTest::keyClick(testWidget, Qt::Key_Down, keyboardModifiers); // item11
    QCOMPARE(testWidget->text(), QString("item11"));

    delete model;
    delete completer;
}

void tst_QLineEdit::noTextEditedOnClear()
{
    QLineEdit *testWidget = ensureTestWidget();
    testWidget->setText("Test");
    QSignalSpy textEditedSpy(testWidget, SIGNAL(textEdited(QString)));
    testWidget->clear();
    QCOMPARE(textEditedSpy.count(), 0);
}

void tst_QLineEdit::textMargin_data()
{
    QTest::addColumn<int>("left");
    QTest::addColumn<int>("top");
    QTest::addColumn<int>("right");
    QTest::addColumn<int>("bottom");

    QTest::addColumn<QPoint>("mousePressPos");
    QTest::addColumn<int>("cursorPosition");

    QLineEdit testWidget;
    QFontMetrics metrics(testWidget.font());
    const QString s = QLatin1String("MMM MMM MMM");

    // Different styles generate different offsets, so
    // calculate the width rather than hardcode it.
    const int pixelWidthOfM = metrics.width(s, 1);
    const int pixelWidthOfMMM_MM = metrics.width(s, 6);

    QTest::newRow("default-0") << 0 << 0 << 0 << 0 << QPoint(pixelWidthOfMMM_MM, 0) << 6;
    QTest::newRow("default-1") << 0 << 0 << 0 << 0 << QPoint(1, 1) << 0;
    QTest::newRow("default-2") << -1 << 0 << -1 << 0 << QPoint(pixelWidthOfMMM_MM, 0) << 6;
    QTest::newRow("default-3") << 0 << 0 << 0 << 0 << QPoint(pixelWidthOfM, 1) << 1;

    QTest::newRow("hor-0") << 10 << 0 << 10 << 0 << QPoint(1, 1) << 0;
    QTest::newRow("hor-1") << 10 << 0 << 10 << 0 << QPoint(10, 1) << 0;
    QTest::newRow("hor-2") << 20 << 0 << 10 << 0 << QPoint(20, 1) << 0;

    if (!qApp->style()->inherits("QMacStyle")) { //MacStyle doesn't support verticals margins.
        QTest::newRow("default-2-ver") << -1 << -1 << -1 << -1 << QPoint(pixelWidthOfMMM_MM, 0) << 6;
        QTest::newRow("ver") << 0 << 10 << 0 << 10 << QPoint(1, 1) << 0;
    }
}

void tst_QLineEdit::textMargin()
{
    QFETCH(int, left);
    QFETCH(int, top);
    QFETCH(int, right);
    QFETCH(int, bottom);
    QFETCH(QPoint, mousePressPos);
    QFETCH(int, cursorPosition);

    // Put the line edit into a toplevel window to avoid
    // resizing by the window system.
    QWidget tlw;
    QLineEdit testWidget(&tlw);
    testWidget.setGeometry(100, 100, 100, 30);
    testWidget.setText("MMM MMM MMM");
    testWidget.setCursorPosition(6);

    QSize sizeHint = testWidget.sizeHint();
    testWidget.setTextMargins(left, top, right, bottom);
    sizeHint.setWidth(sizeHint.width() + left + right);
    sizeHint.setHeight(sizeHint.height() + top +bottom);
    QCOMPARE(testWidget.sizeHint(), sizeHint);
    testWidget.setFrame(false);
    centerOnScreen(&tlw);
    tlw.show();

    int l;
    int t;
    int r;
    int b;
    testWidget.getTextMargins(&l, &t, &r, &b);
    QCOMPARE(left, l);
    QCOMPARE(top, t);
    QCOMPARE(right, r);
    QCOMPARE(bottom, b);

    QTest::mouseClick(&testWidget, Qt::LeftButton, 0, mousePressPos);
    QTRY_COMPARE(testWidget.cursorPosition(), cursorPosition);
}

#ifndef QTEST_NO_CURSOR
void tst_QLineEdit::cursor()
{
    QLineEdit *testWidget = ensureTestWidget();
    testWidget->setReadOnly(false);
    QCOMPARE(testWidget->cursor().shape(), Qt::IBeamCursor);
    testWidget->setReadOnly(true);
    QCOMPARE(testWidget->cursor().shape(), Qt::ArrowCursor);
    testWidget->setReadOnly(false);
    QCOMPARE(testWidget->cursor().shape(), Qt::IBeamCursor);
}
#endif

class task180999_Widget : public QWidget
{
public:
    task180999_Widget(QWidget *parent = 0) : QWidget(parent)
    {
        QHBoxLayout *layout  = new QHBoxLayout(this);
        lineEdit1.setText("some text 1 ...");
        lineEdit2.setText("some text 2 ...");
        layout->addWidget(&lineEdit1);
        layout->addWidget(&lineEdit2);
    }

    QLineEdit lineEdit1;
    QLineEdit lineEdit2;
};

void tst_QLineEdit::task180999_focus()
{
    task180999_Widget widget;

    widget.lineEdit1.setFocus();
    widget.show();

    widget.lineEdit2.setFocus();
    widget.lineEdit2.selectAll();
    widget.hide();

    widget.lineEdit1.setFocus();
    widget.show();
    QTest::qWait(200);
    widget.activateWindow();

    QTRY_VERIFY(!widget.lineEdit2.hasSelectedText());
}

void tst_QLineEdit::task174640_editingFinished()
{
    QWidget mw;
    QVBoxLayout *layout = new QVBoxLayout(&mw);
    QLineEdit *le1 = new QLineEdit(&mw);
    QLineEdit *le2 = new QLineEdit(&mw);
    layout->addWidget(le1);
    layout->addWidget(le2);

    mw.show();
    QApplication::setActiveWindow(&mw);
    mw.activateWindow();
    QVERIFY(QTest::qWaitForWindowActive(&mw));
    QCOMPARE(&mw, QApplication::activeWindow());

    QSignalSpy editingFinishedSpy(le1, SIGNAL(editingFinished()));

    le1->setFocus();
    QTest::qWait(20);
    QTRY_VERIFY(le1->hasFocus());
    QCOMPARE(editingFinishedSpy.count(), 0);

    le2->setFocus();
    QTest::qWait(20);
    QTRY_VERIFY(le2->hasFocus());
    QCOMPARE(editingFinishedSpy.count(), 1);
    editingFinishedSpy.clear();

    le1->setFocus();
    QTest::qWait(20);
    QTRY_VERIFY(le1->hasFocus());

    QMenu *testMenu1 = new QMenu(le1);
    testMenu1->addAction("foo");
    testMenu1->addAction("bar");
    testMenu1->show();
    QVERIFY(QTest::qWaitForWindowExposed(testMenu1));
    QTest::qWait(20);
    mw.activateWindow();

    delete testMenu1;
    QCOMPARE(editingFinishedSpy.count(), 0);
    QTRY_VERIFY(le1->hasFocus());

    QMenu *testMenu2 = new QMenu(le2);
    testMenu2->addAction("foo2");
    testMenu2->addAction("bar2");
    testMenu2->show();
    QVERIFY(QTest::qWaitForWindowExposed(testMenu2));
    QTest::qWait(20);
    mw.activateWindow();
    delete testMenu2;
    QCOMPARE(editingFinishedSpy.count(), 1);
}

#ifndef QT_NO_COMPLETER
class task198789_Widget : public QWidget
{
    Q_OBJECT
public:
    task198789_Widget(QWidget *parent = 0) : QWidget(parent)
    {
        QStringList wordList;
        wordList << "alpha" << "omega" << "omicron" << "zeta";

        lineEdit = new QLineEdit(this);
        completer = new QCompleter(wordList, this);
        lineEdit->setCompleter(completer);

        connect(lineEdit, SIGNAL(textChanged(QString)), this, SLOT(textChanged(QString)));
    }

    QLineEdit *lineEdit;
    QCompleter *completer;
    QString currentCompletion;

private slots:
    void textChanged(const QString &)
    {
        currentCompletion = completer->currentCompletion();
    }
};

void tst_QLineEdit::task198789_currentCompletion()
{
    task198789_Widget widget;
    widget.show();
    qApp->processEvents();
    QTest::keyPress(widget.lineEdit, 'o');
    QTest::keyPress(widget.lineEdit, 'm');
    QTest::keyPress(widget.lineEdit, 'i');
    QCOMPARE(widget.currentCompletion, QLatin1String("omicron"));
}

void tst_QLineEdit::task210502_caseInsensitiveInlineCompletion()
{
    QString completion("ABCD");
    QStringList completions;
    completions << completion;
    QLineEdit lineEdit;
    QCompleter completer(completions);
    completer.setCaseSensitivity(Qt::CaseInsensitive);
    completer.setCompletionMode(QCompleter::InlineCompletion);
    lineEdit.setCompleter(&completer);
    lineEdit.show();
    QApplication::setActiveWindow(&lineEdit);
    QVERIFY(QTest::qWaitForWindowActive(&lineEdit));
    lineEdit.setFocus();
    QTRY_VERIFY(lineEdit.hasFocus());
    QTest::keyPress(&lineEdit, 'a');
    QTest::keyPress(&lineEdit, Qt::Key_Return);
    QCOMPARE(lineEdit.text(), completion);
}

#endif // QT_NO_COMPLETER


void tst_QLineEdit::task229938_dontEmitChangedWhenTextIsNotChanged()
{
    QLineEdit lineEdit;
    lineEdit.setMaxLength(5);
    lineEdit.show();
    QTest::qWaitForWindowExposed(&lineEdit); // to be safe and avoid failing setFocus with window managers
    lineEdit.setFocus();
    QSignalSpy changedSpy(&lineEdit, SIGNAL(textChanged(QString)));
    QTest::qWait(200);
    QTest::keyPress(&lineEdit, 'a');
    QTest::keyPress(&lineEdit, 'b');
    QTest::keyPress(&lineEdit, 'c');
    QTest::keyPress(&lineEdit, 'd');
    QTest::keyPress(&lineEdit, 'e');
    QTest::keyPress(&lineEdit, 'f');
    QCOMPARE(changedSpy.count(), 5);
}

void tst_QLineEdit::task233101_cursorPosAfterInputMethod_data()
{
    QTest::addColumn<int>("maxLength");
    QTest::addColumn<int>("cursorPos");
    QTest::addColumn<int>("replacementStart");
    QTest::addColumn<int>("replacementLength");
    QTest::addColumn<QString>("commitString");

    QTest::newRow("data1")  << 4 << 4 << 0 << 0 << QString("");
    QTest::newRow("data2")  << 4 << 4 << 0 << 0 << QString("x");
    QTest::newRow("data3")  << 4 << 4 << 0 << 0 << QString("xxxxxxxxxxxxxxxx");
    QTest::newRow("data4")  << 4 << 3 << 0 << 0 << QString("");
    QTest::newRow("data5")  << 4 << 3 << 0 << 0 << QString("x");
    QTest::newRow("data6")  << 4 << 3 << 0 << 0 << QString("xxxxxxxxxxxxxxxx");
    QTest::newRow("data7")  << 4 << 0 << 0 << 0 << QString("");
    QTest::newRow("data8")  << 4 << 0 << 0 << 0 << QString("x");
    QTest::newRow("data9")  << 4 << 0 << 0 << 0 << QString("xxxxxxxxxxxxxxxx");

    QTest::newRow("data10") << 4 << 4 << -4 << 4 << QString("");
    QTest::newRow("data11") << 4 << 4 << -4 << 4 << QString("x");
    QTest::newRow("data12") << 4 << 4 << -4 << 4 << QString("xxxxxxxxxxxxxxxx");
    QTest::newRow("data13") << 4 << 3 << -3 << 4 << QString("");
    QTest::newRow("data14") << 4 << 3 << -3 << 4 << QString("x");
    QTest::newRow("data15") << 4 << 3 << -3 << 4 << QString("xxxxxxxxxxxxxxxx");
    QTest::newRow("data16") << 4 << 0 << 0 << 4 << QString("");
    QTest::newRow("data17") << 4 << 0 << 0 << 4 << QString("x");
    QTest::newRow("data18") << 4 << 0 << 0 << 4 << QString("xxxxxxxxxxxxxxxx");

    QTest::newRow("data19") << 4 << 4 << -4 << 0 << QString("");
    QTest::newRow("data20") << 4 << 4 << -4 << 0 << QString("x");
    QTest::newRow("data21") << 4 << 4 << -4 << 0 << QString("xxxxxxxxxxxxxxxx");
    QTest::newRow("data22") << 4 << 3 << -3 << 0 << QString("");
    QTest::newRow("data23") << 4 << 3 << -3 << 0 << QString("x");
    QTest::newRow("data24") << 4 << 3 << -3 << 0 << QString("xxxxxxxxxxxxxxxx");
}

void tst_QLineEdit::task233101_cursorPosAfterInputMethod()
{
    QFETCH(int, maxLength);
    QFETCH(int, cursorPos);
    QFETCH(int, replacementStart);
    QFETCH(int, replacementLength);
    QFETCH(QString, commitString);

    QLineEdit lineEdit;
    lineEdit.setMaxLength(maxLength);
    lineEdit.insert(QString().fill(QLatin1Char('a'), cursorPos));
    QCOMPARE(lineEdit.cursorPosition(), cursorPos);

    QInputMethodEvent event;
    event.setCommitString(QLatin1String("x"), replacementStart, replacementLength);
    qApp->sendEvent(&lineEdit, &event);
    QVERIFY(lineEdit.cursorPosition() >= 0);
    QVERIFY(lineEdit.cursorPosition() <= lineEdit.text().size());
    QVERIFY(lineEdit.text().size() <= lineEdit.maxLength());
}

void tst_QLineEdit::task241436_passwordEchoOnEditRestoreEchoMode()
{
    QStyleOptionFrameV2 opt;
    QLineEdit *testWidget = ensureTestWidget();
    QChar fillChar = testWidget->style()->styleHint(QStyle::SH_LineEdit_PasswordCharacter, &opt, testWidget);

    testWidget->setEchoMode(QLineEdit::PasswordEchoOnEdit);
    testWidget->setFocus();
    centerOnScreen(testWidget);
    testWidget->show();
    QApplication::setActiveWindow(testWidget);
    QVERIFY(QTest::qWaitForWindowActive(testWidget));
    QVERIFY(testWidget->hasFocus());

    QTest::keyPress(testWidget, '0');
    QCOMPARE(testWidget->displayText(), QString("0"));
    testWidget->setEchoMode(QLineEdit::Normal);
    testWidget->clearFocus();
    QCOMPARE(testWidget->displayText(), QString("0"));

    testWidget->activateWindow();
    testWidget->setFocus();
    testWidget->setEchoMode(QLineEdit::PasswordEchoOnEdit);
    QTest::keyPress(testWidget, '0');
    QCOMPARE(testWidget->displayText(), QString("0"));
    testWidget->setEchoMode(QLineEdit::PasswordEchoOnEdit);
    QCOMPARE(testWidget->displayText(), QString("0"));
    testWidget->clearFocus();
    QCOMPARE(testWidget->displayText(), QString(fillChar));

    // restore clean state
    testWidget->setEchoMode(QLineEdit::Normal);
}

void tst_QLineEdit::task248948_redoRemovedSelection()
{
    QLineEdit *testWidget = ensureTestWidget();
    testWidget->setText("a");
    testWidget->selectAll();
    QTest::keyPress(testWidget, Qt::Key_Delete);
    testWidget->undo();
    testWidget->redo();
    QTest::keyPress(testWidget, 'a');
    QTest::keyPress(testWidget, 'b');
    QCOMPARE(testWidget->text(), QLatin1String("ab"));
}

void tst_QLineEdit::taskQTBUG_4401_enterKeyClearsPassword()
{
    QString password("Wanna guess?");

    QLineEdit *testWidget = ensureTestWidget();
    testWidget->setText(password);
    testWidget->setEchoMode(QLineEdit::PasswordEchoOnEdit);
    testWidget->setFocus();
    testWidget->selectAll();
    centerOnScreen(testWidget);
    testWidget->show();
    QApplication::setActiveWindow(testWidget);
    QVERIFY(QTest::qWaitForWindowActive(testWidget));

    QTest::keyPress(testWidget, Qt::Key_Enter);
    QTRY_COMPARE(testWidget->text(), password);
}

void tst_QLineEdit::taskQTBUG_4679_moveToStartEndOfBlock()
{
#ifdef Q_OS_MAC
    const QString text("there are no blocks for lineEdit");
    QLineEdit *testWidget = ensureTestWidget();
    testWidget->setText(text);
    testWidget->setCursorPosition(5);
    QCOMPARE(testWidget->cursorPosition(), 5);
    testWidget->setFocus();
    QTest::keyPress(testWidget, Qt::Key_A, Qt::MetaModifier);
    QCOMPARE(testWidget->cursorPosition(), 0);
    QTest::keyPress(testWidget, Qt::Key_E, Qt::MetaModifier);
    QCOMPARE(testWidget->cursorPosition(), text.size());
#endif // Q_OS_MAC
}

void tst_QLineEdit::taskQTBUG_4679_selectToStartEndOfBlock()
{
#ifdef Q_OS_MAC
    const QString text("there are no blocks for lineEdit, select all");
    QLineEdit *testWidget = ensureTestWidget();
    testWidget->setText(text);
    testWidget->setCursorPosition(5);
    QCOMPARE(testWidget->cursorPosition(), 5);
    testWidget->setFocus();
    QTest::keyPress(testWidget, Qt::Key_A, Qt::MetaModifier | Qt::ShiftModifier);
    QCOMPARE(testWidget->cursorPosition(), 0);
    QVERIFY(testWidget->hasSelectedText());
    QCOMPARE(testWidget->selectedText(), text.mid(0, 5));

    QTest::keyPress(testWidget, Qt::Key_E, Qt::MetaModifier | Qt::ShiftModifier);
    QCOMPARE(testWidget->cursorPosition(), text.size());
    QVERIFY(testWidget->hasSelectedText());
    QCOMPARE(testWidget->selectedText(), text.mid(5));
#endif // Q_OS_MAC
}

#ifndef QT_NO_CONTEXTMENU
void tst_QLineEdit::taskQTBUG_7902_contextMenuCrash()
{
    // Would pass before the associated commit, but left as a guard.
    QLineEdit *w = new QLineEdit;
    w->show();
    QVERIFY(QTest::qWaitForWindowExposed(w));

    QTimer ti;
    w->connect(&ti, SIGNAL(timeout()), w, SLOT(deleteLater()));
    ti.start(200);

    QContextMenuEvent *cme = new QContextMenuEvent(QContextMenuEvent::Mouse, w->rect().center());
    qApp->postEvent(w, cme);

    QTest::qWait(300);
    // No crash, it's allright.
}
#endif

void tst_QLineEdit::taskQTBUG_7395_readOnlyShortcut()
{
    //ReadOnly QLineEdit should not intercept shortcut.
    QLineEdit le;
    le.setReadOnly(true);

    QAction action(QString::fromLatin1("hello"), &le);
    action.setShortcut(QString::fromLatin1("p"));
    QSignalSpy spy(&action, SIGNAL(triggered()));
    le.addAction(&action);

    le.show();
    QVERIFY(QTest::qWaitForWindowExposed(&le));
    QApplication::setActiveWindow(&le);
    QVERIFY(QTest::qWaitForWindowActive(&le));
    le.setFocus();
    QTRY_VERIFY(le.hasFocus());

    QTest::keyClick(static_cast<QWidget *>(0), Qt::Key_P);
    QCOMPARE(spy.count(), 1);
}

void tst_QLineEdit::QTBUG697_paletteCurrentColorGroup()
{
    QLineEdit le;
    le.setText("               ");
    QPalette p = le.palette();
    p.setBrush(QPalette::Active, QPalette::Highlight, Qt::green);
    p.setBrush(QPalette::Inactive, QPalette::Highlight, Qt::red);
    le.setPalette(p);

    le.show();
    QApplication::setActiveWindow(&le);
    QVERIFY(QTest::qWaitForWindowActive(&le));
    le.setFocus();
    QTRY_VERIFY(le.hasFocus());
    le.selectAll();

    QImage img(le.size(),QImage::Format_ARGB32 );
    le.render(&img);
    QCOMPARE(img.pixel(10, le.height()/2), QColor(Qt::green).rgb());

    QWindow window;
    window.resize(100, 50);
    window.show();
    window.requestActivate();
    QVERIFY(QTest::qWaitForWindowActive(&window));
    le.render(&img);
    QCOMPARE(img.pixel(10, le.height()/2), QColor(Qt::red).rgb());
}

void tst_QLineEdit::QTBUG13520_textNotVisible()
{
    LineEdit le;
    le.setAlignment( Qt::AlignRight | Qt::AlignVCenter);
    le.show();
    QVERIFY(QTest::qWaitForWindowExposed(&le));
    le.setText("01-ST16-01SIL-MPL001wfgsdfgsdgsdfgsdfgsdfgsdfgsdfg");
    le.setCursorPosition(0);
    QTest::qWait(100); //just make sure we get he lineedit correcly painted

    QVERIFY(le.cursorRect().center().x() < le.width() / 2);


}

class UpdateRegionLineEdit : public QLineEdit
{
public:
    QRegion updateRegion;
protected:
    void paintEvent(QPaintEvent *event)
    {
        updateRegion = event->region();
    }
};

void tst_QLineEdit::QTBUG7174_inputMaskCursorBlink()
{
    UpdateRegionLineEdit edit;
    edit.setInputMask(QLatin1String("AAAA"));
    edit.setFocus();
    edit.setText(QLatin1String("AAAA"));
    edit.show();
    QRect cursorRect = edit.inputMethodQuery(Qt::ImMicroFocus).toRect();
    QVERIFY(QTest::qWaitForWindowExposed(&edit));
    edit.updateRegion = QRegion();
    QTest::qWait(QApplication::cursorFlashTime());
    QVERIFY(edit.updateRegion.contains(cursorRect));
}

void tst_QLineEdit::QTBUG16850_setSelection()
{
    QLineEdit le;
    le.setInputMask("00:0");
    le.setText("  1");
    le.setSelection(3, 1);
    QCOMPARE(le.selectionStart(), 3);
    QCOMPARE(le.selectedText(), QString("1"));
}

void tst_QLineEdit::bidiVisualMovement_data()
{
    QTest::addColumn<QString>("logical");
    QTest::addColumn<int>("basicDir");
    QTest::addColumn<IntList>("positionList");

    QTest::newRow("Latin text")
        << QString::fromUtf8("abc")
        << (int) QChar::DirL
        << (IntList() << 0 << 1 << 2 << 3);
    QTest::newRow("Hebrew text, one item")
        << QString::fromUtf8("\327\220\327\221\327\222")
        << (int) QChar::DirR
        << (QList<int>() << 0 << 1 << 2 << 3);
    QTest::newRow("Hebrew text after Latin text")
        << QString::fromUtf8("abc\327\220\327\221\327\222")
        << (int) QChar::DirL
        << (QList<int>() << 0 << 1 << 2 << 6 << 5 << 4 << 3);
    QTest::newRow("Latin text after Hebrew text")
        << QString::fromUtf8("\327\220\327\221\327\222abc")
        << (int) QChar::DirR
        << (QList<int>() << 0 << 1 << 2 << 6 << 5 << 4 << 3);
    QTest::newRow("LTR, 3 items")
        << QString::fromUtf8("abc\327\220\327\221\327\222abc")
        << (int) QChar::DirL
        << (QList<int>() << 0 << 1 << 2 << 5 << 4 << 3 << 6 << 7 << 8 << 9);
    QTest::newRow("RTL, 3 items")
        << QString::fromUtf8("\327\220\327\221\327\222abc\327\220\327\221\327\222")
        << (int) QChar::DirR
        << (QList<int>() << 0 << 1 << 2 << 5 << 4 << 3 << 6 << 7 << 8 << 9);
    QTest::newRow("LTR, 4 items")
        << QString::fromUtf8("abc\327\220\327\221\327\222abc\327\220\327\221\327\222")
        << (int) QChar::DirL
        << (QList<int>() << 0 << 1 << 2 << 5 << 4 << 3 << 6 << 7 << 8 << 12 << 11 << 10 << 9);
    QTest::newRow("RTL, 4 items")
        << QString::fromUtf8("\327\220\327\221\327\222abc\327\220\327\221\327\222abc")
        << (int) QChar::DirR
        << (QList<int>() << 0 << 1 << 2 << 5 << 4 << 3 << 6 << 7 << 8 << 12 << 11 << 10 << 9);
}

void tst_QLineEdit::bidiVisualMovement()
{
    QFETCH(QString, logical);
    QFETCH(int,     basicDir);
    QFETCH(IntList, positionList);

    QLineEdit le;
    le.setText(logical);

    le.setCursorMoveStyle(Qt::VisualMoveStyle);
    le.setCursorPosition(0);

    bool moved;
    int i = 0, oldPos, newPos = 0;

    do {
        oldPos = newPos;
        QCOMPARE(oldPos, positionList[i]);
        if (basicDir == QChar::DirL) {
            QTest::keyClick(&le, Qt::Key_Right);
        } else
            QTest::keyClick(&le, Qt::Key_Left);
        newPos = le.cursorPosition();
        moved = (oldPos != newPos);
        i++;
    } while (moved);

    QCOMPARE(i, positionList.size());

    do {
        i--;
        oldPos = newPos;
        QCOMPARE(oldPos, positionList[i]);
        if (basicDir == QChar::DirL) {
            QTest::keyClick(&le, Qt::Key_Left);
        } else
        {
            QTest::keyClick(&le, Qt::Key_Right);
        }
        newPos = le.cursorPosition();
        moved = (oldPos != newPos);
    } while (moved && i >= 0);
}

void tst_QLineEdit::bidiLogicalMovement_data()
{
    bidiVisualMovement_data();
}

void tst_QLineEdit::bidiLogicalMovement()
{
    QFETCH(QString, logical);
    QFETCH(int,     basicDir);
    QFETCH(IntList, positionList);

    QLineEdit le;
    le.setText(logical);

    le.setCursorMoveStyle(Qt::LogicalMoveStyle);
    le.setCursorPosition(0);

    bool moved;
    int i = 0, oldPos, newPos = 0;

    do {
        oldPos = newPos;
        QCOMPARE(oldPos, i);
        if (basicDir == QChar::DirL) {
            QTest::keyClick(&le, Qt::Key_Right);
        } else
            QTest::keyClick(&le, Qt::Key_Left);
        newPos = le.cursorPosition();
        moved = (oldPos != newPos);
        i++;
    } while (moved);

    QCOMPARE(i, positionList.size());

    do {
        i--;
        oldPos = newPos;
        QCOMPARE(oldPos, i);
        if (basicDir == QChar::DirL) {
            QTest::keyClick(&le, Qt::Key_Left);
        } else
        {
            QTest::keyClick(&le, Qt::Key_Right);
        }
        newPos = le.cursorPosition();
        moved = (oldPos != newPos);
    } while (moved && i >= 0);
}

void tst_QLineEdit::selectAndCursorPosition()
{
    QLineEdit *testWidget = ensureTestWidget();
    testWidget->setText("This is a long piece of text");

    testWidget->setSelection(0, 5);
    QCOMPARE(testWidget->cursorPosition(), 5);
    testWidget->setSelection(5, -5);
    QCOMPARE(testWidget->cursorPosition(), 0);
}

void tst_QLineEdit::inputMethod()
{
    QLineEdit *testWidget = ensureTestWidget();
    centerOnScreen(testWidget);
    testWidget->show();
    QVERIFY(QTest::qWaitForWindowExposed(testWidget));
    // widget accepts input
    QInputMethodQueryEvent queryEvent(Qt::ImEnabled);
    QApplication::sendEvent(testWidget, &queryEvent);
    QCOMPARE(queryEvent.value(Qt::ImEnabled).toBool(), true);

    testWidget->setEnabled(false);
    QApplication::sendEvent(testWidget, &queryEvent);
    QCOMPARE(queryEvent.value(Qt::ImEnabled).toBool(), false);
    testWidget->setEnabled(true);

    // removing focus allows input method to commit preedit
    testWidget->setText("");
    testWidget->activateWindow();
    // TODO setFocus should not be necessary here, because activateWindow
    // should focus it, and the window is the QLineEdit. But the test can fail
    // on Windows if we don't do this. If each test had a unique QLineEdit
    // instance, maybe such problems would go away.
    testWidget->setFocus();
    QTRY_VERIFY(testWidget->hasFocus());
    QTRY_COMPARE(qApp->focusObject(), testWidget);

    m_platformInputContext.setCommitString("text");
    m_platformInputContext.m_commitCallCount = 0;
    QList<QInputMethodEvent::Attribute> attributes;
    QInputMethodEvent preeditEvent("preedit text", attributes);
    QApplication::sendEvent(testWidget, &preeditEvent);

    testWidget->clearFocus();
    QCOMPARE(m_platformInputContext.m_commitCallCount, 1);
    QCOMPARE(testWidget->text(), QString("text"));
}

void tst_QLineEdit::inputMethodSelection()
{
    QLineEdit *testWidget = ensureTestWidget();
    testWidget->setText("Lorem ipsum dolor sit amet, consectetur adipiscing elit.");
    testWidget->setSelection(0,0);
    QSignalSpy selectionSpy(testWidget, SIGNAL(selectionChanged()));

    QCOMPARE(selectionSpy.count(), 0);
    QCOMPARE(testWidget->selectionStart(), -1);

    testWidget->setSelection(0,5);

    QCOMPARE(selectionSpy.count(), 1);
    QCOMPARE(testWidget->selectionStart(), 0);

    // selection gained
    {
        QList<QInputMethodEvent::Attribute> attributes;
        attributes << QInputMethodEvent::Attribute(QInputMethodEvent::Selection, 12, 5, QVariant());
        QInputMethodEvent event("", attributes);
        QApplication::sendEvent(testWidget, &event);
    }

    QCOMPARE(selectionSpy.count(), 2);
    QCOMPARE(testWidget->selectionStart(), 12);

    // selection removed
    {
        QList<QInputMethodEvent::Attribute> attributes;
        attributes << QInputMethodEvent::Attribute(QInputMethodEvent::Selection, 0, 0, QVariant());
        QInputMethodEvent event("", attributes);
        QApplication::sendEvent(testWidget, &event);
    }

    QCOMPARE(selectionSpy.count(), 3);
}

Q_DECLARE_METATYPE(Qt::InputMethodHints)
void tst_QLineEdit::inputMethodQueryImHints_data()
{
    QTest::addColumn<Qt::InputMethodHints>("hints");

    QTest::newRow("None") << static_cast<Qt::InputMethodHints>(Qt::ImhNone);
    QTest::newRow("Password") << static_cast<Qt::InputMethodHints>(Qt::ImhHiddenText);
    QTest::newRow("Normal") << static_cast<Qt::InputMethodHints>(Qt::ImhNoAutoUppercase | Qt::ImhNoPredictiveText | Qt::ImhSensitiveData);
}

void tst_QLineEdit::inputMethodQueryImHints()
{
    QFETCH(Qt::InputMethodHints, hints);
    QLineEdit *testWidget = ensureTestWidget();
    testWidget->setInputMethodHints(hints);

    QVariant value = testWidget->inputMethodQuery(Qt::ImHints);
    QCOMPARE(static_cast<Qt::InputMethodHints>(value.toInt()), hints);
}

void tst_QLineEdit::undoRedoAndEchoModes_data()
{
    QTest::addColumn<int>("echoMode");
    QTest::addColumn<QStringList>("input");
    QTest::addColumn<QStringList>("expected");

    QStringList input(QList<QString>() << "aaa" << "bbb" << "ccc");

    QTest::newRow("Normal")
        << (int) QLineEdit::Normal
        << input
        << QStringList(QList<QString>() << "aaa" << "ccc" << "");

    QTest::newRow("NoEcho")
        << (int) QLineEdit::NoEcho
        << input
        << QStringList(QList<QString>() << "" << "" << "");

    QTest::newRow("Password")
        << (int) QLineEdit::Password
        << input
        << QStringList(QList<QString>() << "" << "" << "");

    QTest::newRow("PasswordEchoOnEdit")
        << (int) QLineEdit::PasswordEchoOnEdit
        << input
        << QStringList(QList<QString>() << "" << "" << "");
}

void tst_QLineEdit::undoRedoAndEchoModes()
{
    QFETCH(int, echoMode);
    QFETCH(QStringList, input);
    QFETCH(QStringList, expected);

    // create some history for the QLineEdit
    QLineEdit *testWidget = ensureTestWidget();
    testWidget->setEchoMode(QLineEdit::EchoMode(echoMode));
    testWidget->insert(input.at(0));
    testWidget->selectAll();
    testWidget->backspace();
    testWidget->insert(input.at(1));

    // test undo
    QVERIFY(testWidget->isUndoAvailable());
    testWidget->undo();
    QCOMPARE(testWidget->text(), expected.at(0));
    testWidget->insert(input.at(2));
    testWidget->selectAll();
    testWidget->backspace();
    QCOMPARE(testWidget->isUndoAvailable(), echoMode == QLineEdit::Normal);
    testWidget->undo();
    QCOMPARE(testWidget->text(), expected.at(1));

    // test redo
    QCOMPARE(testWidget->isRedoAvailable(), echoMode == QLineEdit::Normal);
    testWidget->redo();
    QCOMPARE(testWidget->text(), expected.at(2));
    QVERIFY(!testWidget->isRedoAvailable());
    testWidget->redo();
    QCOMPARE(testWidget->text(), expected.at(2));
}

void tst_QLineEdit::clearButton()
{
    // Construct a listview with a stringlist model and filter model.
    QWidget testWidget;
    QVBoxLayout *l = new QVBoxLayout(&testWidget);
    QLineEdit *filterLineEdit = new QLineEdit(&testWidget);
    l->addWidget(filterLineEdit);
    QListView *listView = new QListView(&testWidget);
    QStringListModel *model = new QStringListModel(QStringList() << QStringLiteral("aa") << QStringLiteral("ab") << QStringLiteral("cc"), listView);
    QSortFilterProxyModel *filterModel = new QSortFilterProxyModel(listView);
    filterModel->setSourceModel(model);
    connect(filterLineEdit, SIGNAL(textChanged(QString)), filterModel, SLOT(setFilterFixedString(QString)));
    listView->setModel(filterModel);
    l->addWidget(listView);
    testWidget.move(300, 300);
    testWidget.show();
    qApp->setActiveWindow(&testWidget);
    QVERIFY(QTest::qWaitForWindowActive(&testWidget));
    // Flip the clear button on,off, trying to detect crashes.
    filterLineEdit->setClearButtonEnabled(true);
    QVERIFY(filterLineEdit->isClearButtonEnabled());
    filterLineEdit->setClearButtonEnabled(true);
    QVERIFY(filterLineEdit->isClearButtonEnabled());
    filterLineEdit->setClearButtonEnabled(false);
    QVERIFY(!filterLineEdit->isClearButtonEnabled());
    filterLineEdit->setClearButtonEnabled(false);
    QVERIFY(!filterLineEdit->isClearButtonEnabled());
    filterLineEdit->setClearButtonEnabled(true);
    QVERIFY(filterLineEdit->isClearButtonEnabled());
    // Emulate filtering
    QToolButton *clearButton = filterLineEdit->findChild<QToolButton *>();
    QVERIFY(clearButton);
    QCOMPARE(filterModel->rowCount(), 3);
    QTest::keyClick(filterLineEdit, 'a');
    QTRY_COMPARE(clearButton->cursor().shape(), Qt::ArrowCursor);
    QTRY_COMPARE(filterModel->rowCount(), 2); // matches 'aa', 'ab'
    QTest::keyClick(filterLineEdit, 'b');
    QTRY_COMPARE(filterModel->rowCount(), 1); // matches 'ab'
<<<<<<< HEAD
    QSignalSpy spyEdited(filterLineEdit, &QLineEdit::textEdited);
    const QPoint clearButtonCenterPos = QRect(QPoint(0, 0), clearButton->size()).center();
    QTest::mouseClick(clearButton, Qt::LeftButton, 0, clearButtonCenterPos);
    QCOMPARE(spyEdited.count(), 1);
    QTest::mouseClick(clearButton, Qt::LeftButton, 0, clearButtonCenterPos);
=======
    QTest::mouseClick(clearButton, Qt::LeftButton, 0, QRect(QPoint(0, 0), clearButton->size()).center());
    QTRY_COMPARE(clearButton->cursor().shape(), filterLineEdit->cursor().shape());
>>>>>>> a5df2e71
    QTRY_COMPARE(filterModel->rowCount(), 3);
    QCoreApplication::processEvents();
    QCOMPARE(spyEdited.count(), 1);

    filterLineEdit->setReadOnly(true); // QTBUG-34315
    QVERIFY(!clearButton->isEnabled());
}

void tst_QLineEdit::sideWidgets()
{
    QWidget testWidget;
    QVBoxLayout *l = new QVBoxLayout(&testWidget);
    QLineEdit *lineEdit = new QLineEdit(&testWidget);
    l->addWidget(lineEdit);
    l->addSpacerItem(new QSpacerItem(0, 50, QSizePolicy::Ignored, QSizePolicy::Fixed));
    QImage image(QSize(20, 20), QImage::Format_ARGB32);
    image.fill(Qt::yellow);
    QAction *iconAction = new QAction(QIcon(QPixmap::fromImage(image)), QString(), lineEdit);
    QWidgetAction *label1Action = new QWidgetAction(lineEdit);
    label1Action->setDefaultWidget(new QLabel(QStringLiteral("l1")));
    QWidgetAction *label2Action = new QWidgetAction(lineEdit);
    label2Action->setDefaultWidget(new QLabel(QStringLiteral("l2")));
    QWidgetAction *label3Action = new QWidgetAction(lineEdit);
    label3Action->setDefaultWidget(new QLabel(QStringLiteral("l3")));
    lineEdit->addAction(iconAction, QLineEdit::LeadingPosition);
    lineEdit->addAction(label2Action, QLineEdit::LeadingPosition);
    lineEdit->addAction(label1Action, QLineEdit::TrailingPosition);
    lineEdit->addAction(label3Action, QLineEdit::TrailingPosition);
    testWidget.move(300, 300);
    testWidget.show();
    QVERIFY(QTest::qWaitForWindowExposed(&testWidget));
    foreach (QToolButton *button, lineEdit->findChildren<QToolButton *>())
        QCOMPARE(button->cursor().shape(), Qt::ArrowCursor);
    // Arbitrarily add/remove actions, trying to detect crashes. Add QTRY_VERIFY(false) to view the result.
    delete label3Action;
    lineEdit->removeAction(label2Action);
    lineEdit->removeAction(iconAction);
    lineEdit->removeAction(label1Action);
    lineEdit->removeAction(iconAction);
    lineEdit->removeAction(label1Action);
    lineEdit->addAction(iconAction);
    lineEdit->addAction(iconAction);
}

Q_DECLARE_METATYPE(Qt::AlignmentFlag)
void tst_QLineEdit::shouldShowPlaceholderText_data()
{
    QTest::addColumn<QString>("text");
    QTest::addColumn<bool>("hasFocus");
    QTest::addColumn<Qt::AlignmentFlag>("alignment");
    QTest::addColumn<bool>("shouldShowPlaceholderText");

    QTest::newRow("empty, non-focused, left") << QString() << false << Qt::AlignLeft << true;
    QTest::newRow("empty, focused, left") << QString() << true << Qt::AlignLeft << true;
    QTest::newRow("non-empty, non-focused, left") << QStringLiteral("Qt") << false << Qt::AlignLeft << false;
    QTest::newRow("non-empty, focused, left") << QStringLiteral("Qt") << true << Qt::AlignLeft << false;

    QTest::newRow("empty, non-focused, center") << QString() << false << Qt::AlignHCenter << true;
    QTest::newRow("empty, focused, center") << QString() << true << Qt::AlignHCenter << false;
    QTest::newRow("non-empty, non-focused, center") << QStringLiteral("Qt") << false << Qt::AlignHCenter << false;
    QTest::newRow("non-empty, focused, center") << QStringLiteral("Qt") << true << Qt::AlignHCenter << false;

    QTest::newRow("empty, non-focused, right") << QString() << false << Qt::AlignRight << true;
    QTest::newRow("empty, focused, right") << QString() << true << Qt::AlignRight << true;
    QTest::newRow("non-empty, non-focused, right") << QStringLiteral("Qt") << false << Qt::AlignRight << false;
    QTest::newRow("non-empty, focused, right") << QStringLiteral("Qt") << true << Qt::AlignRight << false;
}

void tst_QLineEdit::shouldShowPlaceholderText()
{
#ifndef QT_BUILD_INTERNAL
    QSKIP("This test requires a developer build.");
#else
    QFETCH(QString, text);
    QFETCH(bool, hasFocus);
    QFETCH(Qt::AlignmentFlag, alignment);
    QFETCH(bool, shouldShowPlaceholderText);

    QLineEdit lineEdit;

    // avoid "Test input context to commit without focused object" warnings
    lineEdit.setAttribute(Qt::WA_InputMethodEnabled, false);

    if (hasFocus) {
        lineEdit.show();
        QApplicationPrivate::setFocusWidget(&lineEdit, Qt::NoFocusReason);
    }
    QCOMPARE(lineEdit.hasFocus(), hasFocus);

    lineEdit.setText(text);
    lineEdit.setAlignment(alignment);

    QLineEditPrivate *priv = QLineEditPrivate::get(&lineEdit);
    QCOMPARE(priv->shouldShowPlaceholderText(), shouldShowPlaceholderText);
#endif

}

QTEST_MAIN(tst_QLineEdit)
#include "tst_qlineedit.moc"<|MERGE_RESOLUTION|>--- conflicted
+++ resolved
@@ -4217,16 +4217,11 @@
     QTRY_COMPARE(filterModel->rowCount(), 2); // matches 'aa', 'ab'
     QTest::keyClick(filterLineEdit, 'b');
     QTRY_COMPARE(filterModel->rowCount(), 1); // matches 'ab'
-<<<<<<< HEAD
     QSignalSpy spyEdited(filterLineEdit, &QLineEdit::textEdited);
     const QPoint clearButtonCenterPos = QRect(QPoint(0, 0), clearButton->size()).center();
     QTest::mouseClick(clearButton, Qt::LeftButton, 0, clearButtonCenterPos);
     QCOMPARE(spyEdited.count(), 1);
-    QTest::mouseClick(clearButton, Qt::LeftButton, 0, clearButtonCenterPos);
-=======
-    QTest::mouseClick(clearButton, Qt::LeftButton, 0, QRect(QPoint(0, 0), clearButton->size()).center());
     QTRY_COMPARE(clearButton->cursor().shape(), filterLineEdit->cursor().shape());
->>>>>>> a5df2e71
     QTRY_COMPARE(filterModel->rowCount(), 3);
     QCoreApplication::processEvents();
     QCOMPARE(spyEdited.count(), 1);
