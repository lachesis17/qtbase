********* Start testing of tst_Cmptest *********
Config: Using QtTest library
PASS   : tst_Cmptest::initTestCase()
FAIL!  : tst_Cmptest::compare_unregistered_enums() Compared values are not the same
   Loc: [qtbase/tests/auto/testlib/selftests/cmptest/tst_cmptest.cpp(0)]
FAIL!  : tst_Cmptest::compare_registered_enums() Compared values are not the same
   Actual   (Qt::Monday): Monday
   Expected (Qt::Sunday): Sunday
   Loc: [qtbase/tests/auto/testlib/selftests/cmptest/tst_cmptest.cpp(0)]
FAIL!  : tst_Cmptest::compare_class_enums() Compared values are not the same
   Actual   (MyClassEnum::MyClassEnumValue1): MyClassEnumValue1
   Expected (MyClassEnum::MyClassEnumValue2): MyClassEnumValue2
   Loc: [qtbase/tests/auto/testlib/selftests/cmptest/tst_cmptest.cpp(0)]
PASS   : tst_Cmptest::compare_boolfuncs()
PASS   : tst_Cmptest::compare_to_nullptr()
PASS   : tst_Cmptest::compare_pointerfuncs()
FAIL!  : tst_Cmptest::compare_tostring(int, string) Compared values are not the same
   Actual   (actual)  : QVariant(int,123)
   Expected (expected): QVariant(QString,hi)
   Loc: [qtbase/tests/auto/testlib/selftests/cmptest/tst_cmptest.cpp(0)]
PASS   : tst_Cmptest::compare_tostring(both invalid)
FAIL!  : tst_Cmptest::compare_tostring(null hash, invalid) Compared values are not the same
   Actual   (actual)  : QVariant(QVariantHash)
   Expected (expected): QVariant()
   Loc: [qtbase/tests/auto/testlib/selftests/cmptest/tst_cmptest.cpp(0)]
FAIL!  : tst_Cmptest::compare_tostring(string, null user type) Compared values are not the same
   Actual   (actual)  : QVariant(QString,A simple string)
   Expected (expected): QVariant(PhonyClass)
   Loc: [qtbase/tests/auto/testlib/selftests/cmptest/tst_cmptest.cpp(0)]
FAIL!  : tst_Cmptest::compare_tostring(both non-null user type) Compared values are not the same
   Actual   (actual)  : QVariant(PhonyClass,<value not representable as string>)
   Expected (expected): QVariant(PhonyClass,<value not representable as string>)
   Loc: [qtbase/tests/auto/testlib/selftests/cmptest/tst_cmptest.cpp(0)]
PASS   : tst_Cmptest::compareQStringLists(empty lists)
PASS   : tst_Cmptest::compareQStringLists(equal lists)
FAIL!  : tst_Cmptest::compareQStringLists(last item different) Compared lists differ at index 2.
   Actual   (opA): "string3"
   Expected (opB): "DIFFERS"
   Loc: [qtbase/tests/auto/testlib/selftests/cmptest/tst_cmptest.cpp(0)]
FAIL!  : tst_Cmptest::compareQStringLists(second-last item different) Compared lists differ at index 2.
   Actual   (opA): "string3"
   Expected (opB): "DIFFERS"
   Loc: [qtbase/tests/auto/testlib/selftests/cmptest/tst_cmptest.cpp(0)]
FAIL!  : tst_Cmptest::compareQStringLists(prefix) Compared lists have different sizes.
   Actual   (opA) size: 2
   Expected (opB) size: 1
   Loc: [qtbase/tests/auto/testlib/selftests/cmptest/tst_cmptest.cpp(0)]
FAIL!  : tst_Cmptest::compareQStringLists(short list second) Compared lists have different sizes.
   Actual   (opA) size: 12
   Expected (opB) size: 1
   Loc: [qtbase/tests/auto/testlib/selftests/cmptest/tst_cmptest.cpp(0)]
FAIL!  : tst_Cmptest::compareQStringLists(short list first) Compared lists have different sizes.
   Actual   (opA) size: 1
   Expected (opB) size: 12
   Loc: [qtbase/tests/auto/testlib/selftests/cmptest/tst_cmptest.cpp(0)]
FAIL!  : tst_Cmptest::compareQListInt() Compared lists differ at index 2.
   Actual   (int1): 3
   Expected (int2): 4
   Loc: [qtbase/tests/auto/testlib/selftests/cmptest/tst_cmptest.cpp(0)]
FAIL!  : tst_Cmptest::compareQListDouble() Compared lists differ at index 0.
   Actual   (double1): 1.5
   Expected (double2): 1
   Loc: [qtbase/tests/auto/testlib/selftests/cmptest/tst_cmptest.cpp(0)]
<<<<<<< HEAD
FAIL!  : tst_Cmptest::compareQColor() Compared values are not the same
   Actual   (yellow): #ffff00
   Expected (green) : #00ff00
=======
PASS   : tst_Cmptest::compareQColor(Qt::yellow vs "yellow")
FAIL!  : tst_Cmptest::compareQColor(Qt::yellow vs Qt::green) Compared values are not the same
   Actual   (colorA): #ffffff00
   Expected (colorB): #ff00ff00
   Loc: [qtbase/tests/auto/testlib/selftests/cmptest/tst_cmptest.cpp(0)]
FAIL!  : tst_Cmptest::compareQColor(0x88ff0000 vs 0xffff0000) Compared values are not the same
   Actual   (colorA): #88ff0000
   Expected (colorB): #ffff0000
>>>>>>> a4113d0c
   Loc: [qtbase/tests/auto/testlib/selftests/cmptest/tst_cmptest.cpp(0)]
PASS   : tst_Cmptest::compareQPixmaps(both null)
FAIL!  : tst_Cmptest::compareQPixmaps(one null) Compared QPixmaps differ.
   Actual   (opA).isNull(): 1
   Expected (opB).isNull(): 0
   Loc: [qtbase/tests/auto/testlib/selftests/cmptest/tst_cmptest.cpp(0)]
FAIL!  : tst_Cmptest::compareQPixmaps(other null) Compared QPixmaps differ.
   Actual   (opA).isNull(): 0
   Expected (opB).isNull(): 1
   Loc: [qtbase/tests/auto/testlib/selftests/cmptest/tst_cmptest.cpp(0)]
PASS   : tst_Cmptest::compareQPixmaps(equal)
FAIL!  : tst_Cmptest::compareQPixmaps(different size) Compared QPixmaps differ in size.
   Actual   (opA): 11x20
   Expected (opB): 20x20
   Loc: [qtbase/tests/auto/testlib/selftests/cmptest/tst_cmptest.cpp(0)]
FAIL!  : tst_Cmptest::compareQPixmaps(different pixels) Compared values are not the same
   Loc: [qtbase/tests/auto/testlib/selftests/cmptest/tst_cmptest.cpp(0)]
PASS   : tst_Cmptest::compareQImages(both null)
FAIL!  : tst_Cmptest::compareQImages(one null) Compared QImages differ.
   Actual   (opA).isNull(): 1
   Expected (opB).isNull(): 0
   Loc: [qtbase/tests/auto/testlib/selftests/cmptest/tst_cmptest.cpp(0)]
FAIL!  : tst_Cmptest::compareQImages(other null) Compared QImages differ.
   Actual   (opA).isNull(): 0
   Expected (opB).isNull(): 1
   Loc: [qtbase/tests/auto/testlib/selftests/cmptest/tst_cmptest.cpp(0)]
PASS   : tst_Cmptest::compareQImages(equal)
FAIL!  : tst_Cmptest::compareQImages(different size) Compared QImages differ in size.
   Actual   (opA): 11x20
   Expected (opB): 20x20
   Loc: [qtbase/tests/auto/testlib/selftests/cmptest/tst_cmptest.cpp(0)]
FAIL!  : tst_Cmptest::compareQImages(different format) Compared QImages differ in format.
   Actual   (opA): 6
   Expected (opB): 3
   Loc: [qtbase/tests/auto/testlib/selftests/cmptest/tst_cmptest.cpp(0)]
FAIL!  : tst_Cmptest::compareQImages(different pixels) Compared values are not the same
   Loc: [qtbase/tests/auto/testlib/selftests/cmptest/tst_cmptest.cpp(0)]
PASS   : tst_Cmptest::compareQRegion(equal-empty)
FAIL!  : tst_Cmptest::compareQRegion(1-empty) Compared values are not the same
   Actual   (rA): QRegion(200x50+10+10)
   Expected (rB): QRegion(null)
   Loc: [qtbase/tests/auto/testlib/selftests/cmptest/tst_cmptest.cpp(0)]
PASS   : tst_Cmptest::compareQRegion(equal)
FAIL!  : tst_Cmptest::compareQRegion(different lists) Compared values are not the same
   Actual   (rA): QRegion(200x50+10+10)
   Expected (rB): QRegion(2 rectangles, 50x200+100+200, 200x50+10+10)
   Loc: [qtbase/tests/auto/testlib/selftests/cmptest/tst_cmptest.cpp(0)]
FAIL!  : tst_Cmptest::compareQVector2D() Compared values are not the same
   Actual   (v2a): QVector2D(1, 2)
   Expected (v2b): QVector2D(1, 3)
   Loc: [qtbase/tests/auto/testlib/selftests/cmptest/tst_cmptest.cpp(0)]
FAIL!  : tst_Cmptest::compareQVector3D() Compared values are not the same
   Actual   (v3a): QVector3D(1, 2, 3)
   Expected (v3b): QVector3D(1, 3, 3)
   Loc: [qtbase/tests/auto/testlib/selftests/cmptest/tst_cmptest.cpp(0)]
FAIL!  : tst_Cmptest::compareQVector4D() Compared values are not the same
   Actual   (v4a): QVector4D(1, 2, 3, 4)
   Expected (v4b): QVector4D(1, 3, 3, 4)
   Loc: [qtbase/tests/auto/testlib/selftests/cmptest/tst_cmptest.cpp(0)]
FAIL!  : tst_Cmptest::verify() 'opaqueFunc() < 2' returned FALSE. ()
   Loc: [qtbase/tests/auto/testlib/selftests/cmptest/tst_cmptest.cpp(0)]
FAIL!  : tst_Cmptest::verify2() 'opaqueFunc() < 2' returned FALSE. (42)
   Loc: [qtbase/tests/auto/testlib/selftests/cmptest/tst_cmptest.cpp(0)]
FAIL!  : tst_Cmptest::tryVerify() 'opaqueFunc() < 2' returned FALSE. ()
   Loc: [qtbase/tests/auto/testlib/selftests/cmptest/tst_cmptest.cpp(0)]
FAIL!  : tst_Cmptest::tryVerify2() 'opaqueFunc() < 2' returned FALSE. (42)
   Loc: [qtbase/tests/auto/testlib/selftests/cmptest/tst_cmptest.cpp(0)]
PASS   : tst_Cmptest::verifyExplicitOperatorBool()
PASS   : tst_Cmptest::cleanupTestCase()
Totals: 16 passed, 34 failed, 0 skipped, 0 blacklisted, 0ms
********* Finished testing of tst_Cmptest *********<|MERGE_RESOLUTION|>--- conflicted
+++ resolved
@@ -61,11 +61,6 @@
    Actual   (double1): 1.5
    Expected (double2): 1
    Loc: [qtbase/tests/auto/testlib/selftests/cmptest/tst_cmptest.cpp(0)]
-<<<<<<< HEAD
-FAIL!  : tst_Cmptest::compareQColor() Compared values are not the same
-   Actual   (yellow): #ffff00
-   Expected (green) : #00ff00
-=======
 PASS   : tst_Cmptest::compareQColor(Qt::yellow vs "yellow")
 FAIL!  : tst_Cmptest::compareQColor(Qt::yellow vs Qt::green) Compared values are not the same
    Actual   (colorA): #ffffff00
@@ -74,7 +69,6 @@
 FAIL!  : tst_Cmptest::compareQColor(0x88ff0000 vs 0xffff0000) Compared values are not the same
    Actual   (colorA): #88ff0000
    Expected (colorB): #ffff0000
->>>>>>> a4113d0c
    Loc: [qtbase/tests/auto/testlib/selftests/cmptest/tst_cmptest.cpp(0)]
 PASS   : tst_Cmptest::compareQPixmaps(both null)
 FAIL!  : tst_Cmptest::compareQPixmaps(one null) Compared QPixmaps differ.
