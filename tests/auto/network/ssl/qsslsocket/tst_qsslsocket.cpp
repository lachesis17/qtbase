--- conflicted
+++ resolved
@@ -4331,13 +4331,8 @@
         // 0. connectToHostEncrypted: client-side, non-blocking API, error is discovered
         // early, preventing any real connection from ever starting.
         QSslSocket socket;
-<<<<<<< HEAD
         socket.setProtocol(unsupportedProtocol);
-        QCOMPARE(socket.error(), QAbstractSocket::UnknownSocketError);
-=======
-        socket.setProtocol(disabledProtocol);
         QCOMPARE(socket.socketError(), QAbstractSocket::UnknownSocketError);
->>>>>>> 76c4c5d5
         socket.connectToHostEncrypted(QStringLiteral("doesnotmatter.org"), 1010);
         QCOMPARE(socket.socketError(), QAbstractSocket::SslInvalidUserDataError);
         QCOMPARE(socket.state(), QAbstractSocket::UnconnectedState);
