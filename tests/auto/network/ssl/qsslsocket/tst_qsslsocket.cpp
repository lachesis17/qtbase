/****************************************************************************
**
** Copyright (C) 2016 The Qt Company Ltd.
** Copyright (C) 2014 Governikus GmbH & Co. KG.
** Contact: https://www.qt.io/licensing/
**
** This file is part of the test suite of the Qt Toolkit.
**
** $QT_BEGIN_LICENSE:GPL-EXCEPT$
** Commercial License Usage
** Licensees holding valid commercial Qt licenses may use this file in
** accordance with the commercial license agreement provided with the
** Software or, alternatively, in accordance with the terms contained in
** a written agreement between you and The Qt Company. For licensing terms
** and conditions see https://www.qt.io/terms-conditions. For further
** information use the contact form at https://www.qt.io/contact-us.
**
** GNU General Public License Usage
** Alternatively, this file may be used under the terms of the GNU
** General Public License version 3 as published by the Free Software
** Foundation with exceptions as appearing in the file LICENSE.GPL3-EXCEPT
** included in the packaging of this file. Please review the following
** information to ensure the GNU General Public License requirements will
** be met: https://www.gnu.org/licenses/gpl-3.0.html.
**
** $QT_END_LICENSE$
**
****************************************************************************/

#include <QtCore/qglobal.h>
#include <QtCore/qthread.h>
#include <QtNetwork/qhostaddress.h>
#include <QtNetwork/qhostinfo.h>
#include <QtNetwork/qnetworkproxy.h>
#include <QtNetwork/qsslcipher.h>
#include <QtNetwork/qsslconfiguration.h>
#include <QtNetwork/qsslkey.h>
#include <QtNetwork/qsslsocket.h>
#include <QtNetwork/qtcpserver.h>
#include <QtNetwork/qsslpresharedkeyauthenticator.h>
#include <QtTest/QtTest>

#include <QNetworkProxy>
#include <QAuthenticator>

#include "private/qhostinfo_p.h"
#include "private/qiodevice_p.h" // for QIODEVICE_BUFFERSIZE

#include "../../../network-settings.h"

#ifndef QT_NO_SSL
#ifndef QT_NO_OPENSSL
#include "private/qsslsocket_openssl_p.h"
#include "private/qsslsocket_openssl_symbols_p.h"
#endif
#include "private/qsslsocket_p.h"
#include "private/qsslconfiguration_p.h"

Q_DECLARE_METATYPE(QSslSocket::SslMode)
typedef QVector<QSslError::SslError> SslErrorList;
Q_DECLARE_METATYPE(SslErrorList)
Q_DECLARE_METATYPE(QSslError)
Q_DECLARE_METATYPE(QSslKey)
Q_DECLARE_METATYPE(QSsl::SslProtocol)
Q_DECLARE_METATYPE(QSslSocket::PeerVerifyMode);
typedef QSharedPointer<QSslSocket> QSslSocketPtr;

// Non-OpenSSL backends are not able to report a specific error code
// for self-signed certificates.
#ifndef QT_NO_OPENSSL
#define FLUKE_CERTIFICATE_ERROR QSslError::SelfSignedCertificate
#else
#define FLUKE_CERTIFICATE_ERROR QSslError::CertificateUntrusted
#endif
#endif // QT_NO_SSL

#if defined Q_OS_HPUX && defined Q_CC_GNU
// This error is delivered every time we try to use the fluke CA
// certificate. For now we work around this bug. Task 202317.
#define QSSLSOCKET_CERTUNTRUSTED_WORKAROUND
#endif

// Use this cipher to force PSK key sharing.
// Also, it's a cipher w/o auth, to check that we emit the signals warning
// about the identity of the peer.
static const QString PSK_CIPHER_WITHOUT_AUTH = QStringLiteral("PSK-AES256-CBC-SHA");
static const quint16 PSK_SERVER_PORT = 4433;
static const QByteArray PSK_CLIENT_PRESHAREDKEY = QByteArrayLiteral("\x1a\x2b\x3c\x4d\x5e\x6f");
static const QByteArray PSK_SERVER_IDENTITY_HINT = QByteArrayLiteral("QtTestServerHint");
static const QByteArray PSK_CLIENT_IDENTITY = QByteArrayLiteral("Client_identity");

class tst_QSslSocket : public QObject
{
    Q_OBJECT

    int proxyAuthCalled;

public:
    tst_QSslSocket();

    static void enterLoop(int secs)
    {
        ++loopLevel;
        QTestEventLoop::instance().enterLoop(secs);
    }

    static bool timeout()
    {
        return QTestEventLoop::instance().timeout();
    }

#ifndef QT_NO_SSL
    QSslSocketPtr newSocket();

#ifndef QT_NO_OPENSSL
    enum PskConnectTestType {
        PskConnectDoNotHandlePsk,
        PskConnectEmptyCredentials,
        PskConnectWrongCredentials,
        PskConnectWrongIdentity,
        PskConnectWrongPreSharedKey,
        PskConnectRightCredentialsPeerVerifyFailure,
        PskConnectRightCredentialsVerifyPeer,
        PskConnectRightCredentialsDoNotVerifyPeer,
    };
#endif
#endif

public slots:
    void initTestCase_data();
    void initTestCase();
    void init();
    void cleanup();
#ifndef QT_NO_NETWORKPROXY
    void proxyAuthenticationRequired(const QNetworkProxy &, QAuthenticator *auth);
#endif

#ifndef QT_NO_SSL
private slots:
    void constructing();
    void simpleConnect();
    void simpleConnectWithIgnore();

    // API tests
    void sslErrors_data();
    void sslErrors();
    void addCaCertificate();
    void addCaCertificates();
    void addCaCertificates2();
    void ciphers();
    void connectToHostEncrypted();
    void connectToHostEncryptedWithVerificationPeerName();
    void sessionCipher();
    void flush();
    void isEncrypted();
    void localCertificate();
    void mode();
    void peerCertificate();
    void peerCertificateChain();
    void privateKey();
#ifndef QT_NO_OPENSSL
    void privateKeyOpaque();
#endif
    void protocol();
    void protocolServerSide_data();
    void protocolServerSide();
#ifndef QT_NO_OPENSSL
    void serverCipherPreferences();
#endif // QT_NO_OPENSSL
    void setCaCertificates();
    void setLocalCertificate();
    void localCertificateChain();
    void setLocalCertificateChain();
    void setPrivateKey();
    void setSocketDescriptor();
    void setSslConfiguration_data();
    void setSslConfiguration();
    void waitForEncrypted();
    void waitForEncryptedMinusOne();
    void waitForConnectedEncryptedReadyRead();
    void startClientEncryption();
    void startServerEncryption();
    void addDefaultCaCertificate();
    void addDefaultCaCertificates();
    void addDefaultCaCertificates2();
    void defaultCaCertificates();
    void defaultCiphers();
    void resetDefaultCiphers();
    void setDefaultCaCertificates();
    void setDefaultCiphers();
    void supportedCiphers();
    void systemCaCertificates();
    void wildcardCertificateNames();
    void isMatchingHostname();
    void wildcard();
    void setEmptyKey();
    void spontaneousWrite();
    void setReadBufferSize();
    void setReadBufferSize_task_250027();
    void waitForMinusOne();
    void verifyMode();
    void verifyDepth();
    void disconnectFromHostWhenConnecting();
    void disconnectFromHostWhenConnected();
#ifndef QT_NO_OPENSSL
    void closeWhileEmittingSocketError();
#endif
    void resetProxy();
    void ignoreSslErrorsList_data();
    void ignoreSslErrorsList();
    void ignoreSslErrorsListWithSlot_data();
    void ignoreSslErrorsListWithSlot();
    void abortOnSslErrors();
    void readFromClosedSocket();
    void writeBigChunk();
    void blacklistedCertificates();
    void versionAccessors();
#ifndef QT_NO_OPENSSL
    void sslOptions();
#endif
    void encryptWithoutConnecting();
    void resume_data();
    void resume();
    void qtbug18498_peek();
    void qtbug18498_peek2();
    void dhServer();
#ifndef QT_NO_OPENSSL
    void dhServerCustomParamsNull();
    void dhServerCustomParams();
#endif
    void ecdhServer();
    void verifyClientCertificate_data();
    void verifyClientCertificate();
    void readBufferMaxSize();

#ifndef QT_NO_OPENSSL
    void simplePskConnect_data();
    void simplePskConnect();
    void ephemeralServerKey_data();
    void ephemeralServerKey();
    void allowedProtocolNegotiation();
    void pskServer();
    void forwardReadChannelFinished();
    void signatureAlgorithm_data();
    void signatureAlgorithm();
#endif

    void setEmptyDefaultConfiguration(); // this test should be last

protected slots:

    static void exitLoop()
    {
        // Safe exit - if we aren't in an event loop, don't
        // exit one.
        if (loopLevel > 0) {
            --loopLevel;
            QTestEventLoop::instance().exitLoop();
        }
    }

    void ignoreErrorSlot()
    {
        socket->ignoreSslErrors();
    }
    void abortOnErrorSlot()
    {
        QSslSocket *sock = static_cast<QSslSocket *>(sender());
        sock->abort();
    }
    void untrustedWorkaroundSlot(const QList<QSslError> &errors)
    {
        if (errors.size() == 1 &&
                (errors.first().error() == QSslError::CertificateUntrusted ||
                        errors.first().error() == QSslError::SelfSignedCertificate))
            socket->ignoreSslErrors();
    }
    void ignoreErrorListSlot(const QList<QSslError> &errors);

private:
    QSslSocket *socket;
    QList<QSslError> storedExpectedSslErrors;
#endif // QT_NO_SSL
private:
    static int loopLevel;
public:
    static QString testDataDir;
};
QString tst_QSslSocket::testDataDir;

#ifndef QT_NO_SSL
#ifndef QT_NO_OPENSSL
Q_DECLARE_METATYPE(tst_QSslSocket::PskConnectTestType)
#endif
#endif

int tst_QSslSocket::loopLevel = 0;

tst_QSslSocket::tst_QSslSocket()
{
#ifndef QT_NO_SSL
    qRegisterMetaType<QList<QSslError> >("QList<QSslError>");
    qRegisterMetaType<QSslError>("QSslError");
    qRegisterMetaType<QAbstractSocket::SocketState>("QAbstractSocket::SocketState");
    qRegisterMetaType<QAbstractSocket::SocketError>("QAbstractSocket::SocketError");

#ifndef QT_NO_OPENSSL
    qRegisterMetaType<QSslPreSharedKeyAuthenticator *>();
    qRegisterMetaType<tst_QSslSocket::PskConnectTestType>();
#endif
#endif
}

enum ProxyTests {
    NoProxy = 0x00,
    Socks5Proxy = 0x01,
    HttpProxy = 0x02,
    TypeMask = 0x0f,

    NoAuth = 0x00,
    AuthBasic = 0x10,
    AuthNtlm = 0x20,
    AuthMask = 0xf0
};

void tst_QSslSocket::initTestCase_data()
{
    QTest::addColumn<bool>("setProxy");
    QTest::addColumn<int>("proxyType");

    QTest::newRow("WithoutProxy") << false << 0;
    QTest::newRow("WithSocks5Proxy") << true << int(Socks5Proxy);
    QTest::newRow("WithSocks5ProxyAuth") << true << int(Socks5Proxy | AuthBasic);

    QTest::newRow("WithHttpProxy") << true << int(HttpProxy);
    QTest::newRow("WithHttpProxyBasicAuth") << true << int(HttpProxy | AuthBasic);
    // uncomment the line below when NTLM works
//    QTest::newRow("WithHttpProxyNtlmAuth") << true << int(HttpProxy | AuthNtlm);
}

void tst_QSslSocket::initTestCase()
{
    testDataDir = QFileInfo(QFINDTESTDATA("certs")).absolutePath();
    if (testDataDir.isEmpty())
        testDataDir = QCoreApplication::applicationDirPath();
    if (!testDataDir.endsWith(QLatin1String("/")))
        testDataDir += QLatin1String("/");
#ifndef QT_NO_SSL
    qDebug("Using SSL library %s (%ld)",
           qPrintable(QSslSocket::sslLibraryVersionString()),
           QSslSocket::sslLibraryVersionNumber());
    QVERIFY(QtNetworkSettings::verifyTestNetworkSettings());
#endif
}

void tst_QSslSocket::init()
{
    QFETCH_GLOBAL(bool, setProxy);
    if (setProxy) {
#ifndef QT_NO_NETWORKPROXY
        QFETCH_GLOBAL(int, proxyType);
        QString fluke = QHostInfo::fromName(QtNetworkSettings::serverName()).addresses().first().toString();
        QNetworkProxy proxy;

        switch (proxyType) {
        case Socks5Proxy:
            proxy = QNetworkProxy(QNetworkProxy::Socks5Proxy, fluke, 1080);
            break;

        case Socks5Proxy | AuthBasic:
            proxy = QNetworkProxy(QNetworkProxy::Socks5Proxy, fluke, 1081);
            break;

        case HttpProxy | NoAuth:
            proxy = QNetworkProxy(QNetworkProxy::HttpProxy, fluke, 3128);
            break;

        case HttpProxy | AuthBasic:
            proxy = QNetworkProxy(QNetworkProxy::HttpProxy, fluke, 3129);
            break;

        case HttpProxy | AuthNtlm:
            proxy = QNetworkProxy(QNetworkProxy::HttpProxy, fluke, 3130);
            break;
        }
        QNetworkProxy::setApplicationProxy(proxy);
#else // !QT_NO_NETWORKPROXY
        QSKIP("No proxy support");
#endif // QT_NO_NETWORKPROXY
    }

    qt_qhostinfo_clear_cache();
}

void tst_QSslSocket::cleanup()
{
#ifndef QT_NO_NETWORKPROXY
    QNetworkProxy::setApplicationProxy(QNetworkProxy::DefaultProxy);
#endif
}

#ifndef QT_NO_SSL
QSslSocketPtr tst_QSslSocket::newSocket()
{
    const auto socket = QSslSocketPtr::create();

    proxyAuthCalled = 0;
    connect(socket.data(), SIGNAL(proxyAuthenticationRequired(QNetworkProxy,QAuthenticator*)),
            SLOT(proxyAuthenticationRequired(QNetworkProxy,QAuthenticator*)),
            Qt::DirectConnection);

    return socket;
}
#endif

#ifndef QT_NO_NETWORKPROXY
void tst_QSslSocket::proxyAuthenticationRequired(const QNetworkProxy &, QAuthenticator *auth)
{
    ++proxyAuthCalled;
    auth->setUser("qsockstest");
    auth->setPassword("password");
}
#endif // !QT_NO_NETWORKPROXY

#ifndef QT_NO_SSL

void tst_QSslSocket::constructing()
{
    const char readNotOpenMessage[] = "QIODevice::read (QSslSocket): device not open";
    const char writeNotOpenMessage[] = "QIODevice::write (QSslSocket): device not open";

    if (!QSslSocket::supportsSsl())
        return;

    QSslSocket socket;

    QCOMPARE(socket.state(), QSslSocket::UnconnectedState);
    QCOMPARE(socket.mode(), QSslSocket::UnencryptedMode);
    QVERIFY(!socket.isEncrypted());
    QCOMPARE(socket.bytesAvailable(), qint64(0));
    QCOMPARE(socket.bytesToWrite(), qint64(0));
    QVERIFY(!socket.canReadLine());
    QVERIFY(socket.atEnd());
    QCOMPARE(socket.localCertificate(), QSslCertificate());
    QCOMPARE(socket.sslConfiguration(), QSslConfiguration::defaultConfiguration());
    QCOMPARE(socket.errorString(), QString("Unknown error"));
    char c = '\0';
    QTest::ignoreMessage(QtWarningMsg, readNotOpenMessage);
    QVERIFY(!socket.getChar(&c));
    QCOMPARE(c, '\0');
    QVERIFY(!socket.isOpen());
    QVERIFY(!socket.isReadable());
    QVERIFY(socket.isSequential());
    QVERIFY(!socket.isTextModeEnabled());
    QVERIFY(!socket.isWritable());
    QCOMPARE(socket.openMode(), QIODevice::NotOpen);
    QTest::ignoreMessage(QtWarningMsg, readNotOpenMessage);
    QVERIFY(socket.peek(2).isEmpty());
    QCOMPARE(socket.pos(), qint64(0));
    QTest::ignoreMessage(QtWarningMsg, writeNotOpenMessage);
    QVERIFY(!socket.putChar('c'));
    QTest::ignoreMessage(QtWarningMsg, readNotOpenMessage);
    QVERIFY(socket.read(2).isEmpty());
    QTest::ignoreMessage(QtWarningMsg, readNotOpenMessage);
    QCOMPARE(socket.read(0, 0), qint64(-1));
    QTest::ignoreMessage(QtWarningMsg, readNotOpenMessage);
    QVERIFY(socket.readAll().isEmpty());
    QTest::ignoreMessage(QtWarningMsg, "QIODevice::readLine (QSslSocket): Called with maxSize < 2");
    QCOMPARE(socket.readLine(0, 0), qint64(-1));
    char buf[10];
    QCOMPARE(socket.readLine(buf, sizeof(buf)), qint64(-1));
    QTest::ignoreMessage(QtWarningMsg, "QIODevice::seek (QSslSocket): Cannot call seek on a sequential device");
    QVERIFY(!socket.reset());
    QTest::ignoreMessage(QtWarningMsg, "QIODevice::seek (QSslSocket): Cannot call seek on a sequential device");
    QVERIFY(!socket.seek(2));
    QCOMPARE(socket.size(), qint64(0));
    QVERIFY(!socket.waitForBytesWritten(10));
    QVERIFY(!socket.waitForReadyRead(10));
    QTest::ignoreMessage(QtWarningMsg, writeNotOpenMessage);
    QCOMPARE(socket.write(0, 0), qint64(-1));
    QTest::ignoreMessage(QtWarningMsg, writeNotOpenMessage);
    QCOMPARE(socket.write(QByteArray()), qint64(-1));
    QCOMPARE(socket.error(), QAbstractSocket::UnknownSocketError);
    QVERIFY(!socket.flush());
    QVERIFY(!socket.isValid());
    QCOMPARE(socket.localAddress(), QHostAddress());
    QCOMPARE(socket.localPort(), quint16(0));
    QCOMPARE(socket.peerAddress(), QHostAddress());
    QVERIFY(socket.peerName().isEmpty());
    QCOMPARE(socket.peerPort(), quint16(0));
#ifndef QT_NO_NETWORKPROXY
    QCOMPARE(socket.proxy().type(), QNetworkProxy::DefaultProxy);
#endif
    QCOMPARE(socket.readBufferSize(), qint64(0));
    QCOMPARE(socket.socketDescriptor(), (qintptr)-1);
    QCOMPARE(socket.socketType(), QAbstractSocket::TcpSocket);
    QVERIFY(!socket.waitForConnected(10));
    QTest::ignoreMessage(QtWarningMsg, "QSslSocket::waitForDisconnected() is not allowed in UnconnectedState");
    QVERIFY(!socket.waitForDisconnected(10));
    QCOMPARE(socket.protocol(), QSsl::SecureProtocols);

    QSslConfiguration savedDefault = QSslConfiguration::defaultConfiguration();

    // verify that changing the default config doesn't affect this socket
    // (on Unix, the ca certs might be empty, depending on whether we load
    // them on demand or not, so set them explicitly)
    socket.setCaCertificates(QSslSocket::systemCaCertificates());
    QSslSocket::setDefaultCaCertificates(QList<QSslCertificate>());
    QSslSocket::setDefaultCiphers(QList<QSslCipher>());
    QVERIFY(!socket.caCertificates().isEmpty());
    QVERIFY(!socket.ciphers().isEmpty());

    // verify the default as well:
    QVERIFY(QSslConfiguration::defaultConfiguration().caCertificates().isEmpty());
    QVERIFY(QSslConfiguration::defaultConfiguration().ciphers().isEmpty());

    QSslConfiguration::setDefaultConfiguration(savedDefault);
}

void tst_QSslSocket::simpleConnect()
{
    if (!QSslSocket::supportsSsl())
        return;

    QFETCH_GLOBAL(bool, setProxy);
    if (setProxy)
        return;

    QSslSocket socket;
    QSignalSpy connectedSpy(&socket, SIGNAL(connected()));
    QSignalSpy hostFoundSpy(&socket, SIGNAL(hostFound()));
    QSignalSpy disconnectedSpy(&socket, SIGNAL(disconnected()));
    QSignalSpy connectionEncryptedSpy(&socket, SIGNAL(encrypted()));
    QSignalSpy sslErrorsSpy(&socket, SIGNAL(sslErrors(QList<QSslError>)));

    connect(&socket, SIGNAL(connected()), this, SLOT(exitLoop()));
    connect(&socket, SIGNAL(disconnected()), this, SLOT(exitLoop()));
    connect(&socket, SIGNAL(modeChanged(QSslSocket::SslMode)), this, SLOT(exitLoop()));
    connect(&socket, SIGNAL(encrypted()), this, SLOT(exitLoop()));
    connect(&socket, SIGNAL(stateChanged(QAbstractSocket::SocketState)), this, SLOT(exitLoop()));
    connect(&socket, SIGNAL(sslErrors(QList<QSslError>)), this, SLOT(exitLoop()));

    // Start connecting
    socket.connectToHost(QtNetworkSettings::serverName(), 993);
    QCOMPARE(socket.state(), QAbstractSocket::HostLookupState);
    enterLoop(10);

    // Entered connecting state
    QCOMPARE(socket.state(), QAbstractSocket::ConnectingState);
    QCOMPARE(connectedSpy.count(), 0);
    QCOMPARE(hostFoundSpy.count(), 1);
    QCOMPARE(disconnectedSpy.count(), 0);
    enterLoop(10);

    // Entered connected state
    QCOMPARE(socket.state(), QAbstractSocket::ConnectedState);
    QCOMPARE(socket.mode(), QSslSocket::UnencryptedMode);
    QVERIFY(!socket.isEncrypted());
    QCOMPARE(connectedSpy.count(), 1);
    QCOMPARE(hostFoundSpy.count(), 1);
    QCOMPARE(disconnectedSpy.count(), 0);

    // Enter encrypted mode
    socket.startClientEncryption();
    QCOMPARE(socket.mode(), QSslSocket::SslClientMode);
    QVERIFY(!socket.isEncrypted());
    QCOMPARE(connectionEncryptedSpy.count(), 0);
    QCOMPARE(sslErrorsSpy.count(), 0);

    // Starting handshake
    enterLoop(10);
    QCOMPARE(sslErrorsSpy.count(), 1);
    QCOMPARE(connectionEncryptedSpy.count(), 0);
    QVERIFY(!socket.isEncrypted());
    QCOMPARE(socket.state(), QAbstractSocket::UnconnectedState);
}

void tst_QSslSocket::simpleConnectWithIgnore()
{
    if (!QSslSocket::supportsSsl())
        return;

    QFETCH_GLOBAL(bool, setProxy);
    if (setProxy)
        return;

    QSslSocket socket;
    this->socket = &socket;
    QSignalSpy encryptedSpy(&socket, SIGNAL(encrypted()));
    QSignalSpy sslErrorsSpy(&socket, SIGNAL(sslErrors(QList<QSslError>)));

    connect(&socket, SIGNAL(readyRead()), this, SLOT(exitLoop()));
    connect(&socket, SIGNAL(encrypted()), this, SLOT(exitLoop()));
    connect(&socket, SIGNAL(connected()), this, SLOT(exitLoop()));
    connect(&socket, SIGNAL(sslErrors(QList<QSslError>)), this, SLOT(ignoreErrorSlot()));
    connect(&socket, SIGNAL(sslErrors(QList<QSslError>)), this, SLOT(exitLoop()));

    // Start connecting
    socket.connectToHost(QtNetworkSettings::serverName(), 993);
    QVERIFY(socket.state() != QAbstractSocket::UnconnectedState); // something must be in progress
    enterLoop(10);

    // Start handshake
    QCOMPARE(socket.state(), QAbstractSocket::ConnectedState);
    socket.startClientEncryption();
    enterLoop(10);

    // Done; encryption should be enabled.
    QCOMPARE(sslErrorsSpy.count(), 1);
    QVERIFY(socket.isEncrypted());
    QCOMPARE(socket.state(), QAbstractSocket::ConnectedState);
    QCOMPARE(encryptedSpy.count(), 1);

    // Wait for incoming data
    if (!socket.canReadLine())
        enterLoop(10);

    QByteArray data = socket.readAll();
    socket.disconnectFromHost();
    QVERIFY2(QtNetworkSettings::compareReplyIMAPSSL(data), data.constData());
}

void tst_QSslSocket::sslErrors_data()
{
    QTest::addColumn<QString>("host");
    QTest::addColumn<int>("port");

    QString name = QtNetworkSettings::serverLocalName();
    QTest::newRow(qPrintable(name)) << name << 993;

    name = QHostInfo::fromName(QtNetworkSettings::serverName()).addresses().first().toString();
    QTest::newRow(qPrintable(name)) << name << 443;
}

void tst_QSslSocket::sslErrors()
{
    QFETCH(QString, host);
    QFETCH(int, port);

    QSslSocketPtr socket = newSocket();
    QSignalSpy sslErrorsSpy(socket.data(), SIGNAL(sslErrors(QList<QSslError>)));
    QSignalSpy peerVerifyErrorSpy(socket.data(), SIGNAL(peerVerifyError(QSslError)));

    socket->connectToHostEncrypted(host, port);
    if (!socket->waitForConnected())
        QSKIP("Skipping flaky test - See QTBUG-29941");
    socket->waitForEncrypted(10000);

    // check the SSL errors contain HostNameMismatch and an error due to
    // the certificate being self-signed
    SslErrorList sslErrors;
    const auto socketSslErrors = socket->sslErrors();
    for (const QSslError &err : socketSslErrors)
        sslErrors << err.error();
    qSort(sslErrors);
    QVERIFY(sslErrors.contains(QSslError::HostNameMismatch));
    QVERIFY(sslErrors.contains(FLUKE_CERTIFICATE_ERROR));

    // check the same errors were emitted by sslErrors
    QVERIFY(!sslErrorsSpy.isEmpty());
    SslErrorList emittedErrors;
    const auto sslErrorsSpyErrors = qvariant_cast<QList<QSslError> >(qAsConst(sslErrorsSpy).first().first());
    for (const QSslError &err : sslErrorsSpyErrors)
        emittedErrors << err.error();
    qSort(emittedErrors);
    QCOMPARE(sslErrors, emittedErrors);

    // check the same errors were emitted by peerVerifyError
    QVERIFY(!peerVerifyErrorSpy.isEmpty());
    SslErrorList peerErrors;
    const QList<QVariantList> &peerVerifyList = peerVerifyErrorSpy;
    for (const QVariantList &args : peerVerifyList)
        peerErrors << qvariant_cast<QSslError>(args.first()).error();
    qSort(peerErrors);
    QCOMPARE(sslErrors, peerErrors);
}

void tst_QSslSocket::addCaCertificate()
{
    if (!QSslSocket::supportsSsl())
        return;
}

void tst_QSslSocket::addCaCertificates()
{
    if (!QSslSocket::supportsSsl())
        return;
}

void tst_QSslSocket::addCaCertificates2()
{
    if (!QSslSocket::supportsSsl())
        return;
}

void tst_QSslSocket::ciphers()
{
    if (!QSslSocket::supportsSsl())
        return;

    QSslSocket socket;
    QCOMPARE(socket.ciphers(), QSslSocket::defaultCiphers());
    socket.setCiphers(QList<QSslCipher>());
    QVERIFY(socket.ciphers().isEmpty());
    socket.setCiphers(socket.defaultCiphers());
    QCOMPARE(socket.ciphers(), QSslSocket::defaultCiphers());
    socket.setCiphers(socket.defaultCiphers());
    QCOMPARE(socket.ciphers(), QSslSocket::defaultCiphers());

    // Task 164356
    socket.setCiphers("ALL:!ADH:!LOW:!EXP:!MD5:@STRENGTH");
}

void tst_QSslSocket::connectToHostEncrypted()
{
    if (!QSslSocket::supportsSsl())
        return;

    QSslSocketPtr socket = newSocket();
    this->socket = socket.data();
    QVERIFY(socket->addCaCertificates(testDataDir + "certs/qt-test-server-cacert.pem"));
#ifdef QSSLSOCKET_CERTUNTRUSTED_WORKAROUND
    connect(socket.data(), SIGNAL(sslErrors(QList<QSslError>)),
            this, SLOT(untrustedWorkaroundSlot(QList<QSslError>)));
#endif

    socket->connectToHostEncrypted(QtNetworkSettings::serverName(), 443);

    // This should pass unconditionally when using fluke's CA certificate.
    // or use untrusted certificate workaround
    QFETCH_GLOBAL(bool, setProxy);
    if (setProxy && !socket->waitForEncrypted(10000))
        QSKIP("Skipping flaky test - See QTBUG-29941");

    socket->disconnectFromHost();
    QVERIFY(socket->waitForDisconnected());

    QCOMPARE(socket->mode(), QSslSocket::SslClientMode);

    socket->connectToHost(QtNetworkSettings::serverName(), 13);

    QCOMPARE(socket->mode(), QSslSocket::UnencryptedMode);

    QVERIFY(socket->waitForDisconnected());
}

void tst_QSslSocket::connectToHostEncryptedWithVerificationPeerName()
{
    if (!QSslSocket::supportsSsl())
        return;

    QSslSocketPtr socket = newSocket();
    this->socket = socket.data();

    socket->addCaCertificates(testDataDir + "certs/qt-test-server-cacert.pem");
#ifdef QSSLSOCKET_CERTUNTRUSTED_WORKAROUND
    connect(socket.data(), SIGNAL(sslErrors(QList<QSslError>)),
            this, SLOT(untrustedWorkaroundSlot(QList<QSslError>)));
#endif

    // connect to the server with its local name, but use the full name for verification.
    socket->connectToHostEncrypted(QtNetworkSettings::serverLocalName(), 443, QtNetworkSettings::serverName());

    // This should pass unconditionally when using fluke's CA certificate.
    QFETCH_GLOBAL(bool, setProxy);
    if (setProxy && !socket->waitForEncrypted(10000))
        QSKIP("Skipping flaky test - See QTBUG-29941");

    socket->disconnectFromHost();
    QVERIFY(socket->waitForDisconnected());

    QCOMPARE(socket->mode(), QSslSocket::SslClientMode);
}

void tst_QSslSocket::sessionCipher()
{
    if (!QSslSocket::supportsSsl())
        return;

    QSslSocketPtr socket = newSocket();
    this->socket = socket.data();
    connect(socket.data(), SIGNAL(sslErrors(QList<QSslError>)), this, SLOT(ignoreErrorSlot()));
    QVERIFY(socket->sessionCipher().isNull());
    socket->connectToHost(QtNetworkSettings::serverName(), 443 /* https */);
    QVERIFY2(socket->waitForConnected(10000), qPrintable(socket->errorString()));
    QVERIFY(socket->sessionCipher().isNull());
    socket->startClientEncryption();
    if (!socket->waitForEncrypted(5000))
        QSKIP("Skipping flaky test - See QTBUG-29941");
    QVERIFY(!socket->sessionCipher().isNull());

    qDebug() << "Supported Ciphers:" << QSslSocket::supportedCiphers();
    qDebug() << "Default Ciphers:" << QSslSocket::defaultCiphers();
    qDebug() << "Session Cipher:" << socket->sessionCipher();

    QVERIFY(QSslSocket::supportedCiphers().contains(socket->sessionCipher()));
    socket->disconnectFromHost();
    QVERIFY(socket->waitForDisconnected());
}

void tst_QSslSocket::flush()
{
}

void tst_QSslSocket::isEncrypted()
{
}

void tst_QSslSocket::localCertificate()
{
    if (!QSslSocket::supportsSsl())
        return;

    // This test does not make 100% sense yet. We just set some local CA/cert/key and use it
    // to authenticate ourselves against the server. The server does not actually check this
    // values. This test should just run the codepath inside qsslsocket_openssl.cpp

    QSslSocketPtr socket = newSocket();
    QList<QSslCertificate> localCert = QSslCertificate::fromPath(testDataDir + "certs/qt-test-server-cacert.pem");
    socket->setCaCertificates(localCert);
    socket->setLocalCertificate(testDataDir + "certs/fluke.cert");
    socket->setPrivateKey(testDataDir + "certs/fluke.key");

    socket->connectToHostEncrypted(QtNetworkSettings::serverName(), 443);
    QFETCH_GLOBAL(bool, setProxy);
    if (setProxy && !socket->waitForEncrypted(10000))
        QSKIP("Skipping flaky test - See QTBUG-29941");
}

void tst_QSslSocket::mode()
{
}

void tst_QSslSocket::peerCertificate()
{
}

void tst_QSslSocket::peerCertificateChain()
{
    if (!QSslSocket::supportsSsl())
        return;

    QSKIP("QTBUG-29941 - Unstable auto-test due to intermittently unreachable host");

    QSslSocketPtr socket = newSocket();
    this->socket = socket.data();

    QList<QSslCertificate> caCertificates = QSslCertificate::fromPath(testDataDir + "certs/qt-test-server-cacert.pem");
    QCOMPARE(caCertificates.count(), 1);
    socket->addCaCertificates(caCertificates);
#ifdef QSSLSOCKET_CERTUNTRUSTED_WORKAROUND
    connect(socket.data(), SIGNAL(sslErrors(QList<QSslError>)),
            this, SLOT(untrustedWorkaroundSlot(QList<QSslError>)));
#endif

    socket->connectToHostEncrypted(QtNetworkSettings::serverName(), 443);
    QCOMPARE(socket->mode(), QSslSocket::UnencryptedMode);
    QVERIFY(socket->peerCertificateChain().isEmpty());
    QFETCH_GLOBAL(bool, setProxy);
    if (setProxy && !socket->waitForEncrypted(10000))
        QSKIP("Skipping flaky test - See QTBUG-29941");

    QList<QSslCertificate> certChain = socket->peerCertificateChain();
    QVERIFY(certChain.count() > 0);
    QCOMPARE(certChain.first(), socket->peerCertificate());

    socket->disconnectFromHost();
    QVERIFY(socket->waitForDisconnected());

    // connect again to a different server
    socket->connectToHostEncrypted("www.qt.io", 443);
    socket->ignoreSslErrors();
    QCOMPARE(socket->mode(), QSslSocket::UnencryptedMode);
    QVERIFY(socket->peerCertificateChain().isEmpty());
    if (setProxy && !socket->waitForEncrypted(10000))
        QSKIP("Skipping flaky test - See QTBUG-29941");

    QCOMPARE(socket->peerCertificateChain().first(), socket->peerCertificate());
    QVERIFY(socket->peerCertificateChain() != certChain);

    socket->disconnectFromHost();
    QVERIFY(socket->waitForDisconnected());

    // now do it again back to the original server
    socket->connectToHost(QtNetworkSettings::serverName(), 443);
    QCOMPARE(socket->mode(), QSslSocket::UnencryptedMode);
    QVERIFY(socket->peerCertificateChain().isEmpty());
    QVERIFY2(socket->waitForConnected(10000), qPrintable(socket->errorString()));

    socket->startClientEncryption();
    if (setProxy && !socket->waitForEncrypted(10000))
        QSKIP("Skipping flaky test - See QTBUG-29941");

    QCOMPARE(socket->peerCertificateChain().first(), socket->peerCertificate());
    QCOMPARE(socket->peerCertificateChain(), certChain);

    socket->disconnectFromHost();
    QVERIFY(socket->waitForDisconnected());
}

void tst_QSslSocket::privateKey()
{
}

#ifndef QT_NO_OPENSSL
void tst_QSslSocket::privateKeyOpaque()
{
    if (!QSslSocket::supportsSsl())
        return;

    QFile file(testDataDir + "certs/fluke.key");
    QVERIFY(file.open(QIODevice::ReadOnly));
    QSslKey key(file.readAll(), QSsl::Rsa, QSsl::Pem, QSsl::PrivateKey);
    QVERIFY(!key.isNull());

    EVP_PKEY *pkey = q_EVP_PKEY_new();
    q_EVP_PKEY_set1_RSA(pkey, reinterpret_cast<RSA *>(key.handle()));

    // This test does not make 100% sense yet. We just set some local CA/cert/key and use it
    // to authenticate ourselves against the server. The server does not actually check this
    // values. This test should just run the codepath inside qsslsocket_openssl.cpp

    QSslSocketPtr socket = newSocket();
    QList<QSslCertificate> localCert = QSslCertificate::fromPath(testDataDir + "certs/qt-test-server-cacert.pem");
    socket->setCaCertificates(localCert);
    socket->setLocalCertificate(testDataDir + "certs/fluke.cert");
    socket->setPrivateKey(QSslKey(reinterpret_cast<Qt::HANDLE>(pkey)));

    socket->setPeerVerifyMode(QSslSocket::QueryPeer);
    socket->connectToHostEncrypted(QtNetworkSettings::serverName(), 443);
    QFETCH_GLOBAL(bool, setProxy);
    if (setProxy && !socket->waitForEncrypted(10000))
        QSKIP("Skipping flaky test - See QTBUG-29941");
}
#endif

void tst_QSslSocket::protocol()
{
    if (!QSslSocket::supportsSsl())
        return;

    QSslSocketPtr socket = newSocket();
    this->socket = socket.data();
    QList<QSslCertificate> certs = QSslCertificate::fromPath(testDataDir + "certs/qt-test-server-cacert.pem");

    socket->setCaCertificates(certs);
#ifdef QSSLSOCKET_CERTUNTRUSTED_WORKAROUND
    connect(socket, SIGNAL(sslErrors(QList<QSslError>)),
            this, SLOT(untrustedWorkaroundSlot(QList<QSslError>)));
#endif

    QCOMPARE(socket->protocol(), QSsl::SecureProtocols);
    QFETCH_GLOBAL(bool, setProxy);
    {
        // qt-test-server allows SSLv3.
        socket->setProtocol(QSsl::SslV3);
        QCOMPARE(socket->protocol(), QSsl::SslV3);
        socket->connectToHostEncrypted(QtNetworkSettings::serverName(), 443);
        if (setProxy && !socket->waitForEncrypted())
            QSKIP("Skipping flaky test - See QTBUG-29941");
        QCOMPARE(socket->protocol(), QSsl::SslV3);
        socket->abort();
        QCOMPARE(socket->protocol(), QSsl::SslV3);
        socket->connectToHost(QtNetworkSettings::serverName(), 443);
        QVERIFY2(socket->waitForConnected(), qPrintable(socket->errorString()));
        socket->startClientEncryption();
        if (setProxy && !socket->waitForEncrypted())
            QSKIP("Skipping flaky test - See QTBUG-29941");
        QCOMPARE(socket->protocol(), QSsl::SslV3);
        socket->abort();
    }
    {
        // qt-test-server allows TLSV1.
        socket->setProtocol(QSsl::TlsV1_0);
        QCOMPARE(socket->protocol(), QSsl::TlsV1_0);
        socket->connectToHostEncrypted(QtNetworkSettings::serverName(), 443);
        if (setProxy && !socket->waitForEncrypted())
            QSKIP("Skipping flaky test - See QTBUG-29941");
        QCOMPARE(socket->protocol(), QSsl::TlsV1_0);
        socket->abort();
        QCOMPARE(socket->protocol(), QSsl::TlsV1_0);
        socket->connectToHost(QtNetworkSettings::serverName(), 443);
        QVERIFY2(socket->waitForConnected(), qPrintable(socket->errorString()));
        socket->startClientEncryption();
        if (setProxy && !socket->waitForEncrypted())
            QSKIP("Skipping flaky test - See QTBUG-29941");
        QCOMPARE(socket->protocol(), QSsl::TlsV1_0);
        socket->abort();
    }
#if OPENSSL_VERSION_NUMBER >= 0x10001000L
    {
        // qt-test-server probably doesn't allow TLSV1.1
        socket->setProtocol(QSsl::TlsV1_1);
        QCOMPARE(socket->protocol(), QSsl::TlsV1_1);
        socket->connectToHostEncrypted(QtNetworkSettings::serverName(), 443);
        if (setProxy && !socket->waitForEncrypted())
            QSKIP("Skipping flaky test - See QTBUG-29941");
        QCOMPARE(socket->protocol(), QSsl::TlsV1_1);
        socket->abort();
        QCOMPARE(socket->protocol(), QSsl::TlsV1_1);
        socket->connectToHost(QtNetworkSettings::serverName(), 443);
        QVERIFY2(socket->waitForConnected(), qPrintable(socket->errorString()));
        socket->startClientEncryption();
        if (setProxy && !socket->waitForEncrypted())
            QSKIP("Skipping flaky test - See QTBUG-29941");
        QCOMPARE(socket->protocol(), QSsl::TlsV1_1);
        socket->abort();
    }
    {
        // qt-test-server probably doesn't allows TLSV1.2
        socket->setProtocol(QSsl::TlsV1_2);
        QCOMPARE(socket->protocol(), QSsl::TlsV1_2);
        socket->connectToHostEncrypted(QtNetworkSettings::serverName(), 443);
        if (setProxy && !socket->waitForEncrypted())
            QSKIP("Skipping flaky test - See QTBUG-29941");
        QCOMPARE(socket->protocol(), QSsl::TlsV1_2);
        socket->abort();
        QCOMPARE(socket->protocol(), QSsl::TlsV1_2);
        socket->connectToHost(QtNetworkSettings::serverName(), 443);
        QVERIFY2(socket->waitForConnected(), qPrintable(socket->errorString()));
        socket->startClientEncryption();
        if (setProxy && !socket->waitForEncrypted())
            QSKIP("Skipping flaky test - See QTBUG-29941");
        QCOMPARE(socket->protocol(), QSsl::TlsV1_2);
        socket->abort();
    }
#endif
#if !defined(OPENSSL_NO_SSL2) && !defined(QT_SECURETRANSPORT)
    {
        // qt-test-server allows SSLV2.
        socket->setProtocol(QSsl::SslV2);
        QCOMPARE(socket->protocol(), QSsl::SslV2);
        socket->connectToHostEncrypted(QtNetworkSettings::serverName(), 443);
        if (setProxy && !socket->waitForEncrypted())
            QSKIP("Skipping flaky test - See QTBUG-29941");
        QCOMPARE(socket->protocol(), QSsl::SslV2);
        socket->abort();
        QCOMPARE(socket->protocol(), QSsl::SslV2);
        socket->connectToHost(QtNetworkSettings::serverName(), 443);
        if (setProxy && !socket->waitForConnected())
            QSKIP("Skipping flaky test - See QTBUG-29941");
        socket->startClientEncryption();
        if (setProxy && !socket->waitForEncrypted())
            QSKIP("Skipping flaky test - See QTBUG-29941");
        socket->abort();
    }
#endif
    {
        // qt-test-server allows SSLV3, so it allows AnyProtocol.
        socket->setProtocol(QSsl::AnyProtocol);
        QCOMPARE(socket->protocol(), QSsl::AnyProtocol);
        socket->connectToHostEncrypted(QtNetworkSettings::serverName(), 443);
        if (setProxy && !socket->waitForEncrypted())
            QSKIP("Skipping flaky test - See QTBUG-29941");
        QCOMPARE(socket->protocol(), QSsl::AnyProtocol);
        socket->abort();
        QCOMPARE(socket->protocol(), QSsl::AnyProtocol);
        socket->connectToHost(QtNetworkSettings::serverName(), 443);
        QVERIFY2(socket->waitForConnected(), qPrintable(socket->errorString()));
        socket->startClientEncryption();
        if (setProxy && !socket->waitForEncrypted())
            QSKIP("Skipping flaky test - See QTBUG-29941");
        QCOMPARE(socket->protocol(), QSsl::AnyProtocol);
        socket->abort();
    }
    {
        // qt-test-server allows SSLV3, so it allows NoSslV2
        socket->setProtocol(QSsl::TlsV1SslV3);
        QCOMPARE(socket->protocol(), QSsl::TlsV1SslV3);
        socket->connectToHostEncrypted(QtNetworkSettings::serverName(), 443);
        if (setProxy && !socket->waitForEncrypted())
            QSKIP("Skipping flaky test - See QTBUG-29941");
        QCOMPARE(socket->protocol(), QSsl::TlsV1SslV3);
        socket->abort();
        QCOMPARE(socket->protocol(), QSsl::TlsV1SslV3);
        socket->connectToHost(QtNetworkSettings::serverName(), 443);
        if (setProxy && !socket->waitForConnected())
            QSKIP("Skipping flaky test - See QTBUG-29941");
        socket->startClientEncryption();
        if (setProxy && !socket->waitForEncrypted())
            QSKIP("Skipping flaky test - See QTBUG-29941");
        QCOMPARE(socket->protocol(), QSsl::TlsV1SslV3);
        socket->abort();
    }
}

class SslServer : public QTcpServer
{
    Q_OBJECT
public:
    SslServer(const QString &keyFile = tst_QSslSocket::testDataDir + "certs/fluke.key",
              const QString &certFile = tst_QSslSocket::testDataDir + "certs/fluke.cert",
              const QString &interFile = QString())
        : socket(0),
          config(QSslConfiguration::defaultConfiguration()),
          ignoreSslErrors(true),
          peerVerifyMode(QSslSocket::AutoVerifyPeer),
          protocol(QSsl::TlsV1_0),
          m_keyFile(keyFile),
          m_certFile(certFile),
          m_interFile(interFile)
          { }
    QSslSocket *socket;
    QSslConfiguration config;
    QString addCaCertificates;
    bool ignoreSslErrors;
    QSslSocket::PeerVerifyMode peerVerifyMode;
    QSsl::SslProtocol protocol;
    QString m_keyFile;
    QString m_certFile;
    QString m_interFile;
    QString ciphers;

signals:
    void socketError(QAbstractSocket::SocketError);

protected:
    void incomingConnection(qintptr socketDescriptor)
    {
        socket = new QSslSocket(this);
        socket->setSslConfiguration(config);
        socket->setPeerVerifyMode(peerVerifyMode);
        socket->setProtocol(protocol);
        if (ignoreSslErrors)
            connect(socket, SIGNAL(sslErrors(QList<QSslError>)), this, SLOT(ignoreErrorSlot()));
        connect(socket, SIGNAL(error(QAbstractSocket::SocketError)), this, SIGNAL(socketError(QAbstractSocket::SocketError)));

        QFile file(m_keyFile);
        QVERIFY(file.open(QIODevice::ReadOnly));
        QSslKey key(file.readAll(), QSsl::Rsa, QSsl::Pem, QSsl::PrivateKey);
        QVERIFY(!key.isNull());
        socket->setPrivateKey(key);

        // Add CA certificates to verify client certificate
        if (!addCaCertificates.isEmpty()) {
            QList<QSslCertificate> caCert = QSslCertificate::fromPath(addCaCertificates);
            QVERIFY(!caCert.isEmpty());
            QVERIFY(!caCert.first().isNull());
            socket->addCaCertificates(caCert);
        }

        // If we have a cert issued directly from the CA
        if (m_interFile.isEmpty()) {
            QList<QSslCertificate> localCert = QSslCertificate::fromPath(m_certFile);
            QVERIFY(!localCert.isEmpty());
            QVERIFY(!localCert.first().isNull());
            socket->setLocalCertificate(localCert.first());
        }
        else {
            QList<QSslCertificate> localCert = QSslCertificate::fromPath(m_certFile);
            QVERIFY(!localCert.isEmpty());
            QVERIFY(!localCert.first().isNull());

            QList<QSslCertificate> interCert = QSslCertificate::fromPath(m_interFile);
            QVERIFY(!interCert.isEmpty());
            QVERIFY(!interCert.first().isNull());

            socket->setLocalCertificateChain(localCert + interCert);
        }

        if (!ciphers.isEmpty()) {
            socket->setCiphers(ciphers);
        }

        QVERIFY(socket->setSocketDescriptor(socketDescriptor, QAbstractSocket::ConnectedState));
        QVERIFY(!socket->peerAddress().isNull());
        QVERIFY(socket->peerPort() != 0);
        QVERIFY(!socket->localAddress().isNull());
        QVERIFY(socket->localPort() != 0);

        socket->startServerEncryption();
    }

protected slots:
    void ignoreErrorSlot()
    {
        socket->ignoreSslErrors();
    }
};

void tst_QSslSocket::protocolServerSide_data()
{
#ifdef Q_OS_WINRT
    QSKIP("Server-side encryption is not implemented on WinRT.");
#endif
    QTest::addColumn<QSsl::SslProtocol>("serverProtocol");
    QTest::addColumn<QSsl::SslProtocol>("clientProtocol");
    QTest::addColumn<bool>("works");

#if QT_CONFIG(opensslv11)
#if !defined(OPENSSL_NO_SSL2)
    // OpenSSL 1.1 has removed SSL2 support. But there is no OPENSSL_NO_SSL2 macro ...
#define OPENSSL_NO_SSL2
#endif // OPENSSL_NO_SSL2
#endif // opensslv11

#if !defined(OPENSSL_NO_SSL2) && !defined(QT_SECURETRANSPORT)
    QTest::newRow("ssl2-ssl2") << QSsl::SslV2 << QSsl::SslV2 << false; // no idea why it does not work, but we don't care about SSL 2
#endif
#if !defined(OPENSSL_NO_SSL3)
    QTest::newRow("ssl3-ssl3") << QSsl::SslV3 << QSsl::SslV3 << true;
#endif
    QTest::newRow("tls1.0-tls1.0") << QSsl::TlsV1_0 << QSsl::TlsV1_0 << true;
    QTest::newRow("tls1ssl3-tls1ssl3") << QSsl::TlsV1SslV3 << QSsl::TlsV1SslV3 << true;
    QTest::newRow("any-any") << QSsl::AnyProtocol << QSsl::AnyProtocol << true;
    QTest::newRow("secure-secure") << QSsl::SecureProtocols << QSsl::SecureProtocols << true;

#if !defined(OPENSSL_NO_SSL2) && !defined(QT_SECURETRANSPORT)
    QTest::newRow("ssl2-ssl3") << QSsl::SslV2 << QSsl::SslV3 << false;
    QTest::newRow("ssl2-tls1.0") << QSsl::SslV2 << QSsl::TlsV1_0 << false;
    QTest::newRow("ssl2-tls1ssl3") << QSsl::SslV2 << QSsl::TlsV1SslV3 << false;
    QTest::newRow("ssl2-secure") << QSsl::SslV2 << QSsl::SecureProtocols << false;
    QTest::newRow("ssl2-any") << QSsl::SslV2 << QSsl::AnyProtocol << false; // no idea why it does not work, but we don't care about SSL 2
#endif

#if !defined(OPENSSL_NO_SSL2) && !defined(QT_SECURETRANSPORT) && !defined(OPENSSL_NO_SSL3)
    QTest::newRow("ssl3-ssl2") << QSsl::SslV3 << QSsl::SslV2 << false;
#endif
#if !defined(OPENSSL_NO_SSL3)
    QTest::newRow("ssl3-tls1.0") << QSsl::SslV3 << QSsl::TlsV1_0 << false;
    QTest::newRow("ssl3-tls1ssl3") << QSsl::SslV3 << QSsl::TlsV1SslV3 << true;
    QTest::newRow("ssl3-secure") << QSsl::SslV3 << QSsl::SecureProtocols << false;
#endif
#if !defined(OPENSSL_NO_SSL2) && !defined(QT_SECURETRANSPORT) && !defined(OPENSSL_NO_SSL3)
    QTest::newRow("ssl3-any") << QSsl::SslV3 << QSsl::AnyProtocol << false; // we won't set a SNI header here because we connect to a
                                                                            // numerical IP, so OpenSSL will send a SSL 2 handshake
#elif !defined(OPENSSL_NO_SSL3)
    QTest::newRow("ssl3-any") << QSsl::SslV3 << QSsl::AnyProtocol << true;
#endif

#if !defined(OPENSSL_NO_SSL2) && !defined(QT_SECURETRANSPORT)
    QTest::newRow("tls1.0-ssl2") << QSsl::TlsV1_0 << QSsl::SslV2 << false;
#endif
#if !defined(OPENSSL_NO_SSL3)
    QTest::newRow("tls1.0-ssl3") << QSsl::TlsV1_0 << QSsl::SslV3 << false;
#endif
    QTest::newRow("tls1-tls1ssl3") << QSsl::TlsV1_0 << QSsl::TlsV1SslV3 << true;
    QTest::newRow("tls1.0-secure") << QSsl::TlsV1_0 << QSsl::SecureProtocols << true;
#if !defined(OPENSSL_NO_SSL2) && !defined(QT_SECURETRANSPORT)
    QTest::newRow("tls1.0-any") << QSsl::TlsV1_0 << QSsl::AnyProtocol << false; // we won't set a SNI header here because we connect to a
                                                                            // numerical IP, so OpenSSL will send a SSL 2 handshake
#else
    QTest::newRow("tls1.0-any") << QSsl::TlsV1_0 << QSsl::AnyProtocol << true;
#endif

#if !defined(OPENSSL_NO_SSL2) && !defined(QT_SECURETRANSPORT)
    QTest::newRow("tls1ssl3-ssl2") << QSsl::TlsV1SslV3 << QSsl::SslV2 << false;
#endif
#if !defined(OPENSSL_NO_SSL3)
    QTest::newRow("tls1ssl3-ssl3") << QSsl::TlsV1SslV3 << QSsl::SslV3 << true;
#endif
    QTest::newRow("tls1ssl3-tls1.0") << QSsl::TlsV1SslV3 << QSsl::TlsV1_0 << true;
    QTest::newRow("tls1ssl3-secure") << QSsl::TlsV1SslV3 << QSsl::SecureProtocols << true;
    QTest::newRow("tls1ssl3-any") << QSsl::TlsV1SslV3 << QSsl::AnyProtocol << true;

#if !defined(OPENSSL_NO_SSL2) && !defined(QT_SECURETRANSPORT)
    QTest::newRow("secure-ssl2") << QSsl::SecureProtocols << QSsl::SslV2 << false;
#endif
#if !defined(OPENSSL_NO_SSL3)
    QTest::newRow("secure-ssl3") << QSsl::SecureProtocols << QSsl::SslV3 << false;
#endif
    QTest::newRow("secure-tls1.0") << QSsl::SecureProtocols << QSsl::TlsV1_0 << true;
    QTest::newRow("secure-tls1ssl3") << QSsl::SecureProtocols << QSsl::TlsV1SslV3 << true;
    QTest::newRow("secure-any") << QSsl::SecureProtocols << QSsl::AnyProtocol << true;

#if !defined(OPENSSL_NO_SSL2) && !defined(QT_SECURETRANSPORT)
    QTest::newRow("any-ssl2") << QSsl::AnyProtocol << QSsl::SslV2 << false; // no idea why it does not work, but we don't care about SSL 2
#endif
#if !defined(OPENSSL_NO_SSL3)
    QTest::newRow("any-ssl3") << QSsl::AnyProtocol << QSsl::SslV3 << true;
#endif

#if !defined(OPENSSL_NO_SSL2) && !defined(QT_SECURETRANSPORT)
    QTest::newRow("tls1.0orlater-ssl2") << QSsl::TlsV1_0OrLater << QSsl::SslV2 << false;
#endif
#if !defined(OPENSSL_NO_SSL3)
    QTest::newRow("tls1.0orlater-ssl3") << QSsl::TlsV1_0OrLater << QSsl::SslV3 << false;
#endif
    QTest::newRow("tls1.0orlater-tls1.0") << QSsl::TlsV1_0OrLater << QSsl::TlsV1_0 << true;
    QTest::newRow("tls1.0orlater-tls1.1") << QSsl::TlsV1_0OrLater << QSsl::TlsV1_1 << true;
    QTest::newRow("tls1.0orlater-tls1.2") << QSsl::TlsV1_0OrLater << QSsl::TlsV1_2 << true;

#if !defined(OPENSSL_NO_SSL2) && !defined(QT_SECURETRANSPORT)
    QTest::newRow("tls1.1orlater-ssl2") << QSsl::TlsV1_1OrLater << QSsl::SslV2 << false;
#endif
#if !defined(OPENSSL_NO_SSL3)
    QTest::newRow("tls1.1orlater-ssl3") << QSsl::TlsV1_1OrLater << QSsl::SslV3 << false;
#endif

    QTest::newRow("tls1.1orlater-tls1.0") << QSsl::TlsV1_1OrLater << QSsl::TlsV1_0 << false;
    QTest::newRow("tls1.1orlater-tls1.1") << QSsl::TlsV1_1OrLater << QSsl::TlsV1_1 << true;
    QTest::newRow("tls1.1orlater-tls1.2") << QSsl::TlsV1_1OrLater << QSsl::TlsV1_2 << true;

#if !defined(OPENSSL_NO_SSL2) && !defined(QT_SECURETRANSPORT)
    QTest::newRow("tls1.2orlater-ssl2") << QSsl::TlsV1_2OrLater << QSsl::SslV2 << false;
#endif
#if !defined(OPENSSL_NO_SSL3)
    QTest::newRow("tls1.2orlater-ssl3") << QSsl::TlsV1_2OrLater << QSsl::SslV3 << false;
#endif
    QTest::newRow("tls1.2orlater-tls1.0") << QSsl::TlsV1_2OrLater << QSsl::TlsV1_0 << false;
    QTest::newRow("tls1.2orlater-tls1.1") << QSsl::TlsV1_2OrLater << QSsl::TlsV1_1 << false;
    QTest::newRow("tls1.2orlater-tls1.2") << QSsl::TlsV1_2OrLater << QSsl::TlsV1_2 << true;

    QTest::newRow("any-tls1.0") << QSsl::AnyProtocol << QSsl::TlsV1_0 << true;
    QTest::newRow("any-tls1ssl3") << QSsl::AnyProtocol << QSsl::TlsV1SslV3 << true;
    QTest::newRow("any-secure") << QSsl::AnyProtocol << QSsl::SecureProtocols << true;
}

void tst_QSslSocket::protocolServerSide()
{
    if (!QSslSocket::supportsSsl()) {
        qWarning("SSL not supported, skipping test");
        return;
    }

    QFETCH_GLOBAL(bool, setProxy);
    if (setProxy)
        return;

    QFETCH(QSsl::SslProtocol, serverProtocol);
    SslServer server;
    server.protocol = serverProtocol;
    QVERIFY(server.listen());

    QEventLoop loop;
    connect(&server, SIGNAL(socketError(QAbstractSocket::SocketError)), &loop, SLOT(quit()));
    QTimer::singleShot(5000, &loop, SLOT(quit()));

    QSslSocket client;
    socket = &client;
    QFETCH(QSsl::SslProtocol, clientProtocol);
    socket->setProtocol(clientProtocol);
    // upon SSL wrong version error, error will be triggered, not sslErrors
    connect(socket, SIGNAL(error(QAbstractSocket::SocketError)), &loop, SLOT(quit()));
    connect(socket, SIGNAL(sslErrors(QList<QSslError>)), this, SLOT(ignoreErrorSlot()));
    connect(socket, SIGNAL(encrypted()), &loop, SLOT(quit()));

    client.connectToHostEncrypted(QHostAddress(QHostAddress::LocalHost).toString(), server.serverPort());

    loop.exec();

    QFETCH(bool, works);
    QAbstractSocket::SocketState expectedState = (works) ? QAbstractSocket::ConnectedState : QAbstractSocket::UnconnectedState;
    // Determine whether the client or the server caused the event loop
    // to quit due to a socket error, and investigate the culprit.
    if (client.error() != QAbstractSocket::UnknownSocketError) {
        // It can happen that the client, after TCP connection established, before
        // incomingConnection() slot fired, hits TLS initialization error and stops
        // the loop, so the server socket is not created yet.
        if (server.socket)
            QVERIFY(server.socket->error() == QAbstractSocket::UnknownSocketError);

        QCOMPARE(int(client.state()), int(expectedState));
    } else if (server.socket->error() != QAbstractSocket::UnknownSocketError) {
        QVERIFY(client.error() == QAbstractSocket::UnknownSocketError);
<<<<<<< HEAD
        QCOMPARE(server.socket->state(), expectedState);
    } else if (client.error() != QAbstractSocket::UnknownSocketError) {
        QVERIFY(server.socket->error() == QAbstractSocket::UnknownSocketError);
        QCOMPARE(client.state(), expectedState);
=======
        QCOMPARE(int(server.socket->state()), int(expectedState));
>>>>>>> b20c15f2
    }

    QCOMPARE(client.isEncrypted(), works);
}

#ifndef QT_NO_OPENSSL

void tst_QSslSocket::serverCipherPreferences()
{
#ifdef Q_OS_WINRT
    QSKIP("Server-side encryption is not implemented on WinRT.");
#endif
    if (!QSslSocket::supportsSsl()) {
        qWarning("SSL not supported, skipping test");
        return;
    }

    QFETCH_GLOBAL(bool, setProxy);
    if (setProxy)
        return;

    // First using the default (server preference)
    {
        SslServer server;
        server.ciphers = QString("AES128-SHA:AES256-SHA");
        QVERIFY(server.listen());

        QEventLoop loop;
        QTimer::singleShot(5000, &loop, SLOT(quit()));

        QSslSocket client;
        socket = &client;
        socket->setCiphers("AES256-SHA:AES128-SHA");

        // upon SSL wrong version error, error will be triggered, not sslErrors
        connect(socket, SIGNAL(error(QAbstractSocket::SocketError)), &loop, SLOT(quit()));
        connect(socket, SIGNAL(sslErrors(QList<QSslError>)), this, SLOT(ignoreErrorSlot()));
        connect(socket, SIGNAL(encrypted()), &loop, SLOT(quit()));

        client.connectToHostEncrypted(QHostAddress(QHostAddress::LocalHost).toString(), server.serverPort());

        loop.exec();

        QVERIFY(client.isEncrypted());
        QCOMPARE(client.sessionCipher().name(), QString("AES128-SHA"));
    }

    {
        // Now using the client preferences
        SslServer server;
        QSslConfiguration config = QSslConfiguration::defaultConfiguration();
        config.setSslOption(QSsl::SslOptionDisableServerCipherPreference, true);
        server.config = config;
        server.ciphers = QString("AES128-SHA:AES256-SHA");
        QVERIFY(server.listen());

        QEventLoop loop;
        QTimer::singleShot(5000, &loop, SLOT(quit()));

        QSslSocket client;
        socket = &client;
        socket->setCiphers("AES256-SHA:AES128-SHA");

        // upon SSL wrong version error, error will be triggered, not sslErrors
        connect(socket, SIGNAL(error(QAbstractSocket::SocketError)), &loop, SLOT(quit()));
        connect(socket, SIGNAL(sslErrors(QList<QSslError>)), this, SLOT(ignoreErrorSlot()));
        connect(socket, SIGNAL(encrypted()), &loop, SLOT(quit()));

        client.connectToHostEncrypted(QHostAddress(QHostAddress::LocalHost).toString(), server.serverPort());

        loop.exec();

        QVERIFY(client.isEncrypted());
        QCOMPARE(client.sessionCipher().name(), QString("AES256-SHA"));
    }
}

#endif // QT_NO_OPENSSL


void tst_QSslSocket::setCaCertificates()
{
    if (!QSslSocket::supportsSsl())
        return;

    QSslSocket socket;
    QCOMPARE(socket.caCertificates(), QSslSocket::defaultCaCertificates());
    socket.setCaCertificates(QSslCertificate::fromPath(testDataDir + "certs/qt-test-server-cacert.pem"));
    QCOMPARE(socket.caCertificates().size(), 1);
    socket.setCaCertificates(socket.defaultCaCertificates());
    QCOMPARE(socket.caCertificates(), QSslSocket::defaultCaCertificates());
}

void tst_QSslSocket::setLocalCertificate()
{
}

void tst_QSslSocket::localCertificateChain()
{
    if (!QSslSocket::supportsSsl())
        return;

    QSslSocket socket;
    socket.setLocalCertificate(testDataDir + "certs/fluke.cert");

    QSslConfiguration conf = socket.sslConfiguration();
    QList<QSslCertificate> chain = conf.localCertificateChain();
    QCOMPARE(chain.size(), 1);
    QCOMPARE(chain[0], conf.localCertificate());
    QCOMPARE(chain[0], socket.localCertificate());
}

void tst_QSslSocket::setLocalCertificateChain()
{
#ifdef Q_OS_WINRT
    QSKIP("Server-side encryption is not implemented on WinRT.");
#endif
    if (!QSslSocket::supportsSsl())
        return;

    QFETCH_GLOBAL(bool, setProxy);
    if (setProxy)
        return;

    SslServer server(testDataDir + "certs/leaf.key",
                     testDataDir + "certs/leaf.crt",
                     testDataDir + "certs/inter.crt");

    QVERIFY(server.listen());

    QEventLoop loop;
    QTimer::singleShot(5000, &loop, SLOT(quit()));

    const QScopedPointer<QSslSocket, QScopedPointerDeleteLater> client(new QSslSocket);
    socket = client.data();
    connect(socket, SIGNAL(encrypted()), &loop, SLOT(quit()));
    connect(socket, SIGNAL(error(QAbstractSocket::SocketError)), &loop, SLOT(quit()));
    connect(socket, SIGNAL(sslErrors(QList<QSslError>)), this, SLOT(ignoreErrorSlot()));

    socket->connectToHostEncrypted(QHostAddress(QHostAddress::LocalHost).toString(), server.serverPort());
    loop.exec();

    QList<QSslCertificate> chain = socket->peerCertificateChain();
    QCOMPARE(chain.size(), 2);
    QCOMPARE(chain[0].serialNumber(), QByteArray("10:a0:ad:77:58:f6:6e:ae:46:93:a3:43:f9:59:8a:9e"));
    QCOMPARE(chain[1].serialNumber(), QByteArray("3b:eb:99:c5:ea:d8:0b:5d:0b:97:5d:4f:06:75:4b:e1"));
}

void tst_QSslSocket::setPrivateKey()
{
}

void tst_QSslSocket::setSocketDescriptor()
{
#ifdef Q_OS_WINRT
    QSKIP("Server-side encryption is not implemented on WinRT.");
#endif
    if (!QSslSocket::supportsSsl())
        return;

    QFETCH_GLOBAL(bool, setProxy);
    if (setProxy)
        return;

    SslServer server;
    QVERIFY(server.listen());

    QEventLoop loop;
    QTimer::singleShot(5000, &loop, SLOT(quit()));

    QSslSocket client;
    socket = &client;
    connect(socket, SIGNAL(sslErrors(QList<QSslError>)), this, SLOT(ignoreErrorSlot()));
    connect(socket, SIGNAL(encrypted()), &loop, SLOT(quit()));

    client.connectToHostEncrypted(QHostAddress(QHostAddress::LocalHost).toString(), server.serverPort());

    loop.exec();

    QCOMPARE(client.state(), QAbstractSocket::ConnectedState);
    QVERIFY(client.isEncrypted());
    QVERIFY(!client.peerAddress().isNull());
    QVERIFY(client.peerPort() != 0);
    QVERIFY(!client.localAddress().isNull());
    QVERIFY(client.localPort() != 0);
}

void tst_QSslSocket::setSslConfiguration_data()
{
    QTest::addColumn<QSslConfiguration>("configuration");
    QTest::addColumn<bool>("works");

    QTest::newRow("empty") << QSslConfiguration() << false;
    QSslConfiguration conf = QSslConfiguration::defaultConfiguration();
    QTest::newRow("default") << conf << false; // does not contain test server cert
    QList<QSslCertificate> testServerCert = QSslCertificate::fromPath(testDataDir + "certs/qt-test-server-cacert.pem");
    conf.setCaCertificates(testServerCert);
    QTest::newRow("set-root-cert") << conf << true;
    conf.setProtocol(QSsl::SecureProtocols);
    QTest::newRow("secure") << conf << true;
}

void tst_QSslSocket::setSslConfiguration()
{
    if (!QSslSocket::supportsSsl())
        return;

    QSslSocketPtr socket = newSocket();
    QFETCH(QSslConfiguration, configuration);
    socket->setSslConfiguration(configuration);
    this->socket = socket.data();
    socket->connectToHostEncrypted(QtNetworkSettings::serverName(), 443);
    QFETCH(bool, works);
    QFETCH_GLOBAL(bool, setProxy);
    if (setProxy && (socket->waitForEncrypted(10000) != works))
        QSKIP("Skipping flaky test - See QTBUG-29941");
    if (works) {
        socket->disconnectFromHost();
        QVERIFY2(socket->waitForDisconnected(), qPrintable(socket->errorString()));
    }
}

void tst_QSslSocket::waitForEncrypted()
{
    if (!QSslSocket::supportsSsl())
        return;

    QSslSocketPtr socket = newSocket();
    this->socket = socket.data();

    connect(this->socket, SIGNAL(sslErrors(QList<QSslError>)), this, SLOT(ignoreErrorSlot()));
    socket->connectToHostEncrypted(QtNetworkSettings::serverName(), 443);

    QFETCH_GLOBAL(bool, setProxy);
    if (setProxy && !socket->waitForEncrypted(10000))
        QSKIP("Skipping flaky test - See QTBUG-29941");
}

void tst_QSslSocket::waitForEncryptedMinusOne()
{
#ifdef Q_OS_WIN
    QSKIP("QTBUG-24451 - indefinite wait may hang");
#endif
    if (!QSslSocket::supportsSsl())
        return;

    QSslSocketPtr socket = newSocket();
    this->socket = socket.data();

    connect(this->socket, SIGNAL(sslErrors(QList<QSslError>)), this, SLOT(ignoreErrorSlot()));
    socket->connectToHostEncrypted(QtNetworkSettings::serverName(), 443);

    QFETCH_GLOBAL(bool, setProxy);
    if (setProxy && !socket->waitForEncrypted(-1))
        QSKIP("Skipping flaky test - See QTBUG-29941");
}

void tst_QSslSocket::waitForConnectedEncryptedReadyRead()
{
    if (!QSslSocket::supportsSsl())
        return;

    QSslSocketPtr socket = newSocket();
    this->socket = socket.data();

    connect(this->socket, SIGNAL(sslErrors(QList<QSslError>)), this, SLOT(ignoreErrorSlot()));
    socket->connectToHostEncrypted(QtNetworkSettings::serverName(), 993);

    QVERIFY2(socket->waitForConnected(10000), qPrintable(socket->errorString()));
    QFETCH_GLOBAL(bool, setProxy);
    if (setProxy && !socket->waitForEncrypted(10000))
        QSKIP("Skipping flaky test - See QTBUG-29941");

    // We only do this if we have no bytes available to read already because readyRead will
    // not be emitted again.
    if (socket->bytesAvailable() == 0)
        QVERIFY(socket->waitForReadyRead(10000));

    QVERIFY(!socket->peerCertificate().isNull());
    QVERIFY(!socket->peerCertificateChain().isEmpty());
}

void tst_QSslSocket::startClientEncryption()
{
}

void tst_QSslSocket::startServerEncryption()
{
}

void tst_QSslSocket::addDefaultCaCertificate()
{
    if (!QSslSocket::supportsSsl())
        return;

    // Reset the global CA chain
    QSslSocket::setDefaultCaCertificates(QSslSocket::systemCaCertificates());

    QList<QSslCertificate> flukeCerts = QSslCertificate::fromPath(testDataDir + "certs/qt-test-server-cacert.pem");
    QCOMPARE(flukeCerts.size(), 1);
    QList<QSslCertificate> globalCerts = QSslSocket::defaultCaCertificates();
    QVERIFY(!globalCerts.contains(flukeCerts.first()));
    QSslSocket::addDefaultCaCertificate(flukeCerts.first());
    QCOMPARE(QSslSocket::defaultCaCertificates().size(), globalCerts.size() + 1);
    QVERIFY(QSslSocket::defaultCaCertificates().contains(flukeCerts.first()));

    // Restore the global CA chain
    QSslSocket::setDefaultCaCertificates(QSslSocket::systemCaCertificates());
}

void tst_QSslSocket::addDefaultCaCertificates()
{
}

void tst_QSslSocket::addDefaultCaCertificates2()
{
}

void tst_QSslSocket::defaultCaCertificates()
{
    if (!QSslSocket::supportsSsl())
        return;

    QList<QSslCertificate> certs = QSslSocket::defaultCaCertificates();
    QVERIFY(certs.size() > 1);
    QCOMPARE(certs, QSslSocket::systemCaCertificates());
}

void tst_QSslSocket::defaultCiphers()
{
    if (!QSslSocket::supportsSsl())
        return;

    QList<QSslCipher> ciphers = QSslSocket::defaultCiphers();
    QVERIFY(ciphers.size() > 1);

    QSslSocket socket;
    QCOMPARE(socket.defaultCiphers(), ciphers);
    QCOMPARE(socket.ciphers(), ciphers);
}

void tst_QSslSocket::resetDefaultCiphers()
{
}

void tst_QSslSocket::setDefaultCaCertificates()
{
}

void tst_QSslSocket::setDefaultCiphers()
{
}

void tst_QSslSocket::supportedCiphers()
{
    if (!QSslSocket::supportsSsl())
        return;

    QList<QSslCipher> ciphers = QSslSocket::supportedCiphers();
    QVERIFY(ciphers.size() > 1);

    QSslSocket socket;
    QCOMPARE(socket.supportedCiphers(), ciphers);
}

void tst_QSslSocket::systemCaCertificates()
{
    if (!QSslSocket::supportsSsl())
        return;

    QList<QSslCertificate> certs = QSslSocket::systemCaCertificates();
    QVERIFY(certs.size() > 1);
    QCOMPARE(certs, QSslSocket::defaultCaCertificates());
}

void tst_QSslSocket::wildcardCertificateNames()
{
    // Passing CN matches
    QCOMPARE( QSslSocketPrivate::isMatchingHostname(QString("www.example.com"), QString("www.example.com")), true );
    QCOMPARE( QSslSocketPrivate::isMatchingHostname(QString("WWW.EXAMPLE.COM"), QString("www.example.com")), true );
    QCOMPARE( QSslSocketPrivate::isMatchingHostname(QString("*.example.com"), QString("www.example.com")), true );
    QCOMPARE( QSslSocketPrivate::isMatchingHostname(QString("xxx*.example.com"), QString("xxxwww.example.com")), true );
    QCOMPARE( QSslSocketPrivate::isMatchingHostname(QString("f*.example.com"), QString("foo.example.com")), true );
    QCOMPARE( QSslSocketPrivate::isMatchingHostname(QString("192.168.0.0"), QString("192.168.0.0")), true );
    QCOMPARE( QSslSocketPrivate::isMatchingHostname(QString("foo.éxample.com"), QString("foo.xn--xample-9ua.com")), true );
    QCOMPARE( QSslSocketPrivate::isMatchingHostname(QString("*.éxample.com"), QString("foo.xn--xample-9ua.com")), true );
    QCOMPARE( QSslSocketPrivate::isMatchingHostname(QString("xn--kcry6tjko.example.org"), QString("xn--kcry6tjko.example.org")), true);
    QCOMPARE( QSslSocketPrivate::isMatchingHostname(QString("*.xn--kcry6tjko.example.org"), QString("xn--kcr.xn--kcry6tjko.example.org")), true);

    // Failing CN matches
    QCOMPARE( QSslSocketPrivate::isMatchingHostname(QString("xxx.example.com"), QString("www.example.com")), false );
    QCOMPARE( QSslSocketPrivate::isMatchingHostname(QString("*"), QString("www.example.com")), false );
    QCOMPARE( QSslSocketPrivate::isMatchingHostname(QString("*.*.com"), QString("www.example.com")), false );
    QCOMPARE( QSslSocketPrivate::isMatchingHostname(QString("*.example.com"), QString("baa.foo.example.com")), false );
    QCOMPARE( QSslSocketPrivate::isMatchingHostname(QString("f*.example.com"), QString("baa.example.com")), false );
    QCOMPARE( QSslSocketPrivate::isMatchingHostname(QString("*.com"), QString("example.com")), false );
    QCOMPARE( QSslSocketPrivate::isMatchingHostname(QString("*fail.com"), QString("example.com")), false );
    QCOMPARE( QSslSocketPrivate::isMatchingHostname(QString("*.example."), QString("www.example.")), false );
    QCOMPARE( QSslSocketPrivate::isMatchingHostname(QString("*.example."), QString("www.example")), false );
    QCOMPARE( QSslSocketPrivate::isMatchingHostname(QString(""), QString("www")), false );
    QCOMPARE( QSslSocketPrivate::isMatchingHostname(QString("*"), QString("www")), false );
    QCOMPARE( QSslSocketPrivate::isMatchingHostname(QString("*.168.0.0"), QString("192.168.0.0")), false );
    QCOMPARE( QSslSocketPrivate::isMatchingHostname(QString("xn--kcry6tjko*.example.org"), QString("xn--kcry6tjkoanc.example.org")), false );  // RFC 6125 §7.2
    QCOMPARE( QSslSocketPrivate::isMatchingHostname(QString("å*.example.org"), QString("xn--la-xia.example.org")), false );
}

void tst_QSslSocket::isMatchingHostname()
{
    // with normalization:  (the certificate has *.SCHÄUFELE.DE as a CN)
    // openssl req -x509 -nodes -subj "/CN=*.SCHÄUFELE.DE" -newkey rsa:512 -keyout /dev/null -out xn--schufele-2za.crt
    QList<QSslCertificate> certs = QSslCertificate::fromPath(testDataDir + "certs/xn--schufele-2za.crt");
    QVERIFY(!certs.isEmpty());
    QSslCertificate cert = certs.first();

    QCOMPARE(QSslSocketPrivate::isMatchingHostname(cert, QString::fromUtf8("WWW.SCHÄUFELE.DE")), true);
    QCOMPARE(QSslSocketPrivate::isMatchingHostname(cert, QString::fromUtf8("www.xn--schufele-2za.de")), true);
    QCOMPARE(QSslSocketPrivate::isMatchingHostname(cert, QString::fromUtf8("www.schäufele.de")), true);
    QCOMPARE(QSslSocketPrivate::isMatchingHostname(cert, QString::fromUtf8("föo.schäufele.de")), true);

    QCOMPARE(QSslSocketPrivate::isMatchingHostname(cert, QString::fromUtf8("foo.foo.xn--schufele-2za.de")), false);
    QCOMPARE(QSslSocketPrivate::isMatchingHostname(cert, QString::fromUtf8("www.schaufele.de")), false);
    QCOMPARE(QSslSocketPrivate::isMatchingHostname(cert, QString::fromUtf8("www.schufele.de")), false);
}

void tst_QSslSocket::wildcard()
{
    QSKIP("TODO: solve wildcard problem");

    if (!QSslSocket::supportsSsl())
        return;

    // Fluke runs an apache server listening on port 4443, serving the
    // wildcard fluke.*.troll.no.  The DNS entry for
    // fluke.wildcard.dev.troll.no, served by ares (root for dev.troll.no),
    // returns the CNAME fluke.troll.no for this domain. The web server
    // responds with the wildcard, and QSslSocket should accept that as a
    // valid connection.  This was broken in 4.3.0.
    QSslSocketPtr socket = newSocket();
    socket->addCaCertificates(QLatin1String("certs/aspiriniks.ca.crt"));
    this->socket = socket.data();
#ifdef QSSLSOCKET_CERTUNTRUSTED_WORKAROUND
    connect(socket, SIGNAL(sslErrors(QList<QSslError>)),
            this, SLOT(untrustedWorkaroundSlot(QList<QSslError>)));
#endif
    socket->connectToHostEncrypted(QtNetworkSettings::wildcardServerName(), 4443);

    QFETCH_GLOBAL(bool, setProxy);
    if (setProxy && !socket->waitForEncrypted(3000))
        QSKIP("Skipping flaky test - See QTBUG-29941");

    QSslCertificate certificate = socket->peerCertificate();
    QVERIFY(certificate.subjectInfo(QSslCertificate::CommonName).contains(QString(QtNetworkSettings::serverLocalName() + ".*." + QtNetworkSettings::serverDomainName())));
    QVERIFY(certificate.issuerInfo(QSslCertificate::CommonName).contains(QtNetworkSettings::serverName()));

    socket->close();
}

class SslServer2 : public QTcpServer
{
protected:
    void incomingConnection(qintptr socketDescriptor)
    {
        QSslSocket *socket = new QSslSocket(this);
        socket->ignoreSslErrors();

        // Only set the certificate
        QList<QSslCertificate> localCert = QSslCertificate::fromPath(tst_QSslSocket::testDataDir + "certs/fluke.cert");
        QVERIFY(!localCert.isEmpty());
        QVERIFY(!localCert.first().isNull());
        socket->setLocalCertificate(localCert.first());

        QVERIFY(socket->setSocketDescriptor(socketDescriptor, QAbstractSocket::ConnectedState));

        socket->startServerEncryption();
    }
};

void tst_QSslSocket::setEmptyKey()
{
#ifdef Q_OS_WINRT
    QSKIP("Server-side encryption is not implemented on WinRT.");
#endif
    if (!QSslSocket::supportsSsl())
        return;

    QFETCH_GLOBAL(bool, setProxy);
    if (setProxy)
        return;

    SslServer2 server;
    server.listen();

    QSslSocket socket;
    socket.connectToHostEncrypted("127.0.0.1", server.serverPort());

    QTestEventLoop::instance().enterLoop(2);

    QCOMPARE(socket.state(), QAbstractSocket::ConnectedState);
    QCOMPARE(socket.error(), QAbstractSocket::UnknownSocketError);
}

void tst_QSslSocket::spontaneousWrite()
{
#ifdef Q_OS_WINRT
    QSKIP("Server-side encryption is not implemented on WinRT.");
#endif
    QFETCH_GLOBAL(bool, setProxy);
    if (setProxy)
        return;

    SslServer server;
    QSslSocket *receiver = new QSslSocket(this);
    connect(receiver, SIGNAL(readyRead()), SLOT(exitLoop()));

    // connect two sockets to each other:
    QVERIFY(server.listen(QHostAddress::LocalHost));
    receiver->connectToHost("127.0.0.1", server.serverPort());
    QVERIFY(receiver->waitForConnected(5000));
    QVERIFY(server.waitForNewConnection(0));

    QSslSocket *sender = server.socket;
    QVERIFY(sender);
    QCOMPARE(sender->state(), QAbstractSocket::ConnectedState);
    receiver->setObjectName("receiver");
    sender->setObjectName("sender");
    receiver->ignoreSslErrors();
    receiver->startClientEncryption();

    // SSL handshake:
    connect(receiver, SIGNAL(encrypted()), SLOT(exitLoop()));
    enterLoop(1);
    QVERIFY(!timeout());
    QVERIFY(sender->isEncrypted());
    QVERIFY(receiver->isEncrypted());

    // make sure there's nothing to be received on the sender:
    while (sender->waitForReadyRead(10) || receiver->waitForBytesWritten(10)) {}

    // spontaneously write something:
    QByteArray data("Hello World");
    sender->write(data);

    // check if the other side receives it:
    enterLoop(1);
    QVERIFY(!timeout());
    QCOMPARE(receiver->bytesAvailable(), qint64(data.size()));
    QCOMPARE(receiver->readAll(), data);
}

void tst_QSslSocket::setReadBufferSize()
{
#ifdef Q_OS_WINRT
    QSKIP("Server-side encryption is not implemented on WinRT.");
#endif
    QFETCH_GLOBAL(bool, setProxy);
    if (setProxy)
        return;

    SslServer server;
    QSslSocket *receiver = new QSslSocket(this);
    connect(receiver, SIGNAL(readyRead()), SLOT(exitLoop()));

    // connect two sockets to each other:
    QVERIFY(server.listen(QHostAddress::LocalHost));
    receiver->connectToHost("127.0.0.1", server.serverPort());
    QVERIFY(receiver->waitForConnected(5000));
    QVERIFY(server.waitForNewConnection(0));

    QSslSocket *sender = server.socket;
    QVERIFY(sender);
    QCOMPARE(sender->state(), QAbstractSocket::ConnectedState);
    receiver->setObjectName("receiver");
    sender->setObjectName("sender");
    receiver->ignoreSslErrors();
    receiver->startClientEncryption();

    // SSL handshake:
    connect(receiver, SIGNAL(encrypted()), SLOT(exitLoop()));
    enterLoop(1);
    QVERIFY(!timeout());
    QVERIFY(sender->isEncrypted());
    QVERIFY(receiver->isEncrypted());

    QByteArray data(2048, 'b');
    receiver->setReadBufferSize(39 * 1024); // make it a non-multiple of the data.size()

    // saturate the incoming buffer
    while (sender->state() == QAbstractSocket::ConnectedState &&
           receiver->state() == QAbstractSocket::ConnectedState &&
           receiver->bytesAvailable() < receiver->readBufferSize()) {
        sender->write(data);
        //qDebug() << receiver->bytesAvailable() << "<" << receiver->readBufferSize() << (receiver->bytesAvailable() < receiver->readBufferSize());

        while (sender->bytesToWrite())
            QVERIFY(sender->waitForBytesWritten(10));

        // drain it:
        while (receiver->bytesAvailable() < receiver->readBufferSize() &&
               receiver->waitForReadyRead(10)) {}
    }

    //qDebug() << sender->bytesToWrite() << "bytes to write";
    //qDebug() << receiver->bytesAvailable() << "bytes available";

    // send a bit more
    sender->write(data);
    sender->write(data);
    sender->write(data);
    sender->write(data);
    QVERIFY(sender->waitForBytesWritten(10));

    qint64 oldBytesAvailable = receiver->bytesAvailable();

    // now unset the read buffer limit and iterate
    receiver->setReadBufferSize(0);
    enterLoop(1);
    QVERIFY(!timeout());

    QVERIFY(receiver->bytesAvailable() > oldBytesAvailable);
}

class SetReadBufferSize_task_250027_handler : public QObject {
    Q_OBJECT
public slots:
    void readyReadSlot() {
        QTestEventLoop::instance().exitLoop();
    }
    void waitSomeMore(QSslSocket *socket) {
        QTime t;
        t.start();
        while (!socket->encryptedBytesAvailable()) {
            QCoreApplication::processEvents(QEventLoop::AllEvents | QEventLoop::WaitForMoreEvents, 250);
            if (t.elapsed() > 1000 || socket->state() != QAbstractSocket::ConnectedState)
                return;
        }
    }
};

void tst_QSslSocket::setReadBufferSize_task_250027()
{
    QSKIP("QTBUG-29730 - flakey test blocking integration");

    // do not execute this when a proxy is set.
    QFETCH_GLOBAL(bool, setProxy);
    if (setProxy)
        return;

    QSslSocketPtr socket = newSocket();
    socket->setReadBufferSize(1000); // limit to 1 kb/sec
    socket->ignoreSslErrors();
    socket->connectToHostEncrypted(QtNetworkSettings::serverName(), 443);
    socket->ignoreSslErrors();
    QVERIFY2(socket->waitForConnected(10*1000), qPrintable(socket->errorString()));
    if (setProxy && !socket->waitForEncrypted(10*1000))
        QSKIP("Skipping flaky test - See QTBUG-29941");

    // exit the event loop as soon as we receive a readyRead()
    SetReadBufferSize_task_250027_handler setReadBufferSize_task_250027_handler;
    connect(socket.data(), SIGNAL(readyRead()), &setReadBufferSize_task_250027_handler, SLOT(readyReadSlot()));

    // provoke a response by sending a request
    socket->write("GET /qtest/fluke.gif HTTP/1.0\n"); // this file is 27 KB
    socket->write("Host: ");
    socket->write(QtNetworkSettings::serverName().toLocal8Bit().constData());
    socket->write("\n");
    socket->write("Connection: close\n");
    socket->write("\n");
    socket->flush();

    QTestEventLoop::instance().enterLoop(10);
    setReadBufferSize_task_250027_handler.waitSomeMore(socket.data());
    QByteArray firstRead = socket->readAll();
    // First read should be some data, but not the whole file
    QVERIFY(firstRead.size() > 0 && firstRead.size() < 20*1024);

    QTestEventLoop::instance().enterLoop(10);
    setReadBufferSize_task_250027_handler.waitSomeMore(socket.data());
    QByteArray secondRead = socket->readAll();
    // second read should be some more data

    int secondReadSize = secondRead.size();

    if (secondReadSize <= 0) {
        QEXPECT_FAIL("", "QTBUG-29730", Continue);
    }

    QVERIFY(secondReadSize > 0);

    socket->close();
}

class SslServer3 : public QTcpServer
{
    Q_OBJECT
public:
    SslServer3() : socket(0) { }
    QSslSocket *socket;

protected:
    void incomingConnection(qintptr socketDescriptor)
    {
        socket = new QSslSocket(this);
        connect(socket, SIGNAL(sslErrors(QList<QSslError>)), this, SLOT(ignoreErrorSlot()));

        QFile file(tst_QSslSocket::testDataDir + "certs/fluke.key");
        QVERIFY(file.open(QIODevice::ReadOnly));
        QSslKey key(file.readAll(), QSsl::Rsa, QSsl::Pem, QSsl::PrivateKey);
        QVERIFY(!key.isNull());
        socket->setPrivateKey(key);

        QList<QSslCertificate> localCert = QSslCertificate::fromPath(tst_QSslSocket::testDataDir
                                                                     + "certs/fluke.cert");
        QVERIFY(!localCert.isEmpty());
        QVERIFY(!localCert.first().isNull());
        socket->setLocalCertificate(localCert.first());

        QVERIFY(socket->setSocketDescriptor(socketDescriptor, QAbstractSocket::ConnectedState));
        QVERIFY(!socket->peerAddress().isNull());
        QVERIFY(socket->peerPort() != 0);
        QVERIFY(!socket->localAddress().isNull());
        QVERIFY(socket->localPort() != 0);
    }

protected slots:
    void ignoreErrorSlot()
    {
        socket->ignoreSslErrors();
    }
};

class ThreadedSslServer: public QThread
{
    Q_OBJECT
public:
    QSemaphore dataReadSemaphore;
    int serverPort;
    bool ok;

    ThreadedSslServer() : serverPort(-1), ok(false)
    { }

    ~ThreadedSslServer()
    {
        if (isRunning()) wait(2000);
        QVERIFY(ok);
    }

signals:
    void listening();

protected:
    void run()
    {
        // if all goes well (no timeouts), this thread will sleep for a total of 500 ms
        // (i.e., 5 times 100 ms, one sleep for each operation)

        SslServer3 server;
        server.listen(QHostAddress::LocalHost);
        serverPort = server.serverPort();
        emit listening();

        // delayed acceptance:
        QTest::qSleep(100);
        bool ret = server.waitForNewConnection(2000);
        Q_UNUSED(ret);

        // delayed start of encryption
        QTest::qSleep(100);
        QSslSocket *socket = server.socket;
        if (!socket || !socket->isValid())
            return;             // error
        socket->ignoreSslErrors();
        socket->startServerEncryption();
        if (!socket->waitForEncrypted(2000))
            return;             // error

        // delayed reading data
        QTest::qSleep(100);
        if (!socket->waitForReadyRead(2000))
            return;             // error
        socket->readAll();
        dataReadSemaphore.release();

        // delayed sending data
        QTest::qSleep(100);
        socket->write("Hello, World");
        while (socket->bytesToWrite())
            if (!socket->waitForBytesWritten(2000))
                return;         // error

        // delayed replying (reading then sending)
        QTest::qSleep(100);
        if (!socket->waitForReadyRead(2000))
            return;             // error
        socket->write("Hello, World");
        while (socket->bytesToWrite())
            if (!socket->waitForBytesWritten(2000))
                return;         // error

        // delayed disconnection:
        QTest::qSleep(100);
        socket->disconnectFromHost();
        if (!socket->waitForDisconnected(2000))
            return;             // error

        delete socket;
        ok = true;
    }
};

void tst_QSslSocket::waitForMinusOne()
{
#ifdef Q_OS_WIN
    QSKIP("QTBUG-24451 - indefinite wait may hang");
#endif
#ifdef Q_OS_WINRT // This can stay in case the one above goes away
    QSKIP("Server-side encryption is not implemented on WinRT.");
#endif
    QFETCH_GLOBAL(bool, setProxy);
    if (setProxy)
        return;

    ThreadedSslServer server;
    connect(&server, SIGNAL(listening()), SLOT(exitLoop()));

    // start the thread and wait for it to be ready
    server.start();
    enterLoop(1);
    QVERIFY(!timeout());

    // connect to the server
    QSslSocket socket;
    QTest::qSleep(100);
    socket.connectToHost("127.0.0.1", server.serverPort);
    QVERIFY(socket.waitForConnected(-1));
    socket.ignoreSslErrors();
    socket.startClientEncryption();

    // first verification: this waiting should take 200 ms
    if (!socket.waitForEncrypted(-1))
        QSKIP("Skipping flaky test - See QTBUG-29941");
    QVERIFY(socket.isEncrypted());
    QCOMPARE(socket.state(), QAbstractSocket::ConnectedState);
    QCOMPARE(socket.bytesAvailable(), Q_INT64_C(0));

    // second verification: write and make sure the other side got it (100 ms)
    socket.write("How are you doing?");
    QVERIFY(socket.bytesToWrite() != 0);
    QVERIFY(socket.waitForBytesWritten(-1));
    QVERIFY(server.dataReadSemaphore.tryAcquire(1, 2000));

    // third verification: it should wait for 100 ms:
    QVERIFY(socket.waitForReadyRead(-1));
    QVERIFY(socket.isEncrypted());
    QCOMPARE(socket.state(), QAbstractSocket::ConnectedState);
    QVERIFY(socket.bytesAvailable() != 0);

    // fourth verification: deadlock prevention:
    // we write and then wait for reading; the other side needs to receive before
    // replying (100 ms delay)
    socket.write("I'm doing just fine!");
    QVERIFY(socket.bytesToWrite() != 0);
    QVERIFY(socket.waitForReadyRead(-1));

    // fifth verification: it should wait for 200 ms more
    QVERIFY(socket.waitForDisconnected(-1));

    // sixth verification: reading from a disconnected socket returns -1
    //                     once we deplete the read buffer
    QCOMPARE(socket.state(), QAbstractSocket::UnconnectedState);
    socket.readAll();
    char aux;
    QCOMPARE(socket.read(&aux, 1), -1);
}

class VerifyServer : public QTcpServer
{
    Q_OBJECT
public:
    VerifyServer() : socket(0) { }
    QSslSocket *socket;

protected:
    void incomingConnection(qintptr socketDescriptor)
    {
        socket = new QSslSocket(this);

        socket->setPrivateKey(tst_QSslSocket::testDataDir + "certs/fluke.key");
        socket->setLocalCertificate(tst_QSslSocket::testDataDir + "certs/fluke.cert");
        socket->setSocketDescriptor(socketDescriptor);
        socket->startServerEncryption();
    }
};

void tst_QSslSocket::verifyMode()
{
#ifdef Q_OS_WINRT
    QSKIP("Server-side encryption is not implemented on WinRT.");
#endif
    QFETCH_GLOBAL(bool, setProxy);
    if (setProxy)
        return;

    QSslSocket socket;
    QCOMPARE(socket.peerVerifyMode(), QSslSocket::AutoVerifyPeer);
    socket.setPeerVerifyMode(QSslSocket::VerifyNone);
    QCOMPARE(socket.peerVerifyMode(), QSslSocket::VerifyNone);
    socket.setPeerVerifyMode(QSslSocket::VerifyNone);
    socket.setPeerVerifyMode(QSslSocket::VerifyPeer);
    QCOMPARE(socket.peerVerifyMode(), QSslSocket::VerifyPeer);

    socket.connectToHostEncrypted(QtNetworkSettings::serverName(), 443);
    if (socket.waitForEncrypted())
        QSKIP("Skipping flaky test - See QTBUG-29941");

    QList<QSslError> expectedErrors = QList<QSslError>()
                                      << QSslError(FLUKE_CERTIFICATE_ERROR, socket.peerCertificate());
    QCOMPARE(socket.sslErrors(), expectedErrors);
    socket.abort();

    VerifyServer server;
    server.listen();

    QSslSocket clientSocket;
    clientSocket.connectToHostEncrypted("127.0.0.1", server.serverPort());
    clientSocket.ignoreSslErrors();

    QEventLoop loop;
    QTimer::singleShot(5000, &loop, SLOT(quit()));
    connect(&clientSocket, SIGNAL(encrypted()), &loop, SLOT(quit()));
    loop.exec();

    QVERIFY(clientSocket.isEncrypted());
    QVERIFY(server.socket->sslErrors().isEmpty());
}

void tst_QSslSocket::verifyDepth()
{
    QSslSocket socket;
    QCOMPARE(socket.peerVerifyDepth(), 0);
    socket.setPeerVerifyDepth(1);
    QCOMPARE(socket.peerVerifyDepth(), 1);
    QTest::ignoreMessage(QtWarningMsg, "QSslSocket::setPeerVerifyDepth: cannot set negative depth of -1");
    socket.setPeerVerifyDepth(-1);
    QCOMPARE(socket.peerVerifyDepth(), 1);
}

void tst_QSslSocket::disconnectFromHostWhenConnecting()
{
    QSslSocketPtr socket = newSocket();
    socket->connectToHostEncrypted(QtNetworkSettings::serverName(), 993);
    socket->ignoreSslErrors();
    socket->write("XXXX LOGOUT\r\n");
    QAbstractSocket::SocketState state = socket->state();
    // without proxy, the state will be HostLookupState;
    // with    proxy, the state will be ConnectingState.
    QVERIFY(socket->state() == QAbstractSocket::HostLookupState ||
            socket->state() == QAbstractSocket::ConnectingState);
    socket->disconnectFromHost();
    // the state of the socket must be the same before and after calling
    // disconnectFromHost()
    QCOMPARE(state, socket->state());
    QVERIFY(socket->state() == QAbstractSocket::HostLookupState ||
            socket->state() == QAbstractSocket::ConnectingState);
    if (!socket->waitForDisconnected(10000))
        QSKIP("Skipping flaky test - See QTBUG-29941");
    QCOMPARE(socket->state(), QAbstractSocket::UnconnectedState);
    // we did not call close, so the socket must be still open
    QVERIFY(socket->isOpen());
    QCOMPARE(socket->bytesToWrite(), qint64(0));

    // don't forget to login
    QCOMPARE((int) socket->write("USER ftptest\r\n"), 14);

}

void tst_QSslSocket::disconnectFromHostWhenConnected()
{
    QSslSocketPtr socket = newSocket();
    socket->connectToHostEncrypted(QtNetworkSettings::serverName(), 993);
    socket->ignoreSslErrors();
    if (!socket->waitForEncrypted(5000))
        QSKIP("Skipping flaky test - See QTBUG-29941");
    socket->write("XXXX LOGOUT\r\n");
    QCOMPARE(socket->state(), QAbstractSocket::ConnectedState);
    socket->disconnectFromHost();
    QCOMPARE(socket->state(), QAbstractSocket::ClosingState);
    QVERIFY(socket->waitForDisconnected(5000));
    QCOMPARE(socket->bytesToWrite(), qint64(0));
}

#ifndef QT_NO_OPENSSL

class BrokenPskHandshake : public QTcpServer
{
public:
    void socketError(QAbstractSocket::SocketError error)
    {
        Q_UNUSED(error);
        QSslSocket *clientSocket = qobject_cast<QSslSocket *>(sender());
        Q_ASSERT(clientSocket);
        clientSocket->close();
        QTestEventLoop::instance().exitLoop();
    }
private:

    void incomingConnection(qintptr handle) override
    {
        if (!socket.setSocketDescriptor(handle))
            return;

        QSslConfiguration serverConfig(QSslConfiguration::defaultConfiguration());
        serverConfig.setPreSharedKeyIdentityHint("abcdefghijklmnop");
        socket.setSslConfiguration(serverConfig);
        socket.startServerEncryption();
    }

    QSslSocket socket;
};

void tst_QSslSocket::closeWhileEmittingSocketError()
{
    QFETCH_GLOBAL(bool, setProxy);
    if (setProxy)
        return;

    BrokenPskHandshake handshake;
    if (!handshake.listen())
        QSKIP("failed to start TLS server");

    QSslSocket clientSocket;
    QSslConfiguration clientConfig(QSslConfiguration::defaultConfiguration());
    clientConfig.setPeerVerifyMode(QSslSocket::VerifyNone);
    clientSocket.setSslConfiguration(clientConfig);

    QSignalSpy socketErrorSpy(&clientSocket, SIGNAL(error(QAbstractSocket::SocketError)));
    void (QSslSocket::*errorSignal)(QAbstractSocket::SocketError) = &QSslSocket::error;
    connect(&clientSocket, errorSignal, &handshake, &BrokenPskHandshake::socketError);

    clientSocket.connectToHostEncrypted(QStringLiteral("127.0.0.1"), handshake.serverPort());
    // Make sure we have some data buffered so that close will try to flush:
    clientSocket.write(QByteArray(1000000, Qt::Uninitialized));

    QTestEventLoop::instance().enterLoopMSecs(1000);
    QVERIFY(!QTestEventLoop::instance().timeout());

    QCOMPARE(socketErrorSpy.count(), 1);
}

#endif // QT_NO_OPENSSL

void tst_QSslSocket::resetProxy()
{
#ifndef QT_NO_NETWORKPROXY
    QFETCH_GLOBAL(bool, setProxy);
    if (setProxy)
        return;

    // check fix for bug 199941

    QNetworkProxy goodProxy(QNetworkProxy::NoProxy);
    QNetworkProxy badProxy(QNetworkProxy::HttpProxy, "thisCannotWorkAbsolutelyNotForSure", 333);

    // make sure the connection works, and then set a nonsense proxy, and then
    // make sure it does not work anymore
    QSslSocket socket;
    socket.addCaCertificates(testDataDir + "certs/qt-test-server-cacert.pem");
    socket.setProxy(goodProxy);
    socket.connectToHostEncrypted(QtNetworkSettings::serverName(), 443);
    QVERIFY2(socket.waitForConnected(10000), qPrintable(socket.errorString()));
    socket.abort();
    socket.setProxy(badProxy);
    socket.connectToHostEncrypted(QtNetworkSettings::serverName(), 443);
    QVERIFY(! socket.waitForConnected(10000));

    // don't forget to login
    QCOMPARE((int) socket.write("USER ftptest\r\n"), 14);
    QCOMPARE((int) socket.write("PASS password\r\n"), 15);

    enterLoop(10);

    // now the other way round:
    // set the nonsense proxy and make sure the connection does not work,
    // and then set the right proxy and make sure it works
    QSslSocket socket2;
    socket2.addCaCertificates(testDataDir + "certs/qt-test-server-cacert.pem");
    socket2.setProxy(badProxy);
    socket2.connectToHostEncrypted(QtNetworkSettings::serverName(), 443);
    QVERIFY(! socket2.waitForConnected(10000));
    socket2.abort();
    socket2.setProxy(goodProxy);
    socket2.connectToHostEncrypted(QtNetworkSettings::serverName(), 443);
    QVERIFY2(socket2.waitForConnected(10000), qPrintable(socket.errorString()));
#endif // QT_NO_NETWORKPROXY
}

void tst_QSslSocket::ignoreSslErrorsList_data()
{
    QTest::addColumn<QList<QSslError> >("expectedSslErrors");
    QTest::addColumn<int>("expectedSslErrorSignalCount");

    // construct the list of errors that we will get with the SSL handshake and that we will ignore
    QList<QSslError> expectedSslErrors;
    // fromPath gives us a list of certs, but it actually only contains one
    QList<QSslCertificate> certs = QSslCertificate::fromPath(testDataDir + "certs/qt-test-server-cacert.pem");
    QSslError rightError(FLUKE_CERTIFICATE_ERROR, certs.at(0));
    QSslError wrongError(FLUKE_CERTIFICATE_ERROR);


    QTest::newRow("SSL-failure-empty-list") << expectedSslErrors << 1;
    expectedSslErrors.append(wrongError);
    QTest::newRow("SSL-failure-wrong-error") << expectedSslErrors << 1;
    expectedSslErrors.append(rightError);
    QTest::newRow("allErrorsInExpectedList1") << expectedSslErrors << 0;
    expectedSslErrors.removeAll(wrongError);
    QTest::newRow("allErrorsInExpectedList2") << expectedSslErrors << 0;
    expectedSslErrors.removeAll(rightError);
    QTest::newRow("SSL-failure-empty-list-again") << expectedSslErrors << 1;
}

void tst_QSslSocket::ignoreSslErrorsList()
{
    QSslSocket socket;
    connect(&socket, SIGNAL(proxyAuthenticationRequired(QNetworkProxy,QAuthenticator*)),
            this, SLOT(proxyAuthenticationRequired(QNetworkProxy,QAuthenticator*)));

//    this->socket = &socket;
    QSslCertificate cert;

    QFETCH(QList<QSslError>, expectedSslErrors);
    socket.ignoreSslErrors(expectedSslErrors);

    QFETCH(int, expectedSslErrorSignalCount);
    QSignalSpy sslErrorsSpy(&socket, SIGNAL(error(QAbstractSocket::SocketError)));

    socket.connectToHostEncrypted(QtNetworkSettings::serverName(), 443);

    bool expectEncryptionSuccess = (expectedSslErrorSignalCount == 0);
    if (socket.waitForEncrypted(10000) != expectEncryptionSuccess)
        QSKIP("Skipping flaky test - See QTBUG-29941");
    QCOMPARE(sslErrorsSpy.count(), expectedSslErrorSignalCount);
}

void tst_QSslSocket::ignoreSslErrorsListWithSlot_data()
{
    ignoreSslErrorsList_data();
}

// this is not a test, just a slot called in the test below
void tst_QSslSocket::ignoreErrorListSlot(const QList<QSslError> &)
{
    socket->ignoreSslErrors(storedExpectedSslErrors);
}

void tst_QSslSocket::ignoreSslErrorsListWithSlot()
{
    QSslSocket socket;
    this->socket = &socket;

    QFETCH(QList<QSslError>, expectedSslErrors);
    // store the errors to ignore them later in the slot connected below
    storedExpectedSslErrors = expectedSslErrors;
    connect(&socket, SIGNAL(proxyAuthenticationRequired(QNetworkProxy,QAuthenticator*)),
            this, SLOT(proxyAuthenticationRequired(QNetworkProxy,QAuthenticator*)));
    connect(&socket, SIGNAL(sslErrors(QList<QSslError>)),
            this, SLOT(ignoreErrorListSlot(QList<QSslError>)));
    socket.connectToHostEncrypted(QtNetworkSettings::serverName(), 443);

    QFETCH(int, expectedSslErrorSignalCount);
    bool expectEncryptionSuccess = (expectedSslErrorSignalCount == 0);
    QFETCH_GLOBAL(bool, setProxy);
    if (setProxy && (socket.waitForEncrypted(10000) != expectEncryptionSuccess))
        QSKIP("Skipping flaky test - See QTBUG-29941");
}

void tst_QSslSocket::abortOnSslErrors()
{
#ifdef Q_OS_WINRT
    QSKIP("Server-side encryption is not implemented on WinRT.");
#endif
    QFETCH_GLOBAL(bool, setProxy);
    if (setProxy)
        return;

    SslServer server;
    QVERIFY(server.listen());

    QSslSocket clientSocket;
    connect(&clientSocket, SIGNAL(sslErrors(QList<QSslError>)), this, SLOT(abortOnErrorSlot()));
    clientSocket.connectToHostEncrypted("127.0.0.1", server.serverPort());
    clientSocket.ignoreSslErrors();

    QEventLoop loop;
    QTimer::singleShot(1000, &loop, SLOT(quit()));
    loop.exec();

    QCOMPARE(clientSocket.state(), QAbstractSocket::UnconnectedState);
}

// make sure a closed socket has no bytesAvailable()
// related to https://bugs.webkit.org/show_bug.cgi?id=28016
void tst_QSslSocket::readFromClosedSocket()
{
    QSslSocketPtr socket = newSocket();
    socket->ignoreSslErrors();
    socket->connectToHostEncrypted(QtNetworkSettings::serverName(), 443);
    socket->ignoreSslErrors();
    socket->waitForConnected();
    socket->waitForEncrypted();
    // provoke a response by sending a request
    socket->write("GET /qtest/fluke.gif HTTP/1.1\n");
    socket->write("Host: ");
    socket->write(QtNetworkSettings::serverName().toLocal8Bit().constData());
    socket->write("\n");
    socket->write("\n");
    socket->waitForBytesWritten();
    socket->waitForReadyRead();
    QFETCH_GLOBAL(bool, setProxy);
    if (setProxy && (socket->state() != QAbstractSocket::ConnectedState))
        QSKIP("Skipping flaky test - See QTBUG-29941");
    QVERIFY(socket->bytesAvailable());
    socket->close();
    QVERIFY(!socket->bytesAvailable());
    QVERIFY(!socket->bytesToWrite());
    QCOMPARE(socket->state(), QAbstractSocket::UnconnectedState);
}

void tst_QSslSocket::writeBigChunk()
{
    if (!QSslSocket::supportsSsl())
        return;

    QSslSocketPtr socket = newSocket();
    this->socket = socket.data();

    connect(this->socket, SIGNAL(sslErrors(QList<QSslError>)), this, SLOT(ignoreErrorSlot()));
    socket->connectToHostEncrypted(QtNetworkSettings::serverName(), 443);

    QByteArray data;
    data.resize(1024*1024*10); // 10 MB
    // init with garbage. needed so ssl cannot compress it in an efficient way.
    // ### Qt 6: update to a random engine
    for (size_t i = 0; i < data.size() / sizeof(int); i++) {
        int r = qrand();
        data.data()[i*sizeof(int)] = r;
    }

    if (!socket->waitForEncrypted(10000))
        QSKIP("Skipping flaky test - See QTBUG-29941");
    QString errorBefore = socket->errorString();

    int ret = socket->write(data.constData(), data.size());
    QCOMPARE(data.size(), ret);

    // spin the event loop once so QSslSocket::transmit() gets called
    QCoreApplication::processEvents();
    QString errorAfter = socket->errorString();

    // no better way to do this right now since the error is the same as the default error.
    if (socket->errorString().startsWith(QLatin1String("Unable to write data")))
    {
        qWarning() << socket->error() << socket->errorString();
        QFAIL("Error while writing! Check if the OpenSSL BIO size is limited?!");
    }
    // also check the error string. If another error (than UnknownError) occurred, it should be different than before
    QVERIFY2(errorBefore == errorAfter || socket->error() == QAbstractSocket::RemoteHostClosedError,
             QByteArray("unexpected error: ").append(qPrintable(errorAfter)));

    // check that everything has been written to OpenSSL
    QCOMPARE(socket->bytesToWrite(), 0);

    socket->close();
}

void tst_QSslSocket::blacklistedCertificates()
{
#ifdef Q_OS_WINRT
    QSKIP("Server-side encryption is not implemented on WinRT.");
#endif
    QFETCH_GLOBAL(bool, setProxy);
    if (setProxy)
        return;

    SslServer server(testDataDir + "certs/fake-login.live.com.key", testDataDir + "certs/fake-login.live.com.pem");
    QSslSocket *receiver = new QSslSocket(this);
    connect(receiver, SIGNAL(readyRead()), SLOT(exitLoop()));

    // connect two sockets to each other:
    QVERIFY(server.listen(QHostAddress::LocalHost));
    receiver->connectToHost("127.0.0.1", server.serverPort());
    QVERIFY(receiver->waitForConnected(5000));
    if (!server.waitForNewConnection(0))
        QSKIP("Skipping flaky test - See QTBUG-29941");

    QSslSocket *sender = server.socket;
    QVERIFY(sender);
    QCOMPARE(sender->state(), QAbstractSocket::ConnectedState);
    receiver->setObjectName("receiver");
    sender->setObjectName("sender");
    receiver->startClientEncryption();

    connect(receiver, SIGNAL(sslErrors(QList<QSslError>)), SLOT(exitLoop()));
    connect(receiver, SIGNAL(encrypted()), SLOT(exitLoop()));
    enterLoop(1);
    QList<QSslError> sslErrors = receiver->sslErrors();
    QVERIFY(sslErrors.count() > 0);
    // there are more errors (self signed cert and hostname mismatch), but we only care about the blacklist error
    QCOMPARE(sslErrors.at(0).error(), QSslError::CertificateBlacklisted);
}

void tst_QSslSocket::versionAccessors()
{
    if (!QSslSocket::supportsSsl())
        return;

    qDebug() << QSslSocket::sslLibraryVersionString();
    qDebug() << QString::number(QSslSocket::sslLibraryVersionNumber(), 16);
}

#ifndef QT_NO_OPENSSL
void tst_QSslSocket::sslOptions()
{
    if (!QSslSocket::supportsSsl())
        return;

#ifdef SSL_OP_NO_COMPRESSION
    QCOMPARE(QSslSocketBackendPrivate::setupOpenSslOptions(QSsl::SecureProtocols,
                                                           QSslConfigurationPrivate::defaultSslOptions),
             long(SSL_OP_ALL|SSL_OP_NO_SSLv2|SSL_OP_NO_SSLv3|SSL_OP_NO_COMPRESSION|SSL_OP_CIPHER_SERVER_PREFERENCE));
#else
    QCOMPARE(QSslSocketBackendPrivate::setupOpenSslOptions(QSsl::SecureProtocols,
                                                           QSslConfigurationPrivate::defaultSslOptions),
             long(SSL_OP_ALL|SSL_OP_NO_SSLv2|SSL_OP_NO_SSLv3|SSL_OP_CIPHER_SERVER_PREFERENCE));
#endif

    QCOMPARE(QSslSocketBackendPrivate::setupOpenSslOptions(QSsl::SecureProtocols,
                                                           QSsl::SslOptionDisableEmptyFragments
                                                           |QSsl::SslOptionDisableLegacyRenegotiation),
             long(SSL_OP_ALL|SSL_OP_NO_SSLv2|SSL_OP_NO_SSLv3|SSL_OP_CIPHER_SERVER_PREFERENCE));

#ifdef SSL_OP_ALLOW_UNSAFE_LEGACY_RENEGOTIATION
    QCOMPARE(QSslSocketBackendPrivate::setupOpenSslOptions(QSsl::SecureProtocols,
                                                           QSsl::SslOptionDisableEmptyFragments),
             long((SSL_OP_ALL|SSL_OP_NO_SSLv2|SSL_OP_NO_SSLv3|SSL_OP_ALLOW_UNSAFE_LEGACY_RENEGOTIATION|SSL_OP_CIPHER_SERVER_PREFERENCE)));
#endif

#ifdef SSL_OP_DONT_INSERT_EMPTY_FRAGMENTS
    QCOMPARE(QSslSocketBackendPrivate::setupOpenSslOptions(QSsl::SecureProtocols,
                                                           QSsl::SslOptionDisableLegacyRenegotiation),
             long((SSL_OP_ALL|SSL_OP_NO_SSLv2|SSL_OP_NO_SSLv3|SSL_OP_CIPHER_SERVER_PREFERENCE) & ~SSL_OP_DONT_INSERT_EMPTY_FRAGMENTS));
#endif

#ifdef SSL_OP_NO_TICKET
    QCOMPARE(QSslSocketBackendPrivate::setupOpenSslOptions(QSsl::SecureProtocols,
                                                           QSsl::SslOptionDisableEmptyFragments
                                                           |QSsl::SslOptionDisableLegacyRenegotiation
                                                           |QSsl::SslOptionDisableSessionTickets),
             long((SSL_OP_ALL|SSL_OP_NO_SSLv2|SSL_OP_NO_SSLv3|SSL_OP_NO_TICKET|SSL_OP_CIPHER_SERVER_PREFERENCE)));
#endif

#ifdef SSL_OP_NO_TICKET
#ifdef SSL_OP_NO_COMPRESSION
    QCOMPARE(QSslSocketBackendPrivate::setupOpenSslOptions(QSsl::SecureProtocols,
                                                           QSsl::SslOptionDisableEmptyFragments
                                                           |QSsl::SslOptionDisableLegacyRenegotiation
                                                           |QSsl::SslOptionDisableSessionTickets
                                                           |QSsl::SslOptionDisableCompression),
             long((SSL_OP_ALL|SSL_OP_NO_SSLv2|SSL_OP_NO_SSLv3|SSL_OP_NO_TICKET|SSL_OP_NO_COMPRESSION|SSL_OP_CIPHER_SERVER_PREFERENCE)));
#endif
#endif
}
#endif

void tst_QSslSocket::encryptWithoutConnecting()
{
    if (!QSslSocket::supportsSsl())
        return;

    QTest::ignoreMessage(QtWarningMsg,
                         "QSslSocket::startClientEncryption: cannot start handshake when not connected");

    QSslSocket sock;
    sock.startClientEncryption();
}

void tst_QSslSocket::resume_data()
{
    QTest::addColumn<bool>("ignoreErrorsAfterPause");
    QTest::addColumn<QList<QSslError> >("errorsToIgnore");
    QTest::addColumn<bool>("expectSuccess");

    QList<QSslError> errorsList;
    QTest::newRow("DoNotIgnoreErrors") << false << QList<QSslError>() << false;
    QTest::newRow("ignoreAllErrors") << true << QList<QSslError>() << true;

    QList<QSslCertificate> certs = QSslCertificate::fromPath(testDataDir + "certs/qt-test-server-cacert.pem");
    QSslError rightError(FLUKE_CERTIFICATE_ERROR, certs.at(0));
    QSslError wrongError(FLUKE_CERTIFICATE_ERROR);
    errorsList.append(wrongError);
    QTest::newRow("ignoreSpecificErrors-Wrong") << true << errorsList << false;
    errorsList.clear();
    errorsList.append(rightError);
    QTest::newRow("ignoreSpecificErrors-Right") << true << errorsList << true;
}

void tst_QSslSocket::resume()
{
    // make sure the server certificate is not in the list of accepted certificates,
    // we want to trigger the sslErrors signal
    QSslSocket::setDefaultCaCertificates(QSslSocket::systemCaCertificates());

    QFETCH(bool, ignoreErrorsAfterPause);
    QFETCH(QList<QSslError>, errorsToIgnore);
    QFETCH(bool, expectSuccess);

    QSslSocket socket;
    socket.setPauseMode(QAbstractSocket::PauseOnSslErrors);

    QSignalSpy sslErrorSpy(&socket, SIGNAL(sslErrors(QList<QSslError>)));
    QSignalSpy encryptedSpy(&socket, SIGNAL(encrypted()));
    QSignalSpy errorSpy(&socket, SIGNAL(error(QAbstractSocket::SocketError)));

    connect(&socket, SIGNAL(sslErrors(QList<QSslError>)), &QTestEventLoop::instance(), SLOT(exitLoop()));
    connect(&socket, SIGNAL(encrypted()), &QTestEventLoop::instance(), SLOT(exitLoop()));
    connect(&socket, SIGNAL(proxyAuthenticationRequired(QNetworkProxy,QAuthenticator*)),
            this, SLOT(proxyAuthenticationRequired(QNetworkProxy,QAuthenticator*)));
    connect(&socket, SIGNAL(error(QAbstractSocket::SocketError)), &QTestEventLoop::instance(), SLOT(exitLoop()));

    socket.connectToHostEncrypted(QtNetworkSettings::serverName(), 993);
    QTestEventLoop::instance().enterLoop(10);
    QFETCH_GLOBAL(bool, setProxy);
    if (setProxy && QTestEventLoop::instance().timeout())
        QSKIP("Skipping flaky test - See QTBUG-29941");
    QCOMPARE(sslErrorSpy.count(), 1);
    QCOMPARE(errorSpy.count(), 0);
    QCOMPARE(encryptedSpy.count(), 0);
    QVERIFY(!socket.isEncrypted());
    if (ignoreErrorsAfterPause) {
        if (errorsToIgnore.empty())
            socket.ignoreSslErrors();
        else
            socket.ignoreSslErrors(errorsToIgnore);
    }
    socket.resume();
    QTestEventLoop::instance().enterLoop(10);
    QVERIFY(!QTestEventLoop::instance().timeout()); // quit by encrypted() or error() signal
    if (expectSuccess) {
        QCOMPARE(encryptedSpy.count(), 1);
        QVERIFY(socket.isEncrypted());
        QCOMPARE(errorSpy.count(), 0);
        socket.disconnectFromHost();
        QVERIFY(socket.waitForDisconnected(10000));
    } else {
        QCOMPARE(encryptedSpy.count(), 0);
        QVERIFY(!socket.isEncrypted());
        QCOMPARE(errorSpy.count(), 1);
        QCOMPARE(socket.error(), QAbstractSocket::SslHandshakeFailedError);
    }
}

class WebSocket : public QSslSocket
{
    Q_OBJECT
public:
    explicit WebSocket(qintptr socketDescriptor,
                       const QString &keyFile = tst_QSslSocket::testDataDir + "certs/fluke.key",
                       const QString &certFile = tst_QSslSocket::testDataDir + "certs/fluke.cert");

protected slots:
    void onReadyReadFirstBytes(void);

private:
    void _startServerEncryption(void);

    QString m_keyFile;
    QString m_certFile;

private:
    Q_DISABLE_COPY(WebSocket)
};

WebSocket::WebSocket (qintptr socketDescriptor, const QString &keyFile, const QString &certFile)
    : m_keyFile(keyFile),
      m_certFile(certFile)
{
    QVERIFY(setSocketDescriptor(socketDescriptor, QAbstractSocket::ConnectedState, QIODevice::ReadWrite | QIODevice::Unbuffered));
    connect (this, SIGNAL(readyRead()), this, SLOT(onReadyReadFirstBytes()));
}

void WebSocket::_startServerEncryption (void)
{
    QFile file(m_keyFile);
    QVERIFY(file.open(QIODevice::ReadOnly));
    QSslKey key(file.readAll(), QSsl::Rsa, QSsl::Pem, QSsl::PrivateKey);
    QVERIFY(!key.isNull());
    setPrivateKey(key);

    QList<QSslCertificate> localCert = QSslCertificate::fromPath(m_certFile);
    QVERIFY(!localCert.isEmpty());
    QVERIFY(!localCert.first().isNull());
    setLocalCertificate(localCert.first());

    QVERIFY(!peerAddress().isNull());
    QVERIFY(peerPort() != 0);
    QVERIFY(!localAddress().isNull());
    QVERIFY(localPort() != 0);

    setProtocol(QSsl::AnyProtocol);
    setPeerVerifyMode(QSslSocket::VerifyNone);
    ignoreSslErrors();
    startServerEncryption();
}

void WebSocket::onReadyReadFirstBytes (void)
{
    peek(1);
    disconnect(this,SIGNAL(readyRead()), this, SLOT(onReadyReadFirstBytes()));
    _startServerEncryption();
}

class SslServer4 : public QTcpServer
{
    Q_OBJECT
public:

    QScopedPointer<WebSocket> socket;

protected:
    void incomingConnection(qintptr socketDescriptor) override
    {
        socket.reset(new WebSocket(socketDescriptor));
    }
};

void tst_QSslSocket::qtbug18498_peek()
{
#ifdef Q_OS_WINRT
    QSKIP("Server-side encryption is not implemented on WinRT.");
#endif
    QFETCH_GLOBAL(bool, setProxy);
    if (setProxy)
        return;

    SslServer4 server;
    QVERIFY(server.listen(QHostAddress::LocalHost));

    QSslSocket client;
    client.connectToHost("127.0.0.1", server.serverPort());
    QVERIFY(client.waitForConnected(5000));
    QVERIFY(server.waitForNewConnection(1000));
    client.ignoreSslErrors();

    int encryptedCounter = 2;
    connect(&client, &QSslSocket::encrypted, this, [&encryptedCounter](){
        if (!--encryptedCounter)
            exitLoop();
    });
    WebSocket *serversocket = server.socket.data();
    connect(serversocket, &QSslSocket::encrypted, this, [&encryptedCounter](){
        if (!--encryptedCounter)
            exitLoop();
    });
    connect(&client, SIGNAL(disconnected()), this, SLOT(exitLoop()));

    client.startClientEncryption();
    QVERIFY(serversocket);

    enterLoop(1);
    QVERIFY(!timeout());
    QVERIFY(serversocket->isEncrypted());
    QVERIFY(client.isEncrypted());

    QByteArray data("abc123");
    client.write(data.data());

    connect(serversocket, SIGNAL(readyRead()), this, SLOT(exitLoop()));
    enterLoop(1);
    QVERIFY(!timeout());

    QByteArray peek1_data;
    peek1_data.reserve(data.size());
    QByteArray peek2_data;
    QByteArray read_data;

    int lngth = serversocket->peek(peek1_data.data(), 10);
    peek1_data.resize(lngth);

    peek2_data = serversocket->peek(10);
    read_data = serversocket->readAll();

    QCOMPARE(peek1_data, data);
    QCOMPARE(peek2_data, data);
    QCOMPARE(read_data, data);
}

class SslServer5 : public QTcpServer
{
    Q_OBJECT
public:
    SslServer5() : socket(0) {}
    QSslSocket *socket;

protected:
    void incomingConnection(qintptr socketDescriptor)
    {
        socket =  new QSslSocket;
        socket->setSocketDescriptor(socketDescriptor);
    }
};

void tst_QSslSocket::qtbug18498_peek2()
{
#ifdef Q_OS_WINRT
    QSKIP("Server-side encryption is not implemented on WinRT.");
#endif
    QFETCH_GLOBAL(bool, setProxy);
    if (setProxy)
        return;

    SslServer5 listener;
    QVERIFY(listener.listen(QHostAddress::Any));
    QScopedPointer<QSslSocket> client(new QSslSocket);
    client->connectToHost(QHostAddress::LocalHost, listener.serverPort());
    QVERIFY(client->waitForConnected(5000));
    QVERIFY(listener.waitForNewConnection(1000));

    QScopedPointer<QSslSocket> server(listener.socket);

    QVERIFY(server->write("HELLO\r\n", 7));
    QTRY_COMPARE(client->bytesAvailable(), 7);
    char c;
    QCOMPARE(client->peek(&c,1), 1);
    QCOMPARE(c, 'H');
    QCOMPARE(client->read(&c,1), 1);
    QCOMPARE(c, 'H');
    QByteArray b = client->peek(2);
    QCOMPARE(b, QByteArray("EL"));
    char a[3];
    QVERIFY(client->peek(a, 2) == 2);
    QCOMPARE(a[0], 'E');
    QCOMPARE(a[1], 'L');
    QCOMPARE(client->readAll(), QByteArray("ELLO\r\n"));

    //check data split between QIODevice and plain socket buffers.
    QByteArray bigblock;
    bigblock.fill('#', QIODEVICE_BUFFERSIZE + 1024);
    QVERIFY(client->write(QByteArray("head")));
    QVERIFY(client->write(bigblock));
    QTRY_COMPARE(server->bytesAvailable(), bigblock.length() + 4);
    QCOMPARE(server->read(4), QByteArray("head"));
    QCOMPARE(server->peek(bigblock.length()), bigblock);
    b.reserve(bigblock.length());
    b.resize(server->peek(b.data(), bigblock.length()));
    QCOMPARE(b, bigblock);

    //check oversized peek
    QCOMPARE(server->peek(bigblock.length() * 3), bigblock);
    b.reserve(bigblock.length() * 3);
    b.resize(server->peek(b.data(), bigblock.length() * 3));
    QCOMPARE(b, bigblock);

    QCOMPARE(server->readAll(), bigblock);

    QVERIFY(client->write("STARTTLS\r\n"));
    QTRY_COMPARE(server->bytesAvailable(), 10);
    QCOMPARE(server->peek(&c,1), 1);
    QCOMPARE(c, 'S');
    b = server->peek(3);
    QCOMPARE(b, QByteArray("STA"));
    QCOMPARE(server->read(5), QByteArray("START"));
    QVERIFY(server->peek(a, 3) == 3);
    QCOMPARE(a[0], 'T');
    QCOMPARE(a[1], 'L');
    QCOMPARE(a[2], 'S');
    QCOMPARE(server->readAll(), QByteArray("TLS\r\n"));

    QFile file(testDataDir + "certs/fluke.key");
    QVERIFY(file.open(QIODevice::ReadOnly));
    QSslKey key(file.readAll(), QSsl::Rsa, QSsl::Pem, QSsl::PrivateKey);
    QVERIFY(!key.isNull());
    server->setPrivateKey(key);

    QList<QSslCertificate> localCert = QSslCertificate::fromPath(testDataDir + "certs/fluke.cert");
    QVERIFY(!localCert.isEmpty());
    QVERIFY(!localCert.first().isNull());
    server->setLocalCertificate(localCert.first());

    server->setProtocol(QSsl::AnyProtocol);
    server->setPeerVerifyMode(QSslSocket::VerifyNone);

    server->ignoreSslErrors();
    client->ignoreSslErrors();

    server->startServerEncryption();
    client->startClientEncryption();

    QVERIFY(server->write("hello\r\n", 7));
    QTRY_COMPARE(client->bytesAvailable(), 7);
    QVERIFY(server->mode() == QSslSocket::SslServerMode && client->mode() == QSslSocket::SslClientMode);
    QCOMPARE(client->peek(&c,1), 1);
    QCOMPARE(c, 'h');
    QCOMPARE(client->read(&c,1), 1);
    QCOMPARE(c, 'h');
    b = client->peek(2);
    QCOMPARE(b, QByteArray("el"));
    QCOMPARE(client->readAll(), QByteArray("ello\r\n"));

    QVERIFY(client->write("goodbye\r\n"));
    QTRY_COMPARE(server->bytesAvailable(), 9);
    QCOMPARE(server->peek(&c,1), 1);
    QCOMPARE(c, 'g');
    QCOMPARE(server->readAll(), QByteArray("goodbye\r\n"));
    client->disconnectFromHost();
    QVERIFY(client->waitForDisconnected(5000));
}

void tst_QSslSocket::dhServer()
{
#ifdef Q_OS_WINRT
    QSKIP("Server-side encryption is not implemented on WinRT.");
#endif
    if (!QSslSocket::supportsSsl())
        QSKIP("No SSL support");

    QFETCH_GLOBAL(bool, setProxy);
    if (setProxy)
        return;

    SslServer server;
    server.ciphers = QLatin1String("DHE-RSA-AES256-SHA:DHE-DSS-AES256-SHA");
    QVERIFY(server.listen());

    QEventLoop loop;
    QTimer::singleShot(5000, &loop, SLOT(quit()));

    QSslSocket client;
    socket = &client;
    connect(socket, SIGNAL(error(QAbstractSocket::SocketError)), &loop, SLOT(quit()));
    connect(socket, SIGNAL(sslErrors(QList<QSslError>)), this, SLOT(ignoreErrorSlot()));
    connect(socket, SIGNAL(encrypted()), &loop, SLOT(quit()));

    client.connectToHostEncrypted(QHostAddress(QHostAddress::LocalHost).toString(), server.serverPort());

    loop.exec();
    QCOMPARE(client.state(), QAbstractSocket::ConnectedState);
}

#ifndef QT_NO_OPENSSL
void tst_QSslSocket::dhServerCustomParamsNull()
{
    if (!QSslSocket::supportsSsl())
        QSKIP("No SSL support");

    QFETCH_GLOBAL(bool, setProxy);
    if (setProxy)
        return;

    SslServer server;
    server.ciphers = QLatin1String("DHE-RSA-AES256-SHA:DHE-DSS-AES256-SHA");

    QSslConfiguration cfg = server.config;
    cfg.setDiffieHellmanParameters(QSslDiffieHellmanParameters());
    server.config = cfg;

    QVERIFY(server.listen());

    QEventLoop loop;
    QTimer::singleShot(5000, &loop, SLOT(quit()));

    QSslSocket client;
    socket = &client;
    connect(socket, SIGNAL(error(QAbstractSocket::SocketError)), &loop, SLOT(quit()));
    connect(socket, SIGNAL(sslErrors(QList<QSslError>)), this, SLOT(ignoreErrorSlot()));
    connect(socket, SIGNAL(encrypted()), &loop, SLOT(quit()));

    client.connectToHostEncrypted(QHostAddress(QHostAddress::LocalHost).toString(), server.serverPort());

    loop.exec();

    QVERIFY(client.state() != QAbstractSocket::ConnectedState);
}
#endif // QT_NO_OPENSSL

#ifndef QT_NO_OPENSSL
void tst_QSslSocket::dhServerCustomParams()
{
    if (!QSslSocket::supportsSsl())
        QSKIP("No SSL support");

    QFETCH_GLOBAL(bool, setProxy);
    if (setProxy)
        return;

    SslServer server;
    server.ciphers = QLatin1String("DHE-RSA-AES256-SHA:DHE-DSS-AES256-SHA");

    QSslConfiguration cfg = server.config;

    // Custom 2048-bit DH parameters generated with 'openssl dhparam -outform DER -out out.der -check -2 2048'
    const auto dh = QSslDiffieHellmanParameters::fromEncoded(QByteArray::fromBase64(QByteArrayLiteral(
        "MIIBCAKCAQEAvVA7b8keTfjFutCtTJmP/pnQfw/prKa+GMed/pBWjrC4N1YwnI8h/A861d9WE/VWY7XMTjvjX3/0"
        "aaU8wEe0EXNpFdlTH+ZMQctQTSJOyQH0RCTwJfDGPCPT9L+c9GKwEKWORH38Earip986HJc0w3UbnfIwXUdsWHiXi"
        "Z6r3cpyBmTKlsXTFiDVAOUXSiO8d/zOb6zHZbDfyB/VbtZRmnA7TXVn9oMzC0g9+FXHdrV4K+XfdvNZdCegvoAZiy"
        "R6ZQgNG9aZ36/AQekhg060hp55f9HDPgXqYeNeXBiferjUtU7S9b3s83XhOJAr01/0Tf5dENwCfg2gK36TM8cC4wI"
        "BAg==")), QSsl::Der);
    cfg.setDiffieHellmanParameters(dh);

    server.config = cfg;

    QVERIFY(server.listen());

    QEventLoop loop;
    QTimer::singleShot(5000, &loop, SLOT(quit()));

    QSslSocket client;
    socket = &client;
    connect(socket, SIGNAL(error(QAbstractSocket::SocketError)), &loop, SLOT(quit()));
    connect(socket, SIGNAL(sslErrors(QList<QSslError>)), this, SLOT(ignoreErrorSlot()));
    connect(socket, SIGNAL(encrypted()), &loop, SLOT(quit()));

    client.connectToHostEncrypted(QHostAddress(QHostAddress::LocalHost).toString(), server.serverPort());

    loop.exec();

    QVERIFY(client.state() == QAbstractSocket::ConnectedState);
}
#endif // QT_NO_OPENSSL

void tst_QSslSocket::ecdhServer()
{
#ifdef Q_OS_WINRT
    QSKIP("Server-side encryption is not implemented on WinRT.");
#endif
    if (!QSslSocket::supportsSsl()) {
        qWarning("SSL not supported, skipping test");
        return;
    }

    QFETCH_GLOBAL(bool, setProxy);
    if (setProxy)
        return;

    SslServer server;
    server.ciphers = QLatin1String("ECDHE-RSA-AES128-SHA");
    QVERIFY(server.listen());

    QEventLoop loop;
    QTimer::singleShot(5000, &loop, SLOT(quit()));

    QSslSocket client;
    socket = &client;
    connect(socket, SIGNAL(error(QAbstractSocket::SocketError)), &loop, SLOT(quit()));
    connect(socket, SIGNAL(sslErrors(QList<QSslError>)), this, SLOT(ignoreErrorSlot()));
    connect(socket, SIGNAL(encrypted()), &loop, SLOT(quit()));

    client.connectToHostEncrypted(QHostAddress(QHostAddress::LocalHost).toString(), server.serverPort());

    loop.exec();
    QCOMPARE(client.state(), QAbstractSocket::ConnectedState);
}

void tst_QSslSocket::verifyClientCertificate_data()
{
    QTest::addColumn<QSslSocket::PeerVerifyMode>("peerVerifyMode");
    QTest::addColumn<QList<QSslCertificate> >("clientCerts");
    QTest::addColumn<QSslKey>("clientKey");
    QTest::addColumn<bool>("works");

    // no certificate
    QList<QSslCertificate> noCerts;
    QSslKey noKey;

    QTest::newRow("NoCert:AutoVerifyPeer") << QSslSocket::AutoVerifyPeer << noCerts << noKey << true;
    QTest::newRow("NoCert:QueryPeer") << QSslSocket::QueryPeer << noCerts << noKey << true;
    QTest::newRow("NoCert:VerifyNone") << QSslSocket::VerifyNone << noCerts << noKey << true;
    QTest::newRow("NoCert:VerifyPeer") << QSslSocket::VerifyPeer << noCerts << noKey << false;

    // self-signed certificate
    QList<QSslCertificate> flukeCerts = QSslCertificate::fromPath(testDataDir + "certs/fluke.cert");
    QCOMPARE(flukeCerts.size(), 1);

    QFile flukeFile(testDataDir + "certs/fluke.key");
    QVERIFY(flukeFile.open(QIODevice::ReadOnly));
    QSslKey flukeKey(flukeFile.readAll(), QSsl::Rsa, QSsl::Pem, QSsl::PrivateKey);
    QVERIFY(!flukeKey.isNull());

    QTest::newRow("SelfSignedCert:AutoVerifyPeer") << QSslSocket::AutoVerifyPeer << flukeCerts << flukeKey << true;
    QTest::newRow("SelfSignedCert:QueryPeer") << QSslSocket::QueryPeer << flukeCerts << flukeKey << true;
    QTest::newRow("SelfSignedCert:VerifyNone") << QSslSocket::VerifyNone << flukeCerts << flukeKey << true;
    QTest::newRow("SelfSignedCert:VerifyPeer") << QSslSocket::VerifyPeer << flukeCerts << flukeKey << false;

    // valid certificate, but wrong usage (server certificate)
    QList<QSslCertificate> serverCerts = QSslCertificate::fromPath(testDataDir + "certs/bogus-server.crt");
    QCOMPARE(serverCerts.size(), 1);

    QFile serverFile(testDataDir + "certs/bogus-server.key");
    QVERIFY(serverFile.open(QIODevice::ReadOnly));
    QSslKey serverKey(serverFile.readAll(), QSsl::Rsa, QSsl::Pem, QSsl::PrivateKey);
    QVERIFY(!serverKey.isNull());

    QTest::newRow("ValidServerCert:AutoVerifyPeer") << QSslSocket::AutoVerifyPeer << serverCerts << serverKey << true;
    QTest::newRow("ValidServerCert:QueryPeer") << QSslSocket::QueryPeer << serverCerts << serverKey << true;
    QTest::newRow("ValidServerCert:VerifyNone") << QSslSocket::VerifyNone << serverCerts << serverKey << true;
    QTest::newRow("ValidServerCert:VerifyPeer") << QSslSocket::VerifyPeer << serverCerts << serverKey << false;

    // valid certificate, correct usage (client certificate)
    QList<QSslCertificate> validCerts = QSslCertificate::fromPath(testDataDir + "certs/bogus-client.crt");
    QCOMPARE(validCerts.size(), 1);

    QFile validFile(testDataDir + "certs/bogus-client.key");
    QVERIFY(validFile.open(QIODevice::ReadOnly));
    QSslKey validKey(validFile.readAll(), QSsl::Rsa, QSsl::Pem, QSsl::PrivateKey);
    QVERIFY(!validKey.isNull());

    QTest::newRow("ValidClientCert:AutoVerifyPeer") << QSslSocket::AutoVerifyPeer << validCerts << validKey << true;
    QTest::newRow("ValidClientCert:QueryPeer") << QSslSocket::QueryPeer << validCerts << validKey << true;
    QTest::newRow("ValidClientCert:VerifyNone") << QSslSocket::VerifyNone << validCerts << validKey << true;
    QTest::newRow("ValidClientCert:VerifyPeer") << QSslSocket::VerifyPeer << validCerts << validKey << true;

    // valid certificate, correct usage (client certificate), with chain
    validCerts += QSslCertificate::fromPath(testDataDir + "certs/bogus-ca.crt");
    QCOMPARE(validCerts.size(), 2);

    QTest::newRow("ValidChainedClientCert:AutoVerifyPeer") << QSslSocket::AutoVerifyPeer << validCerts << validKey << true;
    QTest::newRow("ValidChainedClientCert:QueryPeer") << QSslSocket::QueryPeer << validCerts << validKey << true;
    QTest::newRow("ValidChainedClientCert:VerifyNone") << QSslSocket::VerifyNone << validCerts << validKey << true;
    QTest::newRow("ValidChainedClientCert:VerifyPeer") << QSslSocket::VerifyPeer << validCerts << validKey << true;
}

void tst_QSslSocket::verifyClientCertificate()
{
#ifdef QT_SECURETRANSPORT
    // We run both client and server on the same machine,
    // this means, client can update keychain with client's certificates,
    // and server later will use the same certificates from the same
    // keychain thus making tests fail (wrong number of certificates,
    // success instead of failure etc.).
    QSKIP("This test can not work with Secure Transport");
#endif
#ifdef Q_OS_WINRT
    QSKIP("Server-side encryption is not implemented on WinRT.");
#endif
    if (!QSslSocket::supportsSsl()) {
        qWarning("SSL not supported, skipping test");
        return;
    }

    QFETCH_GLOBAL(bool, setProxy);
    if (setProxy)
        return;

    QFETCH(QSslSocket::PeerVerifyMode, peerVerifyMode);
    SslServer server;
    server.addCaCertificates = testDataDir + "certs/bogus-ca.crt";
    server.ignoreSslErrors = false;
    server.peerVerifyMode = peerVerifyMode;
    QVERIFY(server.listen());

    QEventLoop loop;
    QTimer::singleShot(5000, &loop, SLOT(quit()));

    QFETCH(QList<QSslCertificate>, clientCerts);
    QFETCH(QSslKey, clientKey);
    QSslSocket client;
    client.setLocalCertificateChain(clientCerts);
    client.setPrivateKey(clientKey);
    socket = &client;

    connect(socket, SIGNAL(sslErrors(QList<QSslError>)), this, SLOT(ignoreErrorSlot()));
    connect(socket, SIGNAL(disconnected()), &loop, SLOT(quit()));
    connect(socket, SIGNAL(encrypted()), &loop, SLOT(quit()));

    client.connectToHostEncrypted(QHostAddress(QHostAddress::LocalHost).toString(), server.serverPort());

    loop.exec();

    QFETCH(bool, works);
    QAbstractSocket::SocketState expectedState = (works) ? QAbstractSocket::ConnectedState : QAbstractSocket::UnconnectedState;

    // check server socket
    QVERIFY(server.socket);

    QCOMPARE(server.socket->state(), expectedState);
    QCOMPARE(server.socket->isEncrypted(), works);

    if (peerVerifyMode == QSslSocket::VerifyNone || clientCerts.isEmpty()) {
        QVERIFY(server.socket->peerCertificate().isNull());
        QVERIFY(server.socket->peerCertificateChain().isEmpty());
    } else {
        QCOMPARE(server.socket->peerCertificate(), clientCerts.first());
        QCOMPARE(server.socket->peerCertificateChain(), clientCerts);
    }

    // check client socket
    QCOMPARE(client.state(), expectedState);
    QCOMPARE(client.isEncrypted(), works);
}

void tst_QSslSocket::readBufferMaxSize()
{
#ifdef QT_SECURETRANSPORT
    // QTBUG-55170:
    // SecureTransport back-end was ignoring read-buffer
    // size limit, resulting (potentially) in a constantly
    // growing internal buffer.
    // The test's logic is: we set a small read buffer size on a client
    // socket (to some ridiculously small value), server sends us
    // a bunch of bytes , we ignore readReady signal so
    // that socket's internal buffer size stays
    // >= readBufferMaxSize, we wait for a quite long time
    // (which previously would be enough to read completely)
    // and we check socket's bytesAvaiable to be less than sent.
    QFETCH_GLOBAL(bool, setProxy);
    if (setProxy)
        return;

    SslServer server;
    QVERIFY(server.listen());

    QEventLoop loop;

    QSslSocketPtr client(new QSslSocket);
    socket = client.data();
    connect(socket, SIGNAL(error(QAbstractSocket::SocketError)), &loop, SLOT(quit()));
    connect(socket, SIGNAL(sslErrors(QList<QSslError>)), this, SLOT(ignoreErrorSlot()));
    connect(socket, SIGNAL(encrypted()), &loop, SLOT(quit()));

    client->connectToHostEncrypted(QHostAddress(QHostAddress::LocalHost).toString(),
                                   server.serverPort());

    // Wait for 'encrypted' first:
    QTimer::singleShot(5000, &loop, SLOT(quit()));
    loop.exec();

    QCOMPARE(client->state(), QAbstractSocket::ConnectedState);
    QCOMPARE(client->mode(), QSslSocket::SslClientMode);

    client->setReadBufferSize(10);
    const QByteArray message(int(0xffff), 'a');
    server.socket->write(message);

    QTimer::singleShot(5000, &loop, SLOT(quit()));
    loop.exec();

    int readSoFar = client->bytesAvailable();
    QVERIFY(readSoFar > 0 && readSoFar < message.size());
    // Now, let's check that we still can read the rest of it:
    QCOMPARE(client->readAll().size(), readSoFar);

    client->setReadBufferSize(0);

    QTimer::singleShot(1500, &loop, SLOT(quit()));
    loop.exec();

    QCOMPARE(client->bytesAvailable() + readSoFar, message.size());
#else
    // Not needed, QSslSocket works correctly with other back-ends.
#endif
}

void tst_QSslSocket::setEmptyDefaultConfiguration() // this test should be last, as it has some side effects
{
    // used to produce a crash in QSslConfigurationPrivate::deepCopyDefaultConfiguration, QTBUG-13265

    if (!QSslSocket::supportsSsl())
        return;

    QSslConfiguration emptyConf;
    QSslConfiguration::setDefaultConfiguration(emptyConf);

    QSslSocketPtr client = newSocket();
    socket = client.data();

    connect(socket, SIGNAL(sslErrors(QList<QSslError>)), this, SLOT(ignoreErrorSlot()));
    socket->connectToHostEncrypted(QtNetworkSettings::serverName(), 443);
    QFETCH_GLOBAL(bool, setProxy);
    if (setProxy && socket->waitForEncrypted(4000))
        QSKIP("Skipping flaky test - See QTBUG-29941");
}

#ifndef QT_NO_OPENSSL
class PskProvider : public QObject
{
    Q_OBJECT

public:
    bool m_server;
    QByteArray m_identity;
    QByteArray m_psk;

    explicit PskProvider(QObject *parent = 0)
        : QObject(parent), m_server(false)
    {
    }

    void setIdentity(const QByteArray &identity)
    {
        m_identity = identity;
    }

    void setPreSharedKey(const QByteArray &psk)
    {
        m_psk = psk;
    }

public slots:
    void providePsk(QSslPreSharedKeyAuthenticator *authenticator)
    {
        QVERIFY(authenticator);
        QCOMPARE(authenticator->identityHint(), PSK_SERVER_IDENTITY_HINT);
        if (m_server)
            QCOMPARE(authenticator->maximumIdentityLength(), 0);
        else
            QVERIFY(authenticator->maximumIdentityLength() > 0);

        QVERIFY(authenticator->maximumPreSharedKeyLength() > 0);

        if (!m_identity.isEmpty()) {
            authenticator->setIdentity(m_identity);
            QCOMPARE(authenticator->identity(), m_identity);
        }

        if (!m_psk.isEmpty()) {
            authenticator->setPreSharedKey(m_psk);
            QCOMPARE(authenticator->preSharedKey(), m_psk);
        }
    }
};

class PskServer : public QTcpServer
{
    Q_OBJECT
public:
    PskServer()
        : socket(0),
          config(QSslConfiguration::defaultConfiguration()),
          ignoreSslErrors(true),
          peerVerifyMode(QSslSocket::AutoVerifyPeer),
          protocol(QSsl::TlsV1_0),
          m_pskProvider()
    {
        m_pskProvider.m_server = true;
    }
    QSslSocket *socket;
    QSslConfiguration config;
    bool ignoreSslErrors;
    QSslSocket::PeerVerifyMode peerVerifyMode;
    QSsl::SslProtocol protocol;
    QString ciphers;
    PskProvider m_pskProvider;

protected:
    void incomingConnection(qintptr socketDescriptor)
    {
        socket = new QSslSocket(this);
        socket->setSslConfiguration(config);
        socket->setPeerVerifyMode(peerVerifyMode);
        socket->setProtocol(protocol);
        if (ignoreSslErrors)
            connect(socket, SIGNAL(sslErrors(QList<QSslError>)), this, SLOT(ignoreErrorSlot()));

        if (!ciphers.isEmpty()) {
            socket->setCiphers(ciphers);
        }

        QVERIFY(socket->setSocketDescriptor(socketDescriptor, QAbstractSocket::ConnectedState));
        QVERIFY(!socket->peerAddress().isNull());
        QVERIFY(socket->peerPort() != 0);
        QVERIFY(!socket->localAddress().isNull());
        QVERIFY(socket->localPort() != 0);

        connect(socket, &QSslSocket::preSharedKeyAuthenticationRequired, &m_pskProvider, &PskProvider::providePsk);

        socket->startServerEncryption();
    }

protected slots:
    void ignoreErrorSlot()
    {
        socket->ignoreSslErrors();
    }
};
void tst_QSslSocket::simplePskConnect_data()
{
    QTest::addColumn<PskConnectTestType>("pskTestType");
    QTest::newRow("PskConnectDoNotHandlePsk") << PskConnectDoNotHandlePsk;
    QTest::newRow("PskConnectEmptyCredentials") << PskConnectEmptyCredentials;
    QTest::newRow("PskConnectWrongCredentials") << PskConnectWrongCredentials;
    QTest::newRow("PskConnectWrongIdentity") << PskConnectWrongIdentity;
    QTest::newRow("PskConnectWrongPreSharedKey") << PskConnectWrongPreSharedKey;
    QTest::newRow("PskConnectRightCredentialsPeerVerifyFailure") << PskConnectRightCredentialsPeerVerifyFailure;
    QTest::newRow("PskConnectRightCredentialsVerifyPeer") << PskConnectRightCredentialsVerifyPeer;
    QTest::newRow("PskConnectRightCredentialsDoNotVerifyPeer") << PskConnectRightCredentialsDoNotVerifyPeer;
}

void tst_QSslSocket::simplePskConnect()
{
    QFETCH(PskConnectTestType, pskTestType);
    QSKIP("This test requires change 1f8cab2c3bcd91335684c95afa95ae71e00a94e4 on the network test server, QTQAINFRA-917");

    if (!QSslSocket::supportsSsl())
        QSKIP("No SSL support");

    bool pskCipherFound = false;
    const QList<QSslCipher> supportedCiphers = QSslSocket::supportedCiphers();
    for (const QSslCipher &cipher : supportedCiphers) {
        if (cipher.name() == PSK_CIPHER_WITHOUT_AUTH) {
            pskCipherFound = true;
            break;
        }
    }

    if (!pskCipherFound)
        QSKIP("SSL implementation does not support the necessary PSK cipher(s)");

    QFETCH_GLOBAL(bool, setProxy);
    if (setProxy)
        QSKIP("This test must not be going through a proxy");

    QSslSocket socket;
    this->socket = &socket;

    QSignalSpy connectedSpy(&socket, SIGNAL(connected()));
    QVERIFY(connectedSpy.isValid());

    QSignalSpy hostFoundSpy(&socket, SIGNAL(hostFound()));
    QVERIFY(hostFoundSpy.isValid());

    QSignalSpy disconnectedSpy(&socket, SIGNAL(disconnected()));
    QVERIFY(disconnectedSpy.isValid());

    QSignalSpy connectionEncryptedSpy(&socket, SIGNAL(encrypted()));
    QVERIFY(connectionEncryptedSpy.isValid());

    QSignalSpy sslErrorsSpy(&socket, SIGNAL(sslErrors(QList<QSslError>)));
    QVERIFY(sslErrorsSpy.isValid());

    QSignalSpy socketErrorsSpy(&socket, SIGNAL(error(QAbstractSocket::SocketError)));
    QVERIFY(socketErrorsSpy.isValid());

    QSignalSpy peerVerifyErrorSpy(&socket, SIGNAL(peerVerifyError(QSslError)));
    QVERIFY(peerVerifyErrorSpy.isValid());

    QSignalSpy pskAuthenticationRequiredSpy(&socket, SIGNAL(preSharedKeyAuthenticationRequired(QSslPreSharedKeyAuthenticator*)));
    QVERIFY(pskAuthenticationRequiredSpy.isValid());

    connect(&socket, SIGNAL(connected()), this, SLOT(exitLoop()));
    connect(&socket, SIGNAL(disconnected()), this, SLOT(exitLoop()));
    connect(&socket, SIGNAL(modeChanged(QSslSocket::SslMode)), this, SLOT(exitLoop()));
    connect(&socket, SIGNAL(encrypted()), this, SLOT(exitLoop()));
    connect(&socket, SIGNAL(sslErrors(QList<QSslError>)), this, SLOT(exitLoop()));
    connect(&socket, SIGNAL(error(QAbstractSocket::SocketError)), this, SLOT(exitLoop()));
    connect(&socket, SIGNAL(peerVerifyError(QSslError)), this, SLOT(exitLoop()));
    connect(&socket, SIGNAL(stateChanged(QAbstractSocket::SocketState)), this, SLOT(exitLoop()));

    // force a PSK cipher w/o auth
    socket.setCiphers(PSK_CIPHER_WITHOUT_AUTH);

    PskProvider provider;

    switch (pskTestType) {
    case PskConnectDoNotHandlePsk:
        // don't connect to the provider
        break;

    case PskConnectEmptyCredentials:
        // connect to the psk provider, but don't actually provide any PSK nor identity
        connect(&socket, SIGNAL(preSharedKeyAuthenticationRequired(QSslPreSharedKeyAuthenticator*)), &provider, SLOT(providePsk(QSslPreSharedKeyAuthenticator*)));
        break;

    case PskConnectWrongCredentials:
        // provide totally wrong credentials
        provider.setIdentity(PSK_CLIENT_IDENTITY.left(PSK_CLIENT_IDENTITY.length() - 1));
        provider.setPreSharedKey(PSK_CLIENT_PRESHAREDKEY.left(PSK_CLIENT_PRESHAREDKEY.length() - 1));
        connect(&socket, SIGNAL(preSharedKeyAuthenticationRequired(QSslPreSharedKeyAuthenticator*)), &provider, SLOT(providePsk(QSslPreSharedKeyAuthenticator*)));
        break;

    case PskConnectWrongIdentity:
        // right PSK, wrong identity
        provider.setIdentity(PSK_CLIENT_IDENTITY.left(PSK_CLIENT_IDENTITY.length() - 1));
        provider.setPreSharedKey(PSK_CLIENT_PRESHAREDKEY);
        connect(&socket, SIGNAL(preSharedKeyAuthenticationRequired(QSslPreSharedKeyAuthenticator*)), &provider, SLOT(providePsk(QSslPreSharedKeyAuthenticator*)));
        break;

    case PskConnectWrongPreSharedKey:
        // right identity, wrong PSK
        provider.setIdentity(PSK_CLIENT_IDENTITY);
        provider.setPreSharedKey(PSK_CLIENT_PRESHAREDKEY.left(PSK_CLIENT_PRESHAREDKEY.length() - 1));
        connect(&socket, SIGNAL(preSharedKeyAuthenticationRequired(QSslPreSharedKeyAuthenticator*)), &provider, SLOT(providePsk(QSslPreSharedKeyAuthenticator*)));
        break;

    case PskConnectRightCredentialsPeerVerifyFailure:
        // right identity, right PSK, but since we can't verify the other peer, we'll fail
        provider.setIdentity(PSK_CLIENT_IDENTITY);
        provider.setPreSharedKey(PSK_CLIENT_PRESHAREDKEY);
        connect(&socket, SIGNAL(preSharedKeyAuthenticationRequired(QSslPreSharedKeyAuthenticator*)), &provider, SLOT(providePsk(QSslPreSharedKeyAuthenticator*)));
        break;

    case PskConnectRightCredentialsVerifyPeer:
        // right identity, right PSK, verify the peer (but ignore the failure) and establish the connection
        provider.setIdentity(PSK_CLIENT_IDENTITY);
        provider.setPreSharedKey(PSK_CLIENT_PRESHAREDKEY);
        connect(&socket, SIGNAL(preSharedKeyAuthenticationRequired(QSslPreSharedKeyAuthenticator*)), &provider, SLOT(providePsk(QSslPreSharedKeyAuthenticator*)));
        connect(&socket, SIGNAL(peerVerifyError(QSslError)), this, SLOT(ignoreErrorSlot()));
        break;

    case PskConnectRightCredentialsDoNotVerifyPeer:
        // right identity, right PSK, do not verify the peer and establish the connection
        provider.setIdentity(PSK_CLIENT_IDENTITY);
        provider.setPreSharedKey(PSK_CLIENT_PRESHAREDKEY);
        connect(&socket, SIGNAL(preSharedKeyAuthenticationRequired(QSslPreSharedKeyAuthenticator*)), &provider, SLOT(providePsk(QSslPreSharedKeyAuthenticator*)));
        socket.setPeerVerifyMode(QSslSocket::VerifyNone);
        break;
    }

    // check the peer verification mode
    switch (pskTestType) {
    case PskConnectDoNotHandlePsk:
    case PskConnectEmptyCredentials:
    case PskConnectWrongCredentials:
    case PskConnectWrongIdentity:
    case PskConnectWrongPreSharedKey:
    case PskConnectRightCredentialsPeerVerifyFailure:
    case PskConnectRightCredentialsVerifyPeer:
        QCOMPARE(socket.peerVerifyMode(), QSslSocket::AutoVerifyPeer);
        break;

    case PskConnectRightCredentialsDoNotVerifyPeer:
        QCOMPARE(socket.peerVerifyMode(), QSslSocket::VerifyNone);
        break;
    }

    // Start connecting
    socket.connectToHost(QtNetworkSettings::serverName(), PSK_SERVER_PORT);
    QCOMPARE(socket.state(), QAbstractSocket::HostLookupState);
    enterLoop(10);

    // Entered connecting state
    QCOMPARE(socket.state(), QAbstractSocket::ConnectingState);
    QCOMPARE(connectedSpy.count(), 0);
    QCOMPARE(hostFoundSpy.count(), 1);
    QCOMPARE(disconnectedSpy.count(), 0);
    enterLoop(10);

    // Entered connected state
    QCOMPARE(socket.state(), QAbstractSocket::ConnectedState);
    QCOMPARE(socket.mode(), QSslSocket::UnencryptedMode);
    QVERIFY(!socket.isEncrypted());
    QCOMPARE(connectedSpy.count(), 1);
    QCOMPARE(hostFoundSpy.count(), 1);
    QCOMPARE(disconnectedSpy.count(), 0);

    // Enter encrypted mode
    socket.startClientEncryption();
    QCOMPARE(socket.mode(), QSslSocket::SslClientMode);
    QVERIFY(!socket.isEncrypted());
    QCOMPARE(connectionEncryptedSpy.count(), 0);
    QCOMPARE(sslErrorsSpy.count(), 0);
    QCOMPARE(peerVerifyErrorSpy.count(), 0);

    // Start handshake.
    enterLoop(10);

    // We must get the PSK signal in all cases
    QCOMPARE(pskAuthenticationRequiredSpy.count(), 1);

    switch (pskTestType) {
    case PskConnectDoNotHandlePsk:
    case PskConnectEmptyCredentials:
    case PskConnectWrongCredentials:
    case PskConnectWrongIdentity:
    case PskConnectWrongPreSharedKey:
        // Handshake failure
        QCOMPARE(socketErrorsSpy.count(), 1);
        QCOMPARE(qvariant_cast<QAbstractSocket::SocketError>(socketErrorsSpy.at(0).at(0)), QAbstractSocket::SslHandshakeFailedError);
        QCOMPARE(sslErrorsSpy.count(), 0);
        QCOMPARE(peerVerifyErrorSpy.count(), 0);
        QCOMPARE(connectionEncryptedSpy.count(), 0);
        QVERIFY(!socket.isEncrypted());
        break;

    case PskConnectRightCredentialsPeerVerifyFailure:
        // Peer verification failure
        QCOMPARE(socketErrorsSpy.count(), 1);
        QCOMPARE(qvariant_cast<QAbstractSocket::SocketError>(socketErrorsSpy.at(0).at(0)), QAbstractSocket::SslHandshakeFailedError);
        QCOMPARE(sslErrorsSpy.count(), 1);
        QCOMPARE(peerVerifyErrorSpy.count(), 1);
        QCOMPARE(connectionEncryptedSpy.count(), 0);
        QVERIFY(!socket.isEncrypted());
        break;

    case PskConnectRightCredentialsVerifyPeer:
        // Peer verification failure, but ignore it and keep connecting
        QCOMPARE(socketErrorsSpy.count(), 0);
        QCOMPARE(sslErrorsSpy.count(), 1);
        QCOMPARE(peerVerifyErrorSpy.count(), 1);
        QCOMPARE(connectionEncryptedSpy.count(), 1);
        QVERIFY(socket.isEncrypted());
        QCOMPARE(socket.state(), QAbstractSocket::ConnectedState);
        break;

    case PskConnectRightCredentialsDoNotVerifyPeer:
        // No peer verification => no failure
        QCOMPARE(socketErrorsSpy.count(), 0);
        QCOMPARE(sslErrorsSpy.count(), 0);
        QCOMPARE(peerVerifyErrorSpy.count(), 0);
        QCOMPARE(connectionEncryptedSpy.count(), 1);
        QVERIFY(socket.isEncrypted());
        QCOMPARE(socket.state(), QAbstractSocket::ConnectedState);
        break;
    }

    // check writing
    switch (pskTestType) {
    case PskConnectDoNotHandlePsk:
    case PskConnectEmptyCredentials:
    case PskConnectWrongCredentials:
    case PskConnectWrongIdentity:
    case PskConnectWrongPreSharedKey:
    case PskConnectRightCredentialsPeerVerifyFailure:
        break;

    case PskConnectRightCredentialsVerifyPeer:
    case PskConnectRightCredentialsDoNotVerifyPeer:
        socket.write("Hello from Qt TLS/PSK!");
        QVERIFY(socket.waitForBytesWritten());
        break;
    }

    // disconnect
    switch (pskTestType) {
    case PskConnectDoNotHandlePsk:
    case PskConnectEmptyCredentials:
    case PskConnectWrongCredentials:
    case PskConnectWrongIdentity:
    case PskConnectWrongPreSharedKey:
    case PskConnectRightCredentialsPeerVerifyFailure:
        break;

    case PskConnectRightCredentialsVerifyPeer:
    case PskConnectRightCredentialsDoNotVerifyPeer:
        socket.disconnectFromHost();
        enterLoop(10);
        break;
    }

    QCOMPARE(socket.state(), QAbstractSocket::UnconnectedState);
    QCOMPARE(disconnectedSpy.count(), 1);
}

void tst_QSslSocket::ephemeralServerKey_data()
{
#ifdef Q_OS_WINRT
    QSKIP("Server-side encryption is not implemented on WinRT.");
#endif
    QTest::addColumn<QString>("cipher");
    QTest::addColumn<bool>("emptyKey");

#if !QT_CONFIG(opensslv11) // 1.1 drops support for RC4-SHA
    QTest::newRow("NonForwardSecrecyCipher") << "RC4-SHA" << true;
#endif // !opensslv11
    QTest::newRow("ForwardSecrecyCipher") << "ECDHE-RSA-AES256-SHA" << (QSslSocket::sslLibraryVersionNumber() < 0x10002000L);
}

void tst_QSslSocket::ephemeralServerKey()
{
    QFETCH_GLOBAL(bool, setProxy);
    if (!QSslSocket::supportsSsl() || setProxy)
        return;

    QFETCH(QString, cipher);
    QFETCH(bool, emptyKey);
    SslServer server;
    server.config.setCiphers(QList<QSslCipher>() << QSslCipher(cipher));
    QVERIFY(server.listen());
    QSslSocketPtr client = newSocket();
    socket = client.data();
    connect(socket, SIGNAL(sslErrors(QList<QSslError>)), this, SLOT(ignoreErrorSlot()));
    QSignalSpy spy(client.data(), &QSslSocket::encrypted);

    client->connectToHostEncrypted(QHostAddress(QHostAddress::LocalHost).toString(), server.serverPort());
    spy.wait();

    QCOMPARE(spy.count(), 1);
    QVERIFY(server.config.ephemeralServerKey().isNull());
    QCOMPARE(client->sslConfiguration().ephemeralServerKey().isNull(), emptyKey);
}

void tst_QSslSocket::allowedProtocolNegotiation()
{
#if OPENSSL_VERSION_NUMBER >= 0x10002000L && !defined(OPENSSL_NO_TLSEXT)

    QFETCH_GLOBAL(bool, setProxy);
    if (setProxy)
        return;

    const QByteArray expectedNegotiated("cool-protocol");
    QList<QByteArray> serverProtos;
    serverProtos << expectedNegotiated << "not-so-cool-protocol";
    QList<QByteArray> clientProtos;
    clientProtos << "uber-cool-protocol" << expectedNegotiated << "not-so-cool-protocol";


    SslServer server;
    server.config.setAllowedNextProtocols(serverProtos);
    QVERIFY(server.listen());

    QSslSocket clientSocket;
    auto configuration = clientSocket.sslConfiguration();
    configuration.setAllowedNextProtocols(clientProtos);
    clientSocket.setSslConfiguration(configuration);

    clientSocket.connectToHostEncrypted("127.0.0.1", server.serverPort());
    clientSocket.ignoreSslErrors();

    QEventLoop loop;
    QTimer::singleShot(5000, &loop, SLOT(quit()));
    connect(&clientSocket, SIGNAL(encrypted()), &loop, SLOT(quit()));
    loop.exec();

    QVERIFY(server.socket->sslConfiguration().nextNegotiatedProtocol() ==
            clientSocket.sslConfiguration().nextNegotiatedProtocol());
    QVERIFY(server.socket->sslConfiguration().nextNegotiatedProtocol() == expectedNegotiated);

#endif // OPENSSL_VERSION_NUMBER
}

void tst_QSslSocket::pskServer()
{
#ifdef Q_OS_WINRT
    QSKIP("Server-side encryption is not implemented on WinRT.");
#endif
    QFETCH_GLOBAL(bool, setProxy);
    if (!QSslSocket::supportsSsl() || setProxy)
        return;

    QSslSocket socket;
    this->socket = &socket;

    QSignalSpy connectedSpy(&socket, SIGNAL(connected()));
    QVERIFY(connectedSpy.isValid());

    QSignalSpy disconnectedSpy(&socket, SIGNAL(disconnected()));
    QVERIFY(disconnectedSpy.isValid());

    QSignalSpy connectionEncryptedSpy(&socket, SIGNAL(encrypted()));
    QVERIFY(connectionEncryptedSpy.isValid());

    QSignalSpy pskAuthenticationRequiredSpy(&socket, SIGNAL(preSharedKeyAuthenticationRequired(QSslPreSharedKeyAuthenticator*)));
    QVERIFY(pskAuthenticationRequiredSpy.isValid());

    connect(&socket, SIGNAL(connected()), this, SLOT(exitLoop()));
    connect(&socket, SIGNAL(disconnected()), this, SLOT(exitLoop()));
    connect(&socket, SIGNAL(modeChanged(QSslSocket::SslMode)), this, SLOT(exitLoop()));
    connect(&socket, SIGNAL(encrypted()), this, SLOT(exitLoop()));
    connect(&socket, SIGNAL(sslErrors(QList<QSslError>)), this, SLOT(exitLoop()));
    connect(&socket, SIGNAL(error(QAbstractSocket::SocketError)), this, SLOT(exitLoop()));
    connect(&socket, SIGNAL(peerVerifyError(QSslError)), this, SLOT(exitLoop()));
    connect(&socket, SIGNAL(stateChanged(QAbstractSocket::SocketState)), this, SLOT(exitLoop()));

    // force a PSK cipher w/o auth
    socket.setCiphers(PSK_CIPHER_WITHOUT_AUTH);

    PskProvider provider;
    provider.setIdentity(PSK_CLIENT_IDENTITY);
    provider.setPreSharedKey(PSK_CLIENT_PRESHAREDKEY);
    connect(&socket, SIGNAL(preSharedKeyAuthenticationRequired(QSslPreSharedKeyAuthenticator*)), &provider, SLOT(providePsk(QSslPreSharedKeyAuthenticator*)));
    socket.setPeerVerifyMode(QSslSocket::VerifyNone);

    PskServer server;
    server.m_pskProvider.setIdentity(provider.m_identity);
    server.m_pskProvider.setPreSharedKey(provider.m_psk);
    server.config.setPreSharedKeyIdentityHint(PSK_SERVER_IDENTITY_HINT);
    QVERIFY(server.listen());

    // Start connecting
    socket.connectToHost(QHostAddress(QHostAddress::LocalHost).toString(), server.serverPort());
    enterLoop(5);

    // Entered connected state
    QCOMPARE(socket.state(), QAbstractSocket::ConnectedState);
    QCOMPARE(socket.mode(), QSslSocket::UnencryptedMode);
    QVERIFY(!socket.isEncrypted());
    QCOMPARE(connectedSpy.count(), 1);
    QCOMPARE(disconnectedSpy.count(), 0);

    // Enter encrypted mode
    socket.startClientEncryption();
    QCOMPARE(socket.mode(), QSslSocket::SslClientMode);
    QVERIFY(!socket.isEncrypted());
    QCOMPARE(connectionEncryptedSpy.count(), 0);

    // Start handshake.
    enterLoop(10);

    // We must get the PSK signal in all cases
    QCOMPARE(pskAuthenticationRequiredSpy.count(), 1);

    QCOMPARE(connectionEncryptedSpy.count(), 1);
    QVERIFY(socket.isEncrypted());
    QCOMPARE(socket.state(), QAbstractSocket::ConnectedState);

    // check writing
    socket.write("Hello from Qt TLS/PSK!");
    QVERIFY(socket.waitForBytesWritten());

    // disconnect
    socket.disconnectFromHost();
    enterLoop(10);

    QCOMPARE(socket.state(), QAbstractSocket::UnconnectedState);
    QCOMPARE(disconnectedSpy.count(), 1);
}

void tst_QSslSocket::signatureAlgorithm_data()
{
    if (!QSslSocket::supportsSsl())
        QSKIP("Signature algorithms cannot be tested without SSL support");

    if (QSslSocket::sslLibraryVersionNumber() < 0x10002000L)
        QSKIP("Signature algorithms cannot be tested with OpenSSL < 1.0.2");

    QTest::addColumn<QByteArrayList>("serverSigAlgPairs");
    QTest::addColumn<QSsl::SslProtocol>("serverProtocol");
    QTest::addColumn<QByteArrayList>("clientSigAlgPairs");
    QTest::addColumn<QSsl::SslProtocol>("clientProtocol");
    QTest::addColumn<QAbstractSocket::SocketState>("state");

    const QByteArray dsaSha1("DSA+SHA1");
    const QByteArray ecdsaSha1("ECDSA+SHA1");
    const QByteArray ecdsaSha512("ECDSA+SHA512");
    const QByteArray rsaSha256("RSA+SHA256");
    const QByteArray rsaSha384("RSA+SHA384");
    const QByteArray rsaSha512("RSA+SHA512");

    QTest::newRow("match_TlsV1_2")
        << QByteArrayList({rsaSha256})
        << QSsl::TlsV1_2
        << QByteArrayList({rsaSha256})
        << QSsl::AnyProtocol
        << QAbstractSocket::ConnectedState;
    QTest::newRow("no_hashalg_match_TlsV1_2")
        << QByteArrayList({rsaSha256})
        << QSsl::TlsV1_2
        << QByteArrayList({rsaSha512})
        << QSsl::AnyProtocol
        << QAbstractSocket::UnconnectedState;
    QTest::newRow("no_sigalg_match_TlsV1_2")
        << QByteArrayList({ecdsaSha512})
        << QSsl::TlsV1_2
        << QByteArrayList({rsaSha512})
        << QSsl::AnyProtocol
        << QAbstractSocket::UnconnectedState;
    QTest::newRow("no_cipher_match_AnyProtocol")
        << QByteArrayList({rsaSha512})
        << QSsl::AnyProtocol
        << QByteArrayList({ecdsaSha512})
        << QSsl::AnyProtocol
        << QAbstractSocket::UnconnectedState;
    QTest::newRow("match_multiple-choice")
        << QByteArrayList({dsaSha1, rsaSha256, rsaSha384, rsaSha512})
        << QSsl::AnyProtocol
        << QByteArrayList({ecdsaSha1, rsaSha384, rsaSha512, ecdsaSha512})
        << QSsl::AnyProtocol
        << QAbstractSocket::ConnectedState;
    QTest::newRow("match_client_longer")
        << QByteArrayList({dsaSha1, rsaSha256})
        << QSsl::AnyProtocol
        << QByteArrayList({ecdsaSha1, ecdsaSha512, rsaSha256})
        << QSsl::AnyProtocol
        << QAbstractSocket::ConnectedState;
    QTest::newRow("match_server_longer")
        << QByteArrayList({ecdsaSha1, ecdsaSha512, rsaSha256})
        << QSsl::AnyProtocol
        << QByteArrayList({dsaSha1, rsaSha256})
        << QSsl::AnyProtocol
        << QAbstractSocket::ConnectedState;

    // signature algorithms do not match, but are ignored because the tls version is not v1.2
    QTest::newRow("client_ignore_TlsV1_1")
        << QByteArrayList({rsaSha256})
        << QSsl::TlsV1_1
        << QByteArrayList({rsaSha512})
        << QSsl::AnyProtocol
        << QAbstractSocket::ConnectedState;
    QTest::newRow("server_ignore_TlsV1_1")
        << QByteArrayList({rsaSha256})
        << QSsl::AnyProtocol
        << QByteArrayList({rsaSha512})
        << QSsl::TlsV1_1
        << QAbstractSocket::ConnectedState;
    QTest::newRow("client_ignore_TlsV1_0")
        << QByteArrayList({rsaSha256})
        << QSsl::TlsV1_0
        << QByteArrayList({rsaSha512})
        << QSsl::AnyProtocol
        << QAbstractSocket::ConnectedState;
    QTest::newRow("server_ignore_TlsV1_0")
        << QByteArrayList({rsaSha256})
        << QSsl::AnyProtocol
        << QByteArrayList({rsaSha512})
        << QSsl::TlsV1_0
        << QAbstractSocket::ConnectedState;
}

void tst_QSslSocket::signatureAlgorithm()
{
    QFETCH_GLOBAL(bool, setProxy);
    if (setProxy)
        QSKIP("Test not adapted for use with proxying");

    QFETCH(QByteArrayList, serverSigAlgPairs);
    QFETCH(QSsl::SslProtocol, serverProtocol);
    QFETCH(QByteArrayList, clientSigAlgPairs);
    QFETCH(QSsl::SslProtocol, clientProtocol);
    QFETCH(QAbstractSocket::SocketState, state);

    SslServer server;
    server.protocol = serverProtocol;
    server.config.setCiphers({QSslCipher("ECDHE-RSA-AES256-SHA")});
    server.config.setBackendConfigurationOption(QByteArrayLiteral("SignatureAlgorithms"), serverSigAlgPairs.join(':'));
    QVERIFY(server.listen());

    QSslConfiguration clientConfig = QSslConfiguration::defaultConfiguration();
    clientConfig.setProtocol(clientProtocol);
    clientConfig.setBackendConfigurationOption(QByteArrayLiteral("SignatureAlgorithms"), clientSigAlgPairs.join(':'));
    QSslSocket client;
    client.setSslConfiguration(clientConfig);
    socket = &client;

    QEventLoop loop;
    QTimer::singleShot(5000, &loop, &QEventLoop::quit);
    connect(socket, QOverload<QAbstractSocket::SocketError>::of(&QAbstractSocket::error), &loop, &QEventLoop::quit);
    connect(socket, QOverload<const QList<QSslError> &>::of(&QSslSocket::sslErrors), this, &tst_QSslSocket::ignoreErrorSlot);
    connect(socket, &QSslSocket::encrypted, &loop, &QEventLoop::quit);

    client.connectToHostEncrypted(QHostAddress(QHostAddress::LocalHost).toString(), server.serverPort());
    loop.exec();
    socket = nullptr;
    QCOMPARE(client.state(), state);
}

void tst_QSslSocket::forwardReadChannelFinished()
{
    if (!QSslSocket::supportsSsl())
        QSKIP("Needs SSL");
    QFETCH_GLOBAL(bool, setProxy);
    if (setProxy)
        QSKIP("This test doesn't work via a proxy");

    QSslSocket socket;
    QSignalSpy readChannelFinishedSpy(&socket, &QAbstractSocket::readChannelFinished);
    connect(&socket, &QSslSocket::encrypted, [&socket]() {
        const auto data = QString("GET /ip HTTP/1.0\r\nHost: %1\r\n\r\nAccept: */*\r\n\r\n")
                .arg(QtNetworkSettings::serverLocalName()).toUtf8();
        socket.write(data);
    });
    connect(&socket, &QSslSocket::readChannelFinished,
            &QTestEventLoop::instance(), &QTestEventLoop::exitLoop);
    socket.connectToHostEncrypted(QtNetworkSettings::serverLocalName(), 443);
    enterLoop(10);
    QVERIFY(readChannelFinishedSpy.count());
}

#endif // QT_NO_OPENSSL

#endif // QT_NO_SSL

QTEST_MAIN(tst_QSslSocket)

#include "tst_qsslsocket.moc"<|MERGE_RESOLUTION|>--- conflicted
+++ resolved
@@ -1350,17 +1350,10 @@
         if (server.socket)
             QVERIFY(server.socket->error() == QAbstractSocket::UnknownSocketError);
 
-        QCOMPARE(int(client.state()), int(expectedState));
+        QCOMPARE(client.state(), expectedState);
     } else if (server.socket->error() != QAbstractSocket::UnknownSocketError) {
         QVERIFY(client.error() == QAbstractSocket::UnknownSocketError);
-<<<<<<< HEAD
         QCOMPARE(server.socket->state(), expectedState);
-    } else if (client.error() != QAbstractSocket::UnknownSocketError) {
-        QVERIFY(server.socket->error() == QAbstractSocket::UnknownSocketError);
-        QCOMPARE(client.state(), expectedState);
-=======
-        QCOMPARE(int(server.socket->state()), int(expectedState));
->>>>>>> b20c15f2
     }
 
     QCOMPARE(client.isEncrypted(), works);
