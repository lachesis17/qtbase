--- conflicted
+++ resolved
@@ -4,16 +4,4 @@
 
 INCLUDEPATH += $$QNETWORK_SRC
 
-<<<<<<< HEAD
 win32: QMAKE_USE += ws2_32
-
-unix:qtConfig(reduce_exports) {
-    SOURCES += $$QNETWORK_SRC/socket/qnativesocketengine_unix.cpp
-    SOURCES += $$QNETWORK_SRC/socket/qnativesocketengine.cpp
-    HEADERS += $$QNETWORK_SRC/socket/qnativesocketengine_p.h
-    SOURCES += $$QNETWORK_SRC/socket/qabstractsocketengine.cpp
-    HEADERS += $$QNETWORK_SRC/socket/qabstractsocketengine_p.h
-}
-=======
-win32: QMAKE_USE += ws2_32
->>>>>>> 1ec350e3
