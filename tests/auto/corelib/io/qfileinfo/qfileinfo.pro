--- conflicted
+++ resolved
@@ -5,10 +5,4 @@
 RESOURCES += qfileinfo.qrc \
     testdata.qrc
 
-<<<<<<< HEAD
-win32:!winrt:LIBS += -ladvapi32 -lnetapi32
-
-win32: CONFIG += insignificant_test # Crashes on Windows in release builds
-=======
-win32:!wince:!winrt:LIBS += -ladvapi32 -lnetapi32
->>>>>>> cbe33240
+win32:!wince:!winrt:LIBS += -ladvapi32 -lnetapi32