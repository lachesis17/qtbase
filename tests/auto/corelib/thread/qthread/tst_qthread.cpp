--- conflicted
+++ resolved
@@ -47,13 +47,11 @@
 #endif
 #endif
 
-<<<<<<< HEAD
 #ifndef QT_NO_EXCEPTIONS
 #include <exception>
 #endif
-=======
+
 #include "emulationdetector.h"
->>>>>>> eaee1209
 
 class tst_QThread : public QObject
 {
