/****************************************************************************
**
** Copyright (C) 2016 The Qt Company Ltd.
** Contact: https://www.qt.io/licensing/
**
** This file is part of the qmake application of the Qt Toolkit.
**
** $QT_BEGIN_LICENSE:GPL-EXCEPT$
** Commercial License Usage
** Licensees holding valid commercial Qt licenses may use this file in
** accordance with the commercial license agreement provided with the
** Software or, alternatively, in accordance with the terms contained in
** a written agreement between you and The Qt Company. For licensing terms
** and conditions see https://www.qt.io/terms-conditions. For further
** information use the contact form at https://www.qt.io/contact-us.
**
** GNU General Public License Usage
** Alternatively, this file may be used under the terms of the GNU
** General Public License version 3 as published by the Free Software
** Foundation with exceptions as appearing in the file LICENSE.GPL3-EXCEPT
** included in the packaging of this file. Please review the following
** information to ensure the GNU General Public License requirements will
** be met: https://www.gnu.org/licenses/gpl-3.0.html.
**
** $QT_END_LICENSE$
**
****************************************************************************/

#include "makefile.h"
#include "option.h"
#include "cachekeys.h"
#include "meta.h"

#include <ioutils.h>

#include <qdir.h>
#include <qfile.h>
#include <qtextstream.h>
#include <qregexp.h>
#include <qhash.h>
#include <qdebug.h>
#include <qbuffer.h>
#include <qdatetime.h>

#if defined(Q_OS_UNIX)
#include <unistd.h>
#else
#include <io.h>
#endif
#include <stdio.h>
#include <stdlib.h>
#include <time.h>
#include <fcntl.h>
#include <sys/types.h>
#include <sys/stat.h>

#include <algorithm>

QT_BEGIN_NAMESPACE

using namespace QMakeInternal;

bool MakefileGenerator::canExecute(const QStringList &cmdline, int *a) const
{
    int argv0 = -1;
    for(int i = 0; i < cmdline.count(); ++i) {
        if(!cmdline.at(i).contains('=')) {
            argv0 = i;
            break;
        }
    }
    if(a)
        *a = argv0;
    if(argv0 != -1) {
        const QString c = Option::normalizePath(cmdline.at(argv0));
        if(exists(c))
            return true;
    }
    return false;
}

QString MakefileGenerator::mkdir_p_asstring(const QString &dir, bool escape) const
{
    QString edir = escape ? escapeFilePath(Option::fixPathToTargetOS(dir, false, false)) : dir;
    return "@" + makedir.arg(edir);
}

bool MakefileGenerator::mkdir(const QString &in_path) const
{
    QString path = Option::normalizePath(in_path);
    if(QFile::exists(path))
        return true;

    return QDir().mkpath(path);
}

// ** base makefile generator
MakefileGenerator::MakefileGenerator() :
    no_io(false), project(nullptr)
{
}


void
MakefileGenerator::verifyCompilers()
{
    ProValueMap &v = project->variables();
    ProStringList &quc = v["QMAKE_EXTRA_COMPILERS"];
    for(int i = 0; i < quc.size(); ) {
        bool error = false;
        const ProString &comp = quc.at(i);
        const ProKey okey(comp + ".output");
        if (v[okey].isEmpty()) {
            const ProKey ofkey(comp + ".output_function");
            if (!v[ofkey].isEmpty()) {
                v[okey].append("${QMAKE_FUNC_FILE_IN_" + v[ofkey].first() + "}");
            } else {
                error = true;
                warn_msg(WarnLogic, "Compiler: %s: No output file specified", comp.toLatin1().constData());
            }
        } else if (v[ProKey(comp + ".input")].isEmpty()) {
            error = true;
            warn_msg(WarnLogic, "Compiler: %s: No input variable specified", comp.toLatin1().constData());
        }
        if(error)
            quc.removeAt(i);
        else
            ++i;
    }
}

void
MakefileGenerator::initOutPaths()
{
    ProValueMap &v = project->variables();
    //for shadow builds
    if(!v.contains("QMAKE_ABSOLUTE_SOURCE_PATH")) {
        if (Option::globals->do_cache && !project->cacheFile().isEmpty() &&
           v.contains("QMAKE_ABSOLUTE_SOURCE_ROOT")) {
            QString root = v["QMAKE_ABSOLUTE_SOURCE_ROOT"].first().toQString();
            root = QDir::fromNativeSeparators(root);
            if(!root.isEmpty()) {
                QFileInfo fi = fileInfo(project->cacheFile());
                if(!fi.makeAbsolute()) {
                    QString cache_r = fi.path(), pwd = Option::output_dir;
                    if(pwd.startsWith(cache_r) && !pwd.startsWith(root)) {
                        pwd = root + pwd.mid(cache_r.length());
                        if(exists(pwd))
                            v.insert("QMAKE_ABSOLUTE_SOURCE_PATH", ProStringList(pwd));
                    }
                }
            }
        }
    }
    if(!v["QMAKE_ABSOLUTE_SOURCE_PATH"].isEmpty()) {
        ProString &asp = v["QMAKE_ABSOLUTE_SOURCE_PATH"].first();
        asp = QDir::fromNativeSeparators(asp.toQString());
        if(asp.isEmpty() || asp == Option::output_dir) //if they're the same, why bother?
            v["QMAKE_ABSOLUTE_SOURCE_PATH"].clear();
    }

    //some builtin directories
    if(project->isEmpty("PRECOMPILED_DIR") && !project->isEmpty("OBJECTS_DIR"))
        v["PRECOMPILED_DIR"] = v["OBJECTS_DIR"];
    static const char * const dirs[] = { "OBJECTS_DIR", "DESTDIR",
                                         "SUBLIBS_DIR", "DLLDESTDIR",
                                         "PRECOMPILED_DIR", nullptr };
    for (int x = 0; dirs[x]; x++) {
        const ProKey dkey(dirs[x]);
        if (v[dkey].isEmpty())
            continue;
        const ProString orig_path = v[dkey].first();

        ProString &pathRef = v[dkey].first();
        pathRef = fileFixify(pathRef.toQString(), FileFixifyFromOutdir);

#ifdef Q_OS_WIN
        // We don't want to add a separator for DLLDESTDIR on Windows (###why?)
        if (dkey != "DLLDESTDIR")
#endif
        {
            if(!pathRef.endsWith(Option::dir_sep))
                pathRef += Option::dir_sep;
        }

        if (noIO() || (project->first("TEMPLATE") == "subdirs"))
            continue;

        QString path = project->first(dkey).toQString(); //not to be changed any further
        path = fileFixify(path, FileFixifyBackwards);
        debug_msg(3, "Fixed output_dir %s (%s) into %s", dirs[x],
                  orig_path.toLatin1().constData(), path.toLatin1().constData());
        if(!mkdir(path))
            warn_msg(WarnLogic, "%s: Cannot access directory '%s'", dirs[x],
                     path.toLatin1().constData());
    }

    //out paths from the extra compilers
    const ProStringList &quc = project->values("QMAKE_EXTRA_COMPILERS");
    for (ProStringList::ConstIterator it = quc.begin(); it != quc.end(); ++it) {
        QString tmp_out = project->first(ProKey(*it + ".output")).toQString();
        if(tmp_out.isEmpty())
            continue;
        const ProStringList &tmp = project->values(ProKey(*it + ".input"));
        for (ProStringList::ConstIterator it2 = tmp.begin(); it2 != tmp.end(); ++it2) {
            ProStringList &inputs = project->values((*it2).toKey());
            for (ProStringList::Iterator input = inputs.begin(); input != inputs.end(); ++input) {
                QString finp = fileFixify((*input).toQString(), FileFixifyFromOutdir);
                *input = ProString(finp);
                QString path = replaceExtraCompilerVariables(tmp_out, finp, QString(), NoShell);
                path = Option::normalizePath(path);
                int slash = path.lastIndexOf('/');
                if(slash != -1) {
                    path = path.left(slash);
                    // Make out path only if it does not contain makefile variables
                    if(!path.contains("${"))
                        if(path != "." &&
                           !mkdir(fileFixify(path, FileFixifyBackwards)))
                            warn_msg(WarnLogic, "%s: Cannot access directory '%s'",
                                     (*it).toLatin1().constData(), path.toLatin1().constData());
                }
            }
        }
    }

    if(!v["DESTDIR"].isEmpty()) {
        QDir d(v["DESTDIR"].first().toQString());
        if (Option::normalizePath(d.absolutePath()) == Option::normalizePath(Option::output_dir))
            v.remove("DESTDIR");
    }
}

QMakeProject
*MakefileGenerator::projectFile() const
{
    return project;
}

void
MakefileGenerator::setProjectFile(QMakeProject *p)
{
    if(project)
        return;
    project = p;
    if (project->isActiveConfig("win32"))
        target_mode = TARG_WIN_MODE;
    else if (project->isActiveConfig("mac"))
        target_mode = TARG_MAC_MODE;
    else
        target_mode = TARG_UNIX_MODE;
    init();
    bool linkPrl = (Option::qmake_mode == Option::QMAKE_GENERATE_MAKEFILE)
                   && project->isActiveConfig("link_prl");
    bool mergeLflags = !project->isActiveConfig("no_smart_library_merge")
                       && !project->isActiveConfig("no_lflags_merge");
    findLibraries(linkPrl, mergeLflags);
}

ProStringList
MakefileGenerator::findFilesInVPATH(ProStringList l, uchar flags, const QString &vpath_var)
{
    ProStringList vpath;
    const ProValueMap &v = project->variables();
    for(int val_it = 0; val_it < l.count(); ) {
        bool remove_file = false;
        ProString &val = l[val_it];
        if(!val.isEmpty()) {
            QString qval = val.toQString();
            QString file = fixEnvVariables(qval);
            if (file.isEmpty()) {
                ++val_it;
                continue;
            }
            if(!(flags & VPATH_NoFixify))
                file = fileFixify(file, FileFixifyBackwards);

            if(exists(file)) {
                ++val_it;
                continue;
            }
            bool found = false;
            if (QDir::isRelativePath(qval)) {
                if(vpath.isEmpty()) {
                    if(!vpath_var.isEmpty())
                        vpath = v[ProKey(vpath_var)];
                    vpath += v["VPATH"] + v["QMAKE_ABSOLUTE_SOURCE_PATH"];
                    if(Option::output_dir != qmake_getpwd())
                        vpath << Option::output_dir;
                }
                for (ProStringList::Iterator vpath_it = vpath.begin();
                    vpath_it != vpath.end(); ++vpath_it) {
                    QString real_dir = Option::normalizePath((*vpath_it).toQString());
                    if (exists(real_dir + '/' + val)) {
                        ProString dir = (*vpath_it);
                        if(!dir.endsWith(Option::dir_sep))
                            dir += Option::dir_sep;
                        val = dir + val;
                        if(!(flags & VPATH_NoFixify))
                            val = fileFixify(val.toQString());
                        found = true;
                        debug_msg(1, "Found file through vpath %s -> %s",
                                  file.toLatin1().constData(), val.toLatin1().constData());
                        break;
                    }
                }
            }
            if(!found) {
                QString dir, regex = val.toQString(), real_dir;
                if(regex.lastIndexOf(Option::dir_sep) != -1) {
                    dir = regex.left(regex.lastIndexOf(Option::dir_sep) + 1);
                    real_dir = dir;
                    if(!(flags & VPATH_NoFixify))
                        real_dir = fileFixify(real_dir, FileFixifyBackwards) + '/';
                    regex.remove(0, dir.length());
                }
                if(real_dir.isEmpty() || exists(real_dir)) {
                    QStringList files = QDir(real_dir).entryList(QStringList(regex),
                                                QDir::NoDotAndDotDot | QDir::AllEntries);
                    if(files.isEmpty()) {
                        debug_msg(1, "%s:%d Failure to find %s in vpath (%s)",
                                  __FILE__, __LINE__, val.toLatin1().constData(),
                                  vpath.join(QString("::")).toLatin1().constData());
                        if(flags & VPATH_RemoveMissingFiles)
                            remove_file = true;
                        else if(flags & VPATH_WarnMissingFiles)
                            warn_msg(WarnLogic, "Failure to find: %s", val.toLatin1().constData());
                    } else {
                        l.removeAt(val_it);
                        QString a;
                        for(int i = (int)files.count()-1; i >= 0; i--) {
                            a = real_dir + files[i];
                            if(!(flags & VPATH_NoFixify))
                                a = fileFixify(a);
                            l.insert(val_it, a);
                        }
                    }
                } else {
                    debug_msg(1, "%s:%d Cannot match %s%s, as %s does not exist.",
                              __FILE__, __LINE__, real_dir.toLatin1().constData(),
                              regex.toLatin1().constData(), real_dir.toLatin1().constData());
                    if(flags & VPATH_RemoveMissingFiles)
                        remove_file = true;
                    else if(flags & VPATH_WarnMissingFiles)
                        warn_msg(WarnLogic, "Failure to find: %s", val.toLatin1().constData());
                }
            }
        }
        if(remove_file)
            l.removeAt(val_it);
        else
            ++val_it;
    }
    return l;
}

void
MakefileGenerator::initCompiler(const MakefileGenerator::Compiler &comp)
{
    ProValueMap &v = project->variables();
    ProStringList &l = v[ProKey(comp.variable_in)];
    // find all the relevant file inputs
    if(!init_compiler_already.contains(comp.variable_in)) {
        init_compiler_already.insert(comp.variable_in, true);
        if(!noIO())
            l = findFilesInVPATH(l, (comp.flags & Compiler::CompilerRemoveNoExist) ?
                                 VPATH_RemoveMissingFiles : VPATH_WarnMissingFiles, "VPATH_" + comp.variable_in);
    }
}

void
MakefileGenerator::init()
{
    verifyCompilers();
    initOutPaths();

    ProValueMap &v = project->variables();

    v["QMAKE_BUILTIN_COMPILERS"] = ProStringList() << "C" << "CXX";

    v["QMAKE_LANGUAGE_C"] = ProString("c");
    v["QMAKE_LANGUAGE_CXX"] = ProString("c++");
    v["QMAKE_LANGUAGE_OBJC"] = ProString("objective-c");
    v["QMAKE_LANGUAGE_OBJCXX"] = ProString("objective-c++");

    if (v["TARGET"].isEmpty())
        warn_msg(WarnLogic, "TARGET is empty");

    makedir = v["QMAKE_MKDIR_CMD"].join(' ');
    chkexists = v["QMAKE_CHK_EXISTS"].join(' ');
    if (makedir.isEmpty()) { // Backwards compat with Qt < 5.0.2 specs
        if (isWindowsShell()) {
            makedir = "if not exist %1 mkdir %1 & if not exist %1 exit 1";
            chkexists = "if not exist %1";
        } else {
            makedir = "test -d %1 || mkdir -p %1";
            chkexists = "test -e %1 ||";
        }
    }

    if (v["QMAKE_CC_O_FLAG"].isEmpty())
        v["QMAKE_CC_O_FLAG"].append("-o ");

    if (v["QMAKE_LINK_O_FLAG"].isEmpty())
        v["QMAKE_LINK_O_FLAG"].append("-o ");

    setSystemIncludes(v["QMAKE_DEFAULT_INCDIRS"]);

    ProStringList &incs = project->values("INCLUDEPATH");
    if (!project->isActiveConfig("no_include_pwd")) {
        if (Option::output_dir != qmake_getpwd()) {
            // Pretend that the build dir is the source dir for #include purposes,
            // consistently with the "transparent shadow builds" strategy. This is
            // also consistent with #include "foo.h" falling back to #include <foo.h>
            // behavior if it doesn't find the file in the source dir.
            incs.prepend(Option::output_dir);
        }
        // This makes #include <foo.h> work if the header lives in the source dir.
        // The benefit of that is questionable, as generally the user should use the
        // correct include style, and extra compilers that put stuff in the source dir
        // should add the dir themselves.
        // More importantly, it makes #include "foo.h" work with MSVC when shadow-building,
        // as this compiler looks files up relative to %CD%, not the source file's parent.
        incs.prepend(qmake_getpwd());
    }
    incs.append(project->specDir());

    const char * const cacheKeys[] = { "_QMAKE_STASH_", "_QMAKE_SUPER_CACHE_", nullptr };
    for (int i = 0; cacheKeys[i]; ++i) {
        if (v[cacheKeys[i]].isEmpty())
            continue;
        const ProString &file = v[cacheKeys[i]].first();
        if (file.isEmpty())
            continue;

        QFileInfo fi(fileInfo(file.toQString()));

        // If the file lives in the output dir we treat it as 'owned' by
        // the current project, so it should be distcleaned by it as well.
        if (fi.path() == Option::output_dir)
            v["QMAKE_DISTCLEAN"].append(fi.fileName());
    }

    ProStringList &quc = v["QMAKE_EXTRA_COMPILERS"];

    //make sure the COMPILERS are in the correct input/output chain order
    for(int comp_out = 0, jump_count = 0; comp_out < quc.size(); ++comp_out) {
    continue_compiler_chain:
        if(jump_count > quc.size()) //just to avoid an infinite loop here
            break;
        const ProKey vokey(quc.at(comp_out) + ".variable_out");
        if (v.contains(vokey)) {
            const ProStringList &outputs = v.value(vokey);
            for(int out = 0; out < outputs.size(); ++out) {
                for(int comp_in = 0; comp_in < quc.size(); ++comp_in) {
                    if(comp_in == comp_out)
                        continue;
                    const ProKey ikey(quc.at(comp_in) + ".input");
                    if (v.contains(ikey)) {
                        const ProStringList &inputs = v.value(ikey);
                        for(int in = 0; in < inputs.size(); ++in) {
                            if(inputs.at(in) == outputs.at(out) && comp_out > comp_in) {
                                ++jump_count;
                                //move comp_out to comp_in and continue the compiler chain
                                // quc.move(comp_out, comp_in);
                                quc.insert(comp_in, quc.value(comp_out));
                                // comp_out > comp_in, so the insertion did move everything up
                                quc.remove(comp_out + 1);
                                comp_out = comp_in;
                                goto continue_compiler_chain;
                            }
                        }
                    }
                }
            }
        }
    }

    if(!project->isEmpty("QMAKE_SUBSTITUTES")) {
        const ProStringList &subs = v["QMAKE_SUBSTITUTES"];
        for(int i = 0; i < subs.size(); ++i) {
            QString sub = subs.at(i).toQString();
            QString inn = sub + ".input", outn = sub + ".output";
            const ProKey innkey(inn), outnkey(outn);
            if (v.contains(innkey) || v.contains(outnkey)) {
                if (!v.contains(innkey) || !v.contains(outnkey)) {
                    warn_msg(WarnLogic, "Substitute '%s' has only one of .input and .output",
                             sub.toLatin1().constData());
                    continue;
                }
                const ProStringList &tinn = v[innkey], &toutn = v[outnkey];
                if (tinn.length() != 1) {
                    warn_msg(WarnLogic, "Substitute '%s.input' does not have exactly one value",
                             sub.toLatin1().constData());
                    continue;
                }
                if (toutn.length() != 1) {
                    warn_msg(WarnLogic, "Substitute '%s.output' does not have exactly one value",
                             sub.toLatin1().constData());
                    continue;
                }
                inn = fileFixify(tinn.first().toQString(), FileFixifyToIndir);
                outn = fileFixify(toutn.first().toQString(), FileFixifyBackwards);
            } else {
                inn = fileFixify(sub, FileFixifyToIndir);
                if (!QFile::exists(inn)) {
                    // random insanity for backwards compat: .in file specified with absolute out dir
                    inn = fileFixify(sub);
                }
                if(!inn.endsWith(".in")) {
                    warn_msg(WarnLogic, "Substitute '%s' does not end with '.in'",
                             inn.toLatin1().constData());
                    continue;
                }
                outn = fileFixify(inn.left(inn.length() - 3), FileFixifyBackwards);
            }

            const ProKey confign(sub + ".CONFIG");
            bool verbatim  = false;
            if (v.contains(confign))
                verbatim = v[confign].contains(QLatin1String("verbatim"));

            QFile in(inn);
            if (in.open(QFile::ReadOnly)) {
                QByteArray contentBytes;
                if (verbatim) {
                    contentBytes = in.readAll();
                } else {
                    QString contents;
                    QStack<int> state;
                    enum { IN_CONDITION, MET_CONDITION, PENDING_CONDITION };
                    for (int count = 1; !in.atEnd(); ++count) {
                        QString line = QString::fromUtf8(in.readLine());
                        if (line.startsWith("!!IF ")) {
                            if (state.isEmpty() || state.top() == IN_CONDITION) {
                                QString test = line.mid(5, line.length()-(5+1));
                                if (project->test(test, inn, count))
                                    state.push(IN_CONDITION);
                                else
                                    state.push(PENDING_CONDITION);
                            } else {
                                state.push(MET_CONDITION);
                            }
                        } else if (line.startsWith("!!ELIF ")) {
                            if (state.isEmpty()) {
                                warn_msg(WarnLogic, "(%s:%d): Unexpected else condition",
                                        in.fileName().toLatin1().constData(), count);
                            } else if (state.top() == PENDING_CONDITION) {
                                QString test = line.mid(7, line.length()-(7+1));
                                if (project->test(test, inn, count))  {
                                    state.pop();
                                    state.push(IN_CONDITION);
                                }
                            } else if (state.top() == IN_CONDITION) {
                                state.pop();
                                state.push(MET_CONDITION);
                            }
                        } else if (line.startsWith("!!ELSE")) {
                            if (state.isEmpty()) {
                                warn_msg(WarnLogic, "(%s:%d): Unexpected else condition",
                                        in.fileName().toLatin1().constData(), count);
                            } else if (state.top() == PENDING_CONDITION) {
                                state.pop();
                                state.push(IN_CONDITION);
                            } else if (state.top() == IN_CONDITION) {
                                state.pop();
                                state.push(MET_CONDITION);
                            }
                        } else if (line.startsWith("!!ENDIF")) {
                            if (state.isEmpty())
                                warn_msg(WarnLogic, "(%s:%d): Unexpected endif",
                                        in.fileName().toLatin1().constData(), count);
                            else
                                state.pop();
                        } else if (state.isEmpty() || state.top() == IN_CONDITION) {
                            contents += project->expand(line, in.fileName(), count);
                        }
                    }
                    contentBytes = contents.toUtf8();
                }
                QFile out(outn);
                QFileInfo outfi(out);
                if (out.exists() && out.open(QFile::ReadOnly)) {
                    QByteArray old = out.readAll();
                    if (contentBytes == old) {
                        v["QMAKE_INTERNAL_INCLUDED_FILES"].append(in.fileName());
                        v["QMAKE_DISTCLEAN"].append(outfi.absoluteFilePath());
                        continue;
                    }
                    out.close();
                    if(!out.remove()) {
                        warn_msg(WarnLogic, "Cannot clear substitute '%s'",
                                 out.fileName().toLatin1().constData());
                        continue;
                    }
                }
                mkdir(outfi.absolutePath());
                if(out.open(QFile::WriteOnly)) {
                    v["QMAKE_INTERNAL_INCLUDED_FILES"].append(in.fileName());
                    v["QMAKE_DISTCLEAN"].append(outfi.absoluteFilePath());
                    out.write(contentBytes);
                } else {
                    warn_msg(WarnLogic, "Cannot open substitute for output '%s'",
                             out.fileName().toLatin1().constData());
                }
            } else {
                warn_msg(WarnLogic, "Cannot open substitute for input '%s'",
                         in.fileName().toLatin1().constData());
            }
        }
    }

    int x;

    //build up a list of compilers
    QVector<Compiler> compilers;
    {
        const char *builtins[] = { "OBJECTS", "SOURCES", "PRECOMPILED_HEADER", nullptr };
        for(x = 0; builtins[x]; ++x) {
            Compiler compiler;
            compiler.variable_in = builtins[x];
            compiler.flags = Compiler::CompilerBuiltin;
            compiler.type = QMakeSourceFileInfo::TYPE_C;
            if(!strcmp(builtins[x], "OBJECTS"))
                compiler.flags |= Compiler::CompilerNoCheckDeps;
            compilers.append(compiler);
        }
        for (ProStringList::ConstIterator it = quc.cbegin(); it != quc.cend(); ++it) {
            const ProStringList &inputs = v[ProKey(*it + ".input")];
            for(x = 0; x < inputs.size(); ++x) {
                Compiler compiler;
                compiler.variable_in = inputs.at(x).toQString();
                compiler.flags = Compiler::CompilerNoFlags;
                const ProStringList &config = v[ProKey(*it + ".CONFIG")];
                if (config.indexOf("ignore_no_exist") != -1)
                    compiler.flags |= Compiler::CompilerRemoveNoExist;
                if (config.indexOf("no_dependencies") != -1)
                    compiler.flags |= Compiler::CompilerNoCheckDeps;
                if (config.indexOf("add_inputs_as_makefile_deps") != -1)
                    compiler.flags |= Compiler::CompilerAddInputsAsMakefileDeps;

                const ProKey dkey(*it + ".dependency_type");
                ProString dep_type;
                if (!project->isEmpty(dkey))
                    dep_type = project->first(dkey);
                if (dep_type.isEmpty())
                    compiler.type = QMakeSourceFileInfo::TYPE_UNKNOWN;
                else if(dep_type == "TYPE_UI")
                    compiler.type = QMakeSourceFileInfo::TYPE_UI;
                else
                    compiler.type = QMakeSourceFileInfo::TYPE_C;
                compilers.append(compiler);
            }
        }
    }
    { //do the path fixifying
        ProStringList paths;
        for(x = 0; x < compilers.count(); ++x) {
            if(!paths.contains(compilers.at(x).variable_in))
                paths << compilers.at(x).variable_in;
        }
        paths << "INCLUDEPATH" << "QMAKE_INTERNAL_INCLUDED_FILES" << "PRECOMPILED_HEADER";
        for(int y = 0; y < paths.count(); y++) {
            ProStringList &l = v[paths[y].toKey()];
            for (ProStringList::Iterator it = l.begin(); it != l.end(); ++it) {
                if((*it).isEmpty())
                    continue;
                QString fn = (*it).toQString();
                if (exists(fn))
                    (*it) = fileFixify(fn);
            }
        }
    }

    if(noIO() || !doDepends() || project->isActiveConfig("GNUmake"))
        QMakeSourceFileInfo::setDependencyMode(QMakeSourceFileInfo::NonRecursive);
    for(x = 0; x < compilers.count(); ++x)
        initCompiler(compilers.at(x));

    //merge actual compiler outputs into their variable_out. This is done last so that
    //files are already properly fixified.
    for (ProStringList::Iterator it = quc.begin(); it != quc.end(); ++it) {
        const ProKey ikey(*it + ".input");
        const ProKey vokey(*it + ".variable_out");
        const ProStringList &config = project->values(ProKey(*it + ".CONFIG"));
        const ProString &tmp_out = project->first(ProKey(*it + ".output"));
        if(tmp_out.isEmpty())
            continue;
        if (config.indexOf("combine") != -1) {
            const ProStringList &compilerInputs = project->values(ikey);
            // Don't generate compiler output if it doesn't have input.
            if (compilerInputs.isEmpty() || project->values(compilerInputs.first().toKey()).isEmpty())
                continue;
            if(tmp_out.indexOf("$") == -1) {
                if(!verifyExtraCompiler((*it), QString())) //verify
                    continue;
                QString out = fileFixify(tmp_out.toQString(), FileFixifyFromOutdir);
                bool pre_dep = (config.indexOf("target_predeps") != -1);
                if (v.contains(vokey)) {
                    const ProStringList &var_out = v.value(vokey);
                    for(int i = 0; i < var_out.size(); ++i) {
                        ProKey v = var_out.at(i).toKey();
                        if(v == QLatin1String("SOURCES"))
                            v = "GENERATED_SOURCES";
                        else if(v == QLatin1String("OBJECTS"))
                            pre_dep = false;
                        ProStringList &list = project->values(v);
                        if(!list.contains(out))
                            list.append(out);
                    }
                } else if (config.indexOf("no_link") == -1) {
                    ProStringList &list = project->values("OBJECTS");
                    pre_dep = false;
                    if(!list.contains(out))
                        list.append(out);
                } else {
                        ProStringList &list = project->values("UNUSED_SOURCES");
                        if(!list.contains(out))
                            list.append(out);
                }
                if(pre_dep) {
                    ProStringList &list = project->values("PRE_TARGETDEPS");
                    if(!list.contains(out))
                        list.append(out);
                }
            }
        } else {
            const ProStringList &tmp = project->values(ikey);
            for (ProStringList::ConstIterator it2 = tmp.begin(); it2 != tmp.end(); ++it2) {
                const ProStringList &inputs = project->values((*it2).toKey());
                for (ProStringList::ConstIterator input = inputs.constBegin(); input != inputs.constEnd(); ++input) {
                    if((*input).isEmpty())
                        continue;
                    QString inpf = (*input).toQString();
                    if (!verifyExtraCompiler((*it).toQString(), inpf)) //verify
                        continue;
                    QString out = replaceExtraCompilerVariables(tmp_out.toQString(), inpf, QString(), NoShell);
                    out = fileFixify(out, FileFixifyFromOutdir);
                    bool pre_dep = (config.indexOf("target_predeps") != -1);
                    if (v.contains(vokey)) {
                        const ProStringList &var_out = project->values(vokey);
                        for(int i = 0; i < var_out.size(); ++i) {
                            ProKey v = var_out.at(i).toKey();
                            if(v == QLatin1String("SOURCES"))
                                v = "GENERATED_SOURCES";
                            else if(v == QLatin1String("OBJECTS"))
                                pre_dep = false;
                            ProStringList &list = project->values(v);
                            if(!list.contains(out))
                                list.append(out);
                        }
                    } else if (config.indexOf("no_link") == -1) {
                        pre_dep = false;
                        ProStringList &list = project->values("OBJECTS");
                        if(!list.contains(out))
                            list.append(out);
                    } else {
                        ProStringList &list = project->values("UNUSED_SOURCES");
                        if(!list.contains(out))
                            list.append(out);
                    }
                    if(pre_dep) {
                        ProStringList &list = project->values("PRE_TARGETDEPS");
                        if(!list.contains(out))
                            list.append(out);
                    }
                }
            }
        }
    }

    //handle dependencies
    depHeuristicsCache.clear();
    if(!noIO()) {
        // dependency paths
        ProStringList incDirs = v["DEPENDPATH"] + v["QMAKE_ABSOLUTE_SOURCE_PATH"];
        if(project->isActiveConfig("depend_includepath"))
            incDirs += v["INCLUDEPATH"];
        QList<QMakeLocalFileName> deplist;
        deplist.reserve(incDirs.size());
        for (ProStringList::Iterator it = incDirs.begin(); it != incDirs.end(); ++it)
            deplist.append(QMakeLocalFileName((*it).toQString()));
        QMakeSourceFileInfo::setDependencyPaths(deplist);
        debug_msg(1, "Dependency Directories: %s",
                  incDirs.join(QString(" :: ")).toLatin1().constData());
        //cache info
        if(project->isActiveConfig("qmake_cache")) {
            QString cache_file;
            if(!project->isEmpty("QMAKE_INTERNAL_CACHE_FILE")) {
                cache_file = QDir::fromNativeSeparators(project->first("QMAKE_INTERNAL_CACHE_FILE").toQString());
            } else {
                cache_file = ".qmake.internal.cache";
                if(project->isActiveConfig("build_pass"))
                    cache_file += ".BUILD." + project->first("BUILD_PASS");
            }
            if(cache_file.indexOf('/') == -1)
                cache_file.prepend(Option::output_dir + '/');
            QMakeSourceFileInfo::setCacheFile(cache_file);
        }

        //add to dependency engine
        for(x = 0; x < compilers.count(); ++x) {
            const MakefileGenerator::Compiler &comp = compilers.at(x);
            if(!(comp.flags & Compiler::CompilerNoCheckDeps)) {
                const ProKey ikey(comp.variable_in);
                addSourceFiles(v[ikey], QMakeSourceFileInfo::SEEK_DEPS,
                               (QMakeSourceFileInfo::SourceFileType)comp.type);

                if (comp.flags & Compiler::CompilerAddInputsAsMakefileDeps) {
                    ProStringList &l = v[ikey];
                    for (int i=0; i < l.size(); ++i) {
                        if(v["QMAKE_INTERNAL_INCLUDED_FILES"].indexOf(l.at(i)) == -1)
                            v["QMAKE_INTERNAL_INCLUDED_FILES"].append(l.at(i));
                    }
                }
            }
        }
    }

    processSources(); //remove anything in SOURCES which is included (thus it need not be linked in)

    //all sources and generated sources must be turned into objects at some point (the one builtin compiler)
    v["OBJECTS"] += createObjectList(v["SOURCES"]) + createObjectList(v["GENERATED_SOURCES"]);

    //Translation files
    if(!project->isEmpty("TRANSLATIONS")) {
        ProStringList &trf = project->values("TRANSLATIONS");
        for (ProStringList::Iterator it = trf.begin(); it != trf.end(); ++it)
            (*it) = Option::fixPathToTargetOS((*it).toQString());
    }

    //fix up the target deps
    static const char * const fixpaths[] = { "PRE_TARGETDEPS", "POST_TARGETDEPS", nullptr };
    for (int path = 0; fixpaths[path]; path++) {
        ProStringList &l = v[fixpaths[path]];
        for (ProStringList::Iterator val_it = l.begin(); val_it != l.end(); ++val_it) {
            if(!(*val_it).isEmpty())
                (*val_it) = Option::fixPathToTargetOS((*val_it).toQString(), false, false);
        }
    }

    //extra depends
    if(!project->isEmpty("DEPENDS")) {
        ProStringList &l = v["DEPENDS"];
        for (ProStringList::Iterator it = l.begin(); it != l.end(); ++it) {
            const ProStringList &files = v[ProKey(*it + ".file")] + v[ProKey(*it + ".files")]; //why do I support such evil things?
            for (ProStringList::ConstIterator file_it = files.begin(); file_it != files.end(); ++file_it) {
                QStringList &out_deps = findDependencies((*file_it).toQString());
                const ProStringList &in_deps = v[ProKey(*it + ".depends")]; //even more evilness..
                for (ProStringList::ConstIterator dep_it = in_deps.begin(); dep_it != in_deps.end(); ++dep_it) {
                    QString dep = (*dep_it).toQString();
                    if (exists(dep)) {
                        out_deps.append(dep);
                    } else {
                        QString dir, regex = Option::normalizePath(dep);
                        if (regex.lastIndexOf('/') != -1) {
                            dir = regex.left(regex.lastIndexOf('/') + 1);
                            regex.remove(0, dir.length());
                        }
                        QStringList files = QDir(dir).entryList(QStringList(regex));
                        if(files.isEmpty()) {
                            warn_msg(WarnLogic, "Dependency for [%s]: Not found %s", (*file_it).toLatin1().constData(),
                                     dep.toLatin1().constData());
                        } else {
                            for(int i = 0; i < files.count(); i++)
                                out_deps.append(dir + files[i]);
                        }
                    }
                }
            }
        }
    }

    // escape qmake command
    project->values("QMAKE_QMAKE") =
            ProStringList(escapeFilePath(Option::fixPathToTargetOS(Option::globals->qmake_abslocation, false)));
}

bool
MakefileGenerator::processPrlFile(QString &file, bool baseOnly)
{
    QString f = fileFixify(file, FileFixifyBackwards);
    // Explicitly given full .prl name
    if (!baseOnly && f.endsWith(Option::prl_ext))
        return processPrlFileCore(file, QStringRef(), f);
    // Explicitly given or derived (from -l) base name
    if (processPrlFileCore(file, QStringRef(), f + Option::prl_ext))
        return true;
    if (!baseOnly) {
        // Explicitly given full library name
        int off = qMax(f.lastIndexOf('/'), f.lastIndexOf('\\')) + 1;
        int ext = f.midRef(off).lastIndexOf('.');
        if (ext != -1)
            return processPrlFileBase(file, f.midRef(off), f.leftRef(off + ext), off);
    }
    return false;
}

bool
MakefileGenerator::processPrlFileBase(QString &origFile, const QStringRef &origName,
                                      const QStringRef &fixedBase, int slashOff)
{
    return processPrlFileCore(origFile, origName, fixedBase + Option::prl_ext);
}

bool
MakefileGenerator::processPrlFileCore(QString &origFile, const QStringRef &origName,
                                      const QString &fixedFile)
{
    const QString meta_file = QMakeMetaInfo::checkLib(fixedFile);
    if (meta_file.isEmpty())
        return false;
    QMakeMetaInfo libinfo(project);
    debug_msg(1, "Processing PRL file: %s", meta_file.toLatin1().constData());
    if (!libinfo.readLib(meta_file)) {
        fprintf(stderr, "Error processing meta file %s\n", meta_file.toLatin1().constData());
        return false;
    }
    if (project->isActiveConfig("no_read_prl_qmake")) {
        debug_msg(2, "Ignored meta file %s", meta_file.toLatin1().constData());
        return false;
    }
    ProString tgt = libinfo.first("QMAKE_PRL_TARGET");
    if (tgt.isEmpty()) {
        fprintf(stderr, "Error: %s does not define QMAKE_PRL_TARGET\n",
                        meta_file.toLatin1().constData());
        return false;
    }
    if (!tgt.contains('.') && !libinfo.values("QMAKE_PRL_CONFIG").contains("lib_bundle")) {
        fprintf(stderr, "Error: %s defines QMAKE_PRL_TARGET without extension\n",
                        meta_file.toLatin1().constData());
        return false;
    }
    if (origName.isEmpty()) {
        // We got a .prl file as input, replace it with an actual library.
        int off = qMax(origFile.lastIndexOf('/'), origFile.lastIndexOf('\\')) + 1;
        debug_msg(1, "  Replacing library reference %s with %s",
                     origFile.mid(off).toLatin1().constData(),
                     tgt.toQString().toLatin1().constData());
        origFile.replace(off, 1000, tgt.toQString());
    } else if (tgt != origName) {
        // We got an actual library as input, and found the wrong .prl for it.
        debug_msg(2, "Mismatched meta file %s (want %s, got %s)",
                     meta_file.toLatin1().constData(),
                     origName.toLatin1().constData(), tgt.toLatin1().constData());
        return false;
    }
    project->values("QMAKE_CURRENT_PRL_LIBS") = libinfo.values("QMAKE_PRL_LIBS");
    ProStringList &defs = project->values("DEFINES");
    const ProStringList &prl_defs = project->values("PRL_EXPORT_DEFINES");
    for (const ProString &def : libinfo.values("QMAKE_PRL_DEFINES"))
        if (!defs.contains(def) && prl_defs.contains(def))
            defs.append(def);
    QString mf = fileFixify(meta_file);
    if (!project->values("QMAKE_PRL_INTERNAL_FILES").contains(mf))
       project->values("QMAKE_PRL_INTERNAL_FILES").append(mf);
    if (!project->values("QMAKE_INTERNAL_INCLUDED_FILES").contains(mf))
       project->values("QMAKE_INTERNAL_INCLUDED_FILES").append(mf);
    return true;
}

void
MakefileGenerator::filterIncludedFiles(const char *var)
{
    ProStringList &inputs = project->values(var);
    auto isIncluded = [this](const ProString &input) {
        return QMakeSourceFileInfo::included(input.toQString()) > 0;
    };
    inputs.erase(std::remove_if(inputs.begin(), inputs.end(),
                                isIncluded),
                 inputs.end());
}

static QString
qv(const ProString &val)
{
    return ' ' + QMakeEvaluator::quoteValue(val);
}

static QString
qv(const ProStringList &val)
{
    QString ret;
    for (const ProString &v : val)
        ret += qv(v);
    return ret;
}

void
MakefileGenerator::writePrlFile(QTextStream &t)
{
    QString bdir = Option::output_dir;
    if(bdir.isEmpty())
        bdir = qmake_getpwd();
    t << "QMAKE_PRL_BUILD_DIR =" << qv(bdir) << endl;

    t << "QMAKE_PRO_INPUT =" << qv(project->projectFile().section('/', -1)) << endl;

    if(!project->isEmpty("QMAKE_ABSOLUTE_SOURCE_PATH"))
        t << "QMAKE_PRL_SOURCE_DIR =" << qv(project->first("QMAKE_ABSOLUTE_SOURCE_PATH")) << endl;
    t << "QMAKE_PRL_TARGET =" << qv(project->first("LIB_TARGET")) << endl;
    if(!project->isEmpty("PRL_EXPORT_DEFINES"))
        t << "QMAKE_PRL_DEFINES =" << qv(project->values("PRL_EXPORT_DEFINES")) << endl;
    if(!project->isEmpty("PRL_EXPORT_CFLAGS"))
        t << "QMAKE_PRL_CFLAGS =" << qv(project->values("PRL_EXPORT_CFLAGS")) << endl;
    if(!project->isEmpty("PRL_EXPORT_CXXFLAGS"))
        t << "QMAKE_PRL_CXXFLAGS =" << qv(project->values("PRL_EXPORT_CXXFLAGS")) << endl;
    if(!project->isEmpty("CONFIG"))
        t << "QMAKE_PRL_CONFIG =" << qv(project->values("CONFIG")) << endl;
    if(!project->isEmpty("TARGET_VERSION_EXT"))
        t << "QMAKE_PRL_VERSION = " << project->first("TARGET_VERSION_EXT") << endl;
    else if(!project->isEmpty("VERSION"))
        t << "QMAKE_PRL_VERSION = " << project->first("VERSION") << endl;
    if(project->isActiveConfig("staticlib") || project->isActiveConfig("explicitlib")) {
        ProStringList libs;
        if (!project->isActiveConfig("staticlib"))
            libs << "LIBS" << "QMAKE_LIBS";
        else
            libs << "LIBS" << "LIBS_PRIVATE" << "QMAKE_LIBS" << "QMAKE_LIBS_PRIVATE";
        t << "QMAKE_PRL_LIBS =";
        for (ProStringList::Iterator it = libs.begin(); it != libs.end(); ++it)
            t << qv(project->values((*it).toKey()));
        t << endl;
    }
}

bool
MakefileGenerator::writeProjectMakefile()
{
    QTextStream t(&Option::output);

    //header
    writeHeader(t);

    QList<SubTarget*> targets;
    {
        ProStringList builds = project->values("BUILDS");
        targets.reserve(builds.size());
        for (ProStringList::Iterator it = builds.begin(); it != builds.end(); ++it) {
            SubTarget *st = new SubTarget;
            targets.append(st);
            st->makefile = "$(MAKEFILE)." + (*it);
            st->name = (*it).toQString();
            const ProKey tkey(*it + ".target");
            st->target = (project->isEmpty(tkey) ? (*it) : project->first(tkey)).toQString();
        }
    }
    if(project->isActiveConfig("build_all")) {
        t << "first: all\n";
        QList<SubTarget*>::Iterator it;

        //install
        t << "install: ";
        for(it = targets.begin(); it != targets.end(); ++it)
            t << (*it)->target << "-install ";
        t << endl;

        //uninstall
        t << "uninstall: ";
        for(it = targets.begin(); it != targets.end(); ++it)
            t << (*it)->target << "-uninstall ";
        t << endl;
    } else {
        t << "first: " << targets.first()->target << endl
          << "install: " << targets.first()->target << "-install\n"
          << "uninstall: " << targets.first()->target << "-uninstall\n";
    }

    writeSubTargets(t, targets, SubTargetsNoFlags);
    if(!project->isActiveConfig("no_autoqmake")) {
        QString mkf = escapeDependencyPath(fileFixify(Option::output.fileName()));
        for(QList<SubTarget*>::Iterator it = targets.begin(); it != targets.end(); ++it)
            t << escapeDependencyPath((*it)->makefile) << ": " << mkf << endl;
    }
    qDeleteAll(targets);
    return true;
}

bool
MakefileGenerator::write()
{
    if(!project)
        return false;
    writePrlFile();
    if(Option::qmake_mode == Option::QMAKE_GENERATE_MAKEFILE || //write makefile
       Option::qmake_mode == Option::QMAKE_GENERATE_PROJECT) {
        QTextStream t(&Option::output);
        if(!writeMakefile(t)) {
#if 1
            warn_msg(WarnLogic, "Unable to generate output for: %s [TEMPLATE %s]",
                     Option::output.fileName().toLatin1().constData(),
                     project->first("TEMPLATE").toLatin1().constData());
            if(Option::output.exists())
                Option::output.remove();
#endif
        }
    }
    return true;
}

QString
MakefileGenerator::prlFileName(bool fixify)
{
    QString ret = project->first("PRL_TARGET") + Option::prl_ext;
    if(fixify) {
        if(!project->isEmpty("DESTDIR"))
            ret.prepend(project->first("DESTDIR").toQString());
        ret = fileFixify(ret, FileFixifyBackwards);
    }
    return ret;
}

void
MakefileGenerator::writePrlFile()
{
    if((Option::qmake_mode == Option::QMAKE_GENERATE_MAKEFILE ||
            Option::qmake_mode == Option::QMAKE_GENERATE_PRL)
       && project->values("QMAKE_FAILED_REQUIREMENTS").isEmpty()
       && project->isActiveConfig("create_prl")
       && (project->first("TEMPLATE") == "lib"
       || project->first("TEMPLATE") == "vclib")
       && (!project->isActiveConfig("plugin") || project->isActiveConfig("static"))) { //write prl file
        QString local_prl = prlFileName();
        QString prl = fileFixify(local_prl);
        mkdir(fileInfo(local_prl).path());
        QFile ft(local_prl);
        if(ft.open(QIODevice::WriteOnly)) {
            project->values("ALL_DEPS").append(prl);
            project->values("QMAKE_INTERNAL_PRL_FILE").append(prl);
            project->values("QMAKE_DISTCLEAN").append(prl);
            QTextStream t(&ft);
            writePrlFile(t);
        }
    }
}

void
MakefileGenerator::writeObj(QTextStream &t, const char *src)
{
    const ProStringList &srcl = project->values(src);
    const ProStringList objl = createObjectList(srcl);

    ProStringList::ConstIterator oit = objl.begin();
    ProStringList::ConstIterator sit = srcl.begin();
    QLatin1String stringSrc("$src");
    QLatin1String stringObj("$obj");
    for(;sit != srcl.end() && oit != objl.end(); ++oit, ++sit) {
        if((*sit).isEmpty())
            continue;

        QString srcf = (*sit).toQString();
        QString dstf = (*oit).toQString();
        t << escapeDependencyPath(dstf) << ": " << escapeDependencyPath(srcf)
          << " " << finalizeDependencyPaths(findDependencies(srcf)).join(" \\\n\t\t");

        ProKey comp;
        for (const ProString &compiler : project->values("QMAKE_BUILTIN_COMPILERS")) {
            // Unfortunately we were not consistent about the C++ naming
            ProString extensionSuffix = compiler;
            if (extensionSuffix == "CXX")
                extensionSuffix = ProString("CPP");

            // Nor the C naming
            ProString compilerSuffix = compiler;
            if (compilerSuffix == "C")
                compilerSuffix = ProString("CC");

            for (const ProString &extension : project->values(ProKey("QMAKE_EXT_" + extensionSuffix))) {
                if ((*sit).endsWith(extension)) {
                    comp = ProKey("QMAKE_RUN_" + compilerSuffix);
                    break;
                }
            }

            if (!comp.isNull())
                break;
        }

        if (comp.isEmpty())
            comp = "QMAKE_RUN_CC";
        if (!project->isEmpty(comp)) {
            QString p = var(comp);
            p.replace(stringSrc, escapeFilePath(srcf));
            p.replace(stringObj, escapeFilePath(dstf));
            t << "\n\t" << p;
        }
        t << endl << endl;
    }
}

QString
MakefileGenerator::filePrefixRoot(const QString &root, const QString &path)
{
    QString ret(path);
    if(path.length() > 2 && path[1] == ':') //c:\foo
        ret.insert(2, root);
    else
        ret.prepend(root);
    while (ret.endsWith('\\'))
        ret.chop(1);
    return ret;
}

void
MakefileGenerator::writeInstalls(QTextStream &t, bool noBuild)
{
    QString rm_dir_contents("-$(DEL_FILE)");
    if (!isWindowsShell()) //ick
        rm_dir_contents = "-$(DEL_FILE) -r";

    QString all_installs, all_uninstalls;
    QSet<QString> made_dirs, removed_dirs;
    const ProStringList &l = project->values("INSTALLS");
    for (ProStringList::ConstIterator it = l.begin(); it != l.end(); ++it) {
        const ProKey pvar(*it + ".path");
        const ProStringList &installConfigValues = project->values(ProKey(*it + ".CONFIG"));
        if (installConfigValues.indexOf("no_path") == -1 &&
            installConfigValues.indexOf("dummy_install") == -1 &&
           project->values(pvar).isEmpty()) {
            warn_msg(WarnLogic, "%s is not defined: install target not created\n", pvar.toLatin1().constData());
            continue;
        }

        bool do_default = true;
        const QString root = installRoot();
        QString dst;
        if (installConfigValues.indexOf("no_path") == -1 &&
            installConfigValues.indexOf("dummy_install") == -1) {
            dst = fileFixify(project->first(pvar).toQString(), FileFixifyAbsolute, false);
            if(!dst.endsWith(Option::dir_sep))
                dst += Option::dir_sep;
        }

        QStringList tmp, inst, uninst;
        //other
        ProStringList tmp2 = project->values(ProKey(*it + ".extra"));
        if (tmp2.isEmpty())
            tmp2 = project->values(ProKey(*it + ".commands")); //to allow compatible name
        if (!tmp2.isEmpty()) {
            do_default = false;
            inst << tmp2.join(' ');
        }
        //masks
        tmp2 = findFilesInVPATH(project->values(ProKey(*it + ".files")), VPATH_NoFixify);
        tmp = fileFixify(tmp2.toQStringList(), FileFixifyAbsolute);
        if(!tmp.isEmpty()) {
            do_default = false;
            QString base_path = project->first(ProKey(*it + ".base")).toQString();
            if (!base_path.isEmpty()) {
                base_path = Option::fixPathToTargetOS(base_path, false, true);
                if (!base_path.endsWith(Option::dir_sep))
                    base_path += Option::dir_sep;
            }
            for(QStringList::Iterator wild_it = tmp.begin(); wild_it != tmp.end(); ++wild_it) {
                QString wild = Option::fixPathToTargetOS((*wild_it), false, false);
                QString dirstr = qmake_getpwd(), filestr = wild;
                int slsh = filestr.lastIndexOf(Option::dir_sep);
                if(slsh != -1) {
                    dirstr = filestr.left(slsh+1);
                    filestr.remove(0, slsh+1);
                }
                if(!dirstr.endsWith(Option::dir_sep))
                    dirstr += Option::dir_sep;
                QString dst_dir = dst;
                if (!base_path.isEmpty()) {
                    if (!dirstr.startsWith(base_path)) {
                        warn_msg(WarnLogic, "File %s in install rule %s does not start with base %s",
                                            qPrintable(wild), qPrintable((*it).toQString()),
                                            qPrintable(base_path));
                    } else {
                        QString dir_sfx = dirstr.mid(base_path.length());
                        dst_dir += dir_sfx;
                        if (!dir_sfx.isEmpty() && !made_dirs.contains(dir_sfx)) {
                            made_dirs.insert(dir_sfx);
                            QString tmp_dst = fileFixify(dst_dir, FileFixifyAbsolute, false);
                            tmp_dst.chop(1);
                            inst << mkdir_p_asstring(filePrefixRoot(root, tmp_dst));
                            for (int i = dst.length(); i < dst_dir.length(); i++) {
                                if (dst_dir.at(i) == Option::dir_sep) {
                                    QString subd = dst_dir.left(i);
                                    if (!removed_dirs.contains(subd)) {
                                        removed_dirs.insert(subd);
                                        tmp_dst = fileFixify(subd, FileFixifyAbsolute, false);
                                        uninst << "-$(DEL_DIR) "
                                                  + escapeFilePath(filePrefixRoot(root, tmp_dst));
                                    }
                                }
                            }
                        }
                    }
                }
                bool is_target = (wild == fileFixify(var("TARGET"), FileFixifyAbsolute));
                const bool noStrip = installConfigValues.contains("nostrip");
                if(is_target || exists(wild)) { //real file or target
                    QFileInfo fi(fileInfo(wild));
                    QString dst_file = filePrefixRoot(root, dst_dir);
                    if (!dst_file.endsWith(Option::dir_sep))
                        dst_file += Option::dir_sep;
                    dst_file += fi.fileName();
                    QString cmd;
                    if (is_target || (!fi.isDir() && fi.isExecutable()))
                       cmd = QLatin1String("-$(QINSTALL_PROGRAM)");
                    else
                       cmd = QLatin1String("-$(QINSTALL)");
                    cmd += " " + escapeFilePath(wild) + " " + escapeFilePath(dst_file);
                    inst << cmd;
                    if (!noStrip && !project->isActiveConfig("debug_info") && !project->isActiveConfig("nostrip") &&
                       !fi.isDir() && fi.isExecutable() && !project->isEmpty("QMAKE_STRIP"))
                        inst << QString("-") + var("QMAKE_STRIP") + " " +
                                  escapeFilePath(filePrefixRoot(root, fileFixify(dst_dir + filestr, FileFixifyAbsolute, false)));
                    uninst.append(rm_dir_contents + " " + escapeFilePath(filePrefixRoot(root, fileFixify(dst_dir + filestr, FileFixifyAbsolute, false))));
                    continue;
                }
                QString local_dirstr = Option::normalizePath(dirstr);
                QStringList files = QDir(local_dirstr).entryList(QStringList(filestr),
                                            QDir::NoDotAndDotDot | QDir::AllEntries);
                if (installConfigValues.contains("no_check_exist") && files.isEmpty()) {
                    QString dst_file = filePrefixRoot(root, dst_dir);
                    if (!dst_file.endsWith(Option::dir_sep))
                        dst_file += Option::dir_sep;
                    dst_file += filestr;
                    QString cmd;
                    if (installConfigValues.contains("executable"))
                        cmd = QLatin1String("-$(QINSTALL_PROGRAM)");
                    else
                        cmd = QLatin1String("-$(QINSTALL)");
                    cmd += " " + escapeFilePath(wild) + " " + escapeFilePath(dst_file);
                    inst << cmd;
                    uninst.append(rm_dir_contents + " " + escapeFilePath(filePrefixRoot(root, fileFixify(dst_dir + filestr, FileFixifyAbsolute, false))));
                }
                for(int x = 0; x < files.count(); x++) {
                    QString file = files[x];
                    uninst.append(rm_dir_contents + " " + escapeFilePath(filePrefixRoot(root, fileFixify(dst_dir + file, FileFixifyAbsolute, false))));
                    QFileInfo fi(fileInfo(dirstr + file));
                    QString dst_file = filePrefixRoot(root, fileFixify(dst_dir, FileFixifyAbsolute, false));
                    if (!dst_file.endsWith(Option::dir_sep))
                        dst_file += Option::dir_sep;
                    dst_file += fi.fileName();
                    QString cmd = QLatin1String("-$(QINSTALL) ") +
                                  escapeFilePath(dirstr + file) + " " + escapeFilePath(dst_file);
                    inst << cmd;
                    if (!noStrip && !project->isActiveConfig("debug_info") && !project->isActiveConfig("nostrip") &&
                       !fi.isDir() && fi.isExecutable() && !project->isEmpty("QMAKE_STRIP"))
                        inst << QString("-") + var("QMAKE_STRIP") + " " +
                                  escapeFilePath(filePrefixRoot(root, fileFixify(dst_dir + file, FileFixifyAbsolute, false)));
                }
            }
        }
        QString target;
        //default?
        if (do_default)
            target = defaultInstall((*it).toQString());
        else
            target = inst.join("\n\t");
        QString puninst = project->values(ProKey(*it + ".uninstall")).join(' ');
        if (!puninst.isEmpty())
            uninst << puninst;

        if (!target.isEmpty() || installConfigValues.indexOf("dummy_install") != -1) {
            if (noBuild || installConfigValues.indexOf("no_build") != -1)
                t << "install_" << (*it) << ":";
            else if(project->isActiveConfig("build_all"))
                t << "install_" << (*it) << ": all";
            else
                t << "install_" << (*it) << ": first";
            const ProStringList &deps = project->values(ProKey(*it + ".depends"));
            if(!deps.isEmpty()) {
                for (ProStringList::ConstIterator dep_it = deps.begin(); dep_it != deps.end(); ++dep_it) {
                    QString targ = var(ProKey(*dep_it + ".target"));
                    if(targ.isEmpty())
                        targ = (*dep_it).toQString();
                    t << " " << escapeDependencyPath(targ);
                }
            }
            t << " FORCE\n\t";
            const ProStringList &dirs = project->values(pvar);
            for (ProStringList::ConstIterator pit = dirs.begin(); pit != dirs.end(); ++pit) {
                QString tmp_dst = fileFixify((*pit).toQString(), FileFixifyAbsolute, false);
                t << mkdir_p_asstring(filePrefixRoot(root, tmp_dst)) << "\n\t";
            }
            t << target << endl << endl;
            if(!uninst.isEmpty()) {
                t << "uninstall_" << (*it) << ": FORCE";
                for (int i = uninst.size(); --i >= 0; )
                    t << "\n\t" << uninst.at(i);
                t << "\n\t-$(DEL_DIR) " << escapeFilePath(filePrefixRoot(root, dst)) << " \n\n";
            }
            t << endl;

            if (installConfigValues.indexOf("no_default_install") == -1) {
                all_installs += QString("install_") + (*it) + " ";
                if(!uninst.isEmpty())
                    all_uninstalls += "uninstall_" + (*it) + " ";
            }
        }   else {
            debug_msg(1, "no definition for install %s: install target not created",(*it).toLatin1().constData());
        }
    }
    t << "install:" << depVar("INSTALLDEPS") << ' ' << all_installs
      << " FORCE\n\nuninstall: " << all_uninstalls << depVar("UNINSTALLDEPS")
      << " FORCE\n\n";
}

QString
MakefileGenerator::var(const ProKey &var) const
{
    return val(project->values(var));
}

QString
MakefileGenerator::fileVar(const ProKey &var) const
{
    return val(escapeFilePaths(project->values(var)));
}

QString
MakefileGenerator::fileVarList(const ProKey &var) const
{
    return valList(escapeFilePaths(project->values(var)));
}

QString
MakefileGenerator::depVar(const ProKey &var) const
{
    return val(escapeDependencyPaths(project->values(var)));
}

QString
MakefileGenerator::val(const ProStringList &varList) const
{
    return valGlue(varList, "", " ", "");
}

QString
MakefileGenerator::val(const QStringList &varList) const
{
    return valGlue(varList, "", " ", "");
}

QString
MakefileGenerator::varGlue(const ProKey &var, const QString &before, const QString &glue, const QString &after) const
{
    return valGlue(project->values(var), before, glue, after);
}

QString
MakefileGenerator::fileVarGlue(const ProKey &var, const QString &before, const QString &glue, const QString &after) const
{
    return valGlue(escapeFilePaths(project->values(var)), before, glue, after);
}

QString
MakefileGenerator::fixFileVarGlue(const ProKey &var, const QString &before, const QString &glue, const QString &after) const
{
    ProStringList varList;
    const auto values = project->values(var);
    varList.reserve(values.size());
    for (const ProString &val : values)
        varList << escapeFilePath(Option::fixPathToTargetOS(val.toQString()));
    return valGlue(varList, before, glue, after);
}

QString
MakefileGenerator::valGlue(const ProStringList &varList, const QString &before, const QString &glue, const QString &after) const
{
    QString ret;
    for (ProStringList::ConstIterator it = varList.begin(); it != varList.end(); ++it) {
        if (!(*it).isEmpty()) {
            if (!ret.isEmpty())
                ret += glue;
            ret += (*it).toQString();
        }
    }
    return ret.isEmpty() ? QString("") : before + ret + after;
}

QString
MakefileGenerator::valGlue(const QStringList &varList, const QString &before, const QString &glue, const QString &after) const
{
    QString ret;
    for(QStringList::ConstIterator it = varList.begin(); it != varList.end(); ++it) {
        if(!(*it).isEmpty()) {
            if(!ret.isEmpty())
                ret += glue;
            ret += (*it);
        }
    }
    return ret.isEmpty() ? QString("") : before + ret + after;
}


QString
MakefileGenerator::varList(const ProKey &var) const
{
    return valList(project->values(var));
}

QString
MakefileGenerator::valList(const ProStringList &varList) const
{
    return valGlue(varList, "", " \\\n\t\t", "");
}

QString
MakefileGenerator::valList(const QStringList &varList) const
{
    return valGlue(varList, "", " \\\n\t\t", "");
}

ProStringList
MakefileGenerator::createObjectList(const ProStringList &sources)
{
    ProStringList ret;
    QString objdir;
    if(!project->values("OBJECTS_DIR").isEmpty())
        objdir = project->first("OBJECTS_DIR").toQString();
    for (ProStringList::ConstIterator it = sources.begin(); it != sources.end(); ++it) {
        QString sfn = (*it).toQString();
        QFileInfo fi(fileInfo(Option::normalizePath(sfn)));
        QString dir;
        if (project->isActiveConfig("object_parallel_to_source")) {
            // The source paths are relative to the output dir, but we need source-relative paths
            QString sourceRelativePath = fileFixify(sfn, FileFixifyBackwards);

            if (sourceRelativePath.startsWith(".." + Option::dir_sep))
                sourceRelativePath = fileFixify(sourceRelativePath, FileFixifyAbsolute);

            if (QDir::isAbsolutePath(sourceRelativePath))
                sourceRelativePath.remove(0, sourceRelativePath.indexOf(Option::dir_sep) + 1);

            dir = objdir; // We still respect OBJECTS_DIR

            int lastDirSepPosition = sourceRelativePath.lastIndexOf(Option::dir_sep);
            if (lastDirSepPosition != -1)
                dir += sourceRelativePath.leftRef(lastDirSepPosition + 1);

            if (!noIO()) {
                // Ensure that the final output directory of each object exists
                QString outRelativePath = fileFixify(dir, FileFixifyBackwards);
                if (!mkdir(outRelativePath))
                    warn_msg(WarnLogic, "Cannot create directory '%s'", outRelativePath.toLatin1().constData());
            }
        } else {
            dir = objdir;
        }
        ret.append(dir + fi.completeBaseName() + Option::obj_ext);
    }
    return ret;
}

ReplaceExtraCompilerCacheKey::ReplaceExtraCompilerCacheKey(
        const QString &v, const QStringList &i, const QStringList &o, MakefileGenerator::ReplaceFor s)
{
    static QString doubleColon = QLatin1String("::");

    hash = 0;
    pwd = qmake_getpwd();
    var = v;
    {
        QStringList il = i;
        il.sort();
        in = il.join(doubleColon);
    }
    {
        QStringList ol = o;
        ol.sort();
        out = ol.join(doubleColon);
    }
    forShell = s;
}

bool ReplaceExtraCompilerCacheKey::operator==(const ReplaceExtraCompilerCacheKey &f) const
{
    return (hashCode() == f.hashCode() &&
            f.forShell == forShell &&
            f.in == in &&
            f.out == out &&
            f.var == var &&
            f.pwd == pwd);
}


QString
MakefileGenerator::replaceExtraCompilerVariables(
        const QString &orig_var, const QStringList &in, const QStringList &out, ReplaceFor forShell)
{
    //lazy cache
    ReplaceExtraCompilerCacheKey cacheKey(orig_var, in, out, forShell);
    QString cacheVal = extraCompilerVariablesCache.value(cacheKey);
    if(!cacheVal.isNull())
        return cacheVal;

    //do the work
    QString ret = orig_var;
    QRegExp reg_var("\\$\\{.*\\}");
    reg_var.setMinimal(true);
    for(int rep = 0; (rep = reg_var.indexIn(ret, rep)) != -1; ) {
        QStringList val;
        const ProString var(ret.mid(rep + 2, reg_var.matchedLength() - 3));
        bool filePath = false;
        if(val.isEmpty() && var.startsWith(QLatin1String("QMAKE_VAR_"))) {
            const ProKey varname = var.mid(10).toKey();
            val += project->values(varname).toQStringList();
        }
        if(val.isEmpty() && var.startsWith(QLatin1String("QMAKE_VAR_FIRST_"))) {
            const ProKey varname = var.mid(16).toKey();
            val += project->first(varname).toQString();
        }

        if(val.isEmpty() && !in.isEmpty()) {
            if(var.startsWith(QLatin1String("QMAKE_FUNC_FILE_IN_"))) {
                filePath = true;
                const ProKey funcname = var.mid(19).toKey();
                val += project->expand(funcname, QList<ProStringList>() << ProStringList(in));
            } else if(var == QLatin1String("QMAKE_FILE_BASE") || var == QLatin1String("QMAKE_FILE_IN_BASE")) {
                filePath = true;
                for(int i = 0; i < in.size(); ++i) {
                    QFileInfo fi(fileInfo(Option::normalizePath(in.at(i))));
                    QString base = fi.completeBaseName();
                    if(base.isNull())
                        base = fi.fileName();
                    val += base;
                }
            } else if (var == QLatin1String("QMAKE_FILE_EXT") || var == QLatin1String("QMAKE_FILE_IN_EXT")) {
                filePath = true;
                for(int i = 0; i < in.size(); ++i) {
                    QFileInfo fi(fileInfo(Option::normalizePath(in.at(i))));
                    QString ext;
                    // Ensure complementarity with QMAKE_FILE_BASE
                    int baseLen = fi.completeBaseName().length();
                    if(baseLen == 0)
                        ext = fi.fileName();
                    else
                        ext = fi.fileName().remove(0, baseLen);
                    val += ext;
                }
            } else if (var == QLatin1String("QMAKE_FILE_IN_NAME")) {
                filePath = true;
                for (int i = 0; i < in.size(); ++i)
                    val += fileInfo(Option::normalizePath(in.at(i))).fileName();
            } else if(var == QLatin1String("QMAKE_FILE_PATH") || var == QLatin1String("QMAKE_FILE_IN_PATH")) {
                filePath = true;
                for(int i = 0; i < in.size(); ++i)
                    val += fileInfo(Option::normalizePath(in.at(i))).path();
            } else if(var == QLatin1String("QMAKE_FILE_NAME") || var == QLatin1String("QMAKE_FILE_IN")) {
                filePath = true;
                for(int i = 0; i < in.size(); ++i)
                    val += fileInfo(Option::normalizePath(in.at(i))).filePath();

            }
        }
        if(val.isEmpty() && !out.isEmpty()) {
            if(var.startsWith(QLatin1String("QMAKE_FUNC_FILE_OUT_"))) {
                filePath = true;
                const ProKey funcname = var.mid(20).toKey();
                val += project->expand(funcname, QList<ProStringList>() << ProStringList(out));
            } else if (var == QLatin1String("QMAKE_FILE_OUT_PATH")) {
                filePath = true;
                for (int i = 0; i < out.size(); ++i)
                    val += fileInfo(Option::normalizePath(out.at(i))).path();
            } else if(var == QLatin1String("QMAKE_FILE_OUT")) {
                filePath = true;
                for(int i = 0; i < out.size(); ++i)
                    val += fileInfo(Option::normalizePath(out.at(i))).filePath();
            } else if(var == QLatin1String("QMAKE_FILE_OUT_BASE")) {
                filePath = true;
                for(int i = 0; i < out.size(); ++i) {
                    QFileInfo fi(fileInfo(Option::normalizePath(out.at(i))));
                    QString base = fi.completeBaseName();
                    if(base.isNull())
                        base = fi.fileName();
                    val += base;
                }
            }
        }
        if(val.isEmpty() && var.startsWith(QLatin1String("QMAKE_FUNC_"))) {
            const ProKey funcname = var.mid(11).toKey();
            val += project->expand(funcname, QList<ProStringList>() << ProStringList(in) << ProStringList(out));
        }

        if(!val.isEmpty()) {
            QString fullVal;
            if (filePath && forShell != NoShell) {
                for(int i = 0; i < val.size(); ++i) {
                    if(!fullVal.isEmpty())
                        fullVal += " ";
                    if (forShell == LocalShell)
                        fullVal += IoUtils::shellQuote(Option::fixPathToLocalOS(val.at(i), false));
                    else
                        fullVal += escapeFilePath(Option::fixPathToTargetOS(val.at(i), false));
                }
            } else {
                fullVal = val.join(' ');
            }
            ret.replace(rep, reg_var.matchedLength(), fullVal);
            rep += fullVal.length();
        } else {
            rep += reg_var.matchedLength();
        }
    }

    //cache the value
    extraCompilerVariablesCache.insert(cacheKey, ret);
    return ret;
}

bool
MakefileGenerator::verifyExtraCompiler(const ProString &comp, const QString &file_unfixed)
{
    if(noIO())
        return false;
    const QString file = Option::normalizePath(file_unfixed);

    const ProStringList &config = project->values(ProKey(comp + ".CONFIG"));
    if (config.indexOf("moc_verify") != -1) {
        if(!file.isNull()) {
            QMakeSourceFileInfo::addSourceFile(file, QMakeSourceFileInfo::SEEK_MOCS);
            if(!mocable(file)) {
                return false;
            } else {
                project->values("MOCABLES").append(file);
            }
        }
    } else if (config.indexOf("function_verify") != -1) {
        ProString tmp_out = project->first(ProKey(comp + ".output"));
        if(tmp_out.isEmpty())
            return false;
        ProStringList verify_function = project->values(ProKey(comp + ".verify_function"));
        if(verify_function.isEmpty())
            return false;

        for(int i = 0; i < verify_function.size(); ++i) {
            bool invert = false;
            ProString verify = verify_function.at(i);
            if(verify.at(0) == QLatin1Char('!')) {
                invert = true;
                verify = verify.mid(1);
            }

            if (config.indexOf("combine") != -1) {
                bool pass = project->test(verify.toKey(), QList<ProStringList>() << ProStringList(tmp_out) << ProStringList(file));
                if(invert)
                    pass = !pass;
                if(!pass)
                    return false;
            } else {
                const ProStringList &tmp = project->values(ProKey(comp + ".input"));
                for (ProStringList::ConstIterator it = tmp.begin(); it != tmp.end(); ++it) {
                    const ProStringList &inputs = project->values((*it).toKey());
                    for (ProStringList::ConstIterator input = inputs.begin(); input != inputs.end(); ++input) {
                        if((*input).isEmpty())
                            continue;
                        QString inpf = (*input).toQString();
                        QString in = fileFixify(inpf);
                        if(in == file) {
                            bool pass = project->test(verify.toKey(),
                                                      QList<ProStringList>() << ProStringList(replaceExtraCompilerVariables(tmp_out.toQString(), inpf, QString(), NoShell)) <<
                                                      ProStringList(file));
                            if(invert)
                                pass = !pass;
                            if(!pass)
                                return false;
                            break;
                        }
                    }
                }
            }
        }
    } else if (config.indexOf("verify") != -1) {
        QString tmp_out = project->first(ProKey(comp + ".output")).toQString();
        if(tmp_out.isEmpty())
            return false;
        const QString tmp_cmd = project->values(ProKey(comp + ".commands")).join(' ');
        if (config.indexOf("combine") != -1) {
            QString cmd = replaceExtraCompilerVariables(tmp_cmd, QString(), tmp_out, LocalShell);
            if(system(cmd.toLatin1().constData()))
                return false;
        } else {
            const ProStringList &tmp = project->values(ProKey(comp + ".input"));
            for (ProStringList::ConstIterator it = tmp.begin(); it != tmp.end(); ++it) {
                const ProStringList &inputs = project->values((*it).toKey());
                for (ProStringList::ConstIterator input = inputs.begin(); input != inputs.end(); ++input) {
                    if((*input).isEmpty())
                        continue;
                    QString inpf = (*input).toQString();
                    QString in = fileFixify(inpf);
                    if(in == file) {
                        QString out = replaceExtraCompilerVariables(tmp_out, inpf, QString(), NoShell);
                        QString cmd = replaceExtraCompilerVariables(tmp_cmd, in, out, LocalShell);
                        if(system(cmd.toLatin1().constData()))
                            return false;
                        break;
                    }
                }
            }
        }
    }
    return true;
}

void
MakefileGenerator::writeExtraTargets(QTextStream &t)
{
    const ProStringList &qut = project->values("QMAKE_EXTRA_TARGETS");
    for (ProStringList::ConstIterator it = qut.begin(); it != qut.end(); ++it) {
        QString targ = var(ProKey(*it + ".target")),
                 cmd = var(ProKey(*it + ".commands")), deps;
        if(targ.isEmpty())
            targ = (*it).toQString();
        const ProStringList &deplist = project->values(ProKey(*it + ".depends"));
        for (ProStringList::ConstIterator dep_it = deplist.begin(); dep_it != deplist.end(); ++dep_it) {
            QString dep = var(ProKey(*dep_it + ".target"));
            if(dep.isEmpty())
                dep = (*dep_it).toQString();
            deps += " " + escapeDependencyPath(dep);
        }
        const ProStringList &config = project->values(ProKey(*it + ".CONFIG"));
        if (config.indexOf("fix_target") != -1)
            targ = fileFixify(targ, FileFixifyFromOutdir);
        if (config.indexOf("phony") != -1)
            deps += QLatin1String(" FORCE");
        t << escapeDependencyPath(targ) << ":" << deps;
        if(!cmd.isEmpty())
            t << "\n\t" << cmd;
        t << endl << endl;
    }
}

static QStringList splitDeps(const QString &indeps, bool lineMode)
{
    if (!lineMode)
        return indeps.simplified().split(' ');
    QStringList deps = indeps.split('\n', QString::SkipEmptyParts);
#ifdef Q_OS_WIN
    for (auto &dep : deps) {
        if (dep.endsWith(QLatin1Char('\r')))
            dep.chop(1);
    }
#endif
    return deps;
}

void
MakefileGenerator::writeExtraCompilerTargets(QTextStream &t)
{
    QString clean_targets;
    const ProStringList &quc = project->values("QMAKE_EXTRA_COMPILERS");
    for (ProStringList::ConstIterator it = quc.begin(); it != quc.end(); ++it) {
        const ProStringList &config = project->values(ProKey(*it + ".CONFIG"));
        QString tmp_out = fileFixify(project->first(ProKey(*it + ".output")).toQString(),
                                     FileFixifyFromOutdir);
        const QString tmp_cmd = project->values(ProKey(*it + ".commands")).join(' ');
        const QString tmp_dep_cmd = project->values(ProKey(*it + ".depend_command")).join(' ');
        QString dep_cd_cmd;
        if (!tmp_dep_cmd.isEmpty()) {
            dep_cd_cmd = QLatin1String("cd ")
                 + IoUtils::shellQuote(Option::fixPathToLocalOS(Option::output_dir, false))
                 + QLatin1String(" && ");
        }
        const bool dep_lines = (config.indexOf("dep_lines") != -1);
        const ProStringList &vars = project->values(ProKey(*it + ".variables"));
        if(tmp_out.isEmpty() || tmp_cmd.isEmpty())
            continue;
        ProStringList tmp_inputs;
        {
            const ProStringList &comp_inputs = project->values(ProKey(*it + ".input"));
            for (ProStringList::ConstIterator it2 = comp_inputs.begin(); it2 != comp_inputs.end(); ++it2) {
                const ProStringList &tmp = project->values((*it2).toKey());
                for (ProStringList::ConstIterator input = tmp.begin(); input != tmp.end(); ++input) {
                    if (verifyExtraCompiler((*it), (*input).toQString()))
                        tmp_inputs.append((*input));
                }
            }
        }

        t << "compiler_" << (*it) << "_make_all:";
        if (config.indexOf("combine") != -1) {
            // compilers with a combined input only have one output
            QString input = project->first(ProKey(*it + ".output")).toQString();
            t << ' ' << escapeDependencyPath(fileFixify(
                    replaceExtraCompilerVariables(tmp_out, input, QString(), NoShell),
                    FileFixifyFromOutdir));
        } else {
<<<<<<< HEAD
            for (ProStringList::ConstIterator input = tmp_inputs.cbegin(); input != tmp_inputs.cend(); ++input) {
                t << ' ' << escapeDependencyPath(Option::fixPathToTargetOS(
                        replaceExtraCompilerVariables(tmp_out, (*input).toQString(), QString(), NoShell)));
=======
            for (ProStringList::ConstIterator input = tmp_inputs.begin(); input != tmp_inputs.end(); ++input) {
                t << ' ' << escapeDependencyPath(fileFixify(
                        replaceExtraCompilerVariables(tmp_out, (*input).toQString(), QString(), NoShell),
                        FileFixifyFromOutdir));
>>>>>>> 4dc2bc32
            }
        }
        t << endl;

        if (config.indexOf("no_clean") == -1) {
            QStringList raw_clean = project->values(ProKey(*it + ".clean")).toQStringList();
            if (raw_clean.isEmpty())
                raw_clean << tmp_out;
            QString tmp_clean;
            for (const QString &rc : qAsConst(raw_clean))
                tmp_clean += ' ' + escapeFilePath(Option::fixPathToTargetOS(rc));
            QString tmp_clean_cmds = project->values(ProKey(*it + ".clean_commands")).join(' ');
            if(!tmp_inputs.isEmpty())
                clean_targets += QString("compiler_" + (*it) + "_clean ");
            t << "compiler_" << (*it) << "_clean:";
            bool wrote_clean_cmds = false, wrote_clean = false;
            if(tmp_clean_cmds.isEmpty()) {
                wrote_clean_cmds = true;
            } else if(tmp_clean_cmds.indexOf("${QMAKE_") == -1) {
                t << "\n\t" << tmp_clean_cmds;
                wrote_clean_cmds = true;
            }
            if(tmp_clean.indexOf("${QMAKE_") == -1) {
                t << "\n\t-$(DEL_FILE)" << tmp_clean;
                wrote_clean = true;
            }
            if(!wrote_clean_cmds || !wrote_clean) {
                QStringList cleans;
                const QString del_statement("-$(DEL_FILE)");
                if(!wrote_clean) {
                    QStringList dels;
                    for (ProStringList::ConstIterator input = tmp_inputs.cbegin(); input != tmp_inputs.cend(); ++input) {
                        QString tinp = (*input).toQString();
                        QString out = replaceExtraCompilerVariables(tmp_out, tinp, QString(), NoShell);
                        for (const QString &rc : qAsConst(raw_clean)) {
                            dels << ' ' + escapeFilePath(fileFixify(
                                    replaceExtraCompilerVariables(rc, tinp, out, NoShell),
                                    FileFixifyFromOutdir));
                        }
                    }
                    if(project->isActiveConfig("no_delete_multiple_files")) {
                        cleans = dels;
                    } else {
                        QString files;
                        const int commandlineLimit = 2047; // NT limit, expanded
                        for (const QString &file : qAsConst(dels)) {
                            if(del_statement.length() + files.length() +
                               qMax(fixEnvVariables(file).length(), file.length()) > commandlineLimit) {
                                cleans.append(files);
                                files.clear();
                            }
                            files += file;
                        }
                        if(!files.isEmpty())
                            cleans.append(files);
                    }
                }
                if(!cleans.isEmpty())
                    t << valGlue(cleans, "\n\t" + del_statement, "\n\t" + del_statement, "");
                if(!wrote_clean_cmds) {
                    for (ProStringList::ConstIterator input = tmp_inputs.cbegin(); input != tmp_inputs.cend(); ++input) {
                        QString tinp = (*input).toQString();
                        t << "\n\t" << replaceExtraCompilerVariables(tmp_clean_cmds, tinp,
                                         replaceExtraCompilerVariables(tmp_out, tinp, QString(), NoShell), TargetShell);
                    }
                }
            }
            t << endl;
        }
        QStringList tmp_dep = project->values(ProKey(*it + ".depends")).toQStringList();
        if (config.indexOf("combine") != -1) {
            if (tmp_out.contains(QRegExp("(^|[^$])\\$\\{QMAKE_(?!VAR_)"))) {
                warn_msg(WarnLogic, "QMAKE_EXTRA_COMPILERS(%s) with combine has variable output.",
                         (*it).toLatin1().constData());
                continue;
            }
            QStringList deps, inputs;
            if(!tmp_dep.isEmpty())
                deps += fileFixify(tmp_dep, FileFixifyFromOutdir);
            for (ProStringList::ConstIterator input = tmp_inputs.cbegin(); input != tmp_inputs.cend(); ++input) {
                QString inpf = (*input).toQString();
                deps += findDependencies(inpf);
                inputs += Option::fixPathToTargetOS(inpf, false);
                if(!tmp_dep_cmd.isEmpty() && doDepends()) {
                    char buff[256];
                    QString dep_cmd = replaceExtraCompilerVariables(tmp_dep_cmd, inpf, tmp_out, LocalShell);
                    dep_cmd = dep_cd_cmd + fixEnvVariables(dep_cmd);
                    if (FILE *proc = QT_POPEN(dep_cmd.toLatin1().constData(), QT_POPEN_READ)) {
                        QString indeps;
                        while(!feof(proc)) {
                            int read_in = (int)fread(buff, 1, 255, proc);
                            if(!read_in)
                                break;
                            indeps += QByteArray(buff, read_in);
                        }
                        QT_PCLOSE(proc);
                        if(!indeps.isEmpty()) {
                            QDir outDir(Option::output_dir);
                            QStringList dep_cmd_deps = splitDeps(indeps, dep_lines);
                            for(int i = 0; i < dep_cmd_deps.count(); ++i) {
                                QString &file = dep_cmd_deps[i];
                                QString absFile = outDir.absoluteFilePath(file);
                                if (absFile == file) {
                                    // already absolute; don't do any checks.
                                } else if (exists(absFile)) {
                                    file = absFile;
                                } else {
                                    QString localFile;
                                    QList<QMakeLocalFileName> depdirs = QMakeSourceFileInfo::dependencyPaths();
                                    for (QList<QMakeLocalFileName>::Iterator dit = depdirs.begin();
                                        dit != depdirs.end(); ++dit) {
                                        QString lf = outDir.absoluteFilePath((*dit).local() + '/' + file);
                                        if (exists(lf)) {
                                            localFile = lf;
                                            break;
                                        }
                                    }
                                    if (localFile.isEmpty()) {
                                        if (exists(file))
                                            warn_msg(WarnDeprecated, ".depend_command for extra compiler %s"
                                                                     " prints paths relative to source directory",
                                                                     (*it).toLatin1().constData());
                                        else
                                            file = absFile;  // fallback for generated resources
                                    } else {
                                        file = localFile;
                                    }
                                }
                                if(!file.isEmpty())
                                    file = fileFixify(file);
                            }
                            deps += dep_cmd_deps;
                        }
                    }
                }
            }
            for(int i = 0; i < inputs.size(); ) {
                if(tmp_out == inputs.at(i))
                    inputs.removeAt(i);
                else
                    ++i;
            }
            for(int i = 0; i < deps.size(); ) {
                if(tmp_out == deps.at(i))
                    deps.removeAt(i);
                else
                    ++i;
            }
            if (inputs.isEmpty())
                continue;

            QString out = replaceExtraCompilerVariables(tmp_out, QString(), QString(), NoShell);
            QString cmd = replaceExtraCompilerVariables(tmp_cmd, inputs, QStringList() << out, TargetShell);
            t << escapeDependencyPath(fileFixify(out, FileFixifyFromOutdir)) << ":";
            // compiler.CONFIG+=explicit_dependencies means that ONLY compiler.depends gets to cause Makefile dependencies
            if (config.indexOf("explicit_dependencies") != -1) {
                t << " " << valList(escapeDependencyPaths(fileFixify(tmp_dep, FileFixifyFromOutdir)));
            } else {
                t << " " << valList(escapeDependencyPaths(inputs)) << " " << valList(finalizeDependencyPaths(deps));
            }
            t << "\n\t" << cmd << endl << endl;
            continue;
        }
        for (ProStringList::ConstIterator input = tmp_inputs.cbegin(); input != tmp_inputs.cend(); ++input) {
            QString inpf = (*input).toQString();
            QStringList deps;
            deps << fileFixify(inpf, FileFixifyFromOutdir);
            deps += findDependencies(inpf);
            QString out = fileFixify(replaceExtraCompilerVariables(tmp_out, inpf, QString(), NoShell),
                                     FileFixifyFromOutdir);
            if(!tmp_dep.isEmpty()) {
                QStringList pre_deps = fileFixify(tmp_dep, FileFixifyFromOutdir);
                for(int i = 0; i < pre_deps.size(); ++i)
                   deps << fileFixify(replaceExtraCompilerVariables(pre_deps.at(i), inpf, out, NoShell),
                                      FileFixifyFromOutdir);
            }
            QString cmd = replaceExtraCompilerVariables(tmp_cmd, inpf, out, TargetShell);
            // NOTE: The var -> QMAKE_COMP_var replace feature is unsupported, do not use!
            for (ProStringList::ConstIterator it3 = vars.constBegin(); it3 != vars.constEnd(); ++it3)
                cmd.replace("$(" + (*it3) + ")", "$(QMAKE_COMP_" + (*it3)+")");
            if(!tmp_dep_cmd.isEmpty() && doDepends()) {
                char buff[256];
                QString dep_cmd = replaceExtraCompilerVariables(tmp_dep_cmd, inpf, out, LocalShell);
                dep_cmd = dep_cd_cmd + fixEnvVariables(dep_cmd);
                if (FILE *proc = QT_POPEN(dep_cmd.toLatin1().constData(), QT_POPEN_READ)) {
                    QString indeps;
                    while(!feof(proc)) {
                        int read_in = (int)fread(buff, 1, 255, proc);
                        if(!read_in)
                            break;
                        indeps += QByteArray(buff, read_in);
                    }
                    QT_PCLOSE(proc);
                    if(!indeps.isEmpty()) {
                        QDir outDir(Option::output_dir);
                        QStringList dep_cmd_deps = splitDeps(indeps, dep_lines);
                        for(int i = 0; i < dep_cmd_deps.count(); ++i) {
                            QString &file = dep_cmd_deps[i];
                            QString absFile = outDir.absoluteFilePath(file);
                            if (absFile == file) {
                                // already absolute; don't do any checks.
                            } else if (exists(absFile)) {
                                file = absFile;
                            } else {
                                QString localFile;
                                QList<QMakeLocalFileName> depdirs = QMakeSourceFileInfo::dependencyPaths();
                                for (QList<QMakeLocalFileName>::Iterator dit = depdirs.begin();
                                    dit != depdirs.end(); ++dit) {
                                    QString lf = outDir.absoluteFilePath((*dit).local() + '/' + file);
                                    if (exists(lf)) {
                                        localFile = lf;
                                        break;
                                    }
                                }
                                if (localFile.isEmpty()) {
                                    if (exists(file))
                                        warn_msg(WarnDeprecated, ".depend_command for extra compiler %s"
                                                                 " prints paths relative to source directory",
                                                                 (*it).toLatin1().constData());
                                    else
                                        file = absFile;  // fallback for generated resources
                                } else {
                                    file = localFile;
                                }
                            }
                            if(!file.isEmpty())
                                file = fileFixify(file);
                        }
                        deps += dep_cmd_deps;
                    }
                }
                //use the depend system to find includes of these included files
                QStringList inc_deps;
                for(int i = 0; i < deps.size(); ++i) {
                    const QString dep = fileFixify(deps.at(i), FileFixifyFromOutdir | FileFixifyAbsolute);
                    if(QFile::exists(dep)) {
                        SourceFileType type = TYPE_UNKNOWN;
                        if(type == TYPE_UNKNOWN) {
                            for(QStringList::Iterator cit = Option::c_ext.begin();
                                cit != Option::c_ext.end(); ++cit) {
                                if(dep.endsWith((*cit))) {
                                   type = TYPE_C;
                                   break;
                                }
                            }
                        }
                        if(type == TYPE_UNKNOWN) {
                            for(QStringList::Iterator cppit = Option::cpp_ext.begin();
                                cppit != Option::cpp_ext.end(); ++cppit) {
                                if(dep.endsWith((*cppit))) {
                                    type = TYPE_C;
                                    break;
                                }
                            }
                        }
                        if(type == TYPE_UNKNOWN) {
                            for(QStringList::Iterator hit = Option::h_ext.begin();
                                type == TYPE_UNKNOWN && hit != Option::h_ext.end(); ++hit) {
                                if(dep.endsWith((*hit))) {
                                    type = TYPE_C;
                                    break;
                                }
                            }
                        }
                        if(type != TYPE_UNKNOWN) {
                            if(!QMakeSourceFileInfo::containsSourceFile(dep, type))
                                QMakeSourceFileInfo::addSourceFile(dep, type);
                            inc_deps += QMakeSourceFileInfo::dependencies(dep);
                        }
                    }
                }
                deps += fileFixify(inc_deps, FileFixifyFromOutdir);
            }
            for(int i = 0; i < deps.size(); ) {
                QString &dep = deps[i];
                if(out == dep)
                    deps.removeAt(i);
                else
                    ++i;
            }
            t << escapeDependencyPath(out) << ": " << valList(finalizeDependencyPaths(deps)) << "\n\t"
              << cmd << endl << endl;
        }
    }
    t << "compiler_clean: " << clean_targets << endl << endl;
}

void
MakefileGenerator::writeExtraCompilerVariables(QTextStream &t)
{
    bool first = true;
    const ProStringList &quc = project->values("QMAKE_EXTRA_COMPILERS");
    for (ProStringList::ConstIterator it = quc.begin(); it != quc.end(); ++it) {
        const ProStringList &vars = project->values(ProKey(*it + ".variables"));
        for (ProStringList::ConstIterator varit = vars.begin(); varit != vars.end(); ++varit) {
            if(first) {
                t << "\n####### Custom Compiler Variables\n";
                first = false;
            }
            t << "QMAKE_COMP_" << (*varit) << " = "
              << valList(project->values((*varit).toKey())) << endl;
        }
    }
    if(!first)
        t << endl;
}

void
MakefileGenerator::writeExtraVariables(QTextStream &t)
{
    t << endl;

    ProStringList outlist;
    const ProValueMap &vars = project->variables();
    const ProStringList &exports = project->values("QMAKE_EXTRA_VARIABLES");
    for (ProStringList::ConstIterator exp_it = exports.begin(); exp_it != exports.end(); ++exp_it) {
        QRegExp rx((*exp_it).toQString(), Qt::CaseInsensitive, QRegExp::Wildcard);
        for (ProValueMap::ConstIterator it = vars.begin(); it != vars.end(); ++it) {
            if (rx.exactMatch(it.key().toQString()))
                outlist << ("EXPORT_" + it.key() + " = " + it.value().join(' '));
        }
    }
    if (!outlist.isEmpty()) {
        t << "####### Custom Variables\n";
        t << outlist.join('\n') << endl << endl;
    }
}

bool
MakefileGenerator::writeDummyMakefile(QTextStream &t)
{
    if (project->values("QMAKE_FAILED_REQUIREMENTS").isEmpty())
        return false;
    t << "QMAKE    = " << var("QMAKE_QMAKE") << endl;
    const ProStringList &qut = project->values("QMAKE_EXTRA_TARGETS");
    for (ProStringList::ConstIterator it = qut.begin(); it != qut.end(); ++it)
        t << *it << " ";
    t << "first all clean install distclean uninstall qmake_all:\n\t"
      << "@echo \"Some of the required modules ("
      << var("QMAKE_FAILED_REQUIREMENTS") << ") are not available.\"\n\t"
      << "@echo \"Skipped.\"\n\n";
    writeMakeQmake(t);
    t << "FORCE:\n\n";
    return true;
}

bool
MakefileGenerator::writeStubMakefile(QTextStream &t)
{
    t << "QMAKE    = " << var("QMAKE_QMAKE") << endl;
    const ProStringList &qut = project->values("QMAKE_EXTRA_TARGETS");
    for (ProStringList::ConstIterator it = qut.begin(); it != qut.end(); ++it)
        t << *it << " ";
    //const QString ofile = Option::fixPathToTargetOS(fileFixify(Option::output.fileName()));
    t << "first all clean install distclean uninstall: qmake\n"
      << "qmake_all:\n";
    writeMakeQmake(t);
    t << "FORCE:\n\n";
    return true;
}

bool
MakefileGenerator::writeMakefile(QTextStream &t)
{
    t << "####### Compile\n\n";
    writeObj(t, "SOURCES");
    writeObj(t, "GENERATED_SOURCES");

    t << "####### Install\n\n";
    writeInstalls(t);

    t << "FORCE:\n\n";
    return true;
}

void
MakefileGenerator::writeDefaultVariables(QTextStream &t)
{
    t << "QMAKE         = " << var("QMAKE_QMAKE") << endl;
    t << "DEL_FILE      = " << var("QMAKE_DEL_FILE") << endl;
    t << "CHK_DIR_EXISTS= " << var("QMAKE_CHK_DIR_EXISTS") << endl;
    t << "MKDIR         = " << var("QMAKE_MKDIR") << endl;
    t << "COPY          = " << var("QMAKE_COPY") << endl;
    t << "COPY_FILE     = " << var("QMAKE_COPY_FILE") << endl;
    t << "COPY_DIR      = " << var("QMAKE_COPY_DIR") << endl;
    t << "INSTALL_FILE  = " << var("QMAKE_INSTALL_FILE") << endl;
    t << "INSTALL_PROGRAM = " << var("QMAKE_INSTALL_PROGRAM") << endl;
    t << "INSTALL_DIR   = " << var("QMAKE_INSTALL_DIR") << endl;
    t << "QINSTALL      = " << var("QMAKE_QMAKE") << " -install qinstall" << endl;
    t << "QINSTALL_PROGRAM = " << var("QMAKE_QMAKE") << " -install qinstall -exe" << endl;
    t << "DEL_FILE      = " << var("QMAKE_DEL_FILE") << endl;
    t << "SYMLINK       = " << var("QMAKE_SYMBOLIC_LINK") << endl;
    t << "DEL_DIR       = " << var("QMAKE_DEL_DIR") << endl;
    t << "MOVE          = " << var("QMAKE_MOVE") << endl;
}

QString MakefileGenerator::buildArgs(bool withExtra)
{
    QString ret;

    for (const QString &arg : qAsConst(Option::globals->qmake_args))
        ret += " " + shellQuote(arg);
    if (withExtra && !Option::globals->qmake_extra_args.isEmpty()) {
        ret += " --";
        for (const QString &arg : qAsConst(Option::globals->qmake_extra_args))
            ret += " " + shellQuote(arg);
    }
    return ret;
}

//could get stored argv, but then it would have more options than are
//probably necesary this will try to guess the bare minimum..
QString MakefileGenerator::build_args()
{
    QString ret = "$(QMAKE)";

    //output
    QString ofile = fileFixify(Option::output.fileName());
    if(!ofile.isEmpty() && ofile != project->first("QMAKE_MAKEFILE"))
        ret += " -o " + escapeFilePath(ofile);

    //inputs
    ret += " " + escapeFilePath(fileFixify(project->projectFile()));

    // general options and arguments
    ret += buildArgs(true);

    return ret;
}

void
MakefileGenerator::writeHeader(QTextStream &t)
{
    t << "#############################################################################\n";
    t << "# Makefile for building: " << escapeFilePath(var("TARGET")) << endl;
    t << "# Generated by qmake (" QMAKE_VERSION_STR ") (Qt " QT_VERSION_STR ")\n";
    t << "# Project:  " << fileFixify(project->projectFile()) << endl;
    t << "# Template: " << var("TEMPLATE") << endl;
    if(!project->isActiveConfig("build_pass"))
        t << "# Command: " << build_args().replace(QLatin1String("$(QMAKE)"), var("QMAKE_QMAKE")) << endl;
    t << "#############################################################################\n";
    t << endl;
    QString ofile = Option::fixPathToTargetOS(Option::output.fileName());
    if (ofile.lastIndexOf(Option::dir_sep) != -1)
        ofile.remove(0, ofile.lastIndexOf(Option::dir_sep) +1);
    t << "MAKEFILE      = " << escapeFilePath(ofile) << endl << endl;
    t << "EQ            = =\n\n";
}

QList<MakefileGenerator::SubTarget*>
MakefileGenerator::findSubDirsSubTargets() const
{
    QList<SubTarget*> targets;
    {
        const ProStringList &subdirs = project->values("SUBDIRS");
        for(int subdir = 0; subdir < subdirs.size(); ++subdir) {
            ProString ofile = subdirs[subdir];
            QString oname = ofile.toQString();
            QString fixedSubdir = oname;
            fixedSubdir.replace(QRegExp("[^a-zA-Z0-9_]"),"-");

            SubTarget *st = new SubTarget;
            st->name = oname;
            targets.append(st);

            bool fromFile = false;
            const ProKey fkey(fixedSubdir + ".file");
            const ProKey skey(fixedSubdir + ".subdir");
            if (!project->isEmpty(fkey)) {
                if (!project->isEmpty(skey))
                    warn_msg(WarnLogic, "Cannot assign both file and subdir for subdir %s",
                             subdirs[subdir].toLatin1().constData());
                ofile = project->first(fkey);
                fromFile = true;
            } else if (!project->isEmpty(skey)) {
                ofile = project->first(skey);
                fromFile = false;
            } else {
                fromFile = ofile.endsWith(Option::pro_ext);
            }
            QString file = Option::fixPathToTargetOS(ofile.toQString());

            if(fromFile) {
                int slsh = file.lastIndexOf(Option::dir_sep);
                if(slsh != -1) {
                    st->in_directory = file.left(slsh+1);
                    st->profile = file.mid(slsh+1);
                } else {
                    st->profile = file;
                }
            } else {
                if(!file.isEmpty() && !project->isActiveConfig("subdir_first_pro"))
                    st->profile = file.section(Option::dir_sep, -1) + Option::pro_ext;
                st->in_directory = file;
            }
            while(st->in_directory.endsWith(Option::dir_sep))
                st->in_directory.chop(1);
            if(fileInfo(st->in_directory).isRelative())
                st->out_directory = st->in_directory;
            else
                st->out_directory = fileFixify(st->in_directory, FileFixifyBackwards);
            const ProKey mkey(fixedSubdir + ".makefile");
            if (!project->isEmpty(mkey)) {
                st->makefile = project->first(mkey).toQString();
            } else {
                st->makefile = "Makefile";
                if(!st->profile.isEmpty()) {
                    QString basename = st->in_directory;
                    int new_slsh = basename.lastIndexOf(Option::dir_sep);
                    if(new_slsh != -1)
                        basename = basename.mid(new_slsh+1);
                    if(st->profile != basename + Option::pro_ext)
                        st->makefile += "." + st->profile.left(st->profile.length() - Option::pro_ext.length());
                }
            }
            const ProKey dkey(fixedSubdir + ".depends");
            if (!project->isEmpty(dkey)) {
                const ProStringList &depends = project->values(dkey);
                for(int depend = 0; depend < depends.size(); ++depend) {
                    bool found = false;
                    for(int subDep = 0; subDep < subdirs.size(); ++subDep) {
                        if(subdirs[subDep] == depends.at(depend)) {
                            QString subName = subdirs[subDep].toQString();
                            QString fixedSubDep = subName;
                            fixedSubDep.replace(QRegExp("[^a-zA-Z0-9_]"),"-");
                            const ProKey dtkey(fixedSubDep + ".target");
                            if (!project->isEmpty(dtkey)) {
                                st->depends += project->first(dtkey);
                            } else {
                                QString d = Option::fixPathToTargetOS(subName);
                                const ProKey dfkey(fixedSubDep + ".file");
                                if (!project->isEmpty(dfkey)) {
                                    d = project->first(dfkey).toQString();
                                } else {
                                    const ProKey dskey(fixedSubDep + ".subdir");
                                    if (!project->isEmpty(dskey))
                                        d = project->first(dskey).toQString();
                                }
                                st->depends += "sub-" + d.replace(QRegExp("[^a-zA-Z0-9_]"),"-");
                            }
                            found = true;
                            break;
                        }
                    }
                    if(!found) {
                        QString depend_str = depends.at(depend).toQString();
                        st->depends += depend_str.replace(QRegExp("[^a-zA-Z0-9_]"),"-");
                    }
                }
            }
            const ProKey tkey(fixedSubdir + ".target");
            if (!project->isEmpty(tkey)) {
                st->target = project->first(tkey).toQString();
            } else {
                st->target = "sub-" + file;
                st->target.replace(QRegExp("[^a-zA-Z0-9_]"), "-");
            }
        }
    }
    return targets;
}

void
MakefileGenerator::writeSubDirs(QTextStream &t)
{
    QList<SubTarget*> targets = findSubDirsSubTargets();
    t << "first: make_first\n";
    int flags = SubTargetInstalls;
    if(project->isActiveConfig("ordered"))
        flags |= SubTargetOrdered;
    writeSubTargets(t, targets, flags);
    qDeleteAll(targets);
}

void MakefileGenerator::writeSubMakeCall(QTextStream &t, const QString &callPrefix,
                                         const QString &makeArguments)
{
    t << callPrefix << "$(MAKE)" << makeArguments << endl;
}

void
MakefileGenerator::writeSubTargetCall(QTextStream &t,
        const QString &in_directory, const QString &in, const QString &out_directory, const QString &out,
        const QString &out_directory_cdin, const QString &makefilein)
{
    QString pfx;
    if (!in.isEmpty()) {
        if (!in_directory.isEmpty())
            t << "\n\t" << mkdir_p_asstring(out_directory);
        pfx = "( " + chkexists.arg(out) +
              + " $(QMAKE) -o " + out + ' ' + in + buildArgs(false)
              + " ) && ";
    }
    writeSubMakeCall(t, out_directory_cdin + pfx, makefilein);
}

void
MakefileGenerator::writeSubTargets(QTextStream &t, QList<MakefileGenerator::SubTarget*> targets, int flags)
{
    // blasted includes
    const ProStringList &qeui = project->values("QMAKE_EXTRA_INCLUDES");
    for (ProStringList::ConstIterator qeui_it = qeui.begin(); qeui_it != qeui.end(); ++qeui_it)
        t << "include " << (*qeui_it) << endl;

    if (!(flags & SubTargetSkipDefaultVariables)) {
        writeDefaultVariables(t);
        t << "SUBTARGETS    = ";     // subtargets are sub-directory
        for(int target = 0; target < targets.size(); ++target)
            t << " \\\n\t\t" << targets.at(target)->target;
        t << endl << endl;
    }
    writeExtraVariables(t);

    QStringList targetSuffixes;
    const QString abs_source_path = project->first("QMAKE_ABSOLUTE_SOURCE_PATH").toQString();
    if (!(flags & SubTargetSkipDefaultTargets)) {
        targetSuffixes << "make_first" << "all" << "clean" << "distclean"
                       << QString((flags & SubTargetInstalls) ? "install_subtargets" : "install")
                       << QString((flags & SubTargetInstalls) ? "uninstall_subtargets" : "uninstall");
    }

    bool dont_recurse = project->isActiveConfig("dont_recurse");

    // generate target rules
    for(int target = 0; target < targets.size(); ++target) {
        SubTarget *subtarget = targets.at(target);
        QString in_directory = subtarget->in_directory;
        if(!in_directory.isEmpty() && !in_directory.endsWith(Option::dir_sep))
            in_directory += Option::dir_sep;
        QString out_directory = subtarget->out_directory;
        if(!out_directory.isEmpty() && !out_directory.endsWith(Option::dir_sep))
            out_directory += Option::dir_sep;
        if(!abs_source_path.isEmpty() && out_directory.startsWith(abs_source_path))
            out_directory = Option::output_dir + out_directory.mid(abs_source_path.length());

        QString out_directory_cdin = out_directory.isEmpty() ? "\n\t"
                                                             : "\n\tcd " + escapeFilePath(out_directory) + " && ";
        QString makefilein = " -f " + escapeFilePath(subtarget->makefile);

        //qmake it
        QString out;
        QString in;
        if(!subtarget->profile.isEmpty()) {
            out = subtarget->makefile;
            in = escapeFilePath(fileFixify(in_directory + subtarget->profile, FileFixifyAbsolute));
            if(out.startsWith(in_directory))
                out = out.mid(in_directory.length());
            out = escapeFilePath(out);
            t << subtarget->target << "-qmake_all: ";
            if (flags & SubTargetOrdered) {
                if (target)
                    t << targets.at(target - 1)->target << "-qmake_all";
            } else {
                if (!subtarget->depends.isEmpty())
                    t << valGlue(subtarget->depends, QString(), "-qmake_all ", "-qmake_all");
            }
            t << " FORCE\n\t";
            if(!in_directory.isEmpty()) {
                t << mkdir_p_asstring(out_directory)
                  << out_directory_cdin;
            }
            t << "$(QMAKE) -o " << out << ' ' << in << buildArgs(false);
            if (!dont_recurse)
                writeSubMakeCall(t, out_directory_cdin, makefilein + " qmake_all");
            else
                t << endl;
        }

        { //actually compile
            t << subtarget->target << ":";
            if(!subtarget->depends.isEmpty())
                t << " " << valList(subtarget->depends);
            t << " FORCE";
            writeSubTargetCall(t, in_directory, in, out_directory, out,
                               out_directory_cdin, makefilein);
        }

        for(int suffix = 0; suffix < targetSuffixes.size(); ++suffix) {
            QString s = targetSuffixes.at(suffix);
            if(s == "install_subtargets")
                s = "install";
            else if(s == "uninstall_subtargets")
                s = "uninstall";
            else if(s == "make_first")
                s = QString();

            if(flags & SubTargetOrdered) {
                t << subtarget->target << "-" << targetSuffixes.at(suffix) << "-ordered:";
                if(target)
                    t << " " << targets.at(target-1)->target << "-" << targetSuffixes.at(suffix) << "-ordered ";
                t << " FORCE";
                writeSubTargetCall(t, in_directory, in, out_directory, out,
                                   out_directory_cdin, makefilein + " " + s);
            }
            t << subtarget->target << "-" << targetSuffixes.at(suffix) << ":";
            if(!subtarget->depends.isEmpty())
                t << " " << valGlue(subtarget->depends, QString(), "-" + targetSuffixes.at(suffix) + " ",
                                    "-"+targetSuffixes.at(suffix));
            t << " FORCE";
            writeSubTargetCall(t, in_directory, in, out_directory, out,
                               out_directory_cdin, makefilein + " " + s);
        }
    }
    t << endl;

    if (!(flags & SubTargetSkipDefaultTargets)) {
        writeMakeQmake(t, true);

        t << "qmake_all:";
        if(!targets.isEmpty()) {
            for(QList<SubTarget*>::Iterator it = targets.begin(); it != targets.end(); ++it) {
                if(!(*it)->profile.isEmpty())
                    t << " " << (*it)->target << "-qmake_all";
            }
        }
        t << " FORCE\n\n";
    }

    for(int s = 0; s < targetSuffixes.size(); ++s) {
        QString suffix = targetSuffixes.at(s);
        if(!(flags & SubTargetInstalls) && suffix.endsWith("install"))
            continue;

        t << suffix << ":";
        for(int target = 0; target < targets.size(); ++target) {
            SubTarget *subTarget = targets.at(target);
            const ProStringList &config = project->values(ProKey(subTarget->name + ".CONFIG"));
            if (suffix == "make_first"
                && config.indexOf("no_default_target") != -1) {
                continue;
            }
            if((suffix == "install_subtargets" || suffix == "uninstall_subtargets")
                && config.indexOf("no_default_install") != -1) {
                continue;
            }
            QString targetRule = subTarget->target + "-" + suffix;
            if(flags & SubTargetOrdered)
                targetRule += "-ordered";
            t << " " << targetRule;
        }
        if(suffix == "all" || suffix == "make_first")
            t << ' ' << depVar("ALL_DEPS");
        if(suffix == "clean")
            t << ' ' << depVar("CLEAN_DEPS");
        else if (suffix == "distclean")
            t << ' ' << depVar("DISTCLEAN_DEPS");
        t << " FORCE\n";
        if(suffix == "clean") {
            t << fixFileVarGlue("QMAKE_CLEAN", "\t-$(DEL_FILE) ", "\n\t-$(DEL_FILE) ", "\n");
        } else if(suffix == "distclean") {
            QString ofile = fileFixify(Option::output.fileName());
            if(!ofile.isEmpty())
                t << "\t-$(DEL_FILE) " << escapeFilePath(ofile) << endl;
            t << fixFileVarGlue("QMAKE_DISTCLEAN", "\t-$(DEL_FILE) ", " ", "\n");
        }
    }

    // user defined targets
    const ProStringList &qut = project->values("QMAKE_EXTRA_TARGETS");
    for (ProStringList::ConstIterator qut_it = qut.begin(); qut_it != qut.end(); ++qut_it) {
        const ProStringList &config = project->values(ProKey(*qut_it + ".CONFIG"));
        QString targ = var(ProKey(*qut_it + ".target")),
                 cmd = var(ProKey(*qut_it + ".commands")), deps;
        if(targ.isEmpty())
            targ = (*qut_it).toQString();
        t << endl;

        const ProStringList &deplist = project->values(ProKey(*qut_it + ".depends"));
        for (ProStringList::ConstIterator dep_it = deplist.begin(); dep_it != deplist.end(); ++dep_it) {
            QString dep = var(ProKey(*dep_it + ".target"));
            if(dep.isEmpty())
                dep = (*dep_it).toQString();
            deps += ' ' + escapeDependencyPath(Option::fixPathToTargetOS(dep, false));
        }
        if (config.indexOf("recursive") != -1) {
            QSet<QString> recurse;
            const ProKey rkey(*qut_it + ".recurse");
            if (project->isSet(rkey)) {
                recurse = project->values(rkey).toQStringList().toSet();
            } else {
                for(int target = 0; target < targets.size(); ++target)
                    recurse.insert(targets.at(target)->name);
            }
            for(int target = 0; target < targets.size(); ++target) {
                SubTarget *subtarget = targets.at(target);
                QString in_directory = subtarget->in_directory;
                if(!in_directory.isEmpty() && !in_directory.endsWith(Option::dir_sep))
                    in_directory += Option::dir_sep;
                QString out_directory = subtarget->out_directory;
                if(!out_directory.isEmpty() && !out_directory.endsWith(Option::dir_sep))
                    out_directory += Option::dir_sep;
                if(!abs_source_path.isEmpty() && out_directory.startsWith(abs_source_path))
                    out_directory = Option::output_dir + out_directory.mid(abs_source_path.length());

                if(!recurse.contains(subtarget->name))
                    continue;

                QString out_directory_cdin = out_directory.isEmpty() ? "\n\t"
                                                                     : "\n\tcd " + escapeFilePath(out_directory) + " && ";
                QString makefilein = " -f " + escapeFilePath(subtarget->makefile);

                QString out;
                QString in;
                if (!subtarget->profile.isEmpty()) {
                    out = subtarget->makefile;
                    in = escapeFilePath(fileFixify(in_directory + subtarget->profile, FileFixifyAbsolute));
                    if (out.startsWith(in_directory))
                        out = out.mid(in_directory.length());
                    out = escapeFilePath(out);
                }

                //write the rule/depends
                if(flags & SubTargetOrdered) {
                    const QString dep = subtarget->target + "-" + (*qut_it) + "_ordered";
                    t << dep << ":";
                    if(target)
                        t << " " << targets.at(target-1)->target << "-" << (*qut_it) << "_ordered ";
                    deps += " " + dep;
                } else {
                    const QString dep = subtarget->target + "-" + (*qut_it);
                    t << dep << ":";
                    if(!subtarget->depends.isEmpty())
                        t << " " << valGlue(subtarget->depends, QString(), "-" + (*qut_it) + " ", "-" + (*qut_it));
                    deps += " " + dep;
                }

                QString sub_targ = targ;
                const ProKey rtkey(*qut_it + ".recurse_target");
                if (project->isSet(rtkey))
                    sub_targ = project->first(rtkey).toQString();

                //write the commands
                writeSubTargetCall(t, in_directory, in, out_directory, out,
                                   out_directory_cdin, makefilein + " " + sub_targ);
            }
        }
        if (config.indexOf("phony") != -1)
            deps += " FORCE";
        t << escapeDependencyPath(Option::fixPathToTargetOS(targ, false)) << ":" << deps << "\n";
        if(!cmd.isEmpty())
            t << "\t" << cmd << endl;
    }

    if(flags & SubTargetInstalls) {
        project->values("INSTALLDEPS")   += "install_subtargets";
        project->values("UNINSTALLDEPS") += "uninstall_subtargets";
        writeInstalls(t, true);
    }
    t << "FORCE:\n\n";
}

void
MakefileGenerator::writeMakeQmake(QTextStream &t, bool noDummyQmakeAll)
{
    QString ofile = fileFixify(Option::output.fileName());
    if(project->isEmpty("QMAKE_FAILED_REQUIREMENTS") && !project->isEmpty("QMAKE_INTERNAL_PRL_FILE")) {
        QStringList files = escapeFilePaths(fileFixify(Option::mkfile::project_files));
        t << escapeDependencyPath(project->first("QMAKE_INTERNAL_PRL_FILE").toQString()) << ": \n\t"
          << "@$(QMAKE) -prl " << files.join(' ') << ' ' << buildArgs(true) << endl;
    }

        QString qmake = build_args();
        if(!ofile.isEmpty() && !project->isActiveConfig("no_autoqmake")) {
            t << escapeDependencyPath(ofile) << ": "
              << escapeDependencyPath(fileFixify(project->projectFile())) << " ";
            if (Option::globals->do_cache) {
                if (!project->confFile().isEmpty())
                    t <<  escapeDependencyPath(fileFixify(project->confFile())) << " ";
                if (!project->cacheFile().isEmpty())
                    t <<  escapeDependencyPath(fileFixify(project->cacheFile())) << " ";
            }
            if(!specdir().isEmpty()) {
                if (exists(Option::normalizePath(specdir() + "/qmake.conf")))
                    t << escapeDependencyPath(specdir() + Option::dir_sep + "qmake.conf") << " ";
            }
            const ProStringList &included = escapeDependencyPaths(project->values("QMAKE_INTERNAL_INCLUDED_FILES"));
            t << included.join(QString(" \\\n\t\t")) << "\n\t"
              << qmake << endl;
            const ProStringList &extraCommands = project->values("QMAKE_MAKE_QMAKE_EXTRA_COMMANDS");
            if (!extraCommands.isEmpty())
                t << "\t" << extraCommands.join(QString("\n\t")) << endl;
            for(int include = 0; include < included.size(); ++include) {
                const ProString &i = included.at(include);
                if(!i.isEmpty())
                    t << i << ":\n";
            }
        }
        if(project->first("QMAKE_ORIG_TARGET") != "qmake") {
            t << "qmake: FORCE\n\t@" << qmake << endl << endl;
            if (!noDummyQmakeAll)
                t << "qmake_all: FORCE\n\n";
        }
}

QFileInfo
MakefileGenerator::fileInfo(QString file) const
{
    static QHash<FileInfoCacheKey, QFileInfo> *cache = nullptr;
    static QFileInfo noInfo = QFileInfo();
    if(!cache) {
        cache = new QHash<FileInfoCacheKey, QFileInfo>;
        qmakeAddCacheClear(qmakeDeleteCacheClear<QHash<FileInfoCacheKey, QFileInfo> >, (void**)&cache);
    }
    FileInfoCacheKey cacheKey(file);
    QFileInfo value = cache->value(cacheKey, noInfo);
    if (value != noInfo)
        return value;

    QFileInfo fi(file);
    if (fi.exists())
        cache->insert(cacheKey, fi);
    return fi;
}

MakefileGenerator::LibFlagType
MakefileGenerator::parseLibFlag(const ProString &flag, ProString *arg)
{
    if (flag.startsWith("-L")) {
        *arg = flag.mid(2);
        return LibFlagPath;
    }
    if (flag.startsWith("-l")) {
        *arg = flag.mid(2);
        return LibFlagLib;
    }
    if (flag.startsWith('-'))
        return LibFlagOther;
    return LibFlagFile;
}

ProStringList
MakefileGenerator::fixLibFlags(const ProKey &var)
{
    const ProStringList &in = project->values(var);
    ProStringList ret;

    ret.reserve(in.length());
    for (const ProString &v : in)
        ret << fixLibFlag(v);
    return ret;
}

ProString MakefileGenerator::fixLibFlag(const ProString &)
{
    qFatal("MakefileGenerator::fixLibFlag() called");
    return ProString();
}

ProString
MakefileGenerator::escapeFilePath(const ProString &path) const
{
    return ProString(escapeFilePath(path.toQString()));
}

QStringList
MakefileGenerator::escapeFilePaths(const QStringList &paths) const
{
    QStringList ret;
    for(int i = 0; i < paths.size(); ++i)
        ret.append(escapeFilePath(paths.at(i)));
    return ret;
}

ProStringList
MakefileGenerator::escapeFilePaths(const ProStringList &paths) const
{
    ProStringList ret;
    const int size = paths.size();
    ret.reserve(size);
    for (int i = 0; i < size; ++i)
        ret.append(escapeFilePath(paths.at(i)));
    return ret;
}

QString
MakefileGenerator::escapeDependencyPath(const QString &path) const
{
    QString ret = path;
    if (!ret.isEmpty()) {
        // Unix make semantics, to be inherited by unix and mingw generators.
#ifdef Q_OS_UNIX
        // When running on Unix, we need to escape colons (which may appear
        // anywhere in a path, and would be mis-parsed as dependency separators).
        static const QRegExp criticalChars(QStringLiteral("([\t :#])"));
#else
        // MinGW make has a hack for colons which denote drive letters, and no
        // other colons may appear in paths. And escaping colons actually breaks
        // the make from the Android SDK.
        static const QRegExp criticalChars(QStringLiteral("([\t #])"));
#endif
        ret.replace(criticalChars, QStringLiteral("\\\\1"));
        ret.replace(QLatin1Char('='), QStringLiteral("$(EQ)"));
        debug_msg(2, "escapeDependencyPath: %s -> %s", path.toLatin1().constData(), ret.toLatin1().constData());
    }
    return ret;
}

ProString
MakefileGenerator::escapeDependencyPath(const ProString &path) const
{
    return ProString(escapeDependencyPath(path.toQString()));
}

QStringList
MakefileGenerator::escapeDependencyPaths(const QStringList &paths) const
{
    QStringList ret;
    const int size = paths.size();
    ret.reserve(size);
    for (int i = 0; i < size; ++i)
        ret.append(escapeDependencyPath(paths.at(i)));
    return ret;
}

ProStringList
MakefileGenerator::escapeDependencyPaths(const ProStringList &paths) const
{
    ProStringList ret;
    const int size = paths.size();
    ret.reserve(size);
    for (int i = 0; i < size; ++i)
        ret.append(escapeDependencyPath(paths.at(i).toQString()));
    return ret;
}

QStringList
MakefileGenerator::finalizeDependencyPaths(const QStringList &paths) const
{
    QStringList ret;
    const int size = paths.size();
    ret.reserve(size);
    for (int i = 0; i < size; ++i)
        ret.append(escapeDependencyPath(Option::fixPathToTargetOS(paths.at(i), false)));
    return ret;
}

QStringList
MakefileGenerator::fileFixify(const QStringList &files, FileFixifyTypes fix, bool canon) const
{
    if(files.isEmpty())
        return files;
    QStringList ret;
    for(QStringList::ConstIterator it = files.begin(); it != files.end(); ++it) {
        if(!(*it).isEmpty())
            ret << fileFixify((*it), fix, canon);
    }
    return ret;
}

QString
MakefileGenerator::fileFixify(const QString &file, FileFixifyTypes fix, bool canon) const
{
    if(file.isEmpty())
        return file;
    QString ret = file;

    //do the fixin'
    QString orig_file = ret;
    if(ret.startsWith(QLatin1Char('~'))) {
        if(ret.startsWith(QLatin1String("~/")))
            ret = QDir::homePath() + ret.mid(1);
        else
            warn_msg(WarnLogic, "Unable to expand ~ in %s", ret.toLatin1().constData());
    }
    if ((fix & FileFixifyAbsolute)
            || (!(fix & FileFixifyRelative) && project->isActiveConfig("no_fixpath"))) {
        if ((fix & FileFixifyAbsolute) && QDir::isRelativePath(ret)) {
            QString pwd = !(fix & FileFixifyFromOutdir) ? project->projectDir() : Option::output_dir;
            {
                QFileInfo in_fi(fileInfo(pwd));
                if (in_fi.exists())
                    pwd = in_fi.canonicalFilePath();
            }
            if (!pwd.endsWith(QLatin1Char('/')))
                pwd += QLatin1Char('/');
            ret.prepend(pwd);
        }
        ret = Option::fixPathToTargetOS(ret, false, canon);
    } else { //fix it..
        QString out_dir = (fix & FileFixifyToIndir) ? project->projectDir() : Option::output_dir;
        QString in_dir  = !(fix & FileFixifyFromOutdir) ? project->projectDir() : Option::output_dir;
        {
            QFileInfo in_fi(fileInfo(in_dir));
            if(in_fi.exists())
                in_dir = in_fi.canonicalFilePath();
            QFileInfo out_fi(fileInfo(out_dir));
            if(out_fi.exists())
                out_dir = out_fi.canonicalFilePath();
        }

        QString qfile(Option::normalizePath(ret));
        QFileInfo qfileinfo(fileInfo(qfile));
        if(out_dir != in_dir || !qfileinfo.isRelative()) {
            if(qfileinfo.isRelative()) {
                ret = in_dir + "/" + qfile;
                qfileinfo.setFile(ret);
            }
            ret = Option::fixPathToTargetOS(ret, false, canon);
            QString match_dir = Option::fixPathToTargetOS(out_dir, false, canon);
            if(ret == match_dir) {
                ret = "";
            } else if(ret.startsWith(match_dir + Option::dir_sep)) {
                ret = ret.mid(match_dir.length() + Option::dir_sep.length());
            } else {
                //figure out the depth
                int depth = 4;
                if(Option::qmake_mode == Option::QMAKE_GENERATE_MAKEFILE ||
                   Option::qmake_mode == Option::QMAKE_GENERATE_PRL) {
                    if(project && !project->isEmpty("QMAKE_PROJECT_DEPTH"))
                        depth = project->first("QMAKE_PROJECT_DEPTH").toInt();
                    else if(Option::mkfile::cachefile_depth != -1)
                        depth = Option::mkfile::cachefile_depth;
                }
                //calculate how much can be removed
                QString dot_prefix;
                for(int i = 1; i <= depth; i++) {
                    int sl = match_dir.lastIndexOf(Option::dir_sep);
                    if(sl == -1)
                        break;
                    match_dir = match_dir.left(sl);
                    if(match_dir.isEmpty())
                        break;
                    if(ret.startsWith(match_dir + Option::dir_sep)) {
                        //concat
                        int remlen = ret.length() - (match_dir.length() + 1);
                        if(remlen < 0)
                            remlen = 0;
                        ret = ret.right(remlen);
                        //prepend
                        for(int o = 0; o < i; o++)
                            dot_prefix += ".." + Option::dir_sep;
                        break;
                    }
                }
                ret.prepend(dot_prefix);
            }
        } else {
            ret = Option::fixPathToTargetOS(ret, false, canon);
        }
    }
    if(ret.isEmpty())
        ret = ".";
    debug_msg(3, "Fixed[%d,%d] %s :: to :: %s [%s::%s]",
              int(fix), canon, orig_file.toLatin1().constData(), ret.toLatin1().constData(),
              qmake_getpwd().toLatin1().constData(), Option::output_dir.toLatin1().constData());
    return ret;
}

QMakeLocalFileName
MakefileGenerator::fixPathForFile(const QMakeLocalFileName &file, bool forOpen)
{
    if(forOpen)
        return QMakeLocalFileName(fileFixify(file.real(), FileFixifyBackwards));
    return QMakeLocalFileName(fileFixify(file.real()));
}

QFileInfo
MakefileGenerator::findFileInfo(const QMakeLocalFileName &file)
{
    return fileInfo(file.local());
}

QMakeLocalFileName
MakefileGenerator::findFileForDep(const QMakeLocalFileName &dep, const QMakeLocalFileName &file)
{
    QMakeLocalFileName ret;
    if(!project->isEmpty("SKIP_DEPENDS")) {
        bool found = false;
        const ProStringList &nodeplist = project->values("SKIP_DEPENDS");
        for (ProStringList::ConstIterator it = nodeplist.begin();
            it != nodeplist.end(); ++it) {
            QRegExp regx((*it).toQString());
            if(regx.indexIn(dep.local()) != -1) {
                found = true;
                break;
            }
        }
        if(found)
            return ret;
    }

    ret = QMakeSourceFileInfo::findFileForDep(dep, file);
    if(!ret.isNull())
        return ret;

    //these are some "hacky" heuristics it will try to do on an include
    //however these can be turned off at runtime, I'm not sure how
    //reliable these will be, most likely when problems arise turn it off
    //and see if they go away..
    if(Option::mkfile::do_dep_heuristics) {
        if(depHeuristicsCache.contains(dep.real()))
            return depHeuristicsCache[dep.real()];

        if(Option::output_dir != qmake_getpwd()
           && QDir::isRelativePath(dep.real())) { //is it from the shadow tree
            QList<QMakeLocalFileName> depdirs = QMakeSourceFileInfo::dependencyPaths();
            depdirs.prepend(fileInfo(file.real()).absoluteDir().path());
            QString pwd = qmake_getpwd();
            if(pwd.at(pwd.length()-1) != '/')
                pwd += '/';
            for(int i = 0; i < depdirs.count(); i++) {
                QString dir = depdirs.at(i).real();
                if(!QDir::isRelativePath(dir) && dir.startsWith(pwd))
                    dir = dir.mid(pwd.length());
                if(QDir::isRelativePath(dir)) {
                    if(!dir.endsWith(Option::dir_sep))
                        dir += Option::dir_sep;
                    QString shadow = fileFixify(dir + dep.local(), FileFixifyBackwards);
                    if(exists(shadow)) {
                        ret = QMakeLocalFileName(shadow);
                        goto found_dep_from_heuristic;
                    }
                }
            }
        }
        { //is it from an EXTRA_TARGET
            const QString dep_basename = dep.local().section('/', -1);
            const ProStringList &qut = project->values("QMAKE_EXTRA_TARGETS");
            for (ProStringList::ConstIterator it = qut.begin(); it != qut.end(); ++it) {
                QString targ = var(ProKey(*it + ".target"));
                if(targ.isEmpty())
                    targ = (*it).toQString();
                QString out = Option::fixPathToTargetOS(targ);
                if(out == dep.real() || out.section(Option::dir_sep, -1) == dep_basename) {
                    ret = QMakeLocalFileName(out);
                    goto found_dep_from_heuristic;
                }
            }
        }
        { //is it from an EXTRA_COMPILER
            const QString dep_basename = dep.local().section('/', -1);
            const ProStringList &quc = project->values("QMAKE_EXTRA_COMPILERS");
            for (ProStringList::ConstIterator it = quc.begin(); it != quc.end(); ++it) {
                const ProString &tmp_out = project->first(ProKey(*it + ".output"));
                if(tmp_out.isEmpty())
                    continue;
                const ProStringList &tmp = project->values(ProKey(*it + ".input"));
                for (ProStringList::ConstIterator it2 = tmp.begin(); it2 != tmp.end(); ++it2) {
                    const ProStringList &inputs = project->values((*it2).toKey());
                    for (ProStringList::ConstIterator input = inputs.begin(); input != inputs.end(); ++input) {
                        QString out = Option::fixPathToTargetOS(
                                replaceExtraCompilerVariables(tmp_out.toQString(), (*input).toQString(), QString(), NoShell));
                        if (out == dep.real() || out.section(Option::dir_sep, -1) == dep_basename) {
                            ret = QMakeLocalFileName(fileFixify(out, FileFixifyBackwards));
                            goto found_dep_from_heuristic;
                        }
                    }
                }
            }
        }
    found_dep_from_heuristic:
        depHeuristicsCache.insert(dep.real(), ret);
    }
    return ret;
}

QStringList
&MakefileGenerator::findDependencies(const QString &file)
{
    const QString fixedFile = fileFixify(file);
    if(!dependsCache.contains(fixedFile)) {
#if 1
        QStringList deps = QMakeSourceFileInfo::dependencies(file);
        if(file != fixedFile)
            deps += QMakeSourceFileInfo::dependencies(fixedFile);
#else
        QStringList deps = QMakeSourceFileInfo::dependencies(fixedFile);
#endif
        dependsCache.insert(fixedFile, deps);
    }
    return dependsCache[fixedFile];
}

QString
MakefileGenerator::specdir()
{
    if (spec.isEmpty())
        spec = fileFixify(project->specDir());
    return spec;
}

bool
MakefileGenerator::openOutput(QFile &file, const QString &build) const
{
    debug_msg(3, "asked to open output file '%s' in %s",
        qPrintable(file.fileName()), qPrintable(Option::output_dir));

    if (file.fileName().isEmpty()) {
        file.setFileName(!project->isEmpty("MAKEFILE")
                         ? project->first("MAKEFILE").toQString() : "Makefile");
    }

    file.setFileName(QDir(Option::output_dir).absoluteFilePath(file.fileName()));

    if (!build.isEmpty())
        file.setFileName(file.fileName() + "." + build);

    if (project->isEmpty("QMAKE_MAKEFILE"))
        project->values("QMAKE_MAKEFILE").append(file.fileName());

    // Make required directories. Note that we do this based on the
    // filename, not Option::output_dir, as the filename may include
    // generator specific directories not included in output_dir.
    int slsh = file.fileName().lastIndexOf('/');
    if (slsh != -1)
        mkdir(file.fileName().left(slsh));

    debug_msg(3, "opening output file %s", qPrintable(file.fileName()));
    return file.open(QIODevice::WriteOnly | QIODevice::Text | QIODevice::Truncate);
}

QString
MakefileGenerator::pkgConfigFileName(bool fixify)
{
    QString ret = project->first("QMAKE_PKGCONFIG_FILE").toQString();
    if (ret.isEmpty()) {
        ret = project->first("TARGET").toQString();
        int slsh = ret.lastIndexOf(Option::dir_sep);
        if (slsh != -1)
            ret = ret.right(ret.length() - slsh - 1);
        if (ret.startsWith("lib"))
            ret = ret.mid(3);
        int dot = ret.indexOf('.');
        if (dot != -1)
            ret = ret.left(dot);
    }
    ret += Option::pkgcfg_ext;
    QString subdir = project->first("QMAKE_PKGCONFIG_DESTDIR").toQString();
    if(!subdir.isEmpty()) {
        // initOutPaths() appends dir_sep, but just to be safe..
        if (!subdir.endsWith(Option::dir_sep))
            ret.prepend(Option::dir_sep);
        ret.prepend(subdir);
    }
    if(fixify) {
        if(QDir::isRelativePath(ret) && !project->isEmpty("DESTDIR"))
            ret.prepend(project->first("DESTDIR").toQString());
        ret = fileFixify(ret, FileFixifyBackwards);
    }
    return ret;
}

QString
MakefileGenerator::pkgConfigPrefix() const
{
    if(!project->isEmpty("QMAKE_PKGCONFIG_PREFIX"))
        return project->first("QMAKE_PKGCONFIG_PREFIX").toQString();
    return project->propertyValue(ProKey("QT_INSTALL_PREFIX")).toQString();
}

QString
MakefileGenerator::pkgConfigFixPath(QString path) const
{
    QString prefix = pkgConfigPrefix();
    if(path.startsWith(prefix))
        path.replace(prefix, QLatin1String("${prefix}"));
    return path;
}

void
MakefileGenerator::writePkgConfigFile()
{
    QString fname = pkgConfigFileName();
    mkdir(fileInfo(fname).path());
    QFile ft(fname);
    if(!ft.open(QIODevice::WriteOnly))
        return;
    QString ffname(fileFixify(fname));
    project->values("ALL_DEPS").append(ffname);
    project->values("QMAKE_DISTCLEAN").append(ffname);
    QTextStream t(&ft);

    QString prefix = pkgConfigPrefix();
    QString libDir = project->first("QMAKE_PKGCONFIG_LIBDIR").toQString();
    if(libDir.isEmpty())
        libDir = prefix + "/lib";
    QString includeDir = project->first("QMAKE_PKGCONFIG_INCDIR").toQString();
    if(includeDir.isEmpty())
        includeDir = prefix + "/include";

    t << "prefix=" << prefix << endl;
    t << "exec_prefix=${prefix}\n"
      << "libdir=" << pkgConfigFixPath(libDir) << "\n"
      << "includedir=" << pkgConfigFixPath(includeDir) << endl;
    t << endl;

    //extra PKGCONFIG variables
    const ProStringList &pkgconfig_vars = project->values("QMAKE_PKGCONFIG_VARIABLES");
    for(int i = 0; i < pkgconfig_vars.size(); ++i) {
        const ProString &var = project->first(ProKey(pkgconfig_vars.at(i) + ".name"));
        QString val = project->values(ProKey(pkgconfig_vars.at(i) + ".value")).join(' ');
        if(var.isEmpty())
            continue;
        if(val.isEmpty()) {
            const ProStringList &var_vars = project->values(ProKey(pkgconfig_vars.at(i) + ".variable"));
            for(int v = 0; v < var_vars.size(); ++v) {
                const ProStringList &vars = project->values(var_vars.at(v).toKey());
                for(int var = 0; var < vars.size(); ++var) {
                    if(!val.isEmpty())
                        val += " ";
                    val += pkgConfigFixPath(vars.at(var).toQString());
                }
            }
        }
        if (!val.isEmpty())
            t << var << "=" << val << endl;
    }

    t << endl;

    QString name = project->first("QMAKE_PKGCONFIG_NAME").toQString();
    if(name.isEmpty()) {
        name = project->first("QMAKE_ORIG_TARGET").toQString().toLower();
        name.replace(0, 1, name[0].toUpper());
    }
    t << "Name: " << name << endl;
    QString desc = project->values("QMAKE_PKGCONFIG_DESCRIPTION").join(' ');
    if(desc.isEmpty()) {
        if(name.isEmpty()) {
            desc = project->first("QMAKE_ORIG_TARGET").toQString().toLower();
            desc.replace(0, 1, desc[0].toUpper());
        } else {
            desc = name;
        }
        if(project->first("TEMPLATE") == "lib") {
            if(project->isActiveConfig("plugin"))
               desc += " Plugin";
            else
               desc += " Library";
        } else if(project->first("TEMPLATE") == "app") {
            desc += " Application";
        }
    }
    t << "Description: " << desc << endl;
    ProString version = project->first("QMAKE_PKGCONFIG_VERSION");
    if (version.isEmpty())
        version = project->first("VERSION");
    if (!version.isEmpty())
        t << "Version: " << version << endl;

    // libs
    t << "Libs: ";
    QString pkgConfiglibName;
    if (target_mode == TARG_MAC_MODE && project->isActiveConfig("lib_bundle")) {
        if (libDir != QLatin1String("/Library/Frameworks"))
            t << "-F${libdir} ";
        ProString bundle;
        if (!project->isEmpty("QMAKE_FRAMEWORK_BUNDLE_NAME"))
            bundle = project->first("QMAKE_FRAMEWORK_BUNDLE_NAME");
        else
            bundle = project->first("TARGET");
        int suffix = bundle.lastIndexOf(".framework");
        if (suffix != -1)
            bundle = bundle.left(suffix);
        t << "-framework ";
        pkgConfiglibName = bundle.toQString();
    } else {
        if (!project->values("QMAKE_DEFAULT_LIBDIRS").contains(libDir))
            t << "-L${libdir} ";
        pkgConfiglibName = "-l" + project->first("QMAKE_ORIG_TARGET");
        if (project->isActiveConfig("shared"))
            pkgConfiglibName += project->first("TARGET_VERSION_EXT").toQString();
    }
    t << shellQuote(pkgConfiglibName) << " \n";

    if (project->isActiveConfig("staticlib")) {
        ProStringList libs;
        libs << "LIBS";  // FIXME: this should not be conditional on staticlib
        libs << "LIBS_PRIVATE";
        libs << "QMAKE_LIBS";  // FIXME: this should not be conditional on staticlib
        libs << "QMAKE_LIBS_PRIVATE";
        libs << "QMAKE_LFLAGS_THREAD"; //not sure about this one, but what about things like -pthread?
        t << "Libs.private:";
        for (ProStringList::ConstIterator it = libs.cbegin(); it != libs.cend(); ++it)
            t << ' ' << fixLibFlags((*it).toKey()).join(' ');
        t << endl;
    }

    // flags
    // ### too many
    t << "Cflags: "
        // << var("QMAKE_CXXFLAGS") << " "
      << varGlue("PRL_EXPORT_DEFINES","-D"," -D"," ")
      << varGlue("PRL_EXPORT_CXXFLAGS", "", " ", " ")
      << varGlue("QMAKE_PKGCONFIG_CFLAGS", "", " ", " ")
        //      << varGlue("DEFINES","-D"," -D"," ")
         ;
    if (!project->values("QMAKE_DEFAULT_INCDIRS").contains(includeDir))
        t << "-I${includedir}";
    if (target_mode == TARG_MAC_MODE && project->isActiveConfig("lib_bundle")
        && libDir != QLatin1String("/Library/Frameworks")) {
            t << " -F${libdir}";
    }
    t << endl;

    // requires
    const QString requires = project->values("QMAKE_PKGCONFIG_REQUIRES").join(' ');
    if (!requires.isEmpty()) {
        t << "Requires: " << requires << endl;
    }

    t << endl;
}

static QString windowsifyPath(const QString &str)
{
    // The paths are escaped in prl files, so every slash needs to turn into two backslashes.
    // Then each backslash needs to be escaped for sed. And another level for C quoting here.
    return QString(str).replace('/', QLatin1String("\\\\\\\\"));
}

QString MakefileGenerator::installMetaFile(const ProKey &replace_rule, const QString &src, const QString &dst)
{
    QString ret;
    if (project->isEmpty(replace_rule)
        || project->isActiveConfig("no_sed_meta_install")) {
        ret += "-$(INSTALL_FILE) " + escapeFilePath(src) + ' ' + escapeFilePath(dst);
    } else {
        ret += "-$(SED)";
        const ProStringList &replace_rules = project->values(replace_rule);
        for (int r = 0; r < replace_rules.size(); ++r) {
            const ProString match = project->first(ProKey(replace_rules.at(r) + ".match")),
                        replace = project->first(ProKey(replace_rules.at(r) + ".replace"));
            if (!match.isEmpty() /*&& match != replace*/) {
                ret += " -e " + shellQuote("s," + match + "," + replace + ",g");
                if (isWindowsShell() && project->first(ProKey(replace_rules.at(r) + ".CONFIG")).contains("path"))
                    ret += " -e " + shellQuote("s," + windowsifyPath(match.toQString())
                                               + "," + windowsifyPath(replace.toQString()) + ",gi");
            }
        }
        ret += ' ' + escapeFilePath(src) + " > " + escapeFilePath(dst);
    }
    return ret;
}

QString MakefileGenerator::shellQuote(const QString &str)
{
    return isWindowsShell() ? IoUtils::shellQuoteWin(str) : IoUtils::shellQuoteUnix(str);
}

QT_END_NAMESPACE<|MERGE_RESOLUTION|>--- conflicted
+++ resolved
@@ -1880,16 +1880,10 @@
                     replaceExtraCompilerVariables(tmp_out, input, QString(), NoShell),
                     FileFixifyFromOutdir));
         } else {
-<<<<<<< HEAD
             for (ProStringList::ConstIterator input = tmp_inputs.cbegin(); input != tmp_inputs.cend(); ++input) {
-                t << ' ' << escapeDependencyPath(Option::fixPathToTargetOS(
-                        replaceExtraCompilerVariables(tmp_out, (*input).toQString(), QString(), NoShell)));
-=======
-            for (ProStringList::ConstIterator input = tmp_inputs.begin(); input != tmp_inputs.end(); ++input) {
                 t << ' ' << escapeDependencyPath(fileFixify(
                         replaceExtraCompilerVariables(tmp_out, (*input).toQString(), QString(), NoShell),
                         FileFixifyFromOutdir));
->>>>>>> 4dc2bc32
             }
         }
         t << endl;
