--- conflicted
+++ resolved
@@ -1523,17 +1523,9 @@
     t << "# Libraries that this one depends upon.\n";
     static const ProKey libVars[] = { "LIBS", "QMAKE_LIBS" };
     ProStringList libs;
-<<<<<<< HEAD
-    libs << "LIBS" << "QMAKE_LIBS";
-    t << "dependency_libs='";
-    for (ProStringList::ConstIterator it = libs.cbegin(); it != libs.cend(); ++it)
-        t << fixLibFlags((*it).toKey()).join(' ') << ' ';
-    t << "'\n\n";
-=======
     for (auto var : libVars)
         libs += fixLibFlags(var);
     t << "dependency_libs='" << fixDependencyLibs(libs).join(' ') << "'\n\n";
->>>>>>> 8c0787cf
 
     t << "# Version information for " << lname << "\n";
     int maj = project->first("VER_MAJ").toInt();
