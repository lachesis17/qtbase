/****************************************************************************
**
** Copyright (C) 2015 The Qt Company Ltd.
** Contact: http://www.qt.io/licensing/
**
** This file is part of the examples of the Qt Toolkit.
**
** $QT_BEGIN_LICENSE:BSD$
** You may use this file under the terms of the BSD license as follows:
**
** "Redistribution and use in source and binary forms, with or without
** modification, are permitted provided that the following conditions are
** met:
**   * Redistributions of source code must retain the above copyright
**     notice, this list of conditions and the following disclaimer.
**   * Redistributions in binary form must reproduce the above copyright
**     notice, this list of conditions and the following disclaimer in
**     the documentation and/or other materials provided with the
**     distribution.
**   * Neither the name of The Qt Company Ltd nor the names of its
**     contributors may be used to endorse or promote products derived
**     from this software without specific prior written permission.
**
**
** THIS SOFTWARE IS PROVIDED BY THE COPYRIGHT HOLDERS AND CONTRIBUTORS
** "AS IS" AND ANY EXPRESS OR IMPLIED WARRANTIES, INCLUDING, BUT NOT
** LIMITED TO, THE IMPLIED WARRANTIES OF MERCHANTABILITY AND FITNESS FOR
** A PARTICULAR PURPOSE ARE DISCLAIMED. IN NO EVENT SHALL THE COPYRIGHT
** OWNER OR CONTRIBUTORS BE LIABLE FOR ANY DIRECT, INDIRECT, INCIDENTAL,
** SPECIAL, EXEMPLARY, OR CONSEQUENTIAL DAMAGES (INCLUDING, BUT NOT
** LIMITED TO, PROCUREMENT OF SUBSTITUTE GOODS OR SERVICES; LOSS OF USE,
** DATA, OR PROFITS; OR BUSINESS INTERRUPTION) HOWEVER CAUSED AND ON ANY
** THEORY OF LIABILITY, WHETHER IN CONTRACT, STRICT LIABILITY, OR TORT
** (INCLUDING NEGLIGENCE OR OTHERWISE) ARISING IN ANY WAY OUT OF THE USE
** OF THIS SOFTWARE, EVEN IF ADVISED OF THE POSSIBILITY OF SUCH DAMAGE."
**
** $QT_END_LICENSE$
**
****************************************************************************/

/*
rsslisting.cpp

Provides a widget for displaying news items from RDF news sources.
RDF is an XML-based format for storing items of information (see
http://www.w3.org/RDF/ for details).

The widget itself provides a simple user interface for specifying
the URL of a news source, and controlling the downloading of news.

The widget downloads and parses the XML asynchronously, feeding the
data to an XML reader in pieces. This allows the user to interrupt
its operation, and also allows very large data sources to be read.
*/


#include <QtCore>
#include <QtWidgets>
#include <QtNetwork>

#include "rsslisting.h"


/*
    Constructs an RSSListing widget with a simple user interface, and sets
    up the XML reader to use a custom handler class.

    The user interface consists of a line edit, a push button, and a
    list view widget. The line edit is used for entering the URLs of news
    sources; the push button starts the process of reading the
    news.
*/

RSSListing::RSSListing(QWidget *parent)
    : QWidget(parent), currentReply(0)
{

    lineEdit = new QLineEdit(this);
<<<<<<< HEAD
    lineEdit->setText("http://http://blog.qt.io/feed/");
=======
    lineEdit->setText("http://blog.qt.io/feed/");
>>>>>>> edd55542

    fetchButton = new QPushButton(tr("Fetch"), this);

    treeWidget = new QTreeWidget(this);
    connect(treeWidget, SIGNAL(itemActivated(QTreeWidgetItem*,int)),
            this, SLOT(itemActivated(QTreeWidgetItem*)));
    QStringList headerLabels;
    headerLabels << tr("Title") << tr("Link");
    treeWidget->setHeaderLabels(headerLabels);
    treeWidget->header()->setSectionResizeMode(QHeaderView::ResizeToContents);

    connect(&manager, SIGNAL(finished(QNetworkReply*)),
             this, SLOT(finished(QNetworkReply*)));

    connect(lineEdit, SIGNAL(returnPressed()), this, SLOT(fetch()));
    connect(fetchButton, SIGNAL(clicked()), this, SLOT(fetch()));

    QVBoxLayout *layout = new QVBoxLayout(this);

    QHBoxLayout *hboxLayout = new QHBoxLayout;

    hboxLayout->addWidget(lineEdit);
    hboxLayout->addWidget(fetchButton);

    layout->addLayout(hboxLayout);
    layout->addWidget(treeWidget);

    setWindowTitle(tr("RSS listing example"));
    resize(640,480);
}

/*
    Starts the network request and connects the needed signals
*/
void RSSListing::get(const QUrl &url)
{
    QNetworkRequest request(url);
    if (currentReply) {
        currentReply->disconnect(this);
        currentReply->deleteLater();
    }
    currentReply = manager.get(request);
    connect(currentReply, SIGNAL(readyRead()), this, SLOT(readyRead()));
    connect(currentReply, SIGNAL(metaDataChanged()), this, SLOT(metaDataChanged()));
    connect(currentReply, SIGNAL(error(QNetworkReply::NetworkError)), this, SLOT(error(QNetworkReply::NetworkError)));
}

/*
    Starts fetching data from a news source specified in the line
    edit widget.

    The line edit is made read only to prevent the user from modifying its
    contents during the fetch; this is only for cosmetic purposes.
    The fetch button is disabled, the list view is cleared, and we
    define the last list view item to be 0, meaning that there are no
    existing items in the list.

    A URL is created with the raw contents of the line edit and
    a get is initiated.
*/

void RSSListing::fetch()
{
    lineEdit->setReadOnly(true);
    fetchButton->setEnabled(false);
    treeWidget->clear();

    xml.clear();

    QUrl url(lineEdit->text());
    get(url);
}

void RSSListing::metaDataChanged()
{
    QUrl redirectionTarget = currentReply->attribute(QNetworkRequest::RedirectionTargetAttribute).toUrl();
    if (redirectionTarget.isValid()) {
        get(redirectionTarget);
    }
}

/*
    Reads data received from the RDF source.

    We read all the available data, and pass it to the XML
    stream reader. Then we call the XML parsing function.
*/

void RSSListing::readyRead()
{
    int statusCode = currentReply->attribute(QNetworkRequest::HttpStatusCodeAttribute).toInt();
    if (statusCode >= 200 && statusCode < 300) {
        QByteArray data = currentReply->readAll();
        xml.addData(data);
        parseXml();
    }
}

/*
    Finishes processing an HTTP request.

    The default behavior is to keep the text edit read only.

    If an error has occurred, the user interface is made available
    to the user for further input, allowing a new fetch to be
    started.

    If the HTTP get request has finished, we make the
    user interface available to the user for further input.
*/

void RSSListing::finished(QNetworkReply *reply)
{
    Q_UNUSED(reply);
    lineEdit->setReadOnly(false);
    fetchButton->setEnabled(true);
}


/*
    Parses the XML data and creates treeWidget items accordingly.
*/
void RSSListing::parseXml()
{
    while (!xml.atEnd()) {
        xml.readNext();
        if (xml.isStartElement()) {
            if (xml.name() == "item")
                linkString = xml.attributes().value("rss:about").toString();
            currentTag = xml.name().toString();
        } else if (xml.isEndElement()) {
            if (xml.name() == "item") {

                QTreeWidgetItem *item = new QTreeWidgetItem;
                item->setText(0, titleString);
                item->setText(1, linkString);
                treeWidget->addTopLevelItem(item);

                titleString.clear();
                linkString.clear();
            }

        } else if (xml.isCharacters() && !xml.isWhitespace()) {
            if (currentTag == "title")
                titleString += xml.text().toString();
            else if (currentTag == "link")
                linkString += xml.text().toString();
        }
    }
    if (xml.error() && xml.error() != QXmlStreamReader::PrematureEndOfDocumentError) {
        qWarning() << "XML ERROR:" << xml.lineNumber() << ": " << xml.errorString();
    }
}

/*
    Open the link in the browser
*/
void RSSListing::itemActivated(QTreeWidgetItem * item)
{
    QDesktopServices::openUrl(QUrl(item->text(1)));
}

void RSSListing::error(QNetworkReply::NetworkError)
{
    qWarning("error retrieving RSS feed");
    currentReply->disconnect(this);
    currentReply->deleteLater();
    currentReply = 0;
}<|MERGE_RESOLUTION|>--- conflicted
+++ resolved
@@ -76,11 +76,7 @@
 {
 
     lineEdit = new QLineEdit(this);
-<<<<<<< HEAD
-    lineEdit->setText("http://http://blog.qt.io/feed/");
-=======
     lineEdit->setText("http://blog.qt.io/feed/");
->>>>>>> edd55542
 
     fetchButton = new QPushButton(tr("Fetch"), this);
 
