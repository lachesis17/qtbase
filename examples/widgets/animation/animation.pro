--- conflicted
+++ resolved
@@ -1,11 +1,6 @@
 TEMPLATE         = \
                  subdirs
 SUBDIRS          += \
-<<<<<<< HEAD
-                 appchooser \
-=======
-                 animatedtiles \
->>>>>>> e5a6e9bb
                  easing \
                  moveblocks \
                  states \
