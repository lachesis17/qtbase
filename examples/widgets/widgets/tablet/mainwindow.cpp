--- conflicted
+++ resolved
@@ -48,15 +48,6 @@
   : m_canvas(canvas), m_colorDialog(Q_NULLPTR)
 {
     createMenus();
-<<<<<<< HEAD
-
-    myCanvas->setColor(Qt::red);
-    myCanvas->setLineWidthType(TabletCanvas::LineWidthPressure);
-    myCanvas->setAlphaChannelType(TabletCanvas::AlphaTangentialPressure);
-    myCanvas->setColorSaturationType(TabletCanvas::NoSaturation);
-
-=======
->>>>>>> ba8d3430
     setWindowTitle(tr("Tablet Example"));
     setCentralWidget(m_canvas);
 }
@@ -78,19 +69,7 @@
 //! [2]
 void MainWindow::setAlphaValuator(QAction *action)
 {
-<<<<<<< HEAD
-    if (action == alphaChannelPressureAction) {
-        myCanvas->setAlphaChannelType(TabletCanvas::AlphaPressure);
-    } else if (action == alphaChannelTangentialPressureAction) {
-        myCanvas->setAlphaChannelType(TabletCanvas::AlphaTangentialPressure);
-    } else if (action == alphaChannelTiltAction) {
-        myCanvas->setAlphaChannelType(TabletCanvas::AlphaTilt);
-    } else {
-        myCanvas->setAlphaChannelType(TabletCanvas::NoAlpha);
-    }
-=======
     m_canvas->setAlphaChannelValuator(action->data().value<TabletCanvas::Valuator>());
->>>>>>> ba8d3430
 }
 //! [2]
 
@@ -182,13 +161,6 @@
     alphaChannelPressureAction->setData(TabletCanvas::PressureValuator);
     alphaChannelPressureAction->setCheckable(true);
 
-<<<<<<< HEAD
-    alphaChannelTangentialPressureAction = new QAction(tr("T&angential Pressure"), this);
-    alphaChannelTangentialPressureAction->setCheckable(true);
-    alphaChannelTangentialPressureAction->setChecked(true);
-
-    alphaChannelTiltAction = new QAction(tr("&Tilt"), this);
-=======
     QAction *alphaChannelTangentialPressureAction = alphaChannelMenu->addAction(tr("T&angential Pressure"));
     alphaChannelTangentialPressureAction->setData(TabletCanvas::TangentialPressureValuator);
     alphaChannelTangentialPressureAction->setCheckable(true);
@@ -196,7 +168,6 @@
 
     QAction *alphaChannelTiltAction = alphaChannelMenu->addAction(tr("&Tilt"));
     alphaChannelTiltAction->setData(TabletCanvas::TiltValuator);
->>>>>>> ba8d3430
     alphaChannelTiltAction->setCheckable(true);
 
     QAction *noAlphaChannelAction = alphaChannelMenu->addAction(tr("No Alpha Channel"));
@@ -239,90 +210,7 @@
     connect(colorSaturationGroup, &QActionGroup::triggered,
             this, &MainWindow::setSaturationValuator);
 
-<<<<<<< HEAD
-    lineWidthPressureAction = new QAction(tr("&Pressure"), this);
-    lineWidthPressureAction->setCheckable(true);
-    lineWidthPressureAction->setChecked(true);
-
-    lineWidthTiltAction = new QAction(tr("&Tilt"), this);
-    lineWidthTiltAction->setCheckable(true);
-
-    lineWidthFixedAction = new QAction(tr("&Fixed"), this);
-    lineWidthFixedAction->setCheckable(true);
-
-    lineWidthGroup = new QActionGroup(this);
-    lineWidthGroup->addAction(lineWidthPressureAction);
-    lineWidthGroup->addAction(lineWidthTiltAction);
-    lineWidthGroup->addAction(lineWidthFixedAction);
-    connect(lineWidthGroup, SIGNAL(triggered(QAction*)),
-            this, SLOT(lineWidthActionTriggered(QAction*)));
-
-    exitAction = new QAction(tr("E&xit"), this);
-    exitAction->setShortcuts(QKeySequence::Quit);
-    connect(exitAction, SIGNAL(triggered()),
-            this, SLOT(close()));
-
-    loadAction = new QAction(tr("&Open..."), this);
-    loadAction->setShortcuts(QKeySequence::Open);
-    connect(loadAction, SIGNAL(triggered()),
-            this, SLOT(loadAct()));
-
-    saveAction = new QAction(tr("&Save As..."), this);
-    saveAction->setShortcuts(QKeySequence::SaveAs);
-    connect(saveAction, SIGNAL(triggered()),
-            this, SLOT(saveAct()));
-
-    aboutAction = new QAction(tr("A&bout"), this);
-    aboutAction->setShortcut(tr("Ctrl+B"));
-    connect(aboutAction, SIGNAL(triggered()),
-            this, SLOT(aboutAct()));
-
-    aboutQtAction = new QAction(tr("About &Qt"), this);
-    aboutQtAction->setShortcut(tr("Ctrl+Q"));
-    connect(aboutQtAction, SIGNAL(triggered()),
-            qApp, SLOT(aboutQt()));
-//! [10]
-}
-//! [10]
-
-//! [11]
-void MainWindow::createMenus()
-{
-    fileMenu = menuBar()->addMenu(tr("&File"));
-    fileMenu->addAction(loadAction);
-    fileMenu->addAction(saveAction);
-    fileMenu->addSeparator();
-    fileMenu->addAction(exitAction);
-
-    brushMenu = menuBar()->addMenu(tr("&Brush"));
-    brushMenu->addAction(brushColorAction);
-
-    tabletMenu = menuBar()->addMenu(tr("&Tablet"));
-
-    lineWidthMenu = tabletMenu->addMenu(tr("&Line Width"));
-    lineWidthMenu->addAction(lineWidthPressureAction);
-    lineWidthMenu->addAction(lineWidthTiltAction);
-    lineWidthMenu->addAction(lineWidthFixedAction);
-
-    alphaChannelMenu = tabletMenu->addMenu(tr("&Alpha Channel"));
-    alphaChannelMenu->addAction(alphaChannelPressureAction);
-    alphaChannelMenu->addAction(alphaChannelTangentialPressureAction);
-    alphaChannelMenu->addAction(alphaChannelTiltAction);
-    alphaChannelMenu->addAction(noAlphaChannelAction);
-
-    colorSaturationMenu = tabletMenu->addMenu(tr("&Color Saturation"));
-    colorSaturationMenu->addAction(colorSaturationVTiltAction);
-    colorSaturationMenu->addAction(colorSaturationHTiltAction);
-    colorSaturationMenu->addAction(noColorSaturationAction);
-
-    helpMenu = menuBar()->addMenu("&Help");
-    helpMenu->addAction(aboutAction);
-    helpMenu->addAction(aboutQtAction);
-}
-//! [11]
-=======
     QMenu *helpMenu = menuBar()->addMenu("&Help");
     helpMenu->addAction(tr("A&bout"), this, &MainWindow::about);
     helpMenu->addAction(tr("About &Qt"), qApp, &QApplication::aboutQt);
-}
->>>>>>> ba8d3430
+}