/****************************************************************************
**
** Copyright (C) 2016 The Qt Company Ltd.
** Contact: https://www.qt.io/licensing/
**
** This file is part of the examples of the Qt Toolkit.
**
** $QT_BEGIN_LICENSE:BSD$
** Commercial License Usage
** Licensees holding valid commercial Qt licenses may use this file in
** accordance with the commercial license agreement provided with the
** Software or, alternatively, in accordance with the terms contained in
** a written agreement between you and The Qt Company. For licensing terms
** and conditions see https://www.qt.io/terms-conditions. For further
** information use the contact form at https://www.qt.io/contact-us.
**
** BSD License Usage
** Alternatively, you may use this file under the terms of the BSD license
** as follows:
**
** "Redistribution and use in source and binary forms, with or without
** modification, are permitted provided that the following conditions are
** met:
**   * Redistributions of source code must retain the above copyright
**     notice, this list of conditions and the following disclaimer.
**   * Redistributions in binary form must reproduce the above copyright
**     notice, this list of conditions and the following disclaimer in
**     the documentation and/or other materials provided with the
**     distribution.
**   * Neither the name of The Qt Company Ltd nor the names of its
**     contributors may be used to endorse or promote products derived
**     from this software without specific prior written permission.
**
**
** THIS SOFTWARE IS PROVIDED BY THE COPYRIGHT HOLDERS AND CONTRIBUTORS
** "AS IS" AND ANY EXPRESS OR IMPLIED WARRANTIES, INCLUDING, BUT NOT
** LIMITED TO, THE IMPLIED WARRANTIES OF MERCHANTABILITY AND FITNESS FOR
** A PARTICULAR PURPOSE ARE DISCLAIMED. IN NO EVENT SHALL THE COPYRIGHT
** OWNER OR CONTRIBUTORS BE LIABLE FOR ANY DIRECT, INDIRECT, INCIDENTAL,
** SPECIAL, EXEMPLARY, OR CONSEQUENTIAL DAMAGES (INCLUDING, BUT NOT
** LIMITED TO, PROCUREMENT OF SUBSTITUTE GOODS OR SERVICES; LOSS OF USE,
** DATA, OR PROFITS; OR BUSINESS INTERRUPTION) HOWEVER CAUSED AND ON ANY
** THEORY OF LIABILITY, WHETHER IN CONTRACT, STRICT LIABILITY, OR TORT
** (INCLUDING NEGLIGENCE OR OTHERWISE) ARISING IN ANY WAY OUT OF THE USE
** OF THIS SOFTWARE, EVEN IF ADVISED OF THE POSSIBILITY OF SUCH DAMAGE."
**
** $QT_END_LICENSE$
**
****************************************************************************/

#include "imageviewer.h"

#include <QApplication>
#include <QClipboard>
#include <QColorSpace>
#include <QDir>
#include <QFileDialog>
#include <QImageReader>
#include <QImageWriter>
#include <QLabel>
#include <QMenuBar>
#include <QMessageBox>
#include <QMimeData>
#include <QPainter>
#include <QScreen>
#include <QScrollArea>
#include <QScrollBar>
#include <QStandardPaths>
#include <QStatusBar>

#if defined(QT_PRINTSUPPORT_LIB)
#include <QtPrintSupport/qtprintsupportglobal.h>
#if QT_CONFIG(printdialog)
#include <QPrintDialog>
#endif
#endif

//! [0]
ImageViewer::ImageViewer(QWidget *parent)
   : QMainWindow(parent), imageLabel(new QLabel)
   , scrollArea(new QScrollArea)
{
    imageLabel->setBackgroundRole(QPalette::Base);
    imageLabel->setSizePolicy(QSizePolicy::Ignored, QSizePolicy::Ignored);
    imageLabel->setScaledContents(true);

    scrollArea->setBackgroundRole(QPalette::Dark);
    scrollArea->setWidget(imageLabel);
    scrollArea->setVisible(false);
    setCentralWidget(scrollArea);

    createActions();

    resize(QGuiApplication::primaryScreen()->availableSize() * 3 / 5);
}

//! [0]
//! [2]

bool ImageViewer::loadFile(const QString &fileName)
{
    QImageReader reader(fileName);
    reader.setAutoTransform(true);
    const QImage newImage = reader.read();
    if (newImage.isNull()) {
        QMessageBox::information(this, QGuiApplication::applicationDisplayName(),
                                 tr("Cannot load %1: %2")
                                 .arg(QDir::toNativeSeparators(fileName), reader.errorString()));
        return false;
    }
//! [2]

    setImage(newImage);

    setWindowFilePath(fileName);

    const QString message = tr("Opened \"%1\", %2x%3, Depth: %4")
        .arg(QDir::toNativeSeparators(fileName)).arg(image.width()).arg(image.height()).arg(image.depth());
    statusBar()->showMessage(message);
    return true;
}

void ImageViewer::setImage(const QImage &newImage)
{
    image = newImage;
    if (image.colorSpace().isValid())
        image.convertToColorSpace(QColorSpace::SRgb);
    imageLabel->setPixmap(QPixmap::fromImage(image));
//! [4]
    scaleFactor = 1.0;

    scrollArea->setVisible(true);
    printAct->setEnabled(true);
    fitToWindowAct->setEnabled(true);
    updateActions();

    if (!fitToWindowAct->isChecked())
        imageLabel->adjustSize();
}

//! [4]

bool ImageViewer::saveFile(const QString &fileName)
{
    QImageWriter writer(fileName);

    if (!writer.write(image)) {
        QMessageBox::information(this, QGuiApplication::applicationDisplayName(),
                                 tr("Cannot write %1: %2")
                                 .arg(QDir::toNativeSeparators(fileName)), writer.errorString());
        return false;
    }
    const QString message = tr("Wrote \"%1\"").arg(QDir::toNativeSeparators(fileName));
    statusBar()->showMessage(message);
    return true;
}

//! [1]

static void initializeImageFileDialog(QFileDialog &dialog, QFileDialog::AcceptMode acceptMode)
{
    static bool firstDialog = true;

    if (firstDialog) {
        firstDialog = false;
        const QStringList picturesLocations = QStandardPaths::standardLocations(QStandardPaths::PicturesLocation);
        dialog.setDirectory(picturesLocations.isEmpty() ? QDir::currentPath() : picturesLocations.last());
    }

    QStringList mimeTypeFilters;
    const QByteArrayList supportedMimeTypes = acceptMode == QFileDialog::AcceptOpen
        ? QImageReader::supportedMimeTypes() : QImageWriter::supportedMimeTypes();
    for (const QByteArray &mimeTypeName : supportedMimeTypes)
        mimeTypeFilters.append(mimeTypeName);
    mimeTypeFilters.sort();
    dialog.setMimeTypeFilters(mimeTypeFilters);
    dialog.selectMimeTypeFilter("image/jpeg");
    if (acceptMode == QFileDialog::AcceptSave)
        dialog.setDefaultSuffix("jpg");
}

void ImageViewer::open()
{
    QFileDialog dialog(this, tr("Open File"));
    initializeImageFileDialog(dialog, QFileDialog::AcceptOpen);

    while (dialog.exec() == QDialog::Accepted && !loadFile(dialog.selectedFiles().first())) {}
}
//! [1]

void ImageViewer::saveAs()
{
    QFileDialog dialog(this, tr("Save File As"));
    initializeImageFileDialog(dialog, QFileDialog::AcceptSave);

    while (dialog.exec() == QDialog::Accepted && !saveFile(dialog.selectedFiles().first())) {}
}

//! [5]
void ImageViewer::print()
//! [5] //! [6]
{
<<<<<<< HEAD
    Q_ASSERT(!imageLabel->pixmap(Qt::ReturnByValue).isNull());
#if QT_CONFIG(printdialog)
=======
    Q_ASSERT(imageLabel->pixmap());
#if defined(QT_PRINTSUPPORT_LIB) && QT_CONFIG(printdialog)
>>>>>>> 056230cc
//! [6] //! [7]
    QPrintDialog dialog(&printer, this);
//! [7] //! [8]
    if (dialog.exec()) {
        QPainter painter(&printer);
        QPixmap pixmap = imageLabel->pixmap(Qt::ReturnByValue);
        QRect rect = painter.viewport();
        QSize size = pixmap.size();
        size.scale(rect.size(), Qt::KeepAspectRatio);
        painter.setViewport(rect.x(), rect.y(), size.width(), size.height());
        painter.setWindow(pixmap.rect());
        painter.drawPixmap(0, 0, pixmap);
    }
#endif
}
//! [8]

void ImageViewer::copy()
{
#ifndef QT_NO_CLIPBOARD
    QGuiApplication::clipboard()->setImage(image);
#endif // !QT_NO_CLIPBOARD
}

#ifndef QT_NO_CLIPBOARD
static QImage clipboardImage()
{
    if (const QMimeData *mimeData = QGuiApplication::clipboard()->mimeData()) {
        if (mimeData->hasImage()) {
            const QImage image = qvariant_cast<QImage>(mimeData->imageData());
            if (!image.isNull())
                return image;
        }
    }
    return QImage();
}
#endif // !QT_NO_CLIPBOARD

void ImageViewer::paste()
{
#ifndef QT_NO_CLIPBOARD
    const QImage newImage = clipboardImage();
    if (newImage.isNull()) {
        statusBar()->showMessage(tr("No image in clipboard"));
    } else {
        setImage(newImage);
        setWindowFilePath(QString());
        const QString message = tr("Obtained image from clipboard, %1x%2, Depth: %3")
            .arg(newImage.width()).arg(newImage.height()).arg(newImage.depth());
        statusBar()->showMessage(message);
    }
#endif // !QT_NO_CLIPBOARD
}

//! [9]
void ImageViewer::zoomIn()
//! [9] //! [10]
{
    scaleImage(1.25);
}

void ImageViewer::zoomOut()
{
    scaleImage(0.8);
}

//! [10] //! [11]
void ImageViewer::normalSize()
//! [11] //! [12]
{
    imageLabel->adjustSize();
    scaleFactor = 1.0;
}
//! [12]

//! [13]
void ImageViewer::fitToWindow()
//! [13] //! [14]
{
    bool fitToWindow = fitToWindowAct->isChecked();
    scrollArea->setWidgetResizable(fitToWindow);
    if (!fitToWindow)
        normalSize();
    updateActions();
}
//! [14]


//! [15]
void ImageViewer::about()
//! [15] //! [16]
{
    QMessageBox::about(this, tr("About Image Viewer"),
            tr("<p>The <b>Image Viewer</b> example shows how to combine QLabel "
               "and QScrollArea to display an image. QLabel is typically used "
               "for displaying a text, but it can also display an image. "
               "QScrollArea provides a scrolling view around another widget. "
               "If the child widget exceeds the size of the frame, QScrollArea "
               "automatically provides scroll bars. </p><p>The example "
               "demonstrates how QLabel's ability to scale its contents "
               "(QLabel::scaledContents), and QScrollArea's ability to "
               "automatically resize its contents "
               "(QScrollArea::widgetResizable), can be used to implement "
               "zooming and scaling features. </p><p>In addition the example "
               "shows how to use QPainter to print an image.</p>"));
}
//! [16]

//! [17]
void ImageViewer::createActions()
//! [17] //! [18]
{
    QMenu *fileMenu = menuBar()->addMenu(tr("&File"));

    QAction *openAct = fileMenu->addAction(tr("&Open..."), this, &ImageViewer::open);
    openAct->setShortcut(QKeySequence::Open);

    saveAsAct = fileMenu->addAction(tr("&Save As..."), this, &ImageViewer::saveAs);
    saveAsAct->setEnabled(false);

    printAct = fileMenu->addAction(tr("&Print..."), this, &ImageViewer::print);
    printAct->setShortcut(QKeySequence::Print);
    printAct->setEnabled(false);

    fileMenu->addSeparator();

    QAction *exitAct = fileMenu->addAction(tr("E&xit"), this, &QWidget::close);
    exitAct->setShortcut(tr("Ctrl+Q"));

    QMenu *editMenu = menuBar()->addMenu(tr("&Edit"));

    copyAct = editMenu->addAction(tr("&Copy"), this, &ImageViewer::copy);
    copyAct->setShortcut(QKeySequence::Copy);
    copyAct->setEnabled(false);

    QAction *pasteAct = editMenu->addAction(tr("&Paste"), this, &ImageViewer::paste);
    pasteAct->setShortcut(QKeySequence::Paste);

    QMenu *viewMenu = menuBar()->addMenu(tr("&View"));

    zoomInAct = viewMenu->addAction(tr("Zoom &In (25%)"), this, &ImageViewer::zoomIn);
    zoomInAct->setShortcut(QKeySequence::ZoomIn);
    zoomInAct->setEnabled(false);

    zoomOutAct = viewMenu->addAction(tr("Zoom &Out (25%)"), this, &ImageViewer::zoomOut);
    zoomOutAct->setShortcut(QKeySequence::ZoomOut);
    zoomOutAct->setEnabled(false);

    normalSizeAct = viewMenu->addAction(tr("&Normal Size"), this, &ImageViewer::normalSize);
    normalSizeAct->setShortcut(tr("Ctrl+S"));
    normalSizeAct->setEnabled(false);

    viewMenu->addSeparator();

    fitToWindowAct = viewMenu->addAction(tr("&Fit to Window"), this, &ImageViewer::fitToWindow);
    fitToWindowAct->setEnabled(false);
    fitToWindowAct->setCheckable(true);
    fitToWindowAct->setShortcut(tr("Ctrl+F"));

    QMenu *helpMenu = menuBar()->addMenu(tr("&Help"));

    helpMenu->addAction(tr("&About"), this, &ImageViewer::about);
    helpMenu->addAction(tr("About &Qt"), &QApplication::aboutQt);
}
//! [18]

//! [21]
void ImageViewer::updateActions()
//! [21] //! [22]
{
    saveAsAct->setEnabled(!image.isNull());
    copyAct->setEnabled(!image.isNull());
    zoomInAct->setEnabled(!fitToWindowAct->isChecked());
    zoomOutAct->setEnabled(!fitToWindowAct->isChecked());
    normalSizeAct->setEnabled(!fitToWindowAct->isChecked());
}
//! [22]

//! [23]
void ImageViewer::scaleImage(double factor)
//! [23] //! [24]
{
    scaleFactor *= factor;
    imageLabel->resize(scaleFactor * imageLabel->pixmap(Qt::ReturnByValue).size());

    adjustScrollBar(scrollArea->horizontalScrollBar(), factor);
    adjustScrollBar(scrollArea->verticalScrollBar(), factor);

    zoomInAct->setEnabled(scaleFactor < 3.0);
    zoomOutAct->setEnabled(scaleFactor > 0.333);
}
//! [24]

//! [25]
void ImageViewer::adjustScrollBar(QScrollBar *scrollBar, double factor)
//! [25] //! [26]
{
    scrollBar->setValue(int(factor * scrollBar->value()
                            + ((factor - 1) * scrollBar->pageStep()/2)));
}
//! [26]<|MERGE_RESOLUTION|>--- conflicted
+++ resolved
@@ -200,13 +200,8 @@
 void ImageViewer::print()
 //! [5] //! [6]
 {
-<<<<<<< HEAD
     Q_ASSERT(!imageLabel->pixmap(Qt::ReturnByValue).isNull());
-#if QT_CONFIG(printdialog)
-=======
-    Q_ASSERT(imageLabel->pixmap());
 #if defined(QT_PRINTSUPPORT_LIB) && QT_CONFIG(printdialog)
->>>>>>> 056230cc
 //! [6] //! [7]
     QPrintDialog dialog(&printer, this);
 //! [7] //! [8]
