--- conflicted
+++ resolved
@@ -23,9 +23,5 @@
 symbian: CONFIG += qt_example
 
 symbian:TARGET.EPOCALLOWDLLDATA = 1
-<<<<<<< HEAD
 QT += widgets
-maemo5: include($$QT_SOURCE_TREE/examples/maemo5pkgrules.pri)
-=======
-maemo5: CONFIG += qt_example
->>>>>>> db37aa10
+maemo5: CONFIG += qt_example