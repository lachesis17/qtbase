--- conflicted
+++ resolved
@@ -5464,13 +5464,6 @@
     fi
 fi
 
-<<<<<<< HEAD
-=======
-if [ "$CFG_LARGEFILE" != "yes" ] && [ "$XPLATFORM_MINGW" = "yes" ]; then
-    echo "Warning: largefile support cannot be disabled for win32."
-    CFG_LARGEFILE="yes"
-fi
-
 # Detect DirectWrite 2 support on Windows
 if [ "$CFG_DIRECTWRITE" = "no" ]; then
     CFG_DIRECTWRITE2=no
@@ -5483,7 +5476,6 @@
     fi
 fi
 
->>>>>>> b3fcaea5
 #-------------------------------------------------------------------------------
 # ask for all that hasn't been auto-detected or specified in the arguments
 #-------------------------------------------------------------------------------
