#!/bin/sh
#############################################################################
##
## Copyright (C) 2016 The Qt Company Ltd.
## Copyright (C) 2016 Intel Corporation.
## Contact: https://www.qt.io/licensing/
##
## This file is the build configuration utility of the Qt Toolkit.
##
## $QT_BEGIN_LICENSE:GPL-EXCEPT$
## Commercial License Usage
## Licensees holding valid commercial Qt licenses may use this file in
## accordance with the commercial license agreement provided with the
## Software or, alternatively, in accordance with the terms contained in
## a written agreement between you and The Qt Company. For licensing terms
## and conditions see https://www.qt.io/terms-conditions. For further
## information use the contact form at https://www.qt.io/contact-us.
##
## GNU General Public License Usage
## Alternatively, this file may be used under the terms of the GNU
## General Public License version 3 as published by the Free Software
## Foundation with exceptions as appearing in the file LICENSE.GPL3-EXCEPT
## included in the packaging of this file. Please review the following
## information to ensure the GNU General Public License requirements will
## be met: https://www.gnu.org/licenses/gpl-3.0.html.
##
## $QT_END_LICENSE$
##
#############################################################################

#-------------------------------------------------------------------------------
# script initialization
#-------------------------------------------------------------------------------

# the name of this script
relconf=`basename $0`
# the directory of this script is the "source tree"
relpath=`dirname $0`
relpath=`(cd "$relpath"; /bin/pwd)`
# the current directory is the "build tree" or "object tree"
outpath=`/bin/pwd`

# where to find which..
unixtests="$relpath/config.tests/unix"
mactests="$relpath/config.tests/mac"
WHICH="$unixtests/which.test"

PERL=`$WHICH perl 2>/dev/null`

# find out which awk we want to use, prefer gawk, then nawk, then regular awk
AWK=
for e in gawk nawk awk; do
    if "$WHICH" $e >/dev/null 2>&1 && ( $e -f /dev/null /dev/null ) >/dev/null 2>&1; then
        AWK=$e
        break
    fi
done

# find a make command
if [ -z "$MAKE" ]; then
    MAKE=
    for mk in gmake make; do
        if "$WHICH" $mk >/dev/null 2>&1; then
            MAKE=`"$WHICH" $mk`
            break
        fi
    done
    if [ -z "$MAKE" ]; then
        echo >&2 "You don't seem to have 'make' or 'gmake' in your PATH."
        echo >&2 "Cannot proceed."
        exit 1
    fi
    # export MAKE, we need it later in the config.tests
    export MAKE
fi

# do this early so we don't store it in config.status
CFG_TOPLEVEL=
if [ x"$1" = x"-top-level" ]; then
    CFG_TOPLEVEL=yes
    shift
fi

# later cache the command line in config.status
OPT_CMDLINE=
for i in "$@"; do
    if [ "x$i" != "x-v" ]; then
        [ -z "${i##* *}" ] && i="'$i'"
        OPT_CMDLINE="$OPT_CMDLINE $i"
    fi
done

# initialize global variables
QMAKE_SWITCHES=
QMAKE_VARS=
QMAKE_CONFIG=
QTCONFIG_CONFIG=
QT_CONFIG=
SUPPORTED=
QMAKE_VARS_FILE=.qmake.vars
DEVICE_VARS_FILE=.device.vars
HOST_VARS_FILE=.host.vars

:> "$QMAKE_VARS_FILE"
:> "$DEVICE_VARS_FILE"
:> "$HOST_VARS_FILE"

#-------------------------------------------------------------------------------
# utility functions
#-------------------------------------------------------------------------------

shellEscape()
{
    echo "$@" | sed 's/ /\ /g'
}

shellQuoteLines()
{
    # The call of the outer echo makes the shell word-split the output of
    # the nested pipe, thus effectively converting newlines to spaces.
    echo `echo "$1" | sed 's,^[^ ]* .*$,"&",'`
}

makeabs()
{
    local FILE="$1"
    local RES="$FILE"
    if [ -z "${FILE##/*}" ]; then
        true
    elif [ "$OSTYPE" = "msys" -a -z "${FILE##[a-zA-Z]:[/\\]*}" ]; then
        true
    else
        RES=$PWD/$FILE
    fi
    RES=$RES/
    while true; do
        nres=`echo "$RES" | sed 's,/[^/][^/]*/\.\./,/,g; s,/\./,/,g'`
        test x"$nres" = x"$RES" && break
        RES=$nres
    done
    echo "$RES" | sed 's,//,/,g; s,/$,,'
}

# Adds a new qmake variable to the cache
# Usage: QMakeVar mode varname contents
#   where mode is one of: set, add, del
QMakeVar()
{
    case "$1" in
	set)
	    eq="="
	    ;;
	add)
	    eq="+="
	    ;;
	del)
	    eq="-="
	    ;;
	*)
	    echo >&2 "BUG: wrong command to QMakeVar: $1"
	    ;;
    esac

    echo "$2" "$eq" "$3" >> "$QMAKE_VARS_FILE"
}

shellArgumentListToQMakeListHelper()
{
    local retval
    for arg in "$@"; do retval="$retval \"$arg\""; done
    echo "$retval"
}

# Convert a string usable on a shell command line into word-by-word quoted
# qmake list.
shellArgumentListToQMakeList()
{
    # eval is needed for the shell to interpret the backslash escape sequences
    eval shellArgumentListToQMakeListHelper "$@"
}

# Helper function for getQMakeConf. It parses include statements in
# qmake.conf and prints out the expanded file
expandQMakeConf()
{
    while read line; do case "$line" in
        include*)
            inc_file=`echo "$line" | sed -n -e '/^include.*(.*)/s/include.*(\(.*\)).*$/\1/p'`
	    current_dir=`dirname "$1"`
	    conf_file="$current_dir/$inc_file"
	    if [ ! -f  "$conf_file" ]; then
                echo "WARNING: Unable to find file $conf_file" >&2
                continue
            fi
            expandQMakeConf "$conf_file" "$2"
        ;;
        *load\(device_config\)*)
            conf_file="$2"
            if [ ! -f  "$conf_file" ]; then
                echo "WARNING: Unable to find file $conf_file" >&2
                continue
            fi
            expandQMakeConf "$conf_file" "$2"
        ;;
        *)
            echo "$line"
        ;;
    esac; done < "$1"
}

extractQMakeVariables()
{
    LC_ALL=C $AWK '
BEGIN {
    values["LITERAL_WHITESPACE"] = " "
    values["LITERAL_DOLLAR"] = "$"
}
/^!?host_build:/ {
    scopeStart = index($0, ":") + 1
    condition = substr($0, 0, scopeStart - 2)
    if (condition != "'"$1"'") { next }
    $0 = substr($0, scopeStart)
}
/^[_A-Z0-9.]+[ \t]*\+?=/ {
    valStart = index($0, "=") + 1

    append = 0
    if (substr($0, valStart - 2, 1) == "+") {
        append = 1
    }

    variable = substr($0, 0, valStart - 2 - append)
    value = substr($0, valStart)
    gsub("[ \t]+", "", variable)
    gsub("^[ \t]+", "", value)
    gsub("[ \t]+$", "", value)

    ovalue = ""
    while (match(value, /\$\$(\{[_A-Z0-9.]+\}|[_A-Z0-9.]+)/)) {
        ovalue = ovalue substr(value, 1, RSTART - 1)
        var = substr(value, RSTART + 2, RLENGTH - 2)
        value = substr(value, RSTART + RLENGTH)
        if (var ~ /^\{/) {
            var = substr(var, 2, length(var) - 2)
        }
        ovalue = ovalue values[var]
    }
    value = ovalue value

    ovalue = ""
    while (match(value, /\$\$system\(("[^"]*"|[^)]*)\)/)) {
        ovalue = ovalue substr(value, 1, RSTART - 1)
        cmd = substr(value, RSTART + 9, RLENGTH - 10)
        gsub(/^"|"$/, "", cmd)
        value = substr(value, RSTART + RLENGTH)
        while ((cmd | getline line) > 0) {
            ovalue = ovalue line
        }
        close(cmd)
    }
    value = ovalue value

    combinedValue = values[variable]
    if (append == 1 && length(combinedValue) > 0) {
        combinedValue = combinedValue " " value
    } else {
        combinedValue = value
    }
    values[variable] = combinedValue
}
END {
    for (var in values) {
        print var "=" values[var]
    }
}
'
}

getSingleQMakeVariable()
{
    echo "$2" | $AWK "/^($1)=/ { print substr(\$0, index(\$0, \"=\") + 1) }"
}

macSDKify()
{
    # Normally we take care of sysrootifying in sdk.prf, but configure extracts some
    # values before qmake is even built, so we have to duplicate the logic here.

    sdk=$(getSingleQMakeVariable "QMAKE_MAC_SDK" "$1")
    if [ -z "$sdk" ]; then echo "QMAKE_MAC_SDK must be set when building on Mac" >&2; exit 1; fi
    sysroot=$(/usr/bin/xcodebuild -sdk $sdk -version Path 2>/dev/null)
    if [ -z "$sysroot" ]; then echo "Failed to resolve SDK path for '$sdk'" >&2; exit 1; fi

    case "$sdk" in
        macosx*)
            version_min_flag="-mmacosx-version-min=$(getSingleQMakeVariable QMAKE_MACOSX_DEPLOYMENT_TARGET "$1")"
        ;;
        iphoneos*)
            version_min_flag="-miphoneos-version-min=$(getSingleQMakeVariable QMAKE_IOS_DEPLOYMENT_TARGET "$1")"
        ;;
        iphonesimulator*)
            version_min_flag="-mios-simulator-version-min=$(getSingleQMakeVariable QMAKE_IOS_DEPLOYMENT_TARGET "$1")"
        ;;
        *)
        ;;
    esac

    echo "$1" | while read line; do
        case "$line" in
            QMAKE_CC=*|QMAKE_CXX=*|QMAKE_FIX_RPATH=*|QMAKE_AR=*|QMAKE_RANLIB=*|QMAKE_LINK=*|QMAKE_LINK_SHLIB=*)
                # Prefix tool with toolchain path
                var=$(echo "$line" | cut -d '=' -f 1)
                val=$(echo "$line" | cut -d '=' -f 2-)
                sdk_val=$(/usr/bin/xcrun -sdk $sdk -find $(echo $val | cut -d ' ' -f 1))
                val=$(echo $sdk_val $(echo $val | cut -s -d ' ' -f 2-))
                echo "$var=$val"
            ;;
            QMAKE_CFLAGS=*|QMAKE_CXXFLAGS=*)
                echo "$line -isysroot $sysroot $version_min_flag"
            ;;
            QMAKE_LFLAGS=*)
                echo "$line -Wl,-syslibroot,$sysroot $version_min_flag"
            ;;
            *)
                echo "$line"
            ;;
        esac
    done
}

# relies on $QMAKESPEC being set correctly. parses include statements in
# qmake.conf and prints out the expanded file
getQMakeConf()
{
    if [ -z "$specvals" ]; then
        specvals=`expandQMakeConf "$QMAKESPEC/qmake.conf" "$HOST_VARS_FILE" | extractQMakeVariables "host_build"`
        if [ "$BUILD_ON_MAC" = "yes" ]; then specvals=$(macSDKify "$specvals"); fi
    fi
    getSingleQMakeVariable "$1" "$specvals"
}

getXQMakeConf()
{
    if [ -z "$xspecvals" ]; then
        xspecvals=`expandQMakeConf "$XQMAKESPEC/qmake.conf" "$DEVICE_VARS_FILE" | extractQMakeVariables "!host_build"`
        if [ "$XPLATFORM_MAC" = "yes" ]; then xspecvals=$(macSDKify "$xspecvals"); fi
    fi
    getSingleQMakeVariable "$1" "$xspecvals"
}

compilerSupportsFlag()
{
    cat >conftest.cpp <<EOF
int main() { return 0; }
EOF
    if [ "$OPT_VERBOSE" = "yes" ]; then
        "$@" -o conftest-out conftest.cpp
    else
        "$@" -o conftest-out conftest.cpp >/dev/null 2>&1
    fi
    ret=$?
    rm -f conftest.cpp conftest-out
    return $ret
}

linkerSupportsFlag()
{
    compiler=$1
    shift
    lflags=-Wl
    for flag
    do
	safe_flag=`shellEscape "$flag"`
	lflags=$lflags,$safe_flag
    done
    if [ $CFG_USE_GOLD_LINKER = yes ]; then
        lflags="-fuse-ld=gold $lflags"
    fi
    compilerSupportsFlag $compiler $lflags
}

# $1: newline-separated list of default paths
# stdin: input path
# stdout: input path or nothing
filterDefaultPaths()
{
    local path
    path=`cat`
    path=`makeabs "$path"`
    echo "$1" | grep "^$path\$" > /dev/null || echo "$path"
}

filterIncludePath()
{
    filterDefaultPaths "$DEFAULT_INCDIRS"
}

filterLibraryPath()
{
    filterDefaultPaths "$DEFAULT_LIBDIRS"
}

filterPathOptionsHelper()
{
    local flag defpaths sep p path
    flag=$1; shift
    defpaths=$1; shift
    sep=
    for p in "$@"; do
        path=${p#$flag}
        if [ "x$path" != "x$p" ]; then
            path=`echo "$path" | filterDefaultPaths "$defpaths"`
            test -z "$path" && continue
        fi
        # Re-quote for shell & qmake
        p=`echo "$p" | sed 's,[^ ]* .*,"&",g'`
        printf "%s%s" "$sep" "$p"
        sep=" "
    done
    echo
}

# $1: flag
# $2: newline-separated list of default paths
# stdin: list of command line options
# sdout: stdin without the options naming default paths
filterPathOptions()
{
    # The eval does escape interpretation for us
    eval filterPathOptionsHelper $1 "\"$2\"" "`cat`"
}

filterIncludeOptions()
{
    filterPathOptions -I "$DEFAULT_INCDIRS"
}

filterLibraryOptions()
{
    filterPathOptions -L "$DEFAULT_LIBDIRS"
}

#-------------------------------------------------------------------------------
# device options
#-------------------------------------------------------------------------------
DeviceVar()
{
    case "$1" in
        set)
            eq="="
            ;;
        *)
            echo >&2 "BUG: wrong command to DeviceVar: $1"
            ;;
    esac

    echo "$2" "$eq" "$3" >> "$DEVICE_VARS_FILE"
}

resolveDeviceMkspec()
{
    result=$(find "$relpath/mkspecs/devices/" -type d -name "*$1*" | sed "s,^$relpath/mkspecs/,,")
    match_count=$(echo "$result" | wc -w)
    if [ "$match_count" -gt 1 ]; then
        echo >&2 "Error: Multiple matches for device '$1'. Candidates are:"
        tabbed_result=$(echo "$result" | sed 's,^,    ,')
        echo >&2 "$tabbed_result"
        echo "undefined"
    elif [ "$match_count" -eq 0 ]; then
        echo >&2 "Error: No device matching '$1'"
        echo "undefined"
    else
        echo "$result"
    fi
}

#-------------------------------------------------------------------------------
# Host options
#-------------------------------------------------------------------------------
HostVar()
{
    case "$1" in
        set)
            eq="="
            ;;
        *)
            echo >&2 "BUG: wrong command to HostVar: $1"
            ;;
    esac

    echo "$2" "$eq" "$3" >> "$HOST_VARS_FILE"
}

#-------------------------------------------------------------------------------
# operating system detection
#-------------------------------------------------------------------------------

# need that throughout the script
UNAME_MACHINE=`(uname -m) 2>/dev/null` || UNAME_MACHINE=unknown
UNAME_RELEASE=`(uname -r) 2>/dev/null` || UNAME_RELEASE=unknown
UNAME_SYSTEM=`(uname -s) 2>/dev/null`  || UNAME_SYSTEM=unknown
UNAME_VERSION=`(uname -v) 2>/dev/null` || UNAME_VERSION=unknown

# detect the "echo without newline" style. usage: echo $ECHO_N "<string>$ECHO_C"
if echo '\c' | grep '\c' >/dev/null; then
    ECHO_N=-n
else
    ECHO_C='\c'
fi

#-------------------------------------------------------------------------------
# window system detection
#-------------------------------------------------------------------------------

BUILD_ON_MAC=no
if [ -d /System/Library/Frameworks/Carbon.framework ]; then
    BUILD_ON_MAC=yes
fi
HOST_DIRLIST_SEP=":"
DEV_NULL=/dev/null
if [ "$OSTYPE" = "msys" ]; then
    HOST_DIRLIST_SEP=";"
    DEV_NULL=/tmp/empty-file
    echo "" > $DEV_NULL
    relpath=`(cd "$relpath"; pwd -W)`
    outpath=`pwd -W`
fi

#-------------------------------------------------------------------------------
# Verify Xcode installation on Mac OS
#-------------------------------------------------------------------------------

if [ "$BUILD_ON_MAC" = "yes" ]; then
    if ! /usr/bin/xcode-select --print-path >/dev/null 2>&1; then
        echo >&2
        echo "   No Xcode is selected. Use xcode-select -switch to choose an Xcode" >&2
        echo "   version. See the xcode-select man page for more information." >&2
        echo >&2
        exit 2
    fi

    if ! /usr/bin/xcrun -find xcrun >/dev/null 2>&1; then
        echo >&2
        echo "   Xcode not set up properly. You may need to confirm the license" >&2
        echo "   agreement by running /usr/bin/xcodebuild without arguments." >&2
        echo >&2
        exit 2
    fi
fi

#-----------------------------------------------------------------------------
# Qt version detection
#-----------------------------------------------------------------------------
QT_VERSION=
QT_MAJOR_VERSION=
QT_MINOR_VERSION=0
QT_PATCH_VERSION=0
eval `sed -n -e 's/^MODULE_VERSION = \(\([0-9]*\)\.\([0-9]*\)\.\([0-9]*\).*\)$/QT_VERSION=\1\
    QT_MAJOR_VERSION=\2\
    QT_MINOR_VERSION=\3\
    QT_PATCH_VERSION=\4/p' < "$relpath"/.qmake.conf`
if [ -z "$QT_MAJOR_VERSION" ]; then
   echo "Cannot process version from .qmake.conf"
   echo "Cannot proceed."
   exit 1
fi

#-------------------------------------------------------------------------------
# initalize variables
#-------------------------------------------------------------------------------

SYSTEM_VARIABLES="AR RANLIB STRIP OBJDUMP LD CC CXX CFLAGS CXXFLAGS LDFLAGS"
for varname in $SYSTEM_VARIABLES; do
    qmakevarname="${varname}"
    qmakecmdargs=""
    # use LDFLAGS for autoconf compat, but qmake uses QMAKE_LFLAGS
    if [ "${varname}" = "LDFLAGS" ]; then
        qmakevarname="LFLAGS"
    elif [ "${varname}" = "LD" ]; then
        qmakevarname="LINK"
    elif [ "${varname}" = "AR" ]; then
        # QMAKE_AR needs to be set to "/path/to/ar cqs" but the
        # environment variable will be set to the command only so we
        # need to append " cqs" for autoconf compatibility
        qmakecmdargs=" cqs"
    fi
    cmd=`echo \
'if [ -n "\$'${varname}'" ]; then
    QMakeVar set QMAKE_'${qmakevarname}' "\$'${varname}${qmakecmdargs}'"
fi'`
    eval "$cmd"
done

# Use CC/CXX to run config.tests
mkdir -p "$outpath/config.tests"
rm -f "$outpath/config.tests/.qmake.cache"
cp "$QMAKE_VARS_FILE" "$outpath/config.tests/.qmake.cache"

QMakeVar add styles "mac fusion windows"

# QTDIR may be set and point to an old or system-wide Qt installation
unset QTDIR

# the minimum version of libdbus-1 that we require:
MIN_DBUS_1_VERSION=1.2

# initalize internal variables
CFG_CONFIGURE_EXIT_ON_ERROR=yes
CFG_PROFILE=no
CFG_STRIP=yes
CFG_GUI=auto # (yes|no|auto)
CFG_WIDGETS=yes
CFG_QCONFIG=full
CFG_DEBUG=auto
CFG_MYSQL_CONFIG=
CFG_PSQL_CONFIG=
CFG_DEBUG_RELEASE=no
CFG_FORCEDEBUGINFO=no
CFG_RELEASE_TOOLS=no
CFG_SHARED=yes
CFG_SM=auto
CFG_XSHAPE=auto
CFG_XSYNC=auto
CFG_XFIXES=runtime
CFG_ZLIB=auto
CFG_MTDEV=auto
CFG_JOURNALD=no
CFG_SYSLOG=no
CFG_SQLITE=qt
CFG_GIF=auto
CFG_PNG=yes
CFG_LIBPNG=auto
CFG_JPEG=auto
CFG_LIBJPEG=auto
CFG_XCURSOR=runtime
CFG_XRANDR=runtime
CFG_XRENDER=auto
CFG_MITSHM=auto
CFG_OPENGL=auto
CFG_OPENVG=auto
CFG_OPENVG_LC_INCLUDES=no
CFG_OPENVG_SHIVA=auto
CFG_OPENVG_ON_OPENGL=auto
CFG_EGL=auto
CFG_EGL_X=auto
CFG_DOUBLECONVERSION=auto
CFG_FONTCONFIG=auto
CFG_FREETYPE=auto
CFG_HARFBUZZ=auto
CFG_SQL_AVAILABLE=
QT_ALL_BUILD_PARTS=" libs tools examples tests "
QT_DEFAULT_BUILD_PARTS="libs tools examples"
CFG_BUILD_PARTS=""
CFG_NOBUILD_PARTS=""
CFG_SKIP_MODULES=""
CFG_COMPILE_EXAMPLES=yes
CFG_AUDIO_BACKEND=auto
CFG_QML_DEBUG=yes
CFG_PKGCONFIG=auto
CFG_STACK_PROTECTOR_STRONG=auto
CFG_SLOG2=auto
CFG_PPS=auto
CFG_QNX_IMF=auto
CFG_LGMON=auto
CFG_SYSTEM_PROXIES=no
CFG_ANDROID_STYLE_ASSETS=yes
CFG_GSTREAMER=auto
CFG_GSTREAMER_VERSION=""
CFG_ATOMIC64=auto

# Target architecture
CFG_ARCH=
CFG_CPUFEATURES=
# Host architecture, same as CFG_ARCH when not cross-compiling
CFG_HOST_ARCH=
CFG_HOST_CPUFEATURES=
# Set when the -arch or -host-arch arguments are used
OPT_OBSOLETE_HOST_ARG=no

CFG_USE_GNUMAKE=no
CFG_XINPUT2=auto
CFG_XKB=auto
CFG_XKBCOMMON=yes
CFG_XKBCOMMON_EVDEV=auto
CFG_XKB_CONFIG_ROOT=auto
CFG_XCB=auto
CFG_XCB_XLIB=auto
CFG_XCB_GLX=no
CFG_EGLFS=auto
CFG_EGLFS_BRCM=no
CFG_EGLFS_EGLDEVICE=no
CFG_EGLFS_MALI=no
CFG_EGLFS_VIV=no
CFG_EGLFS_VIV_WL=no
CFG_DIRECTFB=auto
CFG_GBM=auto
CFG_LINUXFB=auto
CFG_INTEGRITYFB=no
CFG_KMS=auto
CFG_MIRCLIENT=auto
CFG_LIBUDEV=auto
CFG_LIBINPUT=auto
CFG_OBSOLETE_WAYLAND=no
CFG_EVDEV=auto
CFG_TSLIB=auto
CFG_NIS=auto
CFG_CUPS=auto
CFG_ICONV=auto
CFG_DBUS=auto
CFG_GLIB=auto
CFG_GTK=auto
CFG_LARGEFILE=auto
CFG_OPENSSL=auto
CFG_LIBPROXY=auto
CFG_SECURETRANSPORT=auto
CFG_PRECOMPILE=auto
CFG_LTCG=no
CFG_SEPARATE_DEBUG_INFO=no
CFG_REDUCE_EXPORTS=auto
CFG_SSE2=auto
CFG_SSE3=auto
CFG_SSSE3=auto
CFG_SSE4_1=auto
CFG_SSE4_2=auto
CFG_AVX=auto
CFG_AVX2=auto
CFG_AVX512=auto
CFG_REDUCE_RELOCATIONS=auto
CFG_ACCESSIBILITY=auto
CFG_ACCESSIBILITY_ATSPI_BRIDGE=no # will be enabled depending on dbus and accessibility being enabled
CFG_NEON=auto
CFG_MIPS_DSP=auto
CFG_MIPS_DSPR2=auto
CFG_CLOCK_GETTIME=auto
CFG_CLOCK_MONOTONIC=auto
CFG_POSIX_FALLOCATE=auto
CFG_MREMAP=auto
CFG_GETADDRINFO=auto
CFG_IPV6IFNAME=auto
CFG_GETIFADDRS=auto
CFG_INOTIFY=auto
CFG_EVENTFD=auto
CFG_CLOEXEC=no
CFG_POLL=auto
CFG_RPATH=yes
CFG_FRAMEWORK=auto
CFG_USE_GOLD_LINKER=auto
CFG_ENABLE_NEW_DTAGS=auto
DEFINES=
INCLUDES=
D_FLAGS=
I_FLAGS=
L_FLAGS=
RPATH_FLAGS=
W_FLAGS=
QCONFIG_FLAGS=
XPLATFORM=              # This seems to be the QMAKESPEC, like "linux-g++"
XPLATFORM_MAC=no        # Whether target platform is OS X or iOS
XPLATFORM_IOS=no        # Whether target platform is iOS
XPLATFORM_ANDROID=no
XPLATFORM_MINGW=no      # Whether target platform is MinGW (win32-g++*)
XPLATFORM_QNX=no
XPLATFORM_HAIKU=no
XPLATFORM_INTEGRITY=no
PLATFORM=$QMAKESPEC
QT_CROSS_COMPILE=no
OPT_CONFIRM_LICENSE=no
OPT_SHADOW=maybe
OPT_VERBOSE=no
OPT_HELP=
CFG_SILENT=no
CFG_ALSA=auto
CFG_PULSEAUDIO=auto
CFG_COREWLAN=auto
CFG_ICU=auto
CFG_FORCE_ASSERTS=no
CFG_SANITIZERS=none
CFG_SANITIZE_ADDRESS=no
CFG_SANITIZE_THREAD=no
CFG_SANITIZE_MEMORY=no
CFG_SANITIZE_UNDEFINED=no
CFG_PCRE=auto
QPA_PLATFORM_GUARD=yes
CFG_STDCXX=auto
CFG_DIRECTWRITE=no
CFG_WERROR=auto
CFG_HEADERSCLEAN=auto
CFG_QREAL=double
OPT_MAC_SDK=
COMMERCIAL_USER=ask
LICENSE_FILE=
CFG_DEV=no

# initalize variables used for installation
QT_INSTALL_PREFIX=
QT_INSTALL_DOCS=
QT_INSTALL_HEADERS=
QT_INSTALL_LIBS=
QT_INSTALL_BINS=
QT_INSTALL_LIBEXECS=
QT_INSTALL_PLUGINS=
QT_INSTALL_IMPORTS=
QT_INSTALL_QML=
QT_INSTALL_ARCHDATA=
QT_INSTALL_DATA=
QT_INSTALL_TRANSLATIONS=
QT_INSTALL_SETTINGS=
QT_INSTALL_EXAMPLES=
QT_INSTALL_TESTS=
CFG_SYSROOT=
CFG_GCC_SYSROOT="yes"
QT_HOST_PREFIX=
QT_HOST_BINS=
QT_HOST_LIBS=
QT_HOST_DATA=
QT_EXT_PREFIX=

#flags for SQL drivers
QT_CFLAGS_PSQL=
QT_LFLAGS_PSQL=
QT_CFLAGS_MYSQL=
QT_LFLAGS_MYSQL=
QT_LFLAGS_MYSQL_R=
QT_CFLAGS_SQLITE=
QT_LFLAGS_SQLITE=
QT_LFLAGS_ODBC="-lodbc"
QT_LFLAGS_TDS=

# flags for libdbus-1
QT_CFLAGS_DBUS=
QT_LIBS_DBUS=

# flags for Glib (X11 only)
QT_CFLAGS_GLIB=
QT_LIBS_GLIB=

# default qpa platform
QT_QPA_DEFAULT_PLATFORM=

# Android vars
CFG_DEFAULT_ANDROID_NDK_ROOT=$ANDROID_NDK_ROOT
CFG_DEFAULT_ANDROID_SDK_ROOT=$ANDROID_SDK_ROOT
CFG_DEFAULT_ANDROID_PLATFORM=android-9
CFG_DEFAULT_ANDROID_TARGET_ARCH=armeabi-v7a
CFG_DEFAULT_ANDROID_NDK_TOOLCHAIN_VERSION=4.9
CFG_DEFAULT_ANDROID_NDK_HOST=$ANDROID_NDK_HOST

#-------------------------------------------------------------------------------
# check SQL drivers available in this package
#-------------------------------------------------------------------------------

# opensource version removes some drivers, so force them to be off
CFG_SQL_tds=no
CFG_SQL_oci=no
CFG_SQL_db2=no

CFG_SQL_AVAILABLE=
if [ -d "$relpath/src/plugins/sqldrivers" ]; then
  for a in "$relpath/src/plugins/sqldrivers/"*; do
     if [ -d "$a" ]; then
	 base_a=`basename "$a"`
  	 CFG_SQL_AVAILABLE="${CFG_SQL_AVAILABLE} ${base_a}"
	 eval "CFG_SQL_${base_a}=auto"
     fi
  done
fi

CFG_IMAGEFORMAT_PLUGIN_AVAILABLE=
if [ -d "$relpath/src/plugins/imageformats" ]; then
    for a in "$relpath/src/plugins/imageformats/"*; do
        if [ -d "$a" ]; then
            base_a=`basename "$a"`
            CFG_IMAGEFORMAT_PLUGIN_AVAILABLE="${CFG_IMAGEFORMAT_PLUGIN_AVAILABLE} ${base_a}"
        fi
    done
fi

#-------------------------------------------------------------------------------
# parse command line arguments
#-------------------------------------------------------------------------------

# parse the arguments, setting things to "yes" or "no"
while [ "$#" -gt 0 ]; do
    CURRENT_OPT="$1"
    UNKNOWN_ARG=no
    case "$1" in
    #Autoconf style options
    --enable-*)
        VAR=`echo $1 | sed 's,^--enable-\(.*\),\1,'`
        VAL=yes
        ;;
    --disable-*)
        VAR=`echo $1 | sed 's,^--disable-\(.*\),\1,'`
        VAL=no
        ;;
    --*=*)
        VAR=`echo $1 | sed 's,^--\(.*\)=.*,\1,'`
        VAL=`echo $1 | sed 's,^--.*=\(.*\),\1,'`
        ;;
    --no-*)
        VAR=`echo $1 | sed 's,^--no-\(.*\),\1,'`
        VAL=no
        ;;
    --*)
        VAR=`echo $1 | sed 's,^--\(.*\),\1,'`
        VAL=yes
        ;;
    #Qt plugin options
    -no-*-*|-plugin-*-*|-qt-*-*)
        VAR=`echo $1 | sed 's,^-[^-]*-\(.*\),\1,'`
        VAL=`echo $1 | sed 's,^-\([^-]*\).*,\1,'`
        ;;
    #Qt style no options
    -no-*)
        VAR=`echo $1 | sed 's,^-no-\(.*\),\1,'`
        VAL=no
        ;;
    #Qt style options that pass an argument
    -prefix| \
    -docdir| \
    -headerdir| \
    -plugindir| \
    -importdir| \
    -qmldir| \
    -archdatadir| \
    -datadir| \
    -libdir| \
    -bindir| \
    -libexecdir| \
    -translationdir| \
    -sysconfdir| \
    -examplesdir| \
    -testsdir| \
    -hostdatadir| \
    -hostbindir| \
    -hostlibdir| \
    -extprefix| \
    -sysroot| \
    -external-hostbindir| \
    -depths| \
    -make| \
    -nomake| \
    -skip| \
    -platform| \
    -xplatform| \
    -device| \
    -device-option| \
    -host-option| \
    -sdk| \
    -arch| \
    -host-arch| \
    -c++std | \
    -mysql_config| \
    -psql_config| \
    -qpa| \
    -qconfig| \
    -qreal| \
    -sanitize| \
    -xkb-config-root| \
    -android-sdk| \
    -android-ndk| \
    -android-ndk-platform| \
    -android-ndk-host| \
    -android-arch| \
    -android-toolchain-version)
        VAR=`echo $1 | sed 's,^-\(.*\),\1,'`
        shift
        VAL="$1"
        ;;
    #Qt style complex options in one command
    -enable-*|-disable-*)
        VAR=`echo $1 | sed 's,^-\([^-]*\)-.*,\1,'`
        VAL=`echo $1 | sed 's,^-[^-]*-\(.*\),\1,'`
        ;;
    -system-proxies)
        VAR=system-proxies
        VAL=yes
        ;;
    -no-system-proxies)
        VAR=system-proxies
        VAL=no
        ;;
    #Qt Builtin/System style options
    -no-*|-system-*|-qt-*)
        VAR=`echo $1 | sed 's,^-[^-]*-\(.*\),\1,'`
        VAL=`echo $1 | sed 's,^-\([^-]*\)-.*,\1,'`
        ;;
    #Options that cannot be generalized
    -k|-continue)
        VAR=fatal_error
        VAL=no
        ;;
    -opengl)
        VAR=opengl
        # this option may or may not be followed by an argument
        if [ -z "$2" ] || echo "$2" | grep '^-' >/dev/null 2>&1; then
            VAL=yes
        else
            shift;
            VAL=$1
        fi
	;;
    -openvg)
        VAR=openvg
        # this option may or may not be followed by an argument
        if [ -z "$2" ] || echo "$2" | grep '^-' >/dev/null 2>&1; then
            VAL=yes
        else
            shift;
            VAL=$1
        fi
        ;;
    -gstreamer)
        VAR=gstreamer
        # this option may or may not be followed by an argument
        if [ -z "$2" ] || echo "$2" | grep '^-' >/dev/null 2>&1; then
            VAL=yes
        else
            shift;
            VAL=$1
        fi
        ;;
    -hostprefix)
        VAR=`echo $1 | sed 's,^-\(.*\),\1,'`
        # this option may or may not be followed by an argument
        if [ -z "$2" ] || echo "$2" | grep '^-' >/dev/null 2>&1; then
            VAL=$outpath
        else
            shift;
            VAL=$1
        fi
        ;;
    -qtnamespace)
        VAR="qtnamespace"
        shift
        VAL="$1"
        ;;
    -qtlibinfix)
        VAR="qtlibinfix"
        shift
        VAL="$1"
        ;;
    -D?*|-D)
        VAR="add_define"
        if [ "$1" = "-D" ]; then
            shift
            VAL="$1"
        else
            VAL=`echo $1 | sed 's,-D,,'`
        fi
        ;;
    -fpu)
        VAR="fpu"
        # this option may or may not be followed by an argument
        if [ -z "$2" ] || echo "$2" | grep '^-' >/dev/null 2>&1; then
            VAL=no
        else
            shift
            VAL=$1
        fi
        ;;
    -I?*|-I)
        VAR="add_ipath"
        if [ "$1" = "-I" ]; then
            shift
            VAL="$1"
        else
            VAL=`echo $1 | sed 's,-I,,'`
        fi
        ;;
    -L?*|-L)
        VAR="add_lpath"
        if [ "$1" = "-L" ]; then
            shift
            VAL="$1"
        else
            VAL=`echo $1 | sed 's,-L,,'`
        fi
        ;;
    -R?*|-R)
        VAR="add_rpath"
        if [ "$1" = "-R" ]; then
            shift
            VAL="$1"
        else
            VAL=`echo $1 | sed 's,-R,,'`
        fi
        ;;
    -l)  # -lfoo is handled differently
        VAR="add_link"
        shift
        VAL="$1"
        ;;
    -F?*|-F)
        VAR="add_fpath"
        if [ "$1" = "-F" ]; then
            shift
            VAL="$1"
        else
            VAL=`echo $1 | sed 's,-F,,'`
        fi
        ;;
    -fw)  # -fwfoo is handled differently
        VAR="add_framework"
        shift
        VAL="$1"
        ;;
    -W*)
        VAR="add_warn"
        VAL="$1"
        ;;
    #General options, including Qt style yes options
    -*)
        VAR=`echo $1 | sed 's,^-\(.*\),\1,'`
        VAL="yes"
        ;;
    *)
        UNKNOWN_ARG=yes
        ;;
    esac
    if [ "$UNKNOWN_ARG" = "yes" ]; then
        echo "$1: unknown argument"
        ERROR=yes
        shift
        continue
     fi
    shift

    UNKNOWN_OPT=no
    case "$VAR" in
    accessibility)
        if [ "$VAL" = "yes" ] || [ "$VAL" = "no" ]; then
            CFG_ACCESSIBILITY="$VAL"
        else
            UNKNOWN_OPT=yes
        fi
        ;;
    license)
	LICENSE_FILE="$VAL"
	;;
    gnumake)
        CFG_USE_GNUMAKE="$VAL"
        ;;
    mysql_config)
	CFG_MYSQL_CONFIG="$VAL"
	;;
    psql_config)
        CFG_PSQL_CONFIG="$VAL"
        ;;
    prefix)
        QT_INSTALL_PREFIX="$VAL"
        ;;
    hostprefix)
	QT_HOST_PREFIX="$VAL"
	;;
    hostdatadir)
        QT_HOST_DATA="$VAL"
        ;;
    hostbindir)
        QT_HOST_BINS="$VAL"
        ;;
    hostlibdir)
        QT_HOST_LIBS="$VAL"
        ;;
    extprefix)
        QT_EXT_PREFIX="$VAL"
        ;;
    pkg-config)
        if [ "$VAL" = "yes" ] || [ "$VAL" = "no" ]; then
            CFG_PKGCONFIG="$VAL"
        else
            UNKNOWN_OPT=yes
        fi
        ;;
    force-pkg-config)
        CFG_PKGCONFIG="yes"
        ;;
    docdir)
        QT_INSTALL_DOCS="$VAL"
        ;;
    headerdir)
        QT_INSTALL_HEADERS="$VAL"
        ;;
    plugindir)
        QT_INSTALL_PLUGINS="$VAL"
        ;;
    importdir)
        QT_INSTALL_IMPORTS="$VAL"
        ;;
    qmldir)
        QT_INSTALL_QML="$VAL"
        ;;
    archdatadir)
        QT_INSTALL_ARCHDATA="$VAL"
        ;;
    datadir)
        QT_INSTALL_DATA="$VAL"
        ;;
    libdir)
        QT_INSTALL_LIBS="$VAL"
        ;;
    qtnamespace)
        QT_NAMESPACE="$VAL"
        ;;
    qtlibinfix)
        QT_LIBINFIX="$VAL"
        ;;
    translationdir)
        QT_INSTALL_TRANSLATIONS="$VAL"
        ;;
    sysconfdir|settingsdir)
        QT_INSTALL_SETTINGS="$VAL"
        ;;
    examplesdir)
        QT_INSTALL_EXAMPLES="$VAL"
        ;;
    testsdir)
        QT_INSTALL_TESTS="$VAL"
        ;;
    qconfig)
        CFG_QCONFIG="$VAL"
        ;;
    qreal)
        CFG_QREAL="$VAL"
        if [ "$CFG_QREAL" = "float" ]; then
           CFG_QREAL_STRING="\"float\""
        elif [ "$CFG_QREAL" != "double" ]; then
            if [ -z "$PERL" ]; then
                echo "configure needs perl in \$PATH if the -qreal option is used with" >&2
                echo "a value different from \"float\"" >&2
                exit 1
            fi
            CFG_QREAL_STRING=`perl -e '$_ = $ARGV[0];
                                       s/ +/ /g; s/^ +//; s/ +$//;
                                       while (/(.)/g) {
                                           $c = $1;
                                           if ($c =~ /[a-zA-Z0-9]/) { $result .= $c; }
                                           else { $result .= "_" . unpack("H*", $c); }
                                       }
                                       print "\"$result\"";' "$CFG_QREAL"`
        fi
        ;;
    sanitize)
        if [ "$VAL" = "address" ]; then
            CFG_SANITIZE_ADDRESS=yes
        elif [ "$VAL" = "thread" ]; then
            CFG_SANITIZE_THREAD=yes
        elif [ "$VAL" = "memory" ]; then
            CFG_SANITIZE_MEMORY=yes
        elif [ "$VAL" = "undefined" ]; then
            CFG_SANITIZE_UNDEFINED=yes
        else
            echo "Unknown sanitizer: '$VAL'"
            ERROR=true
        fi
        if [ "$CFG_SANITIZERS" = "none" ]; then
            CFG_SANITIZERS=$VAL
        else
            CFG_SANITIZERS="$CFG_SANITIZERS $VAL"
        fi
        ;;
    sysroot)
        CFG_SYSROOT="$VAL"
        ;;
    gcc-sysroot)
        CFG_GCC_SYSROOT="$VAL"
        ;;
    external-hostbindir)
        CFG_HOST_QT_TOOLS_PATH="$VAL"
        HostVar set HOST_QT_TOOLS "$VAL"
        ;;
    bindir)
        QT_INSTALL_BINS="$VAL"
        ;;
    libexecdir)
        QT_INSTALL_LIBEXECS="$VAL"
        ;;
    opengl)
        if  [ "$VAL" = "auto" ] || [ "$VAL" = "desktop" ] ||
            [ "$VAL" = "yes" ] || [ "$VAL" = "no" ] ||
            [ "$VAL" = "es2" ]; then
            CFG_OPENGL="$VAL"
        else
            UNKNOWN_OPT=yes
        fi
        ;;
    openvg)
        if [ "$VAL" = "auto" ] || [ "$VAL" = "yes" ] || [ "$VAL" = "no" ]; then
            CFG_OPENVG="$VAL"
        else
            UNKNOWN_OPT=yes
        fi
        ;;
    nomake)
        if [ -n "${QT_ALL_BUILD_PARTS%%* $VAL *}" ]; then
            echo "Unknown part $VAL passed to -nomake." >&2
            exit 1
        fi
	CFG_NOBUILD_PARTS="$CFG_NOBUILD_PARTS $VAL"
        ;;
    make)
        if [ "$VAL" = "no" ]; then
            UNKNOWN_OPT=yes
        else
            if [ -n "${QT_ALL_BUILD_PARTS%%* $VAL *}" ]; then
                echo "Unknown part $VAL passed to -make." >&2
                exit 1
            fi
            CFG_BUILD_PARTS="$CFG_BUILD_PARTS $VAL"
        fi
        ;;
    skip)
        VAL=qt${VAL#qt}
        if ! [ -d $relpath/../$VAL ]; then
            echo "Attempting to skip non-existent module $VAL." >&2
            exit 1
        fi
        CFG_SKIP_MODULES="$CFG_SKIP_MODULES $VAL"
        ;;
    compile-examples)
        if [ "$VAL" = "yes" ] || [ "$VAL" = "no" ]; then
            CFG_COMPILE_EXAMPLES="$VAL"
        else
            UNKNOWN_OPT=yes
        fi
        ;;
    sdk)
        if [ "$BUILD_ON_MAC" = "yes" ]; then
            DeviceVar set !host_build:QMAKE_MAC_SDK "$VAL"
            OPT_MAC_SDK="$VAL"
        else
            UNKNOWN_OPT=yes
        fi
	;;
    arch|host-arch)
        OPT_OBSOLETE_HOST_ARG=yes
        ;;
    harfbuzz)
        [ "$VAL" = "yes" ] && VAL=qt
        if [ "$VAL" = "qt" ] || [ "$VAL" = "no" ] || [ "$VAL" = "system" ]; then
            CFG_HARFBUZZ="$VAL"
        else
            UNKNOWN_OPT=yes
        fi
        ;;

    framework)
        if [ "$BUILD_ON_MAC" = "yes" ]; then
            CFG_FRAMEWORK="$VAL"
        else
            UNKNOWN_OPT=yes
        fi
        ;;
    profile)
        if [ "$VAL" = "yes" ]; then
            CFG_PROFILE=yes
	    QMakeVar add QMAKE_CFLAGS -pg
	    QMakeVar add QMAKE_CXXFLAGS -pg
	    QMakeVar add QMAKE_LFLAGS -pg
            QMAKE_VARS="$QMAKE_VARS CONFIG+=nostrip"
        else
            UNKNOWN_OPT=yes
        fi
        ;;
    strip)
        if [ "$VAL" = "yes" ] || [ "$VAL" = "no" ]; then
            CFG_STRIP=$VAL
        else
            UNKNOWN_OPT=yes
        fi
        ;;
    testcocoon)
        if [ "$VAL" = "yes" ]; then
            QTCONFIG_CONFIG="$QTCONFIG_CONFIG testcocoon"
        fi
        ;;
    gcov)
        if [ "$VAL" = "yes" ]; then
            QTCONFIG_CONFIG="$QTCONFIG_CONFIG gcov"
        fi
        ;;
    platform)
        PLATFORM="$VAL"
        # keep compatibility with old platform names
        case $PLATFORM in
        aix-64)
            PLATFORM=aix-xlc-64
            ;;
        hpux-o64)
            PLATFORM=hpux-acc-o64
            ;;
        hpux-n64)
            PLATFORM=hpux-acc-64
            ;;
        hpux-acc-n64)
            PLATFORM=hpux-acc-64
            ;;
        irix-n32)
            PLATFORM=irix-cc
            ;;
        irix-64)
            PLATFORM=irix-cc-64
            ;;
        irix-cc-n64)
            PLATFORM=irix-cc-64
            ;;
        reliant-64)
            PLATFORM=reliant-cds-64
            ;;
        solaris-64)
            PLATFORM=solaris-cc-64
            ;;
        openunix-cc)
            PLATFORM=unixware-cc
            ;;
        openunix-g++)
            PLATFORM=unixware-g++
            ;;
        unixware7-cc)
            PLATFORM=unixware-cc
            ;;
        unixware7-g++)
            PLATFORM=unixware-g++
            ;;
        esac
        ;;
    xplatform)
        XPLATFORM="$VAL"
        case `basename "$XPLATFORM"` in win32-g++*)
            XPLATFORM_MINGW=yes
            CFG_RPATH=no
            CFG_REDUCE_EXPORTS=no
            CFG_ICU=no
            ;;
        esac
        ;;
    device)
        XPLATFORM=`resolveDeviceMkspec $VAL`
        [ "$XPLATFORM" = "undefined" ] && exit 101
        ;;
    device-option)
        DEV_VAR=`echo $VAL | cut -d '=' -f 1`
        DEV_VAL=`echo $VAL | cut -d '=' -f 2-`
        DeviceVar set $DEV_VAR "$DEV_VAL"
        ;;
    host-option)
        HOST_VAR=`echo $VAL | cut -d '=' -f 1`
        HOST_VAL=`echo $VAL | cut -d '=' -f 2-`
        HostVar set $HOST_VAR "$HOST_VAL"
        ;;
    qpa)
        QT_QPA_DEFAULT_PLATFORM="$VAL"
        ;;
    debug-and-release)
        if [ "$VAL" = "yes" ] || [ "$VAL" = "no" ]; then
            CFG_DEBUG_RELEASE="$VAL"
        else
            UNKNOWN_OPT=yes
        fi
        ;;
    release)
        if [ "$VAL" = "yes" ]; then
            CFG_DEBUG=no
        elif [ "$VAL" = "no" ]; then
            CFG_DEBUG=yes
        else
            UNKNOWN_OPT=yes
        fi
        ;;
    debug)
        CFG_DEBUG="$VAL"
        ;;
    force-debug-info)
        CFG_FORCEDEBUGINFO="$VAL"
        ;;
    optimized-qmake|optimized-tools)
        if [ "$VAL" = "yes" ] || [ "$VAL" = "no" ]; then
            CFG_RELEASE_TOOLS="$VAL"
        else
            UNKNOWN_OPT=yes
        fi
        ;;
    developer-build)
        CFG_DEV="yes"
        ;;
    commercial)
        COMMERCIAL_USER="yes"
        ;;
    opensource)
        COMMERCIAL_USER="no"
        ;;
    static)
        if [ "$VAL" = "yes" ]; then
            CFG_SHARED=no
        elif [ "$VAL" = "no" ]; then
            CFG_SHARED=yes
        else
            UNKNOWN_OPT=yes
        fi
        ;;
    fatal_error)
        if [ "$VAL" = "yes" ] || [ "$VAL" = "no" ]; then
            CFG_CONFIGURE_EXIT_ON_ERROR="$VAL"
        else
            UNKNOWN_OPT=yes
        fi
        ;;
    feature-*)
        FEATURE=`echo $VAR | sed 's,^[^-]*-\([^-]*\),\1,' | tr 'abcdefghijklmnopqrstuvwxyz-' 'ABCDEFGHIJKLMNOPQRSTUVWXYZ_'`
        if grep "^Feature: *${FEATURE} *\$" "$relpath"/src/corelib/global/qfeatures.txt >/dev/null 2>&1; then
            if [ "$VAL" = "no" ]; then
                QCONFIG_FLAGS="$QCONFIG_FLAGS QT_NO_$FEATURE"
            elif [ "$VAL" = "yes" ] || [ "$VAL" = "unknown" ]; then
                QCONFIG_FLAGS="$QCONFIG_FLAGS QT_$FEATURE"
            else
                UNKNOWN_OPT=yes
            fi
        else
            echo "ERROR: Unknown feature $FEATURE"
            UNKNOWN_OPT=yes
        fi
        ;;
    shared)
        if [ "$VAL" = "yes" ] || [ "$VAL" = "no" ]; then
            CFG_SHARED="$VAL"
        else
            UNKNOWN_OPT=yes
        fi
        ;;
    gif)
        if [ "$VAL" = "no" ]; then
            CFG_GIF="$VAL"
        else
            UNKNOWN_OPT=yes
        fi
        ;;
    sm)
        if [ "$VAL" = "yes" ] || [ "$VAL" = "no" ]; then
            CFG_SM="$VAL"
        else
            UNKNOWN_OPT=yes
        fi

        ;;
    xshape)
        if [ "$VAL" = "yes" ] || [ "$VAL" = "no" ]; then
            CFG_XSHAPE="$VAL"
        else
            UNKNOWN_OPT=yes
        fi
        ;;
    xsync)
        if [ "$VAL" = "yes" ] || [ "$VAL" = "no" ]; then
            CFG_XSYNC="$VAL"
        else
            UNKNOWN_OPT=yes
        fi
        ;;
     xinput2)
        if [ "$VAL" = "yes" ] || [ "$VAL" = "no" ]; then
            CFG_XINPUT2="$VAL"
        else
            UNKNOWN_OPT=yes
        fi
        ;;
    egl)
        if [ "$VAL" = "yes" ] || [ "$VAL" = "no" ]; then
            CFG_EGL="$VAL"
            CFG_EGL_X="$VAL"
        else
            UNKNOWN_OPT=yes
        fi
        ;;
    pch)
        if [ "$VAL" = "yes" ] || [ "$VAL" = "no" ]; then
            CFG_PRECOMPILE="$VAL"
        else
            UNKNOWN_OPT=yes
        fi
        ;;
    ltcg)
        if [ "$VAL" = "yes" ] || [ "$VAL" = "no" ]; then
            CFG_LTCG="$VAL"
        else
            UNKNOWN_OPT=no
        fi
        ;;
    separate-debug-info)
        if [ "$VAL" = "yes" ] || [ "$VAL" = "no" ]; then
            CFG_SEPARATE_DEBUG_INFO="$VAL"
        else
            UNKNOWN_OPT=yes
        fi
        ;;
    reduce-exports)
        if [ "$VAL" = "yes" ] || [ "$VAL" = "no" ]; then
            CFG_REDUCE_EXPORTS="$VAL"
        else
            UNKNOWN_OPT=yes
        fi
        ;;
    sse2)
        if [ "$VAL" = "no" ]; then
            CFG_SSE2="$VAL"
        else
            UNKNOWN_OPT=yes
        fi
        ;;
    sse3)
        if [ "$VAL" = "no" ]; then
            CFG_SSE3="$VAL"
        else
            UNKNOWN_OPT=yes
        fi
        ;;
    ssse3)
        if [ "$VAL" = "no" ]; then
            CFG_SSSE3="$VAL"
        else
            UNKNOWN_OPT=yes
        fi
        ;;
    sse4.1)
        if [ "$VAL" = "no" ]; then
            CFG_SSE4_1="$VAL"
        else
            UNKNOWN_OPT=yes
        fi
        ;;
    sse4.2)
        if [ "$VAL" = "no" ]; then
            CFG_SSE4_2="$VAL"
        else
            UNKNOWN_OPT=yes
        fi
        ;;
    avx)
        if [ "$VAL" = "no" ]; then
            CFG_AVX="$VAL"
        else
            UNKNOWN_OPT=yes
        fi
        ;;
    avx2)
        if [ "$VAL" = "no" ]; then
            CFG_AVX2="$VAL"
        else
            UNKNOWN_OPT=yes
        fi
        ;;
    avx512)
        if [  "$VAL" = "no" ]; then
            CFG_AVX512=""
        else
            UNKNOWN_OPT=yes
        fi
        ;;
    mips_dsp)
        if [ "$VAL" = "no" ]; then
            CFG_MIPS_DSP="$VAL"
        else
            UNKNOWN_OPT=yes
        fi
        ;;
    mips_dspr2)
        if [ "$VAL" = "no" ]; then
            CFG_MIPS_DSPR2="$VAL"
        else
            UNKNOWN_OPT=yes
        fi
        ;;
    reduce-relocations)
        if [ "$VAL" = "yes" ] || [ "$VAL" = "no" ]; then
            CFG_REDUCE_RELOCATIONS="$VAL"
        else
            UNKNOWN_OPT=yes
        fi
        ;;
    use-gold-linker)
        if [ "$VAL" = "yes" ] || [ "$VAL" = "no" ]; then
            CFG_USE_GOLD_LINKER="$VAL"
        else
            UNKNOWN_OPT=yes
        fi
        ;;
    zlib)
        [ "$VAL" = "qt" ] && VAL=yes
        if [ "$VAL" = "yes" ] || [ "$VAL" = "no" ] || [ "$VAL" = "system" ]; then
            CFG_ZLIB="$VAL"
        else
            UNKNOWN_OPT=yes
        fi
        # No longer supported:
        #[ "$VAL" = "no" ] && CFG_LIBPNG=no
        ;;
    mtdev)
        if [ "$VAL" = "yes" ] || [ "$VAL" = "no" ]; then
            CFG_MTDEV="$VAL"
        else
            UNKNOWN_OPT=yes
        fi
        ;;
    journald)
        if [ "$VAL" = "yes" ] || [ "$VAL" = "no" ]; then
            CFG_JOURNALD="$VAL"
        else
            UNKNOWN_OPT=yes
        fi
        ;;
    syslog)
        if [ "$VAL" = "yes" ] || [ "$VAL" = "no" ]; then
            CFG_SYSLOG="$VAL"
        else
            UNKNOWN_OPT=yes
        fi
        ;;
    sqlite)
        if [ "$VAL" = "system" ]; then
            CFG_SQLITE=system
        else
            UNKNOWN_OPT=yes
        fi
        ;;
    libpng)
        [ "$VAL" = "yes" ] && VAL=qt
        if [ "$VAL" = "qt" ] || [ "$VAL" = "no" ] || [ "$VAL" = "system" ]; then
            CFG_LIBPNG="$VAL"
        else
            UNKNOWN_OPT=yes
        fi
        ;;
    libjpeg)
        [ "$VAL" = "yes" ] && VAL=qt
        if [ "$VAL" = "qt" ] || [ "$VAL" = "no" ] || [ "$VAL" = "system" ]; then
            CFG_LIBJPEG="$VAL"
        else
            UNKNOWN_OPT=yes
        fi
        ;;
    xcursor)
        if [ "$VAL" = "yes" ] || [ "$VAL" = "no" ] || [ "$VAL" = "runtime" ]; then
            CFG_XCURSOR="$VAL"
        else
            UNKNOWN_OPT=yes
        fi
        ;;
    xfixes)
        if [ "$VAL" = "yes" ] || [ "$VAL" = "no" ] || [ "$VAL" = "runtime" ]; then
            CFG_XFIXES="$VAL"
        else
            UNKNOWN_OPT=yes
        fi
        ;;
    xrandr)
        if [ "$VAL" = "yes" ] || [ "$VAL" = "no" ] || [ "$VAL" = "runtime" ]; then
            CFG_XRANDR="$VAL"
        else
            UNKNOWN_OPT=yes
        fi
        ;;
    xrender)
        if [ "$VAL" = "yes" ] || [ "$VAL" = "no" ]; then
            CFG_XRENDER="$VAL"
        else
            UNKNOWN_OPT=yes
        fi
        ;;
    mitshm)
        if [ "$VAL" = "yes" ] || [ "$VAL" = "no" ]; then
            CFG_MITSHM="$VAL"
        else
            UNKNOWN_OPT=yes
        fi
        ;;
    doubleconversion)
        if [ "$VAL" = "qt" ] || [ "$VAL" = "no" ] || [ "$VAL" = "system" ]; then
            CFG_DOUBLECONVERSION="$VAL"
        else
            UNKNOWN_OPT=yes
        fi
        ;;
    fontconfig)
        if [ "$VAL" = "yes" ] || [ "$VAL" = "no" ]; then
            CFG_FONTCONFIG="$VAL"
        else
            UNKNOWN_OPT=yes
        fi
        ;;
    freetype)
        [ "$VAL" = "yes" ] && VAL=qt
        if [ "$VAL" = "qt" ] || [ "$VAL" = "no" ] || [ "$VAL" = "system" ]; then
            CFG_FREETYPE="$VAL"
        else
            UNKNOWN_OPT=yes
        fi
        ;;
    xkb)
        if [ "$VAL" = "yes" ] || [ "$VAL" = "no" ]; then
            CFG_XKB="$VAL"
        else
            UNKNOWN_OPT=yes
        fi
        ;;
    xkbcommon-evdev)
        if [ "$VAL" = "yes" ] || [ "$VAL" = "no" ]; then
            CFG_XKBCOMMON_EVDEV="$VAL"
        else
            UNKNOWN_OPT=yes
        fi
        ;;
    xkbcommon|xkbcommon-x11)
        if [ "$VAL" = "yes" ] || [ "$VAL" = "no" ] || [ "$VAL" = "qt" ] || [ "$VAL" = "system" ]; then
            CFG_XKBCOMMON="$VAL"
        else
            UNKNOWN_OPT=yes
        fi
        ;;
    xcb)
        if [ "$VAL" = "yes" ] || [ "$VAL" = "no" ] || [ "$VAL" = "system" ] || [ "$VAL" = "qt" ]; then
            CFG_XCB="$VAL"
            if [ "$VAL" = "yes" ]; then
                CFG_XCB="system"
            fi
        else
            UNKNOWN_OPT=yes
        fi
        ;;
    xcb-xlib)
        if [ "$VAL" = "yes" ] || [ "$VAL" = "no" ]; then
            CFG_XCB_XLIB="$VAL"
        else
            UNKNOWN_OPT=yes
        fi
        ;;
    wayland)
        CFG_OBSOLETE_WAYLAND=yes
        ;;
    eglfs)
        if [ "$VAL" = "yes" ] || [ "$VAL" = "no" ]; then
            CFG_EGLFS="$VAL"
        else
            UNKNOWN_OPT=yes
        fi
        ;;
    directfb)
        if [ "$VAL" = "yes" ] || [ "$VAL" = "no" ]; then
            CFG_DIRECTFB="$VAL"
        else
            UNKNOWN_OPT=yes
        fi
        ;;
    gbm)
        if [ "$VAL" = "yes" ] || [ "$VAL" = "no" ]; then
            CFG_GBM="$VAL"
        else
            UNKNOWN_OPT=yes
        fi
        ;;
    linuxfb)
        if [ "$VAL" = "yes" ] || [ "$VAL" = "no" ]; then
            CFG_LINUXFB="$VAL"
        else
            UNKNOWN_OPT=yes
        fi
        ;;
    kms)
        if [ "$VAL" = "yes" ] || [ "$VAL" = "no" ]; then
            CFG_KMS="$VAL"
        else
            UNKNOWN_OPT=yes
        fi
        ;;
    mirclient)
        if [ "$VAL" = "yes" ] || [ "$VAL" = "no" ]; then
            CFG_MIRCLIENT="$VAL"
        else
            UNKNOWN_OPT=yes
        fi
        ;;
    libudev)
        if [ "$VAL" = "yes" ] || [ "$VAL" = "no" ]; then
            CFG_LIBUDEV="$VAL"
        else
            UNKNOWN_OPT=yes
        fi
        ;;
    libinput)
        if [ "$VAL" = "yes" ] || [ "$VAL" = "no" ]; then
            CFG_LIBINPUT="$VAL"
        else
            UNKNOWN_OPT=yes
        fi
        ;;
    evdev)
        if [ "$VAL" = "yes" ] || [ "$VAL" = "no" ]; then
            CFG_EVDEV="$VAL"
        else
            UNKNOWN_OPT=yes
        fi
        ;;
    tslib)
        if [ "$VAL" = "yes" ] || [ "$VAL" = "no" ]; then
            CFG_TSLIB="$VAL"
        else
            UNKNOWN_OPT=yes
        fi
        ;;
    cups)
        if [ "$VAL" = "yes" ] || [ "$VAL" = "no" ]; then
            CFG_CUPS="$VAL"
        else
            UNKNOWN_OPT=yes
        fi
        ;;
    iconv)
        if [ "$VAL" = "yes" ] || [ "$VAL" = "no" ]; then
            CFG_ICONV="$VAL"
        else
            UNKNOWN_OPT=yes
        fi
        ;;
    glib)
        if [ "$VAL" = "yes" ] || [ "$VAL" = "no" ]; then
            CFG_GLIB="$VAL"
        else
            UNKNOWN_OPT=yes
        fi
        ;;
    slog2)
        if [ "$VAL" = "yes" ] || [ "$VAL" = "no" ]; then
            CFG_SLOG2="$VAL"
        else
            UNKNOWN_OPT=yes
        fi
        ;;
    imf)
        if [ "$VAL" = "yes" ] || [ "$VAL" = "no" ]; then
            CFG_QNX_IMF="$VAL"
        else
            UNKNOWN_OPT=yes
        fi
        ;;
    pps)
        if [ "$VAL" = "yes" ] || [ "$VAL" = "no" ]; then
            CFG_PPS="$VAL"
        else
            UNKNOWN_OPT=yes
        fi
        ;;
    lgmon)
        if [ "$VAL" = "yes" ] || [ "$VAL" = "no" ]; then
            CFG_LGMON="$VAL"
        else
            UNKNOWN_OPT=yes
        fi
        ;;
    pulseaudio)
        if [ "$VAL" = "yes" ] || [ "$VAL" = "no" ]; then
            CFG_PULSEAUDIO="$VAL"
        else
            UNKNOWN_OPT=yes
        fi
        ;;
    alsa)
        if [ "$VAL" = "yes" ] || [ "$VAL" = "no" ]; then
            CFG_ALSA="$VAL"
        else
            UNKNOWN_OPT=yes
        fi
        ;;
    gstreamer)
        if  [ "$VAL" = "auto" ] || [ "$VAL" = "yes" ] ||
            [ "$VAL" = "0.10" ] || [ "$VAL" = "1.0" ] ||
            [ "$VAL" = "no" ]; then
            CFG_GSTREAMER="$VAL"
        else
            UNKNOWN_OPT=yes
        fi
        ;;
    gtk)
        if [ "$VAL" = "yes" ] || [ "$VAL" = "no" ]; then
            CFG_GTK="$VAL"
        else
            UNKNOWN_OPT=yes
        fi
        ;;
    gui)
        if [ "$VAL" = "yes" ] || [ "$VAL" = "auto" ]; then
            CFG_GUI="yes"
        else
            if [ "$VAL" = "no" ]; then
                CFG_GUI="no"
            else
                UNKNOWN_OPT=yes
            fi
        fi
        ;;
    widgets)
        if [ "$VAL" = "yes" ] || [ "$VAL" = "auto" ]; then
            CFG_WIDGETS="yes"
        elif [ "$VAL" = "no" ]; then
            CFG_WIDGETS="no"
        else
            UNKNOWN_OPT=yes
        fi
        ;;
    qpa-platform-guard)
        if [ "$VAL" = "yes" ] || [ "$VAL" = "no" ]; then
            QPA_PLATFORM_GUARD="$VAL"
        else
            UNKNOWN_OPT=yes
        fi
        ;;
    dbus)
        if [ "$VAL" = "no" ] || [ "$VAL" = "linked" ] || [ "$VAL" = "runtime" ]; then
            CFG_DBUS="$VAL"
        elif [ "$VAL" = "yes" ]; then
            # keep as auto, we'll auto-detect whether to go linked or runtime later
            CFG_DBUS=auto
        else
            UNKNOWN_OPT=yes
        fi
        ;;
    dbus-linked)
        if [ "$VAL" = "yes" ]; then
	    CFG_DBUS="linked"
	else
            UNKNOWN_OPT=yes
        fi
        ;;
    dbus-runtime)
        if [ "$VAL" = "yes" ]; then
            CFG_DBUS="runtime"
        else
            UNKNOWN_OPT=yes
        fi
        ;;
    nis)
        if [ "$VAL" = "yes" ] || [ "$VAL" = "no" ]; then
            CFG_NIS="$VAL"
        else
            UNKNOWN_OPT=yes
        fi
        ;;
    largefile)
        if [ "$VAL" = "yes" ] || [ "$VAL" = "no" ]; then
            CFG_LARGEFILE="$VAL"
        else
            UNKNOWN_OPT=yes
        fi
        ;;
    openssl)
        if [ "$VAL" = "yes" ] || [ "$VAL" = "no" ]; then
            CFG_OPENSSL="$VAL"
        else
            UNKNOWN_OPT=yes
        fi
        ;;
    openssl-linked)
        if [ "$VAL" = "yes" ]; then
            CFG_OPENSSL="linked"
        else
            UNKNOWN_OPT=yes
        fi
        ;;
    securetransport)
        if [ "$VAL" = "yes" ] || [ "$VAL" = "no" ]; then
            CFG_SECURETRANSPORT="$VAL"
        else
            UNKNOWN_OPT=yes
        fi
        ;;
    libproxy)
        if [ "$VAL" = "yes" ] || [ "$VAL" = "no" ]; then
            CFG_LIBPROXY="$VAL"
        else
            UNKNOWN_OPT=yes
        fi
        ;;
    qml-debug)
        if [ "$VAL" = "yes" ]; then
            CFG_QML_DEBUG="yes"
        else
            if [ "$VAL" = "no" ]; then
                CFG_QML_DEBUG="no"
            else
                UNKNOWN_OPT=yes
            fi
        fi
        ;;
    confirm-license)
        if [ "$VAL" = "yes" ]; then
            OPT_CONFIRM_LICENSE="$VAL"
        else
            UNKNOWN_OPT=yes
        fi
        ;;
    h|help)
        if [ "$VAL" = "yes" ]; then
            OPT_HELP="$VAL"
        else
            UNKNOWN_OPT=yes
        fi
        ;;
    sql-*|imageformat-*)
        # if Qt style options were used, $VAL can be "no", "qt", or "plugin"
        # if autoconf style options were used, $VAL can be "yes" or "no"
        [ "$VAL" = "yes" ] && VAL=qt
        # now $VAL should be "no", "qt", or "plugin"... double-check
        if [ "$VAL" != "no" ] && [ "$VAL" != "qt" ] && [ "$VAL" != "plugin" ]; then
            UNKNOWN_OPT=yes
        fi
        # now $VAL is "no", "qt", or "plugin"
        OPT="$VAL"
        VAL=`echo $VAR | sed 's,^[^-]*-\([^-]*\).*,\1,'`
        VAR=`echo $VAR | sed 's,^\([^-]*\).*,\1,'`

        # Grab the available values
        case "$VAR" in
        sql)
            avail="$CFG_SQL_AVAILABLE"
            ;;
        imageformat)
            avail="$CFG_IMAGEFORMAT_PLUGIN_AVAILABLE"
            if [ "$OPT" != "plugin" ]; then
                # png is always built in
                avail="$avail png"
            fi
            ;;
        *)
            avail=""
            echo "BUG: Unhandled type $VAR used in $CURRENT_OPT"
            ;;
        esac

        # Check that that user's value is available.
        found=no
        for d in $avail; do
            if [ "$VAL" = "$d" ]; then
                found=yes
                break
            fi
        done
        if [ "$found" != "yes" ]; then
            echo "$CURRENT_OPT: unknown argument"
            ERROR=yes
            continue
        fi

        if [ "$VAR" = "sql" ]; then
            # set the CFG_SQL_driver
            eval "CFG_SQL_$VAL=\$OPT"
            continue
        elif [ "$VAR" = "imageformat" ]; then
            [ "$OPT" = "qt" ] && OPT=yes
            VAL="`echo $VAL |tr a-z A-Z`"
            eval "CFG_$VAL=$OPT"
            continue
        fi

        if [ "$OPT" = "plugin" ] || [ "$OPT" = "qt" ]; then
            if [ "$OPT" = "plugin" ]; then
                VAR="${VAR}-${OPT}"
            fi
	    QMakeVar add "${VAR}s" "${VAL}"
        elif [ "$OPT" = "no" ]; then
            PLUG_VAR="${VAR}-plugin"
            IN_VAR="${VAR}"
	    QMakeVar del "${IN_VAR}s" "$VAL"
	    QMakeVar del "${PLUG_VAR}s" "$VAL"
        fi
        ;;
    v|verbose)
        if [ "$VAL" = "yes" ]; then
            if [ "$OPT_VERBOSE" = "$VAL" ]; then            # takes two verboses to turn on qmake debugs
                QMAKE_SWITCHES="$QMAKE_SWITCHES -d"
            else
                OPT_VERBOSE=yes
            fi
        elif [ "$VAL" = "no" ]; then
            if [ "$OPT_VERBOSE" = "$VAL" ] && echo "$QMAKE_SWITCHES" | grep ' -d' >/dev/null 2>&1; then
                QMAKE_SWITCHES=`echo $QMAKE_SWITCHES | sed 's, -d,,'`
            else
                OPT_VERBOSE=no
            fi
        else
            UNKNOWN_OPT=yes
        fi
        ;;
    rpath)
        if [ "$VAL" = "yes" ] || [ "$VAL" = "no" ]; then
            CFG_RPATH="$VAL"
        else
            UNKNOWN_OPT=yes
        fi
        ;;
    add_define)
        DEFINES="$DEFINES \"$VAL\""
        D_FLAGS="$D_FLAGS -D\"$VAL\""
        ;;
    add_ipath)
        INCLUDES="$INCLUDES \"$VAL\""
        I_FLAGS="$I_FLAGS -I\"${VAL}\""
        ;;
    add_lpath)
        L_FLAGS="$L_FLAGS -L\"${VAL}\""
        ;;
    add_rpath)
        RPATH_FLAGS="$RPATH_FLAGS \"${VAL}\""
        ;;
    add_link)
        L_FLAGS="$L_FLAGS -l\"${VAL}\""
        ;;
    add_fpath)
        if [ "$BUILD_ON_MAC" = "yes" ]; then
            L_FLAGS="$L_FLAGS -F\"${VAL}\""
            I_FLAGS="$I_FLAGS -F\"${VAL}\""
        else
            UNKNOWN_OPT=yes
        fi
        ;;
    add_framework)
        if [ "$BUILD_ON_MAC" = "yes" ]; then
            L_FLAGS="$L_FLAGS -framework \"${VAL}\""
        else
            UNKNOWN_OPT=yes
        fi
        ;;
    add_warn)
        W_FLAGS="$W_FLAGS \"${VAL}\""
        ;;
    silent)
        CFG_SILENT="$VAL"
        ;;
    audio-backend)
        if [ "$VAL" = "yes" ] || [ "$VAL" = "no" ]; then
            CFG_AUDIO_BACKEND="$VAL"
        else
            UNKNOWN_OPT=yes
        fi
        ;;
    icu)
        if [ "$VAL" = "yes" ] || [ "$VAL" = "no" ]; then
            CFG_ICU="$VAL"
        else
            UNKNOWN_OPT=yes
        fi
        ;;
    force-asserts)
        if [ "$VAL" = "yes" ] || [ "$VAL" = "no" ]; then
            CFG_FORCE_ASSERTS="$VAL"
        else
            UNKNOWN_OPT=yes
        fi
        ;;
    pcre)
        if [ "$VAL" = "qt" ] || [ "$VAL" = "system" ]; then
            CFG_PCRE="$VAL"
        else
            UNKNOWN_OPT=yes
        fi
        ;;
    c++std)
        case "$VAL" in
            c++11|c++14|c++1z|auto)
                CFG_STDCXX="$VAL"
                ;;
            11|14|1z)
                CFG_STDCXX="c++$VAL"
                ;;
            1y|c++1y)
                CFG_STDCXX="c++14"
                ;;
            *)
                echo >&2 "Invalid C++ edition: $VAL; valid options are: c++11 c++14 c++1z auto"
                ERROR=yes
                ;;
        esac
        ;;
    system-proxies)
        if [ "$VAL" = "yes" ] || [ "$VAL" = "no" ]; then
            CFG_SYSTEM_PROXIES="$VAL"
        else
            UNKNOWN_OPT=yes
        fi
        ;;
    directwrite)
        if [ "$XPLATFORM_MINGW" = "yes" ] ; then
            if [ "$VAL" = "yes" ] || [ "$VAL" = "no" ]; then
                CFG_DIRECTWRITE="$VAL"
            else
                UNKNOWN_OPT=yes
            fi
        else
            UNKNOWN_OPT=yes
        fi
        ;;
    warnings-are-errors|Werror)
        if [ "$VAL" = "yes" ] || [ "$VAL" = "no" ]; then
            CFG_WERROR="$VAL"
        else
            UNKNOWN_OPT=yes
        fi
        ;;
    headersclean)
        if [ "$VAL" = "yes" ] || [ "$VAL" = "no" ]; then
            CFG_HEADERSCLEAN="$VAL"
        else
            UNKNOWN_OPT=yes
        fi
        ;;
    xkb-config-root)
        CFG_XKB_CONFIG_ROOT="$VAL"
        ;;
    android-sdk)
        CFG_DEFAULT_ANDROID_SDK_ROOT="$VAL"
        ;;
    android-ndk)
        CFG_DEFAULT_ANDROID_NDK_ROOT="$VAL"
        ;;
    android-ndk-platform)
        CFG_DEFAULT_ANDROID_PLATFORM="$VAL"
        ;;
    android-ndk-host)
        CFG_DEFAULT_ANDROID_NDK_HOST="$VAL"
        ;;
    android-arch)
        CFG_DEFAULT_ANDROID_TARGET_ARCH="$VAL"
        ;;
    android-toolchain-version)
        CFG_DEFAULT_ANDROID_NDK_TOOLCHAIN_VERSION="$VAL"
        ;;
    android-style-assets)
        if [ "$VAL" = "yes" ] || [ "$VAL" = "no" ]; then
            CFG_ANDROID_STYLE_ASSETS="$VAL"
        else
            UNKNOWN_OPT=yes
        fi
        ;;
    l*)  # -lfoo
        if [ "$VAL" = "yes" ]; then
            L_FLAGS="$L_FLAGS -l\"${VAR#l}\""
        else
            UNKNOWN_OPT=yes
        fi
        ;;
    fw*)  # -fwfoo
        if [ "$VAL" = "yes" ]; then
            if [ "$BUILD_ON_MAC" = "yes" ]; then
                L_FLAGS="$L_FLAGS -framework \"${VAR#fw}\""
            else
                UNKNOWN_OPT=yes
            fi
        else
            UNKNOWN_OPT=yes
        fi
        ;;
    *)
        UNKNOWN_OPT=yes
        ;;
    esac
    if [ "$UNKNOWN_OPT" = "yes" ]; then
        echo "${CURRENT_OPT}: invalid command-line switch"
        ERROR=yes
    fi
done
[ "x$ERROR" = "xyes" ] && exit 1

#-------------------------------------------------------------------------------
# help - interactive parts of the script _after_ this section please
#-------------------------------------------------------------------------------

if [ "$OPT_HELP" = "yes" ]; then
    cat <<EOF
Usage:  $relconf [options]

Installation options:

 These are optional, but you may specify install directories.

    -prefix <dir> ...... The deployment directory, as seen on the target device.
                         (default /usr/local/Qt-${QT_VERSION}, \$PWD if -developer-build is active)

    -extprefix <dir> ... The installation directory, as seen on the host machine.
                         (default SYSROOT/PREFIX)

    -hostprefix [dir] .. The installation directory for build tools running on the
                         host machine. If [dir] is not given, the current build
                         directory will be used. (default EXTPREFIX)

 You may use these to change the layout of the install. Note that all directories
 except -sysconfdir should be located under -prefix/-hostprefix:

    -bindir <dir> ......... User executables will be installed to <dir>
                            (default PREFIX/bin)
    -headerdir <dir> ...... Headers will be installed to <dir>
                            (default PREFIX/include)
    -libdir <dir> ......... Libraries will be installed to <dir>
                            (default PREFIX/lib)
    -archdatadir <dir> .... Arch-dependent data used by Qt will be installed to <dir>
                            (default PREFIX)
    -plugindir <dir> ...... Plugins will be installed to <dir>
                            (default ARCHDATADIR/plugins)
    -libexecdir <dir> ..... Program executables will be installed to <dir>
                            (default ARCHDATADIR/libexec, ARCHDATADIR/bin for MinGW)
    -importdir <dir> ...... Imports for QML1 will be installed to <dir>
                            (default ARCHDATADIR/imports)
    -qmldir <dir> ......... Imports for QML2 will be installed to <dir>
                            (default ARCHDATADIR/qml)
    -datadir <dir> ........ Arch-independent data used by Qt will be installed to <dir>
                            (default PREFIX)
    -docdir <dir> ......... Documentation will be installed to <dir>
                            (default DATADIR/doc)
    -translationdir <dir> . Translations of Qt programs will be installed to <dir>
                            (default DATADIR/translations)
    -sysconfdir <dir> ..... Settings used by Qt programs will be looked for in <dir>
                            (default PREFIX/etc/xdg)
    -examplesdir <dir> .... Examples will be installed to <dir>
                            (default PREFIX/examples)
    -testsdir <dir> ....... Tests will be installed to <dir>
                            (default PREFIX/tests)

    -hostbindir <dir> .. Host executables will be installed to <dir>
                         (default HOSTPREFIX/bin)
    -hostlibdir <dir> .. Host libraries will be installed to <dir>
                         (default HOSTPREFIX/lib)
    -hostdatadir <dir> . Data used by qmake will be installed to <dir>
                         (default HOSTPREFIX)

Configure options:

 The defaults (*) are usually acceptable. A plus (+) denotes a default value
 that needs to be evaluated. If the evaluation succeeds, the feature is
 included. Here is a short explanation of each option:

 *  -release ........... Compile and link Qt with debugging turned off.
    -debug ............. Compile and link Qt with debugging turned on.
    -debug-and-release . Compile and link two versions of Qt, with and without
                         debugging turned on (Mac only).

    -force-debug-info .. Create symbol files for release builds.

    -developer-build ... Compile and link Qt with Qt developer options (including auto-tests exporting)

 *  -no-optimized-tools ... Do not build optimized host tools even in debug build.
    -optimized-tools ...... Build optimized host tools even in debug build.

    -opensource ........ Compile and link the Open-Source Edition of Qt.
    -commercial ........ Compile and link the Commercial Edition of Qt.

    -confirm-license ... Automatically acknowledge the license (use with
                         either -opensource or -commercial)

    -c++std <edition> .. Compile Qt with C++ standard edition (c++11, c++14, c++1z)
                         Default: highest supported

 *  -shared ............ Create and use shared Qt libraries.
    -static ............ Create and use static Qt libraries.

    -no-largefile ...... Disables large file support.
 +  -largefile ......... Enables Qt to access files larger than 4 GB.

    -no-accessibility .. Do not compile Accessibility support.
                         Disabling accessibility is not recommended, as it will break QStyle
                         and may break other internal parts of Qt.
                         With this switch you create a source incompatible version of Qt,
                         which is unsupported.
 +  -accessibility ..... Compile Accessibility support.

    -no-sql-<driver> ... Disable SQL <driver> entirely.
    -qt-sql-<driver> ... Enable a SQL <driver> in the Qt SQL module, by default
                         none are turned on.
    -plugin-sql-<driver> Enable SQL <driver> as a plugin to be linked to
                         at run time.

                         Possible values for <driver>:
                         [$CFG_SQL_AVAILABLE ]

    -system-sqlite ..... Use sqlite from the operating system.

    -no-qml-debug ...... Do not build the in-process QML debugging support.
 +  -qml-debug ......... Build the QML debugging support.

    -platform target ... The operating system and compiler you are building
                         on (default detected from host system).

                         See the README file for a list of supported
                         operating systems and compilers.

    -no-sse2 ........... Do not compile with use of SSE2 instructions.
    -no-sse3 ........... Do not compile with use of SSE3 instructions.
    -no-ssse3 .......... Do not compile with use of SSSE3 instructions.
    -no-sse4.1 ......... Do not compile with use of SSE4.1 instructions.
    -no-sse4.2 ......... Do not compile with use of SSE4.2 instructions.
    -no-avx ............ Do not compile with use of AVX instructions.
    -no-avx2 ........... Do not compile with use of AVX2 instructions.
    -no-avx512 ......... Do not compile with use of AVX512 instructions.
    -no-mips_dsp ....... Do not compile with use of MIPS DSP instructions.
    -no-mips_dspr2 ..... Do not compile with use of MIPS DSP rev2 instructions.

    -qtnamespace <name>  Wraps all Qt library code in 'namespace <name> {...}'.
    -qtlibinfix <infix>  Renames all libQt*.so to libQt*<infix>.so.

    -testcocoon ........ Instrument Qt with the TestCocoon code coverage tool.
    -gcov .............. Instrument Qt with the GCov code coverage tool.

    -D <string> ........ Add an explicit define to the preprocessor.
    -I <string> ........ Add an explicit include path.
    -L <string> ........ Add an explicit library path.

 +  -pkg-config ........ Use pkg-config to detect include and library paths. By default,
                         configure determines whether to use pkg-config or not with
                         some heuristics such as checking the environment variables.
    -no-pkg-config ..... Disable use of pkg-config.
    -force-pkg-config .. Force usage of pkg-config (skips pkg-config usability
                         detection heuristic).

    -help, -h .......... Display this information.

Third Party Libraries:

    -qt-zlib ............ Use the zlib bundled with Qt.
 +  -system-zlib ........ Use zlib from the operating system.
                          See http://www.gzip.org/zlib

    -no-mtdev ........... Do not compile mtdev support.
 +  -mtdev .............. Enable mtdev support.

 +  -no-journald ........ Do not send logging output to journald.
    -journald ........... Send logging output to journald.

 +  -no-syslog .......... Do not send logging output to syslog.
    -syslog ............. Send logging output to syslog.

    -no-gif ............. Do not compile GIF reading support.

    -no-libpng .......... Do not compile PNG support.
    -qt-libpng .......... Use the libpng bundled with Qt.
 +  -system-libpng ...... Use libpng from the operating system.
                          See http://www.libpng.org/pub/png

    -no-libjpeg ......... Do not compile JPEG support.
    -qt-libjpeg ......... Use the libjpeg bundled with Qt.
 +  -system-libjpeg ..... Use libjpeg from the operating system.
                          See http://www.ijg.org

    -no-doubleconversion ..... Use sscanf_l and snprintf_l for (imprecise) double conversion.
    -qt-doubleconversion ..... Use the libdouble-conversion bundled with Qt.
 +  -system-doubleconversion . Use the libdouble-conversion provided by the system.
                               See https://github.com/google/double-conversion

    -no-freetype ........ Do not compile in Freetype2 support.
    -qt-freetype ........ Use the libfreetype bundled with Qt.
 +  -system-freetype..... Use the libfreetype provided by the system (enabled if -fontconfig is active).
                          See http://www.freetype.org

    -no-harfbuzz ........ Do not compile HarfBuzz-NG support.
    -qt-harfbuzz ........ Use HarfBuzz-NG bundled with Qt to do text shaping.
                          It can still be disabled by setting
                          the QT_HARFBUZZ environment variable to "old".
 +  -system-harfbuzz .... Use HarfBuzz-NG from the operating system
                          to do text shaping. It can still be disabled
                          by setting the QT_HARFBUZZ environment variable to "old".
                          See http://www.harfbuzz.org

    -no-openssl ......... Do not compile support for OpenSSL.
 +  -openssl ............ Enable run-time OpenSSL support.
    -openssl-linked ..... Enabled linked OpenSSL support.

    -no-libproxy ....... Do not compile support for libproxy
 +  -libproxy .......... Use libproxy from the operating system.

    -qt-pcre ............ Use the PCRE library bundled with Qt.
 +  -system-pcre ........ Use the PCRE library from the operating system.

    -qt-xcb ............. Use xcb- libraries bundled with Qt.
                          (libxcb.so will still be used from operating system).
 +  -system-xcb ......... Use xcb- libraries from the operating system.

    -xkb-config-root .... Set default XKB config root. This option is used only together with -qt-xkbcommon-x11.
    -qt-xkbcommon-x11 ... Use the xkbcommon library bundled with Qt in combination with xcb.
 +  -system-xkbcommon-x11 Use the xkbcommon library from the operating system in combination with xcb.

    -no-xkbcommon-evdev . Do not use X-less xkbcommon when compiling libinput support.
 *  -xkbcommon-evdev .... Use X-less xkbcommon when compiling libinput support.

    -no-xinput2 ......... Do not compile XInput2 support.
 *  -xinput2 ............ Compile XInput2 support.

    -no-xcb-xlib......... Do not compile Xcb-Xlib support.
 *  -xcb-xlib............ Compile Xcb-Xlib support.

    -no-glib ............ Do not compile Glib support.
 +  -glib ............... Compile Glib support.

    -no-pulseaudio ...... Do not compile PulseAudio support.
 +  -pulseaudio ......... Compile PulseAudio support.

    -no-alsa ............ Do not compile ALSA support.
 +  -alsa ............... Compile ALSA support.

    -no-gtk ............. Do not compile GTK platform theme support.
 +  -gtk ................ Compile GTK platform theme support.

Additional options:

    -make <part> ....... Add part to the list of parts to be built at make time.
                         (defaults to: $QT_DEFAULT_BUILD_PARTS)
    -nomake <part> ..... Exclude part from the list of parts to be built.

    -skip <module> ..... Exclude an entire module from the build.

    -no-compile-examples ... Install only the sources of examples.

    -no-gui ............ Don't build the Qt GUI module and dependencies.
 +  -gui ............... Build the Qt GUI module and dependencies.

    -no-widgets ........ Don't build the Qt Widgets module and dependencies.
 +  -widgets ........... Build the Qt Widgets module and dependencies.

    -R <string> ........ Add an explicit runtime library path to the Qt
                         libraries.
    -l <string> ........ Add an explicit library.

    -no-rpath .......... Do not use the library install path as a runtime
                         library path. On Apple platforms, this implies using
                         absolute install names (based in -libdir) for dynamic
                         libraries and frameworks.
 +  -rpath ............. Link Qt libraries and executables using the library
                         install path as a runtime library path. Equivalent
                         to -R install_libpath

    -continue .......... Continue as far as possible if an error occurs.

    -verbose, -v ....... Print verbose information about each step of the
                         configure process.

    -silent ............ Reduce the build output so that warnings and errors
                         can be seen more easily.

    -no-nis ............ Do not compile NIS support.
 *  -nis ............... Compile NIS support.

    -no-cups ........... Do not compile CUPS support.
 *  -cups .............. Compile CUPS support.
                         Requires cups/cups.h and libcups.so.2.

    -no-iconv .......... Do not compile support for iconv(3).
 *  -iconv ............. Compile support for iconv(3).

    -no-evdev .......... Do not compile support for evdev.
 *  -evdev ............. Compile support for evdev.

    -no-tslib .......... Do not compile support for tslib.
 *  -tslib ............. Compile support for tslib.

    -no-icu ............ Do not compile support for ICU libraries.
 +  -icu ............... Compile support for ICU libraries.

    -no-fontconfig ..... Do not compile FontConfig support.
 +  -fontconfig ........ Compile FontConfig support.

    -no-strip .......... Do not strip binaries and libraries of unneeded symbols.
 *  -strip ............. Strip binaries and libraries of unneeded symbols when installing.

 *  -no-pch ............ Do not use precompiled header support.
    -pch ............... Use precompiled header support.

 *  -no-ltcg             Do not use Link Time Code Generation
    -ltcg                Use Link Time Code Generation.

    -no-dbus ........... Do not compile the Qt D-Bus module.
 +  -dbus-linked ....... Compile the Qt D-Bus module and link to libdbus-1.
    -dbus-runtime ...... Compile the Qt D-Bus module and dynamically load libdbus-1.

    -reduce-relocations ..... Reduce relocations in the libraries through extra
                              linker optimizations (Qt/X11 and Qt for Embedded Linux only;
                              experimental; needs GNU ld >= 2.18).

    -no-use-gold-linker ..... Do not link using the GNU gold linker.
 +  -use-gold-linker ........ Link using the GNU gold linker if available.

    -force-asserts ........ Force Q_ASSERT to be enabled even in release builds.

    -sanitize [address|thread|memory|undefined] Enables the specified compiler sanitizer.

    -device <name> ............... Cross-compile for device <name> (experimental)
    -device-option <key=value> ... Add device specific options for the device mkspec
                                   (experimental)

    -host-option <key=value> ..... Add host specific options for the host mkspec

 *  -no-separate-debug-info . Do not store debug information in a separate file.
    -separate-debug-info .... Strip debug information into a separate file.

    -no-xcb ............ Do not compile Xcb (X protocol C-language Binding) support.
 *  -xcb ............... Compile Xcb support.

    -no-eglfs .......... Do not compile EGLFS (EGL Full Screen/Single Surface) support.
 *  -eglfs ............. Compile EGLFS support.

    -no-kms ............ Do not compile backends for KMS.
 *  -kms ............... Compile backends for KMS.

    -no-gbm ............ Do not compile backends for GBM.
 *  -gbm ............... Compile backends for GBM.

    -no-directfb ....... Do not compile DirectFB support.
 *  -directfb .......... Compile DirectFB support.

    -no-linuxfb ........ Do not compile Linux Framebuffer support.
 *  -linuxfb ........... Compile Linux Framebuffer support.

 *  -no-mirclient....... Do not compile Mir client support.
    -mirclient.......... Compile Mir client support.

    -qpa <name> ......... Sets the default QPA platform (e.g xcb, cocoa, windows).

    -xplatform target ... The target platform when cross-compiling.

    -sysroot <dir> ...... Sets <dir> as the target compiler's and qmake's sysroot and also sets pkg-config paths.
    -no-gcc-sysroot ..... When using -sysroot, it disables the passing of --sysroot to the compiler

    -external-hostbindir <path> .. Path to Qt tools built for this machine. Use this when -platform
                                   does not match the current system, i.e., to make a Canadian Cross Build.

    -no-feature-<feature> Do not compile in <feature>.
    -feature-<feature> .. Compile in <feature>. The available features
                          are described in src/corelib/global/qfeatures.txt

    -qconfig local ...... Use src/corelib/global/qconfig-local.h rather than the
                          default ($CFG_QCONFIG).

    -qreal [double|float] typedef qreal to the specified type. The default is double.
                          Note that changing this flag affects binary compatibility.

    -no-opengl .......... Do not support OpenGL.
    -opengl <api> ....... Enable OpenGL support
                          With no parameter, this will attempt to auto-detect
                          OpenGL ES 2.0 and higher, or regular desktop OpenGL.
                          Use es2 for <api> to override auto-detection.

    -no-libinput ........ Do not support libinput.
 *  -libinput ........... Enable libinput support.

    -no-gstreamer ....... Do not support GStreamer.
 +  -gstreamer <version>  Enable GStreamer support
                          With no parameter, this will attempt to auto-detect GStreamer 0.10 and
                          1.0. GStreamer 1.0 is used by default when available.
                          Use 0.10 or 1.0 for <version> to override auto-detection.

 *  -no-system-proxies .. Do not use system network proxies by default.
    -system-proxies ..... Use system network proxies by default.

    -no-warnings-are-errors Make warnings be treated normally
    -warnings-are-errors  Make warnings be treated as errors
                          (enabled if -developer-build is active)

QNX options:

    -no-slog2 .......... Do not compile with slog2 support.
    -slog2 ............. Compile with slog2 support.

    -no-pps ............ Do not compile with pps support.
    -pps ............... Compile with pps support.

    -no-imf ............ Do not compile with imf support.
    -imf ............... Compile with imf support.

    -no-lgmon .......... Do not compile with lgmon support.
    -lgmon ............. Compile with lgmon support.

MacOS/iOS options:

    -Fstring ........... Add an explicit framework path.
    -fw string ......... Add an explicit framework.

 *  -framework ......... Build Qt as a series of frameworks and
                         link tools against those frameworks.
    -no-framework ...... Do not build Qt as a series of frameworks.

 *  -securetransport ... Use SecureTransport instead of OpenSSL

    -no-securetransport  Do not use SecureTransport, either use OpenSSL or do not use any SSL backend
                         at all (if combined with -no-openssl).

    -sdk <sdk> ......... Build Qt using Apple provided SDK <sdk>. The argument should be
                         one of the available SDKs as listed by 'xcodebuild -showsdks'.
                         Note that the argument applies only to Qt libraries and applications built
                         using the target mkspec - not host tools such as qmake, moc, rcc, etc.

Android options:

    -android-sdk path .............. The Android SDK root path.
                                     (default \$ANDROID_SDK_ROOT)

    -android-ndk path .............. The Android NDK root path.
                                     (default \$ANDROID_NDK_ROOT)

    -android-ndk-platform .......... Sets the android platform
                                     (default $CFG_DEFAULT_ANDROID_PLATFORM)

    -android-ndk-host .............. Sets the android NDK host (linux-x86, linux-x86_64, etc.)
                                     (default \$ANDROID_NDK_HOST)

    -android-arch .................. Sets the android architecture (armeabi, armeabi-v7a, x86, mips,
                                     arm64-v8a, x86_64, mips64)
                                     (default $CFG_DEFAULT_ANDROID_TARGET_ARCH)

    -android-toolchain-version ..... Sets the android toolchain version
                                     (default $CFG_DEFAULT_ANDROID_NDK_TOOLCHAIN_VERSION)

    -no-android-style-assets ....... Do not compile in the code which automatically extracts
                                     style assets from the run-time device. Setting this will
                                     make the Android style behave incorrectly, but will enable
                                     compatibility with the LGPL2.1 license.
 *  -android-style-assets .......... Compile the code which automatically extracts style assets
                                     from the run-time device. This option will make the
                                     Android platform plugin incompatible with the LGPL2.1.
EOF

   exit 0
fi # Help

#-------------------------------------------------------------------------------
# platform detection
#-------------------------------------------------------------------------------

if [ -z "$PLATFORM" ]; then
    PLATFORM_NOTES=
    case "$UNAME_SYSTEM:$UNAME_RELEASE" in
     Darwin:*)
        # Select compiler. Use g++ unless we find a usable Clang version. Note that
        # we are checking the "Apple" clang/LLVM version number, not the actual
        # clang/LLVM version number that the Apple version was based on. We look
        # for Apple clang version 3.0 or higher, which was branched off LLVM 3.0
        # from SVN, and first included in Xcode 4.2. Also note that we do not care
        # about the OS version, since we're not using the clang version that comes
        # with the system. We use 'xcrun' to check the clang version that's part of
        # the Xcode installation.
        XCRUN=`/usr/bin/xcrun -sdk macosx clang -v 2>&1`
        CLANGVERSION=`echo "$XCRUN" | sed -n 's/.*version \([0-9]\).*/\1/p'`
        expr "$CLANGVERSION" : '[0-9]' > /dev/null || { echo "Unable to determine CLANG version from output of xcrun: $XCRUN" ; exit 2 ; }
        if [ "$CLANGVERSION" -ge 3 ]; then
            PLATFORM=macx-clang

            # Advertise g++ as an alternative on Lion and below
            if [ "$(uname -r | cut -d. -f1)" -le 11 ]; then
                PLATFORM_NOTES="\n    - Also available for Mac OS X: macx-g++\n"
            fi
        else
            PLATFORM=macx-g++
        fi
        ;;
     AIX:*)
        #PLATFORM=aix-g++
        #PLATFORM=aix-g++-64
        PLATFORM=aix-xlc
        #PLATFORM=aix-xlc-64
        PLATFORM_NOTES="
            - Also available for AIX: aix-g++ aix-g++-64 aix-xlc-64
        "
        ;;
     GNU:*)
        PLATFORM=hurd-g++
        ;;
     dgux:*)
        PLATFORM=dgux-g++
        ;;
#     DYNIX/ptx:4*)
#       PLATFORM=dynix-g++
#       ;;
     ULTRIX:*)
        PLATFORM=ultrix-g++
        ;;
     FreeBSD:*)
        PLATFORM=freebsd-clang
        PLATFORM_NOTES="
            - Also available for FreeBSD: freebsd-icc
        "
        ;;
     OpenBSD:*)
        PLATFORM=openbsd-g++
        ;;
     NetBSD:*)
        PLATFORM=netbsd-g++
        ;;
     BSD/OS:*|BSD/386:*)
        PLATFORM=bsdi-g++
        ;;
     IRIX*:*)
        #PLATFORM=irix-g++
        PLATFORM=irix-cc
        #PLATFORM=irix-cc-64
        PLATFORM_NOTES="
            - Also available for IRIX: irix-g++ irix-cc-64
        "
        ;;
     HP-UX:*)
        case "$UNAME_MACHINE" in
            ia64)
                #PLATFORM=hpuxi-acc-32
                PLATFORM=hpuxi-acc-64
                PLATFORM_NOTES="
                    - Also available for HP-UXi: hpuxi-acc-32
                "
            ;;
            *)
                #PLATFORM=hpux-g++
                PLATFORM=hpux-acc
                #PLATFORM=hpux-acc-64
                #PLATFORM=hpux-cc
                #PLATFORM=hpux-acc-o64
                PLATFORM_NOTES="
                    - Also available for HP-UX: hpux-g++ hpux-acc-64 hpux-acc-o64
                "
            ;;
        esac
        ;;
     OSF1:*)
        #PLATFORM=tru64-g++
        PLATFORM=tru64-cxx
        PLATFORM_NOTES="
            - Also available for Tru64: tru64-g++
        "
        ;;
     Linux:*)
        PLATFORM=linux-g++
        PLATFORM_NOTES="
            - Also available for Linux: linux-clang linux-kcc linux-icc linux-cxx
        "
        ;;
     SunOS:5*)
        if [ "$XPLATFORM_MINGW" = "yes" ]; then
            PLATFORM="solaris-g++"
        else
            #PLATFORM=solaris-g++
            PLATFORM=solaris-cc
            #PLATFORM=solaris-cc64
        fi
        PLATFORM_NOTES="
            - Also available for Solaris: solaris-g++ solaris-cc-64
        "
        ;;
     ReliantUNIX-*:*|SINIX-*:*)
        PLATFORM=reliant-cds
        #PLATFORM=reliant-cds-64
        PLATFORM_NOTES="
            - Also available for Reliant UNIX: reliant-cds-64
        "
        ;;
     CYGWIN*:*)
        PLATFORM=cygwin-g++
        ;;
     LynxOS*:*)
        PLATFORM=lynxos-g++
        ;;
     OpenUNIX:*)
        #PLATFORM=unixware-g++
        PLATFORM=unixware-cc
        PLATFORM_NOTES="
            - Also available for OpenUNIX: unixware-g++
        "
        ;;
     UnixWare:*)
        #PLATFORM=unixware-g++
        PLATFORM=unixware-cc
        PLATFORM_NOTES="
            - Also available for UnixWare: unixware-g++
        "
        ;;
     SCO_SV:*)
        #PLATFORM=sco-g++
        PLATFORM=sco-cc
        PLATFORM_NOTES="
            - Also available for SCO OpenServer: sco-g++
        "
        ;;
     UNIX_SV:*)
        PLATFORM=unixware-g++
        ;;
     QNX:*)
        PLATFORM=unsupported/qnx-g++
        ;;
     *)
            echo >&2
            echo "   The build script does not currently recognize all" >&2
            echo "   platforms supported by Qt." >&2
            echo "   Rerun this script with a -platform option listed to" >&2
            echo "   set the system/compiler combination you use." >&2
            echo >&2
            exit 2
    esac
fi

[ -z "$XPLATFORM" ] && XPLATFORM="$PLATFORM"

case "$XPLATFORM" in
    *win32-g++*)
        XPLATFORM_MINGW=yes
        ;;
    *qnx-*)
        XPLATFORM_QNX=yes
        ;;
    *haiku-*)
        XPLATFORM_HAIKU=yes
        ;;
    *ios*)
        XPLATFORM_MAC=yes
        XPLATFORM_IOS=yes
        ;;
    *macx*)
        XPLATFORM_MAC=yes
        ;;
    *integrity*)
        XPLATFORM_INTEGRITY=yes
        ;;
    # XPLATFORM_ANDROID should not be set for unsupported/android-g++
    *unsupported*)
        ;;
    *android-g++*)
        XPLATFORM_ANDROID=yes
        ;;
esac

#-------------------------------------------------------------------------------
# check the license
#-------------------------------------------------------------------------------

if [ "$COMMERCIAL_USER" = "ask" ]; then
    while true; do
        echo "Which edition of Qt do you want to use ?"
        echo
        echo "Type 'c' if you want to use the Commercial Edition."
        echo "Type 'o' if you want to use the Open Source Edition."
        echo
        read commercial
        echo
        if [ "$commercial" = "c" ]; then
            COMMERCIAL_USER="yes"
            break
        elif [ "$commercial" = "o" ]; then
            COMMERCIAL_USER="no"
            break
        fi
    done
fi

if [ -f "$relpath"/LICENSE.PREVIEW.COMMERCIAL ] && [ $COMMERCIAL_USER = "yes" ]; then
    # Commercial preview release
    Licensee="Preview"
    Edition="Preview"
    EditionString="Technology Preview"
elif [ $COMMERCIAL_USER = "yes" ]; then
    if [ $UNAME_SYSTEM = "Linux" ]; then
        case "$PLATFORM" in
        *-32)
            Licheck=licheck32
            ;;
        *-64)
            Licheck=licheck64
            ;;
        *)
            if file -L /bin/sh | grep -q "64-bit" ; then
                Licheck=licheck64
            else
                Licheck=licheck32
            fi
            ;;
        esac
    elif [ $UNAME_SYSTEM = "Darwin" ]; then
        Licheck=licheck_mac
    else
        echo >&2 "Host operating system not supported by this edition of Qt."
        exit 1
    fi
    if [ -x "$relpath/bin/$Licheck" ]; then
        LicheckOutput=`$relpath/bin/$Licheck $OPT_CONFIRM_LICENSE $relpath $outpath\
                       $PLATFORM $XPLATFORM`
        if [ $? -ne 0 ]; then
            exit 1
        else
            eval "$LicheckOutput"
        fi
    else
        echo
        echo "Error: This is the Open Source version of Qt."
        echo "If you want to use Enterprise features of Qt,"
        echo "use the contact form at http://www.qt.io/contact-us"
        echo "to purchase a license."
        echo
        exit 1
    fi
elif [ $COMMERCIAL_USER = "no" ]; then
    # Open Source edition - may only be used under the terms of the LGPLv3 or GPLv2.
    Licensee="Open Source"
    Edition="OpenSource"
    EditionString="Open Source"
fi

if [ "$Edition" = "OpenSource" ] || [ "$Edition" = "Preview" ]; then
    echo
    echo "This is the Qt ${EditionString} Edition."
    echo
fi

if [ "$Edition" = "OpenSource" ]; then
    while true; do
        if [ "$CFG_ANDROID_STYLE_ASSETS" = "no" ] || [ "$XPLATFORM_ANDROID" = "no" ]; then
            echo "You are licensed to use this software under the terms of"
            echo "the GNU Lesser General Public License (LGPL) versions 3."
            echo "You are also licensed to use this software under the terms of"
            echo "the GNU General Public License (GPL) versions 2."
            affix="either"
            showGPL2="yes"
        else
            echo "You are licensed to use this software under the terms of"
            echo "the GNU Lesser General Public License (LGPL) versions 3."
            showGPL2="no"
            affix="the"
        fi

        echo
        if [ "$OPT_CONFIRM_LICENSE" = "yes" ]; then
            echo "You have already accepted the terms of the $EditionString license."
            acceptance=yes
        else
            if [ -f "$relpath/LICENSE.LGPL3" ]; then
                echo "Type 'L' to view the GNU Lesser General Public License version 3."
            fi
            if [ "$showGPL2" = "yes" ]; then
                echo "Type 'G' to view the GNU General Public License version 2."
            fi
            echo "Type 'yes' to accept this license offer."
            echo "Type 'no' to decline this license offer."
            echo
            echo $ECHO_N "Do you accept the terms of $affix license? $ECHO_C"
            read acceptance
        fi
        echo
        if [ "$acceptance" = "yes" ] || [ "$acceptance" = "y" ]; then
            break
        elif [ "$acceptance" = "no" ]; then
            echo "You are not licensed to use this software."
            echo
            exit 1
        elif [ "$acceptance" = "L" ]; then
            more "$relpath/LICENSE.LGPL3"
        elif [ "$acceptance" = "G" ] && [ "$showGPL2" = "yes" ]; then
            more "$relpath/LICENSE.GPL2"
        fi
    done
elif [ "$Edition" = "Preview" ]; then
    TheLicense=`head -n 1 "$relpath/LICENSE.PREVIEW.COMMERCIAL"`
    while true; do

        if [ "$OPT_CONFIRM_LICENSE" = "yes" ]; then
            echo "You have already accepted the terms of the $EditionString license."
            acceptance=yes
        else
            echo "You are licensed to use this software under the terms of"
            echo "the $TheLicense"
            echo
            echo "Type '?' to read the Preview License."
            echo "Type 'yes' to accept this license offer."
            echo "Type 'no' to decline this license offer."
            echo
            echo $ECHO_N "Do you accept the terms of the license? $ECHO_C"
            read acceptance
        fi
        echo
        if [ "$acceptance" = "yes" ]; then
            break
        elif [ "$acceptance" = "no" ] ;then
            echo "You are not licensed to use this software."
            echo
            exit 0
        elif [ "$acceptance" = "?" ]; then
            more "$relpath/LICENSE.PREVIEW.COMMERCIAL"
        fi
    done
fi

#-------------------------------------------------------------------------------
# command line and environment validation
#-------------------------------------------------------------------------------

# update QT_CONFIG to show our current predefined configuration
CFG_QCONFIG_PATH=$relpath/src/corelib/global/qconfig-${CFG_QCONFIG}.h
case "$CFG_QCONFIG" in
minimal|small|medium|large|full)
    # these are a sequence of increasing functionality
    for c in minimal small medium large full; do
        QT_CONFIG="$QT_CONFIG $c-config"
        [ "$CFG_QCONFIG" = $c ] && break
    done
    [ "$CFG_QCONFIG" = full ] && CFG_QCONFIG_PATH=
    ;;
*)
    # not known to be sufficient for anything
    if [ ! -f "$CFG_QCONFIG_PATH" ]; then
        CFG_QCONFIG_PATH=`makeabs "${CFG_QCONFIG}"`
        if [ ! -f "$CFG_QCONFIG_PATH" ]; then
            echo >&2 "Error: configuration file not found:"
            echo >&2 "  $relpath/src/corelib/global/qconfig-${CFG_QCONFIG}.h"
            echo >&2 "  or"
            echo >&2 "  $CFG_QCONFIG_PATH"
            exit 1
        fi
    fi
esac

if [ "$XPLATFORM_MAC" = "no" -a "$CFG_DEBUG_RELEASE" = "yes" ]; then
    echo
    echo "WARNING: -debug-and-release is not supported outside of Mac OS X."
    echo "Qt can be built in release mode with separate debug information, so"
    echo "-debug-and-release is not necessary anymore"
    echo
fi

if ( [ "$CFG_XCB" = "system" ] || [ "$CFG_XCB" = "qt" ] ) && [ "$CFG_XKBCOMMON" = "no" ]; then
    echo "Error: -no-xkbcommon-x11 is not supported on XCB platform plugin."
    exit 101
fi

if [ "$XPLATFORM_ANDROID" = "yes" ]; then
    if [ "$CFG_DBUS" = "auto" ]; then
        CFG_DBUS="no"
    fi
    if [ -z "$CFG_DEFAULT_ANDROID_NDK_HOST" ]; then
        case $PLATFORM in
        linux-*)
            if [ -d "$CFG_DEFAULT_ANDROID_NDK_ROOT/toolchains/arm-linux-androideabi-$CFG_DEFAULT_ANDROID_NDK_TOOLCHAIN_VERSION/prebuilt/linux-x86" ]; then
                CFG_DEFAULT_ANDROID_NDK_HOST=linux-x86
            elif [ -d "$CFG_DEFAULT_ANDROID_NDK_ROOT/toolchains/arm-linux-androideabi-$CFG_DEFAULT_ANDROID_NDK_TOOLCHAIN_VERSION/prebuilt/linux-x86_64" ]; then
                CFG_DEFAULT_ANDROID_NDK_HOST=linux-x86_64
            fi
            ;;
        macx-*)
            CFG_DEFAULT_ANDROID_NDK_HOST=darwin-x86
            if [ -d "$CFG_DEFAULT_ANDROID_NDK_ROOT/toolchains/arm-linux-androideabi-$CFG_DEFAULT_ANDROID_NDK_TOOLCHAIN_VERSION/prebuilt/darwin-x86_64" ]; then
                CFG_DEFAULT_ANDROID_NDK_HOST=darwin-x86_64
            fi
            ;;
        win32-*)
            CFG_DEFAULT_ANDROID_NDK_HOST=windows
            if [ -d "$CFG_DEFAULT_ANDROID_NDK_ROOT/toolchains/arm-linux-androideabi-$CFG_DEFAULT_ANDROID_NDK_TOOLCHAIN_VERSION/prebuilt/windows-x86_64" ]; then
                CFG_DEFAULT_ANDROID_NDK_HOST=windows-x86_64
            fi
            ;;
        esac
    fi

        if [ -z "$CFG_DEFAULT_ANDROID_NDK_ROOT" ]; then
            echo
            echo "Can not find Android NDK. Please use -android-ndk option to specify one"
            exit 1
        fi
        if [ -z "$CFG_DEFAULT_ANDROID_SDK_ROOT" ]; then
            echo
            echo "Can not find Android SDK. Please use -android-sdk option to specify one"
            exit 1
        fi
        if [ -z "CFG_DEFAULT_ANDROID_NDK_TOOLCHAIN_VERSION" ] || [ ! -d "$CFG_DEFAULT_ANDROID_NDK_ROOT/toolchains/arm-linux-androideabi-$CFG_DEFAULT_ANDROID_NDK_TOOLCHAIN_VERSION/prebuilt" ]; then
            echo
            echo "Can not detect Android NDK toolchain. Please use -android-toolchain-version to specify"
            exit 1
        fi
        if [ -z "$CFG_DEFAULT_ANDROID_NDK_HOST" ] || [ ! -d "$CFG_DEFAULT_ANDROID_NDK_ROOT/toolchains/arm-linux-androideabi-$CFG_DEFAULT_ANDROID_NDK_TOOLCHAIN_VERSION/prebuilt/$CFG_DEFAULT_ANDROID_NDK_HOST" ]; then
            echo
            echo "Can not detect the android host. Please use -android-ndk-host option to specify one"
            exit 1
        fi

        QT_QPA_DEFAULT_PLATFORM="android"
        CFG_LARGEFILE="no"

        DeviceVar set DEFAULT_ANDROID_SDK_ROOT "$CFG_DEFAULT_ANDROID_SDK_ROOT"
        DeviceVar set DEFAULT_ANDROID_NDK_ROOT "$CFG_DEFAULT_ANDROID_NDK_ROOT"
        DeviceVar set DEFAULT_ANDROID_PLATFORM "$CFG_DEFAULT_ANDROID_PLATFORM"
        DeviceVar set DEFAULT_ANDROID_NDK_HOST "$CFG_DEFAULT_ANDROID_NDK_HOST"
        DeviceVar set DEFAULT_ANDROID_TARGET_ARCH "$CFG_DEFAULT_ANDROID_TARGET_ARCH"
        DeviceVar set DEFAULT_ANDROID_NDK_TOOLCHAIN_VERSION "$CFG_DEFAULT_ANDROID_NDK_TOOLCHAIN_VERSION"
fi

if [ -d "$PLATFORM" ]; then
  QMAKESPEC="$PLATFORM"
else
  QMAKESPEC="$relpath/mkspecs/${PLATFORM}"
fi
if [ -d "$XPLATFORM" ]; then
  XQMAKESPEC="$XPLATFORM"
else
  XQMAKESPEC="$relpath/mkspecs/${XPLATFORM}"
fi
if [ "$PLATFORM" != "$XPLATFORM" ]; then
    QT_CROSS_COMPILE=yes
    QMAKE_CONFIG="$QMAKE_CONFIG cross_compile"
    QTCONFIG_CONFIG="$QTCONFIG_CONFIG cross_compile"
fi

if [ "$BUILD_ON_MAC" = "yes" ]; then
   if [ `basename $QMAKESPEC` = "macx-xcode" ] || [ `basename $XQMAKESPEC` = "macx-xcode" ]; then
      echo >&2
      echo "   Platform 'macx-xcode' should not be used when building Qt/Mac." >&2
      echo "   Please build Qt/Mac with 'macx-clang' or 'macx-g++', then use" >&2
      echo "   the 'macx-xcode' spec for your application, and it will link to" >&2
      echo "   the Qt/Mac build using the settings of the original mkspec." >&2
      echo >&2
      exit 2
    fi
fi

# check specified platforms are supported
if [ '!' -d "$QMAKESPEC" ]; then
    echo
    echo "   The specified system/compiler is not supported:"
    echo
    echo "      $QMAKESPEC"
    echo
    echo "   Please see the README file for a complete list."
    echo
    exit 2
fi
if [ '!' -d "$XQMAKESPEC" ]; then
    echo
    echo "   The specified system/compiler is not supported:"
    echo
    echo "      $XQMAKESPEC"
    echo
    echo "   Please see the README file for a complete list."
    echo
    exit 2
fi
if [ '!' -f "${XQMAKESPEC}/qplatformdefs.h" ]; then
    echo
    echo "   The specified system/compiler port is not complete:"
    echo
    echo "      $XQMAKESPEC/qplatformdefs.h"
    echo
    echo "   Please information use the contact form at http://www.qt.io/contact-us"
    echo
    exit 2
fi

#-------------------------------------------------------------------------------
# build tree initialization
#-------------------------------------------------------------------------------

# is this a shadow build?
if [ "$OPT_SHADOW" = "maybe" ]; then
    OPT_SHADOW=no
    if [ "$relpath" != "$outpath" ] && [ '!' -f "$outpath/configure" ]; then
        if [ -h "$outpath" ]; then
            [ "$relpath" -ef "$outpath" ] || OPT_SHADOW=yes
        else
            OPT_SHADOW=yes
        fi
    fi
fi
if [ "$OPT_SHADOW" = "yes" ]; then
    if [ -f "$relpath/.qmake.cache" -o -f "$relpath/src/corelib/global/qconfig.h" -o -f "$relpath/src/corelib/global/qconfig.cpp" ]; then
        echo >&2 "You cannot make a shadow build from a source tree containing a previous build."
        echo >&2 "Cannot proceed."
        exit 1
    fi
    [ "$OPT_VERBOSE" = "yes" ] && echo "Performing shadow build..."
fi

# if the source tree is different from the build tree,
# symlink or copy part of the sources
if [ "$OPT_SHADOW" = "yes" ]; then
    echo "Preparing build tree..."

    [ -d "$outpath/bin" ] || mkdir -p "$outpath/bin"

    mkdir -p "$outpath/mkspecs"
fi

# detect build style
if [ "$CFG_DEBUG" = "auto" ]; then
    if [ "$XPLATFORM_MAC" = "yes" -o "$XPLATFORM_MINGW" = "yes" ]; then
        CFG_DEBUG_RELEASE=yes
        CFG_DEBUG=yes
    elif [ "$CFG_DEV" = "yes" ]; then
        CFG_DEBUG_RELEASE=no
        CFG_DEBUG=yes
    else
        CFG_DEBUG_RELEASE=no
        CFG_DEBUG=no
    fi
fi
if [ "$CFG_DEBUG_RELEASE" = "yes" ]; then
    QT_CONFIG="$QT_CONFIG build_all debug_and_release"
fi

if [ "$CFG_FORCEDEBUGINFO" = "yes" ]; then
    QMAKE_CONFIG="$QMAKE_CONFIG force_debug_info"
fi

if [ "$CFG_RELEASE_TOOLS" = "yes" ]; then
    QT_CONFIG="$QT_CONFIG release_tools"
fi

if [ "$XPLATFORM_MAC" = "yes" ]; then
    [ "$CFG_PKGCONFIG" = "auto" ] && CFG_PKGCONFIG="no"
fi

if [ "$XPLATFORM_IOS" = "yes" ]; then
    CFG_RPATH="no"
    CFG_NOBUILD_PARTS="$CFG_NOBUILD_PARTS examples"
    CFG_SHARED="no" # iOS builds should be static to be able to submit to the App Store
    CFG_SKIP_MODULES="$CFG_SKIP_MODULES qtdoc qtmacextras qtserialport qtwebkit qtwebkit-examples"
    CFG_PRECOMPILE="no" # Precompiled headers not supported with multiple -arch arguments

    # If the user passes -sdk on the command line we build a SDK-specific Qt build.
    # Otherwise we build a joined simulator and device build, which is the default.
    if [ -z "$OPT_MAC_SDK" ]; then
         QT_CONFIG="$QT_CONFIG build_all"
         QTCONFIG_CONFIG="$QTCONFIG_CONFIG simulator_and_device"
    fi
fi

# disable XCB and GTK support auto-detection on Mac
if [ "$XPLATFORM_MAC" = "yes" ]; then
    [ "$CFG_XCB" = "auto" ] && CFG_XCB=no
    [ "$CFG_GTK" = "auto" ] && CFG_GTK=no
fi

QMAKE_CONF_COMPILER=`getXQMakeConf QMAKE_CXX`

TEST_COMPILER=$QMAKE_CONF_COMPILER

if [ "$XPLATFORM_ANDROID" = "yes" ] ; then
    ANDROID_NDK_TOOLCHAIN_PREFIX=
    ANDROID_NDK_TOOLS_PREFIX=
    ANDROID_PLATFORM_ARCH=
    case $CFG_DEFAULT_ANDROID_TARGET_ARCH in
        armeabi*)
            ANDROID_NDK_TOOLS_PREFIX=arm-linux-androideabi
            ANDROID_NDK_TOOLCHAIN_PREFIX=arm-linux-androideabi
            ANDROID_PLATFORM_ARCH=arch-arm
            ;;
        x86)
            ANDROID_NDK_TOOLS_PREFIX=i686-linux-android
            ANDROID_NDK_TOOLCHAIN_PREFIX=x86
            ANDROID_PLATFORM_ARCH=arch-x86
            ;;
        mips)
            ANDROID_NDK_TOOLS_PREFIX=mipsel-linux-android
            ANDROID_NDK_TOOLCHAIN_PREFIX=mipsel-linux-android
            ANDROID_PLATFORM_ARCH=arch-mips
            ;;
        arm64-v8a)
            ANDROID_NDK_TOOLS_PREFIX=aarch64-linux-android
            ANDROID_NDK_TOOLCHAIN_PREFIX=aarch64-linux-android
            ANDROID_PLATFORM_ARCH=arch-arm64
            ;;
        mips64)
            ANDROID_NDK_TOOLS_PREFIX=mips64el-linux-android
            ANDROID_NDK_TOOLCHAIN_PREFIX=mips64el-linux-android
            ANDROID_PLATFORM_ARCH=arch-mips64
            ;;
        x86_64)
            ANDROID_NDK_TOOLS_PREFIX=x86_64-linux-android
            ANDROID_NDK_TOOLCHAIN_PREFIX=x86_64
            ANDROID_PLATFORM_ARCH=arch-x86_64
            ;;
        *)
            echo "ERROR: Unknown android arch $CFG_DEFAULT_ANDROID_TARGET_ARCH"
            exit 1
            ;;
    esac
    QMAKE_CONF_COMPILER=$CFG_DEFAULT_ANDROID_NDK_ROOT/toolchains/$ANDROID_NDK_TOOLCHAIN_PREFIX-$CFG_DEFAULT_ANDROID_NDK_TOOLCHAIN_VERSION/prebuilt/$CFG_DEFAULT_ANDROID_NDK_HOST/bin/$ANDROID_NDK_TOOLS_PREFIX-g++
    TEST_COMPILER="$QMAKE_CONF_COMPILER --sysroot=$CFG_DEFAULT_ANDROID_NDK_ROOT/platforms/$CFG_DEFAULT_ANDROID_PLATFORM/$ANDROID_PLATFORM_ARCH/"
    if [ "$CFG_ANDROID_STYLE_ASSETS" = "yes" ]; then
        QMAKE_CONFIG="$QMAKE_CONFIG android-style-assets"
    fi
fi

TEST_COMPILER_CXXFLAGS=`getXQMakeConf QMAKE_CXXFLAGS`

GCC_MACHINE_DUMP=
case "$TEST_COMPILER" in *g++) GCC_MACHINE_DUMP=$($TEST_COMPILER -dumpmachine);; esac
if [ -n "$GCC_MACHINE_DUMP" ]; then
    DeviceVar set GCC_MACHINE_DUMP $($TEST_COMPILER -dumpmachine)
fi

if [ -n "$CFG_SYSROOT" ] && [ "$CFG_GCC_SYSROOT" = "yes" ]; then
    SYSROOT_FLAG="--sysroot=$CFG_SYSROOT"
else
    SYSROOT_FLAG=
fi
export SYSROOT_FLAG    # used by config.tests/unix/{compile.test,arch.test}

# Auto-detect default include and library search paths.

# Use intermediate variable to get around backtick/quote nesting problems.
awkprog='
BEGIN { ORS = ""; FS = "="; incs = 0; libs = 0; }

function normalize(dir)
{
    do {
        odir = dir
        sub(/\/[^\/]+\/\.\./, "", dir)
    } while (dir != odir);
    do {
        odir = dir
        gsub(/\/\./, "", dir)
    } while (dir != odir);
    sub("/$", "", dir);
    return dir;
}

# extract include paths from indented lines between
#   #include <...> search starts here:
# and
#   End of search list.
/^\#include </ { yup=1; print "DEFAULT_INCDIRS=\""; next }
/^End of search/ { yup=0; print "\"\n" }
/ \(framework directory\)$/ { next }
yup { print normalize(substr($0, 2)) "\n"; ++incs }

# extract from one line like LIBRARY_PATH=/one/path:/another/path:...
$1 == "LIBRARY_PATH" {
    libs = split($2, library_paths, ":");
    print "DEFAULT_LIBDIRS=\"";
    for (lib in library_paths) {
        dir = normalize(library_paths[lib]);
        if (!(dir in dirs)) {
            print dir "\n";
            dirs[dir] = 1;
        }
    }
    print "\"\n"
}

END {
    if (incs == 0)
        print "DEFAULT_INCDIRS=\"/usr/include\n/usr/local/include\"\n";
    if (libs == 0)
        print "DEFAULT_LIBDIRS=\"/lib\n/usr/lib\"\n";
}'

awkprog_result=`LC_ALL=C $TEST_COMPILER $SYSROOT_FLAG $TEST_COMPILER_CXXFLAGS -xc++ -E -v - < /dev/null 2>&1 > /dev/null | $AWK "$awkprog"`
eval "$awkprog_result"
[ "$OPT_VERBOSE" = "yes" ] && echo "$awkprog_result"

#setup the build parts
if [ -z "$CFG_BUILD_PARTS" ]; then
    CFG_BUILD_PARTS="$QT_DEFAULT_BUILD_PARTS"

    # build tests by default, if a developer build
    if [ "$CFG_DEV" = "yes" ]; then
        CFG_BUILD_PARTS="$CFG_BUILD_PARTS tests"
    fi

    # don't build tools by default when cross-compiling
    if [ "$PLATFORM" != "$XPLATFORM" ]; then
        CFG_BUILD_PARTS=`echo "$CFG_BUILD_PARTS" | sed 's, tools,,g'`
    fi
fi
for nobuild in $CFG_NOBUILD_PARTS; do
    CFG_BUILD_PARTS=`echo "$CFG_BUILD_PARTS" | sed "s, $nobuild,,g"`
done
if echo $CFG_BUILD_PARTS | grep -v libs >/dev/null 2>&1; then
#    echo
#    echo "WARNING: libs is a required part of the build."
#    echo
    CFG_BUILD_PARTS="$CFG_BUILD_PARTS libs"
fi

#-------------------------------------------------------------------------------
# postprocess installation and deployment paths
#-------------------------------------------------------------------------------

if [ -z "$QT_INSTALL_PREFIX" ]; then
    if [ "$CFG_DEV" = "yes" ]; then
        QT_INSTALL_PREFIX="$outpath" # In Development, we use sandboxed builds by default
    else
        QT_INSTALL_PREFIX="/usr/local/Qt-${QT_VERSION}" # the default install prefix is /usr/local/Qt-$QT_VERSION
    fi
fi
QT_INSTALL_PREFIX=`makeabs "$QT_INSTALL_PREFIX"`

if [ -z "$QT_EXT_PREFIX" ]; then
    QT_EXT_PREFIX=$QT_INSTALL_PREFIX
    if [ -n "$CFG_SYSROOT" ]; then
        QMAKE_SYSROOTIFY=true
    else
        QMAKE_SYSROOTIFY=false
    fi
else
    QT_EXT_PREFIX=`makeabs "$QT_EXT_PREFIX"`
    QMAKE_SYSROOTIFY=false
fi

if [ -z "$QT_HOST_PREFIX" ]; then
    if $QMAKE_SYSROOTIFY; then
        QT_HOST_PREFIX=$CFG_SYSROOT$QT_EXT_PREFIX
    else
        QT_HOST_PREFIX=$QT_EXT_PREFIX
    fi
    HAVE_HOST_PATH=false
else
    QT_HOST_PREFIX=`makeabs "$QT_HOST_PREFIX"`
    HAVE_HOST_PATH=true
fi

#------- make the paths relative to the prefixes --------

PREFIX_COMPLAINTS=
PREFIX_REMINDER=false
while read basevar baseoption var option; do
    eval path=\$QT_${basevar}_$var
    [ -z "$path" ] && continue
    path=`makeabs "$path"`
    eval base=\$QT_${basevar}_PREFIX
    rel=${path##$base}
    if [ x"$rel" = x"$path" ]; then
        if [ x"$option" != x"sysconf" ]; then
            PREFIX_COMPLAINTS="$PREFIX_COMPLAINTS
        NOTICE: -${option}dir is not a subdirectory of ${baseoption}prefix."
            eval \$HAVE_${basevar}_PATH || PREFIX_REMINDER=true
        fi
        eval QT_REL_${basevar}_$var=\$rel
    elif [ -z "$rel" ]; then
        eval QT_REL_${basevar}_$var=.
    else
        eval QT_REL_${basevar}_$var=\${rel#/}
    fi
done <<EOF
INSTALL - DOCS doc
INSTALL - HEADERS header
INSTALL - LIBS lib
INSTALL - LIBEXECS libexec
INSTALL - BINS bin
INSTALL - PLUGINS plugin
INSTALL - IMPORTS import
INSTALL - QML qml
INSTALL - ARCHDATA archdata
INSTALL - DATA data
INSTALL - TRANSLATIONS translation
INSTALL - EXAMPLES examples
INSTALL - TESTS tests
INSTALL - SETTINGS sysconf
HOST -host BINS hostbin
HOST -host LIBS hostlib
HOST -host DATA hostdata
EOF
$PREFIX_REMINDER && PREFIX_COMPLAINTS="$PREFIX_COMPLAINTS
        Maybe you forgot to specify -prefix/-hostprefix?"

if [ -z "$QT_REL_INSTALL_HEADERS" ]; then
    QT_REL_INSTALL_HEADERS=include
fi

if [ -z "$QT_REL_INSTALL_LIBS" ]; then
    QT_REL_INSTALL_LIBS=lib
fi

if [ -z "$QT_REL_INSTALL_BINS" ]; then
    QT_REL_INSTALL_BINS=bin
fi

if [ -z "$QT_REL_INSTALL_ARCHDATA" ]; then
    QT_REL_INSTALL_ARCHDATA=.
fi
if [ x"$QT_REL_INSTALL_ARCHDATA" != x. ]; then
    QT_REL_INSTALL_ARCHDATA_PREFIX=$QT_REL_INSTALL_ARCHDATA/
fi

if [ -z "$QT_REL_INSTALL_LIBEXECS" ]; then
    if [ "$XPLATFORM_MINGW" = "yes" ]; then
        QT_REL_INSTALL_LIBEXECS=${QT_REL_INSTALL_ARCHDATA_PREFIX}bin
    else
        QT_REL_INSTALL_LIBEXECS=${QT_REL_INSTALL_ARCHDATA_PREFIX}libexec
    fi
fi

if [ -z "$QT_REL_INSTALL_PLUGINS" ]; then
    QT_REL_INSTALL_PLUGINS=${QT_REL_INSTALL_ARCHDATA_PREFIX}plugins
fi

if [ -z "$QT_REL_INSTALL_IMPORTS" ]; then
    QT_REL_INSTALL_IMPORTS=${QT_REL_INSTALL_ARCHDATA_PREFIX}imports
fi

if [ -z "$QT_REL_INSTALL_QML" ]; then
    QT_REL_INSTALL_QML=${QT_REL_INSTALL_ARCHDATA_PREFIX}qml
fi

if [ -z "$QT_REL_INSTALL_DATA" ]; then
    QT_REL_INSTALL_DATA=.
fi
if [ x"$QT_REL_INSTALL_DATA" != x. ]; then
    QT_REL_INSTALL_DATA_PREFIX=$QT_REL_INSTALL_DATA/
fi

if [ -z "$QT_REL_INSTALL_DOCS" ]; then
    QT_REL_INSTALL_DOCS=${QT_REL_INSTALL_DATA_PREFIX}doc
fi

if [ -z "$QT_REL_INSTALL_TRANSLATIONS" ]; then
    QT_REL_INSTALL_TRANSLATIONS=${QT_REL_INSTALL_DATA_PREFIX}translations
fi

if [ -z "$QT_REL_INSTALL_EXAMPLES" ]; then
    QT_REL_INSTALL_EXAMPLES=examples
fi

if [ -z "$QT_REL_INSTALL_TESTS" ]; then
    QT_REL_INSTALL_TESTS=tests
fi

if [ -z "$QT_REL_INSTALL_SETTINGS" ]; then
    if [ "$XPLATFORM_MAC" = "yes" ]; then
        QT_REL_INSTALL_SETTINGS=/Library/Preferences/Qt
    else
        QT_REL_INSTALL_SETTINGS=etc/xdg
    fi
fi

#------- host paths --------

if [ -z "$QT_REL_HOST_BINS" ]; then
    if $HAVE_HOST_PATH; then
        QT_REL_HOST_BINS=bin
    else
        QT_REL_HOST_BINS=$QT_REL_INSTALL_BINS
    fi
fi

if [ -z "$QT_REL_HOST_LIBS" ]; then
    if $HAVE_HOST_PATH; then
        QT_REL_HOST_LIBS=lib
    else
        QT_REL_HOST_LIBS=$QT_REL_INSTALL_LIBS
    fi
fi

if [ -z "$QT_REL_HOST_DATA" ]; then
    if $HAVE_HOST_PATH; then
        QT_REL_HOST_DATA=.
    else
        QT_REL_HOST_DATA=$QT_REL_INSTALL_ARCHDATA
    fi
fi

if [ "$CFG_COMPILE_EXAMPLES" = "yes" ]; then
    QMAKE_CONFIG="$QMAKE_CONFIG compile_examples"
fi

shortxspec=`echo $XQMAKESPEC | sed "s,^${relpath}/mkspecs/,,"`
shortspec=`echo $QMAKESPEC | sed "s,^${relpath}/mkspecs/,,"`

QT_CONFIGURE_STR_OFF=0

addConfStr()
{
    QT_CONFIGURE_STR_OFFSETS="$QT_CONFIGURE_STR_OFFSETS $QT_CONFIGURE_STR_OFF,"
    QT_CONFIGURE_STRS="$QT_CONFIGURE_STRS    \"$1\\0\"
"
    count=`echo "$1" | wc -c`
    QT_CONFIGURE_STR_OFF=`expr $QT_CONFIGURE_STR_OFF + $count`
}

QT_CONFIGURE_STR_OFFSETS=
QT_CONFIGURE_STRS=
addConfStr "$QT_REL_INSTALL_DOCS"
addConfStr "$QT_REL_INSTALL_HEADERS"
addConfStr "$QT_REL_INSTALL_LIBS"
addConfStr "$QT_REL_INSTALL_LIBEXECS"
addConfStr "$QT_REL_INSTALL_BINS"
addConfStr "$QT_REL_INSTALL_PLUGINS"
addConfStr "$QT_REL_INSTALL_IMPORTS"
addConfStr "$QT_REL_INSTALL_QML"
addConfStr "$QT_REL_INSTALL_ARCHDATA"
addConfStr "$QT_REL_INSTALL_DATA"
addConfStr "$QT_REL_INSTALL_TRANSLATIONS"
addConfStr "$QT_REL_INSTALL_EXAMPLES"
addConfStr "$QT_REL_INSTALL_TESTS"
QT_CONFIGURE_STR_OFFSETS_ALL=$QT_CONFIGURE_STR_OFFSETS
QT_CONFIGURE_STRS_ALL=$QT_CONFIGURE_STRS

QT_CONFIGURE_STR_OFFSETS=
QT_CONFIGURE_STRS=
addConfStr "$CFG_SYSROOT"
addConfStr "$QT_REL_HOST_BINS"
addConfStr "$QT_REL_HOST_LIBS"
addConfStr "$QT_REL_HOST_DATA"
addConfStr "$shortxspec"
addConfStr "$shortspec"

#-------------------------------------------------------------------------------
# generate qconfig.cpp
#-------------------------------------------------------------------------------
[ -d "$outpath/src/corelib/global" ] || mkdir -p "$outpath/src/corelib/global"

cat > "$outpath/src/corelib/global/qconfig.cpp.new" <<EOF
/* License Info */
static const char qt_configure_licensee_str          [256 + 12] = "qt_lcnsuser=$Licensee";
static const char qt_configure_licensed_products_str [256 + 12] = "qt_lcnsprod=$Edition";

/* Installation date */
static const char qt_configure_installation          [12+11]    = "qt_instdate=2012-12-20";

/* Installation Info */
static const char qt_configure_prefix_path_str       [256 + 12] = "qt_prfxpath=$QT_INSTALL_PREFIX";
#ifdef QT_BUILD_QMAKE
static const char qt_configure_ext_prefix_path_str   [256 + 12] = "qt_epfxpath=$QT_EXT_PREFIX";
static const char qt_configure_host_prefix_path_str  [256 + 12] = "qt_hpfxpath=$QT_HOST_PREFIX";
#endif

static const short qt_configure_str_offsets[] = {
    $QT_CONFIGURE_STR_OFFSETS_ALL
#ifdef QT_BUILD_QMAKE
    $QT_CONFIGURE_STR_OFFSETS
#endif
};
static const char qt_configure_strs[] =
$QT_CONFIGURE_STRS_ALL#ifdef QT_BUILD_QMAKE
$QT_CONFIGURE_STRS#endif
;

#define QT_CONFIGURE_SETTINGS_PATH "$QT_REL_INSTALL_SETTINGS"

#ifdef QT_BUILD_QMAKE
# define QT_CONFIGURE_SYSROOTIFY_PREFIX $QMAKE_SYSROOTIFY
#endif

/* strlen( "qt_lcnsxxxx" ) == 12 */
#define QT_CONFIGURE_LICENSEE qt_configure_licensee_str + 12
#define QT_CONFIGURE_LICENSED_PRODUCTS qt_configure_licensed_products_str + 12

#define QT_CONFIGURE_PREFIX_PATH qt_configure_prefix_path_str + 12
#ifdef QT_BUILD_QMAKE
# define QT_CONFIGURE_EXT_PREFIX_PATH qt_configure_ext_prefix_path_str + 12
# define QT_CONFIGURE_HOST_PREFIX_PATH qt_configure_host_prefix_path_str + 12
#endif
EOF

# avoid unecessary rebuilds by copying only if qconfig.cpp has changed
if cmp -s "$outpath/src/corelib/global/qconfig.cpp" "$outpath/src/corelib/global/qconfig.cpp.new"; then
    rm -f "$outpath/src/corelib/global/qconfig.cpp.new"
else
    [ -f "$outpath/src/corelib/global/qconfig.cpp" ] && chmod +w "$outpath/src/corelib/global/qconfig.cpp"
    mv "$outpath/src/corelib/global/qconfig.cpp.new" "$outpath/src/corelib/global/qconfig.cpp"
    chmod -w "$outpath/src/corelib/global/qconfig.cpp"
fi


# -----------------------------------------------------------------------------
# build qmake
# -----------------------------------------------------------------------------

# symlink includes
if [ -e "$relpath/.git" ]; then
    if [ -z "$PERL" ]; then
        echo
        echo "You need perl in your PATH to make a build from GIT."
        echo "Cannot proceed."
        exit 1
    fi

    "$relpath/bin/syncqt.pl" -version $QT_VERSION -minimal -module QtCore "$relpath" || exit 1
fi

# $1: input variable name (awk regexp)
# $2: optional output variable name
# $3: optional value transformation (sed command)
# relies on $QMAKESPEC, $COMPILER_CONF and $mkfile being set correctly, as the latter
# is where the resulting variable is written to
setBootstrapVariable()
{
    getQMakeConf "$1" | echo ${2-$1} = `if [ -n "$3" ]; then sed "$3"; else cat; fi` >> "$mkfile"
}

# build qmake
if true; then ###[ '!' -f "$outpath/bin/qmake" ];
    echo "Creating qmake..."

    mkdir -p "$outpath/qmake" || exit
    # fix makefiles
    for mkfile in GNUmakefile Makefile; do
        EXTRA_LFLAGS=
        EXTRA_CFLAGS=
        in_mkfile="${mkfile}.in"
        if [ "$mkfile" = "Makefile" ]; then
#           if which qmake >/dev/null 2>&1 && [ -f qmake/qmake.pro ]; then
#               (cd qmake && qmake) >/dev/null 2>&1 && continue
#           fi
            in_mkfile="${mkfile}.unix"
        fi
        in_mkfile="$relpath/qmake/$in_mkfile"
        mkfile="$outpath/qmake/$mkfile"
        if [ -f "$mkfile" ]; then
            [ "$CFG_DEV" = "yes" ] && "$WHICH" chflags >/dev/null 2>&1 && chflags nouchg "$mkfile"
            rm -f "$mkfile"
        fi
        [ -f "$in_mkfile" ] || continue

        echo "########################################################################" > "$mkfile"
        echo "## This file was autogenerated by configure, all changes will be lost ##" >> "$mkfile"
        echo "########################################################################" >> "$mkfile"
        EXTRA_OBJS=
        EXTRA_SRCS=
        EXTRA_CFLAGS="\$(QMAKE_CFLAGS) \$(QMAKE_CFLAGS_SPLIT_SECTIONS)"
        EXTRA_CXXFLAGS="\$(QMAKE_CXXFLAGS) \$(QMAKE_CXXFLAGS_CXX11) \$(QMAKE_CXXFLAGS_SPLIT_SECTIONS)"
        EXTRA_LFLAGS="\$(QMAKE_LFLAGS) \$(QMAKE_LFLAGS_GCSECTIONS)"

        if [ "$PLATFORM" = "irix-cc" ] || [ "$PLATFORM" = "irix-cc-64" ]; then
	    EXTRA_LFLAGS="$EXTRA_LFLAGS -lm"
        fi

        [ "$CFG_SILENT" = "yes" ] && CC_TRANSFORM='s,^,\@,' || CC_TRANSFORM=
        setBootstrapVariable QMAKE_CC CC "$CC_TRANSFORM"
        setBootstrapVariable QMAKE_CXX CXX "$CC_TRANSFORM"
        setBootstrapVariable QMAKE_CFLAGS
        setBootstrapVariable QMAKE_CFLAGS_SPLIT_SECTIONS
        setBootstrapVariable QMAKE_CXXFLAGS
        setBootstrapVariable QMAKE_CXXFLAGS_CXX11
        setBootstrapVariable QMAKE_CXXFLAGS_SPLIT_SECTIONS
        setBootstrapVariable QMAKE_LFLAGS
        setBootstrapVariable QMAKE_LFLAGS_GCSECTIONS

        if [ "$CFG_RELEASE_TOOLS" = "yes" ]; then
            setBootstrapVariable QMAKE_CFLAGS_RELEASE
            setBootstrapVariable QMAKE_CXXFLAGS_RELEASE
            EXTRA_CFLAGS="$EXTRA_CFLAGS \$(QMAKE_CFLAGS_RELEASE)"
            EXTRA_CXXFLAGS="$EXTRA_CXXFLAGS \$(QMAKE_CXXFLAGS_RELEASE)"
        elif [ "$CFG_DEBUG" = "yes" ]; then
            setBootstrapVariable QMAKE_CFLAGS_DEBUG
            setBootstrapVariable QMAKE_CXXFLAGS_DEBUG
            EXTRA_CFLAGS="$EXTRA_CFLAGS \$(QMAKE_CFLAGS_DEBUG)"
            EXTRA_CXXFLAGS="$EXTRA_CXXFLAGS \$(QMAKE_CXXFLAGS_DEBUG)"
        fi

        if [ -n "$RPATH_FLAGS" ] && [ -n "`getQMakeConf 'QMAKE_(LFLAGS_)?RPATH'`" ]; then
            setBootstrapVariable "QMAKE_(LFLAGS_)?RPATH" QMAKE_LFLAGS_RPATH
            for rpath in $RPATH_FLAGS; do
                EXTRA_LFLAGS="\$(QMAKE_LFLAGS_RPATH)\"$rpath\" $EXTRA_LFLAGS"
            done
        fi
<<<<<<< HEAD
        case `basename "$PLATFORM"` in
        win32-g++*)
            EXTRA_CFLAGS="-DUNICODE"
            EXTRA_CXXFLAGS="-DUNICODE"
=======
        if [ "$BUILD_ON_MSYS" = "yes" ]; then
            EXTRA_CFLAGS="$EXTRA_CFLAGS -DUNICODE"
            EXTRA_CXXFLAGS="$EXTRA_CXXFLAGS -DUNICODE"
>>>>>>> 6cacd19d
            EXTRA_OBJS="qfilesystemengine_win.o \
                        qfilesystemiterator_win.o \
                        qfsfileengine_win.o \
                        qlocale_win.o \
                        qsettings_win.o \
                        qsystemlibrary.o \
                        registry.o"
            EXTRA_SRCS="\"\$(SOURCE_PATH)/src/corelib/corelib/io/qfilesystemengine_win.cpp\" \
                        \"\$(SOURCE_PATH)/src/corelib/io/qfilesystemiterator_win.cpp\" \
                        \"\$(SOURCE_PATH)/src/corelib/io/qfsfileengine_win.cpp\" \
                        \"\$(SOURCE_PATH)/src/corelib/io/qsettings_win.cpp\" \
                        \"\$(SOURCE_PATH)/src/corelib/tools/qlocale_win.cpp\" \
                        \"\$(SOURCE_PATH)/src/corelib/plugin/qsystemlibrary.cpp\" \
                        \"\$(SOURCE_PATH)/tools/shared/windows/registry.cpp\""
            EXTRA_LFLAGS="$EXTRA_LFLAGS -static -s -lole32 -luuid -ladvapi32 -lkernel32"
            EXEEXT=".exe"
            ;;
        *)
            EXTRA_OBJS="qfilesystemengine_unix.o \
                        qfilesystemiterator_unix.o \
                        qfsfileengine_unix.o \
                        qlocale_unix.o"
            EXTRA_SRCS="\"\$(SOURCE_PATH)/src/corelib/io/qfilesystemengine_unix.cpp\" \
                        \"\$(SOURCE_PATH)/src/corelib/io/qfilesystemiterator_unix.cpp\" \
                        \"\$(SOURCE_PATH)/src/corelib/io/qfsfileengine_unix.cpp\" \
                        \"\$(SOURCE_PATH)/src/corelib/tools/qlocale_unix.cpp\""
            EXEEXT=
            ;;
        esac
        if [ "$BUILD_ON_MAC" = "yes" ]; then
            echo "COCOA_LFLAGS =-framework Foundation -framework CoreServices" >>"$mkfile"
            echo "CARBON_LFLAGS =-framework ApplicationServices" >>"$mkfile"
            echo "CARBON_CFLAGS =-fconstant-cfstrings" >>"$mkfile"
            EXTRA_LFLAGS="$EXTRA_LFLAGS \$(COCOA_LFLAGS)"
            EXTRA_LFLAGS="$EXTRA_LFLAGS \$(CARBON_LFLAGS)"
            EXTRA_CFLAGS="$EXTRA_CFLAGS \$(CARBON_CFLAGS)"
            EXTRA_CXXFLAGS="$EXTRA_CXXFLAGS \$(CARBON_CFLAGS)"
            EXTRA_OBJS="$EXTRA_OBJS \
                        qsettings_mac.o \
                        qcore_mac.o \
                        qcore_mac_objc.o"
            EXTRA_SRCS="$EXTRA_SRCS \
                        \"\$(SOURCE_PATH)/src/corelib/io/qsettings_mac.cpp\" \
                        \"\$(SOURCE_PATH)/src/corelib/kernel/qcore_mac.cpp\" \
                        \"\$(SOURCE_PATH)/src/corelib/kernel/qcore_mac_objc.mm\""
        fi
        if [ '!' -z "$D_FLAGS" ]; then
            EXTRA_CFLAGS="$EXTRA_CFLAGS $D_FLAGS"
        fi

        echo >>"$mkfile"
	adjrelpath=`echo "$relpath" | sed 's/ /\\\\\\\\ /g'`
	adjoutpath=`echo "$outpath" | sed 's/ /\\\\\\\\ /g'`
	adjqmakespec=`echo "$QMAKESPEC" | sed 's/ /\\\\\\\\ /g'`

        echo "BUILD_PATH = .." >> "$mkfile"
        echo "SOURCE_PATH = $adjrelpath" >> "$mkfile"
        if [ -e "$relpath/.git" ]; then
            echo 'INC_PATH = $(BUILD_PATH)/include' >> "$mkfile"
        else
            echo 'INC_PATH = $(SOURCE_PATH)/include' >> "$mkfile"
        fi
        echo "QMAKESPEC = $adjqmakespec" >> "$mkfile"
        echo "QT_VERSION = $QT_VERSION" >> "$mkfile"
        echo "QT_MAJOR_VERSION = $QT_MAJOR_VERSION" >> "$mkfile"
        echo "QT_MINOR_VERSION = $QT_MINOR_VERSION" >> "$mkfile"
        echo "QT_PATCH_VERSION = $QT_PATCH_VERSION" >> "$mkfile"
        echo "EXTRA_CFLAGS = $EXTRA_CFLAGS" >> "$mkfile"
        echo "EXTRA_CXXFLAGS = $EXTRA_CXXFLAGS" >> "$mkfile"
        echo "QTOBJS =" $EXTRA_OBJS >> "$mkfile"
        echo "QTSRCS =" $EXTRA_SRCS >> "$mkfile"
        echo "LFLAGS = $EXTRA_LFLAGS" >> "$mkfile"
        echo "EXEEXT = $EXEEXT" >> "$mkfile"
        echo "RM_F = rm -f" >> "$mkfile"
        echo "RM_RF = rm -rf" >> "$mkfile"

        if [ "$BUILD_ON_MAC" = "yes" ]; then
            echo "EXTRA_CXXFLAGS += -MMD" >> "$mkfile"
            cat "$in_mkfile" >> "$mkfile"
            echo "-include \$(notdir \$(DEPEND_SRC:%.cpp=%.d))" >> "$mkfile"
        else
            cat "$in_mkfile" >> "$mkfile"
            if "$WHICH" makedepend >/dev/null 2>&1 && grep 'depend:' "$mkfile" >/dev/null 2>&1; then
                (cd "$outpath/qmake" && "$MAKE" -f "$mkfile" depend) >/dev/null 2>&1
                sed 's,^.*/\([^/]*.o\):,\1:,g' "$mkfile" >"$mkfile.tmp"
                sed "s,$outpath,$adjoutpath,g" "$mkfile.tmp" >"$mkfile"
                rm "$mkfile.tmp"
            fi
        fi
    done

    if [ "$OPT_VERBOSE" = yes ]; then
        # Show the output of make
        (cd "$outpath/qmake"; "$MAKE") || exit 2
    else
        # Hide the output of make
        # Use bash to print dots, if we have it, and stdout is a tty.
        if test -t 1 && $WHICH bash > /dev/null 2>/dev/null; then
            bash -c 'set -o pipefail
                cd "$0/qmake"; "$1" | while read line; do
                    builtin echo -n .
                done' "$outpath" "$MAKE" || exit 2
        else
            (cd "$outpath/qmake"; "$MAKE" -s) || exit 2
        fi
        echo "Done."
    fi
fi # Build qmake

#-------------------------------------------------------------------------------
# create a qt.conf for the Qt build tree itself
#-------------------------------------------------------------------------------

QTCONFFILE="$outpath/bin/qt.conf"
cat > "$QTCONFFILE" <<EOF
[EffectivePaths]
Prefix=..
EOF
if [ -n "$CFG_HOST_QT_TOOLS_PATH" ]; then
    cat >> "$QTCONFFILE" <<EOF
[Paths]
Prefix=$QT_EXT_PREFIX
Documentation=$QT_REL_INSTALL_DOCS
Headers=$QT_REL_INSTALL_HEADERS
Libraries=$QT_REL_INSTALL_LIBS
LibraryExecutables=$QT_REL_INSTALL_LIBEXECS
Binaries=$QT_REL_INSTALL_BINS
Plugins=$QT_REL_INSTALL_PLUGINS
Imports=$QT_REL_INSTALL_IMPORTS
Qml2Imports=$QT_REL_INSTALL_QML
ArchData=$QT_REL_INSTALL_ARCHDATA
Data=$QT_REL_INSTALL_DATA
Translations=$QT_REL_INSTALL_TRANSLATIONS
Examples=$QT_REL_INSTALL_EXAMPLES
Tests=$QT_REL_INSTALL_TESTS
HostPrefix=$QT_HOST_PREFIX
HostBinaries=$QT_REL_HOST_BINS
HostLibraries=$QT_REL_HOST_LIBS
HostData=$QT_REL_HOST_DATA
TargetSpec=$XPLATFORM
HostSpec=$PLATFORM
EOF
    if [ -n "$CFG_SYSROOT" ]; then
        cat >> "$QTCONFFILE" <<EOF
Sysroot=$CFG_SYSROOT
EOF
    fi
fi
if [ x"$relpath" != x"$outpath" ]; then
    cat >> "$QTCONFFILE" <<EOF
[EffectiveSourcePaths]
Prefix=$relpath
EOF
fi

[ -z "$CFG_HOST_QT_TOOLS_PATH" ] && CFG_HOST_QT_TOOLS_PATH="$outpath/bin"
CFG_QMAKE_PATH="$CFG_HOST_QT_TOOLS_PATH/qmake"

#-------------------------------------------------------------------------------
# write out device config before we run the test.
#-------------------------------------------------------------------------------
DEVICE_VARS_OUTFILE="$outpath/mkspecs/qdevice.pri"
if cmp -s "$DEVICE_VARS_FILE" "$DEVICE_VARS_OUTFILE"; then
    rm -f "$DEVICE_VARS_FILE"
else
    mv -f $DEVICE_VARS_FILE "$DEVICE_VARS_OUTFILE"
    DEVICE_VARS_FILE="$DEVICE_VARS_OUTFILE"
fi

#-------------------------------------------------------------------------------
# write out host config.
#-------------------------------------------------------------------------------
HOST_VARS_OUTFILE="$outpath/mkspecs/qhost.pri"
if cmp -s "$HOST_VARS_FILE" "$HOST_VARS_OUTFILE"; then
    rm -f "$HOST_VARS_FILE"
else
    mv -f $HOST_VARS_FILE "$HOST_VARS_OUTFILE"
    HOST_VARS_FILE="$HOST_VARS_OUTFILE"
fi


echo "Running configuration tests..."

#-------------------------------------------------------------------------------
# Verify makespec
#-------------------------------------------------------------------------------
QMAKE_OUTPUT=`"$CFG_QMAKE_PATH" -qtconf "$QTCONFFILE" -E -nocache -spec "$XQMAKESPEC" "QT=" $DEV_NULL 2>&1`
if [ $? != "0" ]; then
    echo "Failed to process makespec for platform '$XPLATFORM'"
    if [ "$OPT_VERBOSE" = "yes" ]; then
        echo "$QMAKE_OUTPUT"
    else
        echo "Turn on verbose messaging (-v) to see the final report."
    fi
    exit 101
fi

#-------------------------------------------------------------------------------
# Detect pkg-config
#-------------------------------------------------------------------------------
if [ -z "$PKG_CONFIG" ]; then
    # See if PKG_CONFIG is set in the mkspec:
    PKG_CONFIG="`"$CFG_QMAKE_PATH" -qtconf "$QTCONFFILE" -E -nocache -spec "$XQMAKESPEC" "CONFIG=" $DEV_NULL 2>&1 | sed -n -e 's,^PKG_CONFIG = \(.*\),\1,p'`"
    [ -n "$PKG_CONFIG" ] && [ "$OPT_VERBOSE" = "yes" ] && echo "Found pkg-config from mkspec: $PKG_CONFIG"
fi
if [ -z "$PKG_CONFIG" ]; then
    PKG_CONFIG=`"$WHICH" pkg-config 2>/dev/null`
    [ -n "$PKG_CONFIG" ] && [ "$OPT_VERBOSE" = "yes" ] && echo "Found pkg-config from \$PATH: $PKG_CONFIG"
fi

if [ "$CFG_PKGCONFIG" = "no" ]; then
    PKG_CONFIG=
    [ "$OPT_VERBOSE" = "yes" ] && echo "pkg-config support disabled."
elif [ -n "$PKG_CONFIG" ]; then
    # found a pkg-config
    if [ "$QT_CROSS_COMPILE" = "yes" ]; then
        # when xcompiling, check environment to see if it's actually usable
        if [ -z "$PKG_CONFIG_LIBDIR" ]; then
            if [ -n "$CFG_SYSROOT" ] && [ -d "$CFG_SYSROOT/usr/lib/pkgconfig" ]; then
                PKG_CONFIG_LIBDIR=$CFG_SYSROOT/usr/lib/pkgconfig:$CFG_SYSROOT/usr/share/pkgconfig
                if [ -n "$GCC_MACHINE_DUMP" ]; then
                    PKG_CONFIG_LIBDIR=$PKG_CONFIG_LIBDIR:$CFG_SYSROOT/usr/lib/$GCC_MACHINE_DUMP/pkgconfig
                fi
                export PKG_CONFIG_LIBDIR
                echo >&2 "Note: PKG_CONFIG_LIBDIR automatically set to $PKG_CONFIG_LIBDIR"
            elif [ "$CFG_PKGCONFIG" = "auto" ]; then
                PKG_CONFIG=
                echo >&2 "Warning: Disabling pkg-config since PKG_CONFIG_LIBDIR is not set and"
                echo >&2 "the host's .pc files would be used (even if you set PKG_CONFIG_PATH)."
                echo >&2 "Set this variable to the directory that contains target .pc files"
                echo >&2 "for pkg-config to function correctly when cross-compiling or"
                echo >&2 "use -pkg-config to override this test."
            fi
        fi
        if [ -z "$PKG_CONFIG_SYSROOT_DIR" ]; then
            if [ -n "$CFG_SYSROOT" ]; then
                PKG_CONFIG_SYSROOT_DIR=$CFG_SYSROOT
                export PKG_CONFIG_SYSROOT_DIR
                echo >&2 "Note: PKG_CONFIG_SYSROOT_DIR automatically set to $PKG_CONFIG_SYSROOT_DIR"
            elif [ "$CFG_PKGCONFIG" = "auto" ]; then
                PKG_CONFIG=
                echo >&2 "Warning: Disabling pkg-config since PKG_CONFIG_SYSROOT_DIR is not set."
                echo >&2 "Set this variable to your sysroot for pkg-config to function correctly when"
                echo >&2 "cross-compiling or use -pkg-config to override this test."
            fi
        fi
    fi
    if [ -n "$PKG_CONFIG" ]; then
        CFG_PKGCONFIG=yes
    else
        CFG_PKGCONFIG=no
    fi
elif [ "$CFG_PKGCONFIG" = "yes" ]; then
    echo >&2 "Could not detect pkg-config from mkspec or PATH."
    exit 101
fi

if [ -z "$PKG_CONFIG" ]; then
    QT_CONFIG="$QT_CONFIG no-pkg-config"
fi

#-------------------------------------------------------------------------------
# run configure tests
#-------------------------------------------------------------------------------

# parameters: path, name, extra args
compileTest()
{
    path=config.tests/$1
    name=$2
    shift 2
    # allow config tests which behave differently depending on the type of
    # library being built (shared/static) e.g. see config.tests/unix/icu
    test_config="$QMAKE_CONFIG shared"
    if [ "$CFG_SHARED" = "no" ]; then
        test_config="$QMAKE_CONFIG static"
    fi
    "$unixtests/compile.test" "$XQMAKESPEC" "$test_config" $OPT_VERBOSE "$relpath" "$outpath" "$path" "$name" "$CFG_QMAKE_PATH" "$QTCONFFILE" $I_FLAGS $D_FLAGS $L_FLAGS "$@"
}

compileTestWithPkgConfig()
{
    if [ $# -lt 4 ]; then
        echo "CompileTestWithPkgConfig requires at least 4 arguments."
        echo "compileTestWithPkgConfig pkg_name configtest configtest_name qmake_postfix + additional arguments to compileTest"
        exit 1
    fi

    local pkg_name=$1
    local configtest=$2
    local configtest_name="$3"
    local qmake_postfix=$4
    shift 4

    local has_used_pkg_config="no"

    local incdir_raw incdir_mod cflags
    local libdir_raw libdir_mod libs
    if [ -n "$PKG_CONFIG" ] && $PKG_CONFIG --exists $pkg_name 2>/dev/null; then
        incdir_raw=`$PKG_CONFIG --cflags-only-I $pkg_name 2>/dev/null`
        cflags=`$PKG_CONFIG --cflags-only-other $pkg_name 2>/dev/null`
        libdir_raw=`$PKG_CONFIG --libs-only-L $pkg_name 2>/dev/null`
        libs=`$PKG_CONFIG --libs-only-l --libs-only-other $pkg_name 2>/dev/null`
        incdir_mod=`echo $incdir_raw | sed -e 's,^-I,,g' -e 's, -I, ,g'`
        libdir_mod=`echo $libdir_raw | sed -e 's,^-L,,g' -e 's, -L, ,g'`
        has_used_pkg_config="yes"
    fi
    if compileTest $configtest "$configtest_name" $libdir_raw $incdir_raw $libs $cflags "$@"; then
        if [ "$has_used_pkg_config" = "yes" ] && [ -n "$qmake_postfix" ]; then
            QMakeVar set QMAKE_INCDIR_$qmake_postfix "`shellArgumentListToQMakeList $incdir_mod`"
            QMakeVar set QMAKE_LIBDIR_$qmake_postfix "`shellArgumentListToQMakeList $libdir_mod`"
            QMakeVar set QMAKE_LIBS_$qmake_postfix "`shellArgumentListToQMakeList $libs`"
            QMakeVar set QMAKE_CFLAGS_$qmake_postfix "`shellArgumentListToQMakeList $cflags`"
        fi
        return 0
    else
        return 1
    fi
}

#-------------------------------------------------------------------------------
# determine the target and host architectures
#-------------------------------------------------------------------------------

# Use config.tests/arch/arch.pro to have the compiler tell us what the target architecture is
OUTFILE=$outpath/arch.result
"$unixtests/arch.test" "$XQMAKESPEC" $OPT_VERBOSE "$relpath" "$outpath" "$OUTFILE" "target" $CFG_QMAKE_PATH $QTCONFFILE $I_FLAGS $D_FLAGS $L_FLAGS
if [ $? -eq 0 ]; then
    eval `cat "$OUTFILE"`
else
    echo
    echo "Could not determine the target architecture!"
    echo "Turn on verbose messaging (-v) to see the final report."
fi
rm -f "$OUTFILE" 2>/dev/null
[ -z "$CFG_ARCH" ] && CFG_ARCH="unknown"

if [ "$QMAKESPEC" != "$XQMAKESPEC" ]; then
    # Do the same test again, using the host compiler
    SYSROOT_FLAG= "$unixtests/arch.test" "$QMAKESPEC" $OPT_VERBOSE "$relpath" "$outpath" "$OUTFILE" "host" $CFG_QMAKE_PATH $QTCONFFILE $I_FLAGS $D_FLAGS $L_FLAGS
    if [ $? -eq 0 ]; then
        eval `cat "$OUTFILE"`
    else
        echo
        echo "Could not determine the host architecture!"
        echo "Turn on verbose messaging (-v) to see the final report."
    fi
    rm -f "$OUTFILE" 2>/dev/null
    [ -z "$CFG_HOST_ARCH" ] && CFG_HOST_ARCH="unknown"
else
    # not cross compiling, host == target
    CFG_HOST_ARCH="$CFG_ARCH"
    CFG_HOST_CPUFEATURES="$CFG_CPUFEATURES"
fi
unset OUTFILE

if [ "$OPT_VERBOSE" = "yes" ]; then
    echo "System architecture: '$CFG_ARCH'"
    echo "Host architecture: '$CFG_HOST_ARCH'"
fi

#-------------------------------------------------------------------------------
# functionality tests
#-------------------------------------------------------------------------------

# auto-detect precompiled header support
if [ "$CFG_PRECOMPILE" = "auto" ]; then
    if "$unixtests/precomp.test" "$TEST_COMPILER" "$OPT_VERBOSE"; then
        CFG_PRECOMPILE=no
    else
        CFG_PRECOMPILE=yes
    fi
fi

# auto-detect -fvisibility support
if [ "$CFG_REDUCE_EXPORTS" != "no" ]; then
    if "$unixtests/fvisibility.test" "$TEST_COMPILER" "$OPT_VERBOSE"; then
        if [ "$CFG_REDUCE_EXPORTS" = "yes" ]; then
            echo "-reduce-exports was requested but this compiler does not support it"
            echo "Re-run configure with -v for more information"
            exit 1
        fi
        CFG_REDUCE_EXPORTS=no
    else
        CFG_REDUCE_EXPORTS=yes
    fi
fi

# auto-detect -fuse-ld=gold support
if [ "$CFG_USE_GOLD_LINKER" != "no" ]; then
    if compilerSupportsFlag $TEST_COMPILER -fuse-ld=gold; then
        CFG_USE_GOLD_LINKER=yes
    else
        if [ "$CFG_USE_GOLD_LINKER" = "yes" ]; then
            echo "-use-gold-linker was requested but this compiler does not support it"
            exit 1
        fi
        CFG_USE_GOLD_LINKER=no
    fi
fi

# auto-detect --enable-new-dtags support
if linkerSupportsFlag $TEST_COMPILER --enable-new-dtags; then
    CFG_ENABLE_NEW_DTAGS=yes
else
    CFG_ENABLE_NEW_DTAGS=no
fi

# auto-detect -fstack-protector-strong support (for QNX only currently)
if [ "$XPLATFORM_QNX" = "yes" ]; then
    if compilerSupportsFlag $TEST_COMPILER -fstack-protector-strong; then
        CFG_STACK_PROTECTOR_STRONG=yes
    else
        CFG_STACK_PROTECTOR_STRONG=no
    fi
else
    CFG_STACK_PROTECTOR_STRONG=no
fi

# detect the availability of the -Bsymbolic-functions linker optimization
if [ "$CFG_REDUCE_RELOCATIONS" != "no" ]; then
    if "$unixtests/bsymbolic_functions.test" "$TEST_COMPILER" "$OPT_VERBOSE"; then
        if [ "$CFG_REDUCE_RELOCATIONS" = "yes" ]; then
            echo "-reduce-relocations was requested but this compiler does not support it"
            echo "Re-run configure with -v for more information"
            exit 1
        fi
        CFG_REDUCE_RELOCATIONS=no
    else
        CFG_REDUCE_RELOCATIONS=yes
    fi
fi

# auto-detect GNU make support
if [ "$CFG_USE_GNUMAKE" = "auto" ] && "$MAKE" -v | grep "GNU Make" >/dev/null 2>&1; then
    CFG_USE_GNUMAKE=yes
fi

# find the default framework value
if [ "$XPLATFORM_MAC" = "yes" ]; then
    if [ "$CFG_FRAMEWORK" = "auto" ]; then
        CFG_FRAMEWORK="$CFG_SHARED"
    elif [ "$CFG_FRAMEWORK" = "yes" ] && [ "$CFG_SHARED" = "no" ]; then
        echo
        echo "WARNING: Using static linking will disable the use of Mac frameworks."
        echo
        CFG_FRAMEWORK="no"
    fi
else
    CFG_FRAMEWORK=no
fi

if [ "$CFG_SEPARATE_DEBUG_INFO" = "yes" ]; then
    # sanity-check for separate debug info
    if [ "$CFG_SHARED" = "no" ]; then
        echo "ERROR: -separate-debug-info is incompatible with -static"
        exit 1
    fi
    if [ "$CFG_DEBUG" = "no" -a "$CFG_DEBUG_RELEASE" = "no" -a "$CFG_FORCEDEBUGINFO" = "no" ]; then
        echo "ERROR: -separate-debug-info needs -debug, -debug-and-release, or -force-debug-info"
        exit 1
    fi

    # Detect objcopy support
    if ! compileTest unix/objcopy "objcopy"; then
        echo "ERROR: -separate-debug-info was requested but this binutils does not support it."
        echo "Re-run configure with -v for more information"
        exit 1
    fi
fi

# Detect C++11 & up support
stdcxx_error=false
if ! compileTest common/c++11 "C++11"; then
    echo "ERROR: Qt requires a C++11 compiler and yours does not seem to be that."
    echo "Please upgrade."
    exit 1
elif [ "$CFG_STDCXX" = "c++11" ]; then
    : # CFG_STDCXX is correct
elif ! compileTest common/c++14 "C++14"; then
    if [ "$CFG_STDCXX" != "auto" ]; then
        stdcxx_error=true
    else
        CFG_STDCXX="c++11"
    fi
elif [ "$CFG_STDCXX" = "c++14" ]; then
    : # CFG_STDCXX is correct
elif ! compileTest common/c++1z "C++1z"; then
    if [ "$CFG_STDCXX" != "auto" ]; then
        stdcxx_error=true
    else
        CFG_STDCXX="c++14"
    fi
else
    CFG_STDCXX="c++1z"
fi

if $stdcxx_error && [ "$CFG_CONFIGURE_EXIT_ON_ERROR" = "yes" ]; then
    echo "$CFG_STDCXX support cannot be enabled due to functionality tests!"
    echo " Turn on verbose messaging (-v) to $0 to see the final report."
    echo " If you believe this message is in error you may use the continue"
    echo " switch (-continue) to $0 to continue."
    exit 101
fi

# Detect which edition of the C++ standard the compiler defaults to
CFG_STDCXX_DEFAULT=199711
if compileTest common/c++default "default C++ standard edition"; then
    if [ -e "$outpath/config.tests/common/c++default/c++default.ii" ]; then
        CFG_STDCXX_DEFAULT=`sed -n '/^[0-9]/s/L//p' "$outpath/config.tests/common/c++default/c++default.ii"`
    else
        if [ "$OPT_VERBOSE" = "yes" ]; then
            echo "Failed to run the preprocessor, something is wrong with your compiler"
        fi
        if [ "$CFG_CONFIGURE_EXIT_ON_ERROR" = "yes" ]; then
            exit 101
        fi
    fi
fi

# Detect whether 64-bit std::atomic works -- some 32-bit platforms require extra library support
if compileTest common/atomic64 "64-bit std::atomic"; then
    CFG_ATOMIC64=yes
elif compileTest common/atomic64 "64-bit std::atomic in -latomic" -latomic; then
    CFG_ATOMIC64=libatomic
else
    CFG_ATOMIC64=no
fi

# detect sse2 support
CFG_SSE_LIST=
if [ "${CFG_SSE2}" = "auto" ]; then
    if compileTest common/sse2 "sse2"; then
       CFG_SSE2=yes
       CFG_SSE_LIST=SSE2
    else
       CFG_SSE2=no
    fi
fi

# detect sse3 support
if [ "${CFG_SSE2}" = "no" ]; then
    CFG_SSE3=no
fi
if [ "${CFG_SSE3}" = "auto" ]; then
    if compileTest common/sse3 "sse3"; then
       CFG_SSE3=yes
       CFG_SSE_LIST="$CFG_SSE_LIST SSE3"
    else
       CFG_SSE3=no
    fi
fi

# detect ssse3 support
if [ "${CFG_SSE3}" = "no" ]; then
    CFG_SSSE3=no
fi
if [ "${CFG_SSSE3}" = "auto" ]; then
    if compileTest common/ssse3 "ssse3"; then
       CFG_SSSE3=yes
       CFG_SSE_LIST="$CFG_SSE_LIST SSSE3"
    else
       CFG_SSSE3=no
    fi
fi

# detect sse4.1 support
if [ "${CFG_SSSE3}" = "no" ]; then
    CFG_SSE4_1=no
fi
if [ "${CFG_SSE4_1}" = "auto" ]; then
    if compileTest common/sse4_1 "sse4_1"; then
       CFG_SSE4_1=yes
       CFG_SSE_LIST="$CFG_SSE_LIST SSE4.1"
    else
       CFG_SSE4_1=no
    fi
fi

# detect sse4.2 support
if [ "${CFG_SSE4_1}" = "no" ]; then
    CFG_SSE4_2=no
fi
if [ "${CFG_SSE4_2}" = "auto" ]; then
    if compileTest common/sse4_2 "sse4_2"; then
       CFG_SSE4_2=yes
       CFG_SSE_LIST="$CFG_SSE_LIST SSE4.2"
    else
       CFG_SSE4_2=no
    fi
fi

# detect avx support
CFG_AVX_LIST=
if [ "${CFG_SSE4_2}" = "no" ]; then
    CFG_AVX=no
fi
if [ "${CFG_AVX}" = "auto" ]; then
    if compileTest common/avx "avx"; then
       case "$XQMAKESPEC" in
           *g++*|*-clang*)
               # Some clang versions produce internal compiler errors compiling Qt AVX code
               case `$TEST_COMPILER --version` in
                   Apple\ clang\ version\ [23]*)
                       CFG_AVX=no
                       if [ "$OPT_VERBOSE" = "yes" ]; then
                           echo 'AVX support disabled for blacklisted clang compiler'
                       fi
                       ;;
                   *)
                       CFG_AVX=yes
                       CFG_AVX_LIST=AVX
                       ;;
               esac
               ;;
           *)
               CFG_AVX=yes
               CFG_AVX_LIST=AVX
               ;;
       esac
    else
       CFG_AVX=no
    fi
fi

# detect avx2 support
if [ "${CFG_AVX}" = "no" ]; then
    CFG_AVX2=no
fi
if [ "${CFG_AVX2}" = "auto" ]; then
    if compileTest common/avx2 "avx2"; then
       CFG_AVX2=yes
       CFG_AVX_LIST="$CFG_AVX_LIST AVX2"
    else
       CFG_AVX2=no
    fi
fi

# detect avx512 support
if [ "${CFG_AVX2}" = "no" ]; then
    CFG_AVX512=
fi
if [ "${CFG_AVX512}" = "auto" ]; then
    # First, test for AVX-512 Foundation
    if compileTest common/avx512 "avx512f" AVX512=F; then
        # Test for the sub-features
        CFG_AVX512=f
        CFG_AVX512_UPPER=AVX512F
        for feature in er cd pf dq bw vl ifma vbmi; do
            if [ -n "$BASH_VERSION" ] && [ "${BASH_VERSION%%.*}" -gt 3 ]; then
                upper=${feature^^*}
            elif [ -n "$ZSH_VERSION" ]; then
                upper=${(U)feature}
            else
                upper=`echo $feature | tr a-z A-Z`
            fi
            if compileTest common/avx512 "avx512$feature" AVX512=$upper; then
                CFG_AVX512="$CFG_AVX512 $feature"
                CFG_AVX512_UPPER="$CFG_AVX512_UPPER AVX512$upper"
            fi
        done
    else
        CFG_AVX512=
    fi
fi

# check Neon support
if [ "$CFG_NEON" = "auto" ]; then
    # no compile test, just check what the compiler has
    case "$CFG_CPUFEATURES" in
        *neon*)
            CFG_NEON=yes
            ;;
        *)
            CFG_NEON=no
            ;;
    esac
fi

# detect mips_dsp support
if [ "$CFG_ARCH" = "mips" ] && [ "${CFG_MIPS_DSP}" = "auto" ]; then
    if "$unixtests/compile.test" "$XQMAKESPEC" "$QMAKE_CONFIG" $OPT_VERBOSE "$relpath" "$outpath" config.tests/unix/mips_dsp "mips_dsp" "$CFG_QMAKE_PATH" "$QTCONFFILE" $L_FLAGS $I_FLAGS $D_FLAGS $l_FLAGS; then
        CFG_MIPS_DSP=yes
    else
        CFG_MIPS_DSP=no
    fi
elif [ "$CFG_ARCH" != "mips" ]; then
    CFG_MIPS_DSP=no
fi

# detect mips_dspr2 support
if [ "$CFG_ARCH" = "mips" ] && [ "${CFG_MIPS_DSPR2}" = "auto" ]; then
    if "$unixtests/compile.test" "$XQMAKESPEC" "$QMAKE_CONFIG" $OPT_VERBOSE "$relpath" "$outpath" config.tests/unix/mips_dspr2 "mips_dspr2" "$CFG_QMAKE_PATH" "$QTCONFFILE" $L_FLAGS $I_FLAGS $D_FLAGS $l_FLAGS; then
        CFG_MIPS_DSPR2=yes
    else
        CFG_MIPS_DSPR2=no
    fi
elif [ "$CFG_ARCH" != "mips" ]; then
    CFG_MIPS_DSPR2=no
fi

[ "$XPLATFORM_MINGW" = "yes" ] && QMakeVar add styles "windowsxp windowsvista"
[ "$XPLATFORM_ANDROID" = "yes" ] && QMakeVar add styles "android"

# check IPC support
if ! compileTest unix/ipc_sysv "ipc_sysv" ; then
    # SYSV IPC is not supported - check POSIX IPC
    if compileTest unix/ipc_posix "ipc_posix" ; then
        QCONFIG_FLAGS="$QCONFIG_FLAGS QT_POSIX_IPC"
    else
        if [ "$XPLATFORM_ANDROID" = "no" ] && [ "$XPLATFORM_MINGW" = "no" ] ; then
            QCONFIG_FLAGS="$QCONFIG_FLAGS QT_NO_SYSTEMSEMAPHORE QT_NO_SHAREDMEMORY"
        fi
    fi
fi

# detect zlib
if [ "$CFG_ZLIB" = "no" ]; then
    # Note: Qt no longer support builds without zlib
    # So we force a "no" to be "auto" here.
    # If you REALLY really need no zlib support, you can still disable
    # it by doing the following:
    #   add "no-zlib" to mkspecs/qconfig.pri
    #   #define QT_NO_COMPRESS (probably by adding to src/corelib/global/qconfig.h)
    #
    # There's no guarantee that Qt will build under those conditions

    CFG_ZLIB=auto
    ZLIB_FORCED=yes
fi

if [ "$XPLATFORM_QNX" = "yes" ]; then
    if [ "$CFG_SLOG2" != "no" ]; then
        if compileTest unix/slog2 "slog2"; then
            CFG_SLOG2=yes
            QMAKE_CONFIG="$QMAKE_CONFIG slog2"
        else
            CFG_SLOG2=no
        fi
    fi
    if [ "$CFG_QNX_IMF" != "no" ]; then
        if compileTest unix/qqnx_imf "qqnx_imf"; then
            CFG_QNX_IMF=yes
            QMAKE_CONFIG="$QMAKE_CONFIG qqnx_imf"
        else
            CFG_QNX_IMF=no
        fi
    fi
    if [ "$CFG_PPS" != "no" ]; then
        if compileTest unix/pps "pps"; then
            CFG_PPS=yes
            QMAKE_CONFIG="$QMAKE_CONFIG qqnx_pps"
        else
            CFG_PPS=no
        fi
    fi

    if [ "$CFG_LGMON" != "no" ]; then
        if compileTest unix/lgmon "lgmon"; then
            CFG_LGMON=yes
            QMAKE_CONFIG="$QMAKE_CONFIG lgmon"
        else
            CFG_LGMON=no
        fi
    fi
fi

if [ "$XPLATFORM_INTEGRITY" = "yes" ]; then
    CFG_INTEGRITYFB=yes
    CFG_SHARED=no
    CFG_LARGEFILE=no
fi

if [ "$CFG_ZLIB" = "auto" ]; then
    if compileTest unix/zlib "zlib"; then
       CFG_ZLIB=system
    else
       CFG_ZLIB=yes
    fi
fi

if [ "$CFG_MTDEV" != "no" ]; then
    if compileTest unix/mtdev "mtdev"; then
        CFG_MTDEV=yes
    else
        CFG_MTDEV=no
    fi
fi
if [ "$CFG_MTDEV" = "no" ]; then
    QMakeVar add DEFINES QT_NO_MTDEV
fi

if [ "$CFG_JOURNALD" != "no" ]; then
    if compileTest unix/journald "journald"; then
        CFG_JOURNALD=yes
        QMAKE_CONFIG="$QMAKE_CONFIG journald"
    else
        if [ "$CFG_JOURNALD" != "auto" ] && [ "$CFG_CONFIGURE_EXIT_ON_ERROR" = "yes" ]; then
            echo "journald support cannot be enabled due to functionality tests!"
            echo " Turn on verbose messaging (-v) to $0 to see the final report."
            echo " If you believe this message is in error you may use the continue"
            echo " switch (-continue) to $0 to continue."
            exit 101
        else
            CFG_JOURNALD=no
        fi
    fi
fi

if [ "$CFG_SYSLOG" != "no" ]; then
    if compileTest unix/syslog "syslog"; then
        CFG_SYSLOG=yes
        QMAKE_CONFIG="$QMAKE_CONFIG syslog"
    else
        if [ "$CFG_SYSLOG" != "auto" ] && [ "$CFG_CONFIGURE_EXIT_ON_ERROR" = "yes" ]; then
            echo "syslog support cannot be enabled due to functionality tests!"
            echo " Turn on verbose messaging (-v) to $0 to see the final report."
            echo " If you believe this message is in error you may use the continue"
            echo " switch (-continue) to $0 to continue."
            exit 101
        else
            CFG_SYSLOG=no
        fi
    fi
fi

if [ "$CFG_LARGEFILE" = "auto" ]; then
    #Large files should be enabled for all Linux systems
    CFG_LARGEFILE=yes
fi

if [ "$CFG_GUI" = "no" ]; then
    QPA_PLATFORM_GUARD=no
fi

# detect how jpeg should be built
if [ "$CFG_JPEG" = "auto" ]; then
    if [ "$CFG_SHARED" = "yes" ]; then
        CFG_JPEG=plugin
    else
        CFG_JPEG=yes
    fi
fi
# detect jpeg
if [ "$CFG_LIBJPEG" = "auto" ]; then
    if compileTest unix/libjpeg "libjpeg"; then
       CFG_LIBJPEG=system
    else
       CFG_LIBJPEG=qt
    fi
fi

# detect how gif should be built
if [ "$CFG_GIF" = "auto" ]; then
    if [ "$CFG_SHARED" = "yes" ]; then
        CFG_GIF=plugin
    else
        CFG_GIF=yes
    fi
fi

# detect png
if [ "$CFG_LIBPNG" = "auto" ]; then
    if compileTest unix/libpng "libpng"; then
       CFG_LIBPNG=system
    else
       CFG_LIBPNG=qt
    fi
fi

# detect dl
if ! compileTest unix/libdl "libdl"; then
    QMakeVar add DEFINES QT_NO_DYNAMIC_LIBRARY
    QMAKE_CONFIG="$QMAKE_CONFIG no-libdl"
fi

if [ "$CFG_EGLFS" = "yes" ]; then
    if [ "$CFG_EGL" = "no" ]; then
        echo "The EGLFS plugin requires EGL support and cannot be built"
        exit 101
    fi
    CFG_EGL=yes
fi

# auto-detect SQL-modules support
for _SQLDR in $CFG_SQL_AVAILABLE; do
        case $_SQLDR in
        mysql)
            if [ "$CFG_SQL_mysql" != "no" ]; then
		[ -z "$CFG_MYSQL_CONFIG" ] && CFG_MYSQL_CONFIG=`"$WHICH" mysql_config`
                if [ -x "$CFG_MYSQL_CONFIG" ]; then
                    QT_CFLAGS_MYSQL=`$CFG_MYSQL_CONFIG --include 2>/dev/null | filterIncludeOptions`
                    # -rdynamic should not be returned by mysql_config, but is on RHEL 6.6
                    QT_LFLAGS_MYSQL_R=`$CFG_MYSQL_CONFIG --libs_r 2>/dev/null | filterLibraryOptions | sed "s/-rdynamic//"`
                    QT_LFLAGS_MYSQL=`$CFG_MYSQL_CONFIG --libs 2>/dev/null | filterLibraryOptions | sed "s/-rdynamic//"`
		    QT_MYSQL_VERSION=`$CFG_MYSQL_CONFIG --version 2>/dev/null`
                    QT_MYSQL_VERSION_MAJOR=`echo $QT_MYSQL_VERSION | cut -d . -f 1`
                fi
                if [ -n "$QT_MYSQL_VERSION" ] && [ "$QT_MYSQL_VERSION_MAJOR" -lt 4 ]; then
                    if [ "$CFG_SQL_mysql" != "auto" ] && [ "$CFG_CONFIGURE_EXIT_ON_ERROR" = "yes" ]; then
                        echo "This version of MySql is not supported ($QT_MYSQL_VERSION)."
                        echo " You need MySql 4 or higher."
                        echo " If you believe this message is in error you may use the continue"
                        echo " switch (-continue) to $0 to continue."
                        exit 101
                    else
                        CFG_SQL_mysql="no"
			QT_LFLAGS_MYSQL=""
			QT_LFLAGS_MYSQL_R=""
			QT_CFLAGS_MYSQL=""
                    fi
                else
                    if compileTest unix/mysql_r "MySQL (thread-safe)" $QT_LFLAGS_MYSQL_R $QT_CFLAGS_MYSQL; then
                        QMakeVar add CONFIG use_libmysqlclient_r
                        if [ "$CFG_SQL_mysql" = "auto" ]; then
                            CFG_SQL_mysql=plugin
                        fi
                        QT_LFLAGS_MYSQL="$QT_LFLAGS_MYSQL_R"
                    elif compileTest unix/mysql "MySQL (thread-unsafe)" $QT_LFLAGS_MYSQL $QT_CFLAGS_MYSQL; then
                        if [ "$CFG_SQL_mysql" = "auto" ]; then
                            CFG_SQL_mysql=plugin
                        fi
                    else
                        if [ "$CFG_SQL_mysql" != "auto" ] && [ "$CFG_CONFIGURE_EXIT_ON_ERROR" = "yes" ]; then
                            echo "MySQL support cannot be enabled due to functionality tests!"
                            echo " Turn on verbose messaging (-v) to $0 to see the final report."
                            echo " If you believe this message is in error you may use the continue"
                            echo " switch (-continue) to $0 to continue."
                            exit 101
                        else
                            CFG_SQL_mysql=no
			    QT_LFLAGS_MYSQL=""
			    QT_LFLAGS_MYSQL_R=""
			    QT_CFLAGS_MYSQL=""
                        fi
                    fi
                fi
            fi
            ;;
        psql)
            if [ "$CFG_SQL_psql" != "no" ]; then
                [ -z "$CFG_PSQL_CONFIG" ] && CFG_PSQL_CONFIG=`"$WHICH" pg_config`
                # Be careful not to use native pg_config when cross building.
                if [ "$XPLATFORM_MINGW" != "yes" ] && [ -x "$CFG_PSQL_CONFIG" ]; then
                    QT_CFLAGS_PSQL=`$CFG_PSQL_CONFIG --includedir 2>/dev/null | filterIncludePath`
                    QT_LFLAGS_PSQL=`$CFG_PSQL_CONFIG --libdir 2>/dev/null | filterLibraryPath`
                fi
                [ -z "$QT_CFLAGS_PSQL" ] || QT_CFLAGS_PSQL="-I$QT_CFLAGS_PSQL"
                [ -z "$QT_LFLAGS_PSQL" ] || QT_LFLAGS_PSQL="-L$QT_LFLAGS_PSQL"
                # But, respect PSQL_LIBS if set
                [ -z "$PSQL_LIBS" ] || QT_LFLAGS_PSQL="$PSQL_LIBS"
                if compileTest unix/psql "PostgreSQL" $QT_LFLAGS_PSQL $QT_CFLAGS_PSQL; then
                    if [ "$CFG_SQL_psql" = "auto" ]; then
                        CFG_SQL_psql=plugin
                    fi
                else
                    if [ "$CFG_SQL_psql" != "auto" ] && [ "$CFG_CONFIGURE_EXIT_ON_ERROR" = "yes" ]; then
                        echo "PostgreSQL support cannot be enabled due to functionality tests!"
                        echo " Turn on verbose messaging (-v) to $0 to see the final report."
                        echo " If you believe this message is in error you may use the continue"
                        echo " switch (-continue) to $0 to continue."
                        exit 101
                    else
                        CFG_SQL_psql=no
                        QT_CFLAGS_PSQL=""
                        QT_LFLAGS_PSQL=""
                    fi
                fi
            fi
        ;;
        odbc)
            if [ "$CFG_SQL_odbc" != "no" ]; then
                if [ "$XPLATFORM_MAC" != "yes" ] && compileTest unix/odbc "ODBC"; then
                    if [ "$CFG_SQL_odbc" = "auto" ]; then
                        CFG_SQL_odbc=plugin
                    fi
                else
                    if compileTest unix/iodbc "iODBC"; then
                        QT_LFLAGS_ODBC="-liodbc"
                        if [ "$CFG_SQL_odbc" = "auto" ]; then
                            CFG_SQL_odbc=plugin
                        fi
                    else
                        if [ "$CFG_SQL_odbc" != "auto" ] && [ "$CFG_CONFIGURE_EXIT_ON_ERROR" = "yes" ]; then
                            echo "ODBC support cannot be enabled due to functionality tests!"
                            echo " Turn on verbose messaging (-v) to $0 to see the final report."
                            echo " If you believe this message is in error you may use the continue"
                            echo " switch (-continue) to $0 to continue."
                            exit 101
                        else
                            CFG_SQL_odbc=no
                        fi
                    fi
                fi
            fi
            ;;
        oci)
            if [ "$CFG_SQL_oci" != "no" ]; then
                if compileTest unix/oci "OCI"; then
                    if [ "$CFG_SQL_oci" = "auto" ]; then
                        CFG_SQL_oci=plugin
                    fi
                else
                    if [ "$CFG_SQL_oci" != "auto" ] && [ "$CFG_CONFIGURE_EXIT_ON_ERROR" = "yes" ]; then
                        echo "Oracle (OCI) support cannot be enabled due to functionality tests!"
                        echo " Turn on verbose messaging (-v) to $0 to see the final report."
                        echo " If you believe this message is in error you may use the continue"
                        echo " switch (-continue) to $0 to continue."
                        exit 101
                    else
                        CFG_SQL_oci=no
                    fi
                fi
            fi
            ;;
        tds)
            if [ "$CFG_SQL_tds" != "no" ]; then
                [ -z "$SYBASE" ] || QT_LFLAGS_TDS="-L$SYBASE/lib"
                [ -z "$SYBASE_LIBS" ] || QT_LFLAGS_TDS="$QT_LFLAGS_TDS $SYBASE_LIBS"
                if compileTest unix/tds "TDS" $QT_LFLAGS_TDS; then
                    if [ "$CFG_SQL_tds" = "auto" ]; then
                        CFG_SQL_tds=plugin
                    fi
                else
                    if [ "$CFG_SQL_tds" != "auto" ] && [ "$CFG_CONFIGURE_EXIT_ON_ERROR" = "yes" ]; then
                        echo "TDS support cannot be enabled due to functionality tests!"
                        echo " Turn on verbose messaging (-v) to $0 to see the final report."
                        echo " If you believe this message is in error you may use the continue"
                        echo " switch (-continue) to $0 to continue."
                        exit 101
                    else
                        CFG_SQL_tds=no
                    fi
                fi
            fi
            ;;
        db2)
            if [ "$CFG_SQL_db2" != "no" ]; then
                if compileTest unix/db2 "DB2"; then
                    if [ "$CFG_SQL_db2" = "auto" ]; then
                        CFG_SQL_db2=plugin
                    fi
                else
                    if [ "$CFG_SQL_db2" != "auto" ] && [ "$CFG_CONFIGURE_EXIT_ON_ERROR" = "yes" ]; then
                        echo "ODBC support cannot be enabled due to functionality tests!"
                        echo " Turn on verbose messaging (-v) to $0 to see the final report."
                        echo " If you believe this message is in error you may use the continue"
                        echo " switch (-continue) to $0 to continue."
                        exit 101
                    else
                        CFG_SQL_db2=no
                    fi
                fi
            fi
            ;;
        ibase)
            if [ "$CFG_SQL_ibase" != "no" ]; then
                if compileTest unix/ibase "InterBase"; then
                    if [ "$CFG_SQL_ibase" = "auto" ]; then
                        CFG_SQL_ibase=plugin
                    fi
                else
                    if [ "$CFG_SQL_ibase" != "auto" ] && [ "$CFG_CONFIGURE_EXIT_ON_ERROR" = "yes" ]; then
                        echo "InterBase support cannot be enabled due to functionality tests!"
                        echo " Turn on verbose messaging (-v) to $0 to see the final report."
                        echo " If you believe this message is in error you may use the continue"
                        echo " switch (-continue) to $0 to continue."
                        exit 101
                    else
                        CFG_SQL_ibase=no
                    fi
                fi
            fi
            ;;
        sqlite2)
            if [ "$CFG_SQL_sqlite2" != "no" ]; then
                if compileTest unix/sqlite2 "SQLite2"; then
                    if [ "$CFG_SQL_sqlite2" = "auto" ]; then
                        CFG_SQL_sqlite2=plugin
                    fi
                else
                    if [ "$CFG_SQL_sqlite2" != "auto" ] && [ "$CFG_CONFIGURE_EXIT_ON_ERROR" = "yes" ]; then
                        echo "SQLite2 support cannot be enabled due to functionality tests!"
                        echo " Turn on verbose messaging (-v) to $0 to see the final report."
                        echo " If you believe this message is in error you may use the continue"
                        echo " switch (-continue) to $0 to continue."
                        exit 101
                    else
                        CFG_SQL_sqlite2=no
                    fi
                fi
            fi
            ;;
        sqlite)
            if [ "$CFG_SQL_sqlite" != "no" ]; then
                SQLITE_AUTODETECT_FAILED="no"
                if [ "$CFG_SQLITE" = "system" ]; then
                    if [ -n "$PKG_CONFIG" ] && $PKG_CONFIG --exists sqlite3 2>/dev/null; then
                        QT_CFLAGS_SQLITE=`$PKG_CONFIG --cflags sqlite3 2>/dev/null`
                        QT_LFLAGS_SQLITE=`$PKG_CONFIG --libs sqlite3 2>/dev/null`
                    else
                        QT_CFLAGS_SQLITE=
                        QT_LFLAGS_SQLITE="-lsqlite3 -lz"
                    fi
                    if compileTest unix/sqlite "SQLite" $QT_LFLAGS_SQLITE $QT_CFLAGS_SQLITE; then
                        if [ "$CFG_SQL_sqlite" = "auto" ]; then
                            CFG_SQL_sqlite=plugin
                        fi
                        QMAKE_CONFIG="$QMAKE_CONFIG system-sqlite"
                    else
                        SQLITE_AUTODETECT_FAILED="yes"
                        CFG_SQL_sqlite=no
                    fi
                elif [ -f "$relpath/src/3rdparty/sqlite/sqlite3.h" ]; then
                    if [ "$CFG_SQL_sqlite" = "auto" ]; then
                            CFG_SQL_sqlite=plugin
                    fi
                else
                    SQLITE_AUTODETECT_FAILED="yes"
                    CFG_SQL_sqlite=no
                fi

                if [ "$SQLITE_AUTODETECT_FAILED" = "yes" ] && [ "$CFG_CONFIGURE_EXIT_ON_ERROR" = "yes" ]; then
                    echo "SQLite support cannot be enabled due to functionality tests!"
                    echo " Turn on verbose messaging (-v) to $0 to see the final report."
                    echo " If you believe this message is in error you may use the continue"
                    echo " switch (-continue) to $0 to continue."
                    exit 101
                fi
            fi
            ;;
        *)
            if [ "$OPT_VERBOSE" = "yes" ]; then
                echo "unknown SQL driver: $_SQLDR"
            fi
            ;;
        esac
done

# auto-detect NIS support
if [ "$CFG_NIS" != "no" ]; then
    if compileTest unix/nis "NIS"; then
        CFG_NIS=yes
    else
        if [ "$CFG_NIS" = "yes" ] && [ "$CFG_CONFIGURE_EXIT_ON_ERROR" = "yes" ]; then
            echo "NIS support cannot be enabled due to functionality tests!"
            echo " Turn on verbose messaging (-v) to $0 to see the final report."
            echo " If you believe this message is in error you may use the continue"
            echo " switch (-continue) to $0 to continue."
            exit 101
        else
            CFG_NIS=no
        fi
    fi
fi

# auto-detect CUPS support
if [ "$CFG_CUPS" != "no" ]; then
    if compileTest unix/cups "Cups"; then
        CFG_CUPS=yes
    else
        if [ "$CFG_CUPS" = "yes" ] && [ "$CFG_CONFIGURE_EXIT_ON_ERROR" = "yes" ]; then
            echo "Cups support cannot be enabled due to functionality tests!"
            echo " Turn on verbose messaging (-v) to $0 to see the final report."
            echo " If you believe this message is in error you may use the continue"
            echo " switch (-continue) to $0 to continue."
            exit 101
        else
            CFG_CUPS=no
        fi
    fi
fi

# auto-detect iconv(3) support
if [ "$CFG_ICONV" != "no" ]; then
    if [ "$XPLATFORM_MINGW" = "yes" ]; then
        CFG_ICONV=no
    elif compileTest unix/iconv "POSIX iconv"; then
        CFG_ICONV=yes
    elif compileTest unix/sun-libiconv "SUN libiconv"; then
        CFG_ICONV=sun
    elif compileTest unix/gnu-libiconv "GNU libiconv"; then
        CFG_ICONV=gnu
    else
        if [ "$CFG_ICONV" = "yes" ] && [ "$CFG_CONFIGURE_EXIT_ON_ERROR" = "yes" ]; then
            echo "Iconv support cannot be enabled due to functionality tests!"
            echo " Turn on verbose messaging (-v) to $0 to see the final report."
            echo " If you believe this message is in error you may use the continue"
            echo " switch (-continue) to $0 to continue."
            exit 101
        else
            CFG_ICONV=no
        fi
    fi
fi

# auto-detect libdbus-1 support
# auto: detect if libdbus-1 is present; if so, link to it
# linked: fail if libdbus-1 is not present; otherwise link to it
# runtime: no detection (cannot fail), load libdbus-1 at runtime
if [ "$CFG_DBUS" = "auto" ] || [ "$CFG_DBUS" = "linked" ]; then
    if [ -n "$PKG_CONFIG" ] && $PKG_CONFIG --atleast-version="$MIN_DBUS_1_VERSION" dbus-1 2>/dev/null; then
        QT_CFLAGS_DBUS=`$PKG_CONFIG --cflags dbus-1 2>/dev/null`
        QT_LIBS_DBUS=`$PKG_CONFIG --libs dbus-1 2>/dev/null`
    else
        QT_LIBS_DBUS="-ldbus-1"
    fi
    if compileTest unix/dbus "D-Bus" $QT_CFLAGS_DBUS $QT_LIBS_DBUS; then
        QMakeVar set QT_LIBS_DBUS "$QT_LIBS_DBUS"
        QMakeVar set QT_CFLAGS_DBUS "$QT_CFLAGS_DBUS"
        # Try find correct host configuration for dbus tools when cross-compiling
        if [ "$QT_CROSS_COMPILE" = "yes" ] && env -i PATH="$PATH" \
                pkg-config --atleast-version="$MIN_DBUS_1_VERSION" dbus-1 2>/dev/null; then
            QT_CFLAGS_DBUS=`env -i PATH="$PATH" pkg-config --cflags dbus-1 2>/dev/null`
        fi
        QMakeVar set QT_HOST_CFLAGS_DBUS "$QT_CFLAGS_DBUS"
        CFG_DBUS=linked
    else
        # Failed to compile the test, so it's an error if CFG_DBUS is "linked"
        if [ "$CFG_DBUS" = "linked" ] && [ "$CFG_CONFIGURE_EXIT_ON_ERROR" = "yes" ]; then
            echo "The Qt D-Bus module cannot be enabled because libdbus-1 version $MIN_DBUS_1_VERSION was not found."
            [ -z "$PKG_CONFIG" ] && echo " Use of pkg-config is not enabled, maybe you want to pass -pkg-config?"
            echo " Turn on verbose messaging (-v) to $0 to see the final report."
            echo " If you believe this message is in error you may use the continue"
            echo " switch (-continue) to $0 to continue."
            exit 101
        else
            # CFG_DBUS is "auto" here
            CFG_DBUS=runtime
        fi
    fi
fi

# auto-detect libproxy support
if [ "$CFG_LIBPROXY" != "no" ]; then
    if compileTest common/libproxy "libproxy"; then
        CFG_LIBPROXY=yes
    else
        if [ "$CFG_LIBPROXY" = "auto" ]; then
            CFG_LIBPROXY=no
        elif [ "$CFG_CONFIGURE_EXIT_ON_ERROR" = "yes" ]; then
            # CFG_LIBPROXY is "yes" here
            echo "The libproxy support cannot be enabled because libproxy was not found."
            echo " Turn on verbose messaging (-v) to $0 to see the final report."
            echo " If you believe this message is in error you may use the continue"
            echo " switch (-continue) to $0 to continue."
            exit 101
        fi
    fi
fi

# auto-detect Glib support
if [ "$CFG_GLIB" != "no" ]; then
    if [ -n "$PKG_CONFIG" ]; then
        QT_CFLAGS_GLIB=`$PKG_CONFIG --cflags glib-2.0 gthread-2.0 2>/dev/null`
        QT_LIBS_GLIB=`$PKG_CONFIG --libs glib-2.0 gthread-2.0 2>/dev/null`
    fi
    if compileTest unix/glib "Glib" $QT_CFLAGS_GLIB $QT_LIBS_GLIB; then
        CFG_GLIB=yes
        QMakeVar set QT_CFLAGS_GLIB "$QT_CFLAGS_GLIB"
        QMakeVar set QT_LIBS_GLIB "$QT_LIBS_GLIB"
    else
        if [ "$CFG_GLIB" = "yes" ] && [ "$CFG_CONFIGURE_EXIT_ON_ERROR" = "yes" ]; then
            echo "Glib support cannot be enabled due to functionality tests!"
            [ -z "$PKG_CONFIG" ] && echo " Use of pkg-config is not enabled, maybe you want to pass -pkg-config?"
            echo " Turn on verbose messaging (-v) to $0 to see the final report."
            echo " If you believe this message is in error you may use the continue"
            echo " switch (-continue) to $0 to continue."
            exit 101
        else
            CFG_GLIB=no
        fi
    fi
fi

# auto-detect GTK style support
if [ "$CFG_GLIB" = "yes" -a "$CFG_GTK" != "no" ]; then
    if [ -n "$PKG_CONFIG" ]; then
        QT_CFLAGS_QGTK3=`$PKG_CONFIG --cflags gtk+-3.0 2>/dev/null`
        QT_LIBS_QGTK3=`$PKG_CONFIG --libs gtk+-3.0 2>/dev/null`
        QT_LIBS_QGOBJECT=`$PKG_CONFIG --libs gobject-2.0 2>/dev/null`
    fi
    if [ -n "$QT_CFLAGS_QGTK3" ] ; then
        CFG_GTK=yes
        QT_CONFIG="$QT_CONFIG gtk3"
        QMakeVar set QT_CFLAGS_QGTK3 "$QT_CFLAGS_QGTK3"
        QMakeVar set QT_LIBS_QGTK3 "$QT_LIBS_QGTK3"
    else
        if [ "$CFG_GTK" = "yes" ] && [ "$CFG_CONFIGURE_EXIT_ON_ERROR" = "yes" ]; then
            echo "GTK theme support cannot be enabled due to functionality tests!"
            [ -z "$PKG_CONFIG" ] && echo " Use of pkg-config is not enabled, maybe you want to pass -pkg-config?"
            echo " Turn on verbose messaging (-v) to $0 to see the final report."
            echo " If you believe this message is in error you may use the continue"
            echo " switch (-continue) to $0 to continue."
            exit 101
        else
            CFG_GTK=no
        fi
    fi
elif [ "$CFG_GLIB" = "no" ]; then
    CFG_GTK=no
fi

# auto-detect libicu support
if [ "$CFG_ICU" != "no" ]; then
    if compileTest unix/icu "ICU"; then
        [ "$CFG_ICU" = "auto" ] && CFG_ICU=yes
    else
        if [ "$CFG_ICU" = "auto" ]; then
            CFG_ICU=no
        elif [ "$CFG_CONFIGURE_EXIT_ON_ERROR" = "yes" ]; then
            # CFG_ICU is "yes"

            echo "The ICU library support cannot be enabled."
            echo " Turn on verbose messaging (-v) to $0 to see the final report."
            echo " If you believe this message is in error you may use the continue"
            echo " switch (-continue) to $0 to continue."
            exit 101
        fi
    fi
fi

# Auto-detect PulseAudio support
if [ "$CFG_PULSEAUDIO" != "no" ]; then
    if [ -n "$PKG_CONFIG" ]; then
        QT_CFLAGS_PULSEAUDIO=`$PKG_CONFIG --cflags libpulse '>=' 0.9.10 libpulse-mainloop-glib 2>/dev/null`
        QT_LIBS_PULSEAUDIO=`$PKG_CONFIG --libs libpulse '>=' 0.9.10 libpulse-mainloop-glib 2>/dev/null`
    fi
    if compileTest unix/pulseaudio "PulseAudio" $QT_CFLAGS_PULSEAUDIO $QT_LIBS_PULSEAUDIO; then
        CFG_PULSEAUDIO=yes
        QMakeVar set QT_CFLAGS_PULSEAUDIO "$QT_CFLAGS_PULSEAUDIO"
        QMakeVar set QT_LIBS_PULSEAUDIO "$QT_LIBS_PULSEAUDIO"
    else
        if [ "$CFG_PULSEAUDIO" = "yes" ] && [ "$CFG_CONFIGURE_EXIT_ON_ERROR" = "yes" ]; then
            echo "PulseAudio support cannot be enabled due to functionality tests!"
            [ -z "$PKG_CONFIG" ] && echo " Use of pkg-config is not enabled, maybe you want to pass -pkg-config?"
            echo " Turn on verbose messaging (-v) to $0 to see the final report."
            echo " If you believe this message is in error you may use the continue"
            echo " switch (-continue) to $0 to continue."
            exit 101
        else
            CFG_PULSEAUDIO=no
        fi
    fi
fi

# X11/MINGW OpenGL
if [ "$XPLATFORM_MINGW" = "yes" ]; then
    # auto-detect OpenGL support (es2 = OpenGL ES 2.0 or higher)
    if [ "$CFG_GUI" = "no" ]; then
        if [ "$CFG_OPENGL" = "auto" ]; then
            CFG_OPENGL=no
        fi
        if [ "$CFG_OPENGL" != "no" ]; then
            echo "OpenGL enabled, but GUI disabled."
            echo " You might need to either enable the GUI or disable OpenGL"
            exit 1
        fi
    fi
    if [ "$CFG_OPENGL" = "auto" ] || [ "$CFG_OPENGL" = "yes" ]; then
        if compileTest x11/opengl "OpenGL"; then
            CFG_OPENGL=desktop
        elif compileTest unix/opengles2 "OpenGL ES 2.0"; then
            CFG_OPENGL=es2
        else
            if [ "$CFG_OPENGL" = "yes" ]; then
                echo "All the OpenGL functionality tests failed!"
                echo " You might need to modify the include and library search paths by editing"
                echo " QMAKE_INCDIR_OPENGL, QMAKE_LIBDIR_OPENGL and QMAKE_LIBS_OPENGL in"
                echo " ${XQMAKESPEC}."
                exit 1
            fi
            CFG_OPENGL=no
        fi
        case "$PLATFORM" in
        hpux*)
            # HP-UX have buggy glx headers; check if we really need to define the GLXFBConfig struct.
            if [ "$CFG_OPENGL" = "desktop" ]; then
                compileTest x11/glxfbconfig "OpenGL"
                if [ $? != "0" ]; then
                    QMakeVar add DEFINES QT_DEFINE_GLXFBCONFIG_STRUCT
                fi
            fi
            ;;
        *)
            ;;
        esac
    elif [ "$CFG_OPENGL" = "es2" ]; then
        #OpenGL ES 2.0
        compileTest unix/opengles2 "OpenGL ES 2.0"
        if [ $? != "0" ]; then
            echo "The OpenGL ES 2.0 functionality test failed!"
            echo " You might need to modify the include and library search paths by editing"
            echo " QMAKE_INCDIR_OPENGL_ES2, QMAKE_LIBDIR_OPENGL_ES2 and QMAKE_LIBS_OPENGL_ES2 in"
            echo " ${XQMAKESPEC}."
            exit 1
        fi
    elif [ "$CFG_OPENGL" = "desktop" ]; then
        # Desktop OpenGL support
        compileTest x11/opengl "OpenGL"
        if [ $? != "0" ]; then
            echo "The OpenGL functionality test failed!"
            echo " You might need to modify the include and library search paths by editing"
            echo " QMAKE_INCDIR_OPENGL, QMAKE_LIBDIR_OPENGL and QMAKE_LIBS_OPENGL in"
            echo " ${XQMAKESPEC}."
            exit 1
        fi
        case "$PLATFORM" in
        hpux*)
            # HP-UX have buggy glx headers; check if we really need to define the GLXFBConfig struct.
            compileTest x11/glxfbconfig "OpenGL"
            if [ $? != "0" ]; then
                QMakeVar add DEFINES QT_DEFINE_GLXFBCONFIG_STRUCT
            fi
            ;;
        *)
            ;;
        esac
    fi
fi # X11/MINGW OpenGL

if [ "$XPLATFORM_MAC" = "yes" ]; then
    if [ "$CFG_COREWLAN" = "auto" ]; then
        if compileTest mac/corewlan "CoreWlan"; then
            CFG_COREWLAN=yes
        else
            CFG_COREWLAN=no
        fi
    fi
fi

# auto-detect OpenGL support (es2 = OpenGL ES 2.0 or higher)
if [ "$CFG_OPENGL" = "auto" ] || [ "$CFG_OPENGL" = "yes" ]; then
    if compileTestWithPkgConfig gl unix/opengldesktop "OpenGL" OPENGL; then
        CFG_OPENGL=desktop
    elif compileTestWithPkgConfig glesv2 unix/opengles2 "OpenGL ES 2.0" OPENGL_ES2; then
        CFG_OPENGL=es2
    else
        if [ "$CFG_OPENGL" = "yes" ]; then
            echo "All the OpenGL functionality tests failed!"
            echo " You might need to modify the include and library search paths by editing"
            echo " QMAKE_INCDIR_OPENGL, QMAKE_LIBDIR_OPENGL and QMAKE_LIBS_OPENGL in"
            echo " ${XQMAKESPEC}."
            exit 1
        fi
        CFG_OPENGL=no
    fi
elif [ "$CFG_OPENGL" = "es2" ]; then
    #OpenGL ES 2.0

    compileTestWithPkgConfig glesv2 unix/opengles2 "OpenGL ES 2.0" OPENGL_ES2
    if [ $? != "0" ]; then
        echo "The OpenGL ES 2.0 functionality test failed!"
        [ -z "$PKG_CONFIG" ] && echo " Use of pkg-config is not enabled, maybe you want to pass -pkg-config?"
        echo " You might need to modify the include and library search paths by editing"
        echo " QMAKE_INCDIR_OPENGL_ES2, QMAKE_LIBDIR_OPENGL_ES2 and QMAKE_LIBS_OPENGL_ES2 in"
        echo " ${XQMAKESPEC}."
        exit 1
    fi
elif [ "$CFG_OPENGL" = "desktop" ]; then
    # Desktop OpenGL support
    compileTestWithPkgConfig gl unix/opengldesktop "OpenGL" OPENGL
    if [ $? != "0" ]; then
        echo "The OpenGL functionality test failed!"
        echo " You might need to modify the include and library search paths by editing"
        echo " QMAKE_INCDIR_OPENGL, QMAKE_LIBDIR_OPENGL and QMAKE_LIBS_OPENGL in"
        echo " ${XQMAKESPEC}."
        exit 1
    fi
fi

# If OpenGL ES 2.0 is enabled, check for 3.0 and higher. This is used to allow
# compile-time differentiation and including the version specific (but backwards
# compatible) ES headers (for example, GLES3/gl31.h). Other than that, there is
# no difference in the configuration, even the library is the same.
if [ "$CFG_OPENGL" = "es2" ]; then
    if compileTestWithPkgConfig glesv2 unix/opengles3 "OpenGL ES 3.0" ""; then
        # Add a define for ES3, in addition to ES and ES2.
        QCONFIG_FLAGS="$QCONFIG_FLAGS QT_OPENGL_ES_3"
    fi
    if compileTestWithPkgConfig glesv2 unix/opengles31 "OpenGL ES 3.1" ""; then
        # Add a define for ES31.
        QCONFIG_FLAGS="$QCONFIG_FLAGS QT_OPENGL_ES_3_1"
    fi
fi

# auto-detect FontConfig support
if [ "$CFG_FONTCONFIG" != "no" ]; then
    if [ -n "$PKG_CONFIG" ] && $PKG_CONFIG --exists fontconfig --exists freetype2 2>/dev/null; then
        QT_CFLAGS_FONTCONFIG=`$PKG_CONFIG --cflags fontconfig --cflags freetype2 2>/dev/null`
        QT_LIBS_FONTCONFIG=`$PKG_CONFIG --libs fontconfig --libs freetype2 2>/dev/null`
    else
        QT_CFLAGS_FONTCONFIG=
        QT_LIBS_FONTCONFIG="-lfreetype -lfontconfig"
    fi
    if compileTest unix/fontconfig "FontConfig" $QT_CFLAGS_FONTCONFIG $QT_LIBS_FONTCONFIG; then
        QT_CONFIG="$QT_CONFIG fontconfig"
        QMakeVar set QMAKE_CFLAGS_FONTCONFIG "$QT_CFLAGS_FONTCONFIG"
        QMakeVar set QMAKE_LIBS_FONTCONFIG "$QT_LIBS_FONTCONFIG"
        CFG_FONTCONFIG=yes
        CFG_FREETYPE=system
    else
        CFG_FONTCONFIG=no
    fi

fi

# Save these for a check later
ORIG_CFG_XCB="$CFG_XCB"
ORIG_CFG_EGLFS="$CFG_EGLFS"
ORIG_CFG_DIRECTFB="$CFG_DIRECTFB"
ORIG_CFG_LINUXFB="$CFG_LINUXFB"
ORIG_CFG_MIRCLIENT="$CFG_MIRCLIENT"

if [ "$CFG_LIBUDEV" != "no" ]; then
    if [ -n "$PKG_CONFIG" ] && $PKG_CONFIG --exists libudev 2>/dev/null; then
        QMAKE_INCDIR_LIBUDEV=`$PKG_CONFIG --cflags-only-I libudev 2>/dev/null | sed -e 's,^-I,,g' -e 's, -I, ,g'`
        QMAKE_LIBS_LIBUDEV=`$PKG_CONFIG --libs libudev 2>/dev/null`
        QMAKE_CFLAGS_LIBUDEV=`$PKG_CONFIG --cflags libudev 2>/dev/null`
        QMakeVar set QMAKE_INCDIR_LIBUDEV "$QMAKE_INCDIR_LIBUDEV"
        QMakeVar set QMAKE_LIBS_LIBUDEV "$QMAKE_LIBS_LIBUDEV"
    fi
    if compileTest unix/libudev "libudev" $QMAKE_CFLAGS_LIBUDEV $QMAKE_LIBS_LIBUDEV; then
        CFG_LIBUDEV=yes
        QT_CONFIG="$QT_CONFIG libudev"
    elif [ "$CFG_LIBUDEV" = "yes" ]; then
        echo "The libudev functionality test failed!"
        [ -z "$PKG_CONFIG" ] && echo " Use of pkg-config is not enabled, maybe you want to pass -pkg-config?"
        exit 1
    else
        CFG_LIBUDEV=no
    fi
fi
if [ "$CFG_LIBUDEV" = "no" ]; then
    QMakeVar add DEFINES QT_NO_LIBUDEV
fi

if [ "$CFG_EVDEV" != "no" ]; then
    if compileTest unix/evdev "evdev"; then
        CFG_EVDEV=yes
        QT_CONFIG="$QT_CONFIG evdev"
    elif [ "$CFG_EVDEV" = "yes" ]; then
        echo "The evdev functionality test failed!"
        exit 1
    else
        CFG_EVDEV=no
    fi
fi
if [ "$CFG_EVDEV" = "no" ]; then
    QMakeVar add DEFINES QT_NO_EVDEV
fi

if [ "$CFG_TSLIB" != "no" ]; then
    if compileTest unix/tslib "tslib"; then
        CFG_TSLIB=yes
        QT_CONFIG="$QT_CONFIG tslib"
    elif [ "$CFG_TSLIB" = "yes" ]; then
        echo "The tslib functionality test failed!"
        exit 1
    else
        CFG_TSLIB=no
    fi
fi
if [ "$CFG_TSLIB" = "no" ]; then
    QMakeVar add DEFINES QT_NO_TSLIB
fi

if [ "$CFG_XKBCOMMON_EVDEV" != "no" ]; then
    if [ -n "$PKG_CONFIG" ] && $PKG_CONFIG --exists xkbcommon 2>/dev/null; then
        QMAKE_INCDIR_XKBCOMMON_EVDEV=`$PKG_CONFIG --cflags-only-I xkbcommon 2>/dev/null | sed -e 's,^-I,,g' -e 's, -I, ,g'`
        QMAKE_LIBS_XKBCOMMON_EVDEV=`$PKG_CONFIG --libs xkbcommon 2>/dev/null`
        QMAKE_CFLAGS_XKBCOMMON_EVDEV=`$PKG_CONFIG --cflags xkbcommon 2>/dev/null`
        QMakeVar set QMAKE_INCDIR_XKBCOMMON_EVDEV "$QMAKE_INCDIR_XKBCOMMON_EVDEV"
        QMakeVar set QMAKE_LIBS_XKBCOMMON_EVDEV "$QMAKE_LIBS_XKBCOMMON_EVDEV"
    fi
    if compileTest unix/xkbcommon "xkbcommon" $QMAKE_CFLAGS_XKBCOMMON_EVDEV $QMAKE_LIBS_XKBCOMMON_EVDEV; then
        CFG_XKBCOMMON_EVDEV=yes
        QT_CONFIG="$QT_CONFIG xkbcommon-evdev"
    elif [ "$CFG_XKBCOMMON_EVDEV" = "yes" ]; then
        echo "The xkbcommon-evdev functionality test failed!"
        exit 1
    else
        CFG_XKBCOMMON_EVDEV=no
    fi
fi

if [ "$CFG_LIBINPUT" != "no" ] && [ "$CFG_LIBUDEV" != "no" ]; then
    if [ -n "$PKG_CONFIG" ] && $PKG_CONFIG --exists libinput 2>/dev/null; then
        QMAKE_INCDIR_LIBINPUT=`$PKG_CONFIG --cflags-only-I libinput 2>/dev/null | sed -e 's,^-I,,g' -e 's, -I, ,g'`
        QMAKE_LIBS_LIBINPUT=`$PKG_CONFIG --libs libinput 2>/dev/null`
        QMAKE_CFLAGS_LIBINPUT=`$PKG_CONFIG --cflags libinput 2>/dev/null`
        QMAKE_LIBINPUT_VERSION_MAJOR=`$PKG_CONFIG --modversion libinput 2>/dev/null | cut -d . -f 1`
        QMAKE_LIBINPUT_VERSION_MINOR=`$PKG_CONFIG --modversion libinput 2>/dev/null | cut -d . -f 2`
        QMakeVar set QMAKE_LIBINPUT_VERSION_MAJOR "$QMAKE_LIBINPUT_VERSION_MAJOR"
        QMakeVar set QMAKE_LIBINPUT_VERSION_MINOR "$QMAKE_LIBINPUT_VERSION_MINOR"
        QMakeVar set QMAKE_INCDIR_LIBINPUT "$QMAKE_INCDIR_LIBINPUT"
        QMakeVar set QMAKE_LIBS_LIBINPUT "$QMAKE_LIBS_LIBINPUT"
    fi
    if compileTest unix/libinput "libinput" $QMAKE_CFLAGS_LIBINPUT $QMAKE_LIBS_LIBINPUT; then
        CFG_LIBINPUT=yes
        QT_CONFIG="$QT_CONFIG libinput"
    elif [ "$CFG_LIBINPUT" = "yes" ]; then
        echo "The libinput functionality test failed!"
        exit 1
    else
        CFG_LIBINPUT=no
    fi
else
    CFG_LIBINPUT=no
fi
if [ "$CFG_LIBINPUT" = "no" ]; then
    QMakeVar add DEFINES QT_NO_LIBINPUT
fi

# Check we actually have X11 :-)
if compileTest x11/xlib "XLib"; then
    QT_CONFIG="$QT_CONFIG xlib"
fi

# auto-detect Xrender support
if [ "$CFG_XRENDER" != "no" ]; then
    if compileTest x11/xrender "Xrender"; then
        CFG_XRENDER=yes
        QT_CONFIG="$QT_CONFIG xrender"
    else
        if [ "$CFG_XRENDER" = "yes" ] && [ "$CFG_CONFIGURE_EXIT_ON_ERROR" = "yes" ]; then
            echo "Xrender support cannot be enabled due to functionality tests!"
            echo " Turn on verbose messaging (-v) to $0 to see the final report."
            echo " If you believe this message is in error you may use the continue"
            echo " switch (-continue) to $0 to continue."
            exit 101
        else
            CFG_XRENDER=no
        fi
    fi
fi

# auto-detect XInput2 support
if [ "$CFG_XINPUT2" != "no" ]; then
    if compileTest x11/xinput2 "XInput2"; then
        if [ -n "$PKG_CONFIG" ] && $PKG_CONFIG --exists xi 2>/dev/null; then
            QMAKE_LIBXI_VERSION_MAJOR=`$PKG_CONFIG --modversion xi 2>/dev/null | cut -d . -f 1`
            QMAKE_LIBXI_VERSION_MINOR=`$PKG_CONFIG --modversion xi 2>/dev/null | cut -d . -f 2`
            QMAKE_LIBXI_VERSION_PATCH=`$PKG_CONFIG --modversion xi 2>/dev/null | cut -d . -f 3`
            QMakeVar set QMAKE_LIBXI_VERSION_MAJOR "$QMAKE_LIBXI_VERSION_MAJOR"
            QMakeVar set QMAKE_LIBXI_VERSION_MINOR "$QMAKE_LIBXI_VERSION_MINOR"
            QMakeVar set QMAKE_LIBXI_VERSION_PATCH "$QMAKE_LIBXI_VERSION_PATCH"
        fi
        CFG_XINPUT2=yes
    else
        if [ "$CFG_XINPUT2" = "yes" ] && [ "$CFG_CONFIGURE_EXIT_ON_ERROR" = "yes" ]; then
            echo "XInput2 support cannot be enabled due to functionality tests!"
            echo " Turn on verbose messaging (-v) to $0 to see the final report."
            echo " If you believe this message is in error you may use the continue"
            echo " switch (-continue) to $0 to continue."
            exit 101
        else
            CFG_XINPUT2=no
        fi
    fi
fi

if [ "$CFG_XCB" != "no" ]; then
    if [ -n "$PKG_CONFIG" ] && $PKG_CONFIG --exists "xcb >= 1.5" 2>/dev/null; then
        QMAKE_CFLAGS_XCB="`$PKG_CONFIG --cflags xcb 2>/dev/null`"
        QMAKE_LIBS_XCB="`$PKG_CONFIG --libs xcb 2>/dev/null`"
    fi
    if [ -n "$PKG_CONFIG" ] && $PKG_CONFIG --exists "x11" 2> /dev/null; then
        QMAKE_X11_PREFIX="`$PKG_CONFIG --variable=prefix x11`"
    else
        # default to LSB prefix
        QMAKE_X11_PREFIX="/usr"
    fi
    QMakeVar set QMAKE_X11_PREFIX "$QMAKE_X11_PREFIX"

    if [ "$CFG_XKBCOMMON" != no ] && compileTest qpa/xcb "xcb" $QMAKE_CFLAGS_XCB $QMAKE_LIBS_XCB; then
        QT_CONFIG="$QT_CONFIG xcb-plugin"

        if [ "$CFG_XCB" = "qt" ]; then
            QT_CONFIG="$QT_CONFIG xcb-qt"
        else
            CFG_XCB="system"
            if [ -n "$PKG_CONFIG" ] && $PKG_CONFIG --exists "xcb >= 1.5" 2>/dev/null; then
                XCB_PACKAGES="xcb xcb-shm xcb-sync xcb-xfixes xcb-randr xcb-image xcb-keysyms xcb-icccm xcb-shape"
                QMAKE_CFLAGS_XCB="`$PKG_CONFIG --cflags $XCB_PACKAGES 2>/dev/null`"
                QMAKE_LIBS_XCB="`$PKG_CONFIG --libs $XCB_PACKAGES 2>/dev/null`"
            fi

            # libxcb version 1.10 was the first version that enables xcb-xkb by default,
            # therefore the minimal xcb-xkb version we support is 1.10
            CFG_XKB=no
            if $PKG_CONFIG --exists "xcb-xkb >= 1.10" 2>/dev/null; then
                QMAKE_CFLAGS_XKB="`$PKG_CONFIG --cflags xcb xcb-xkb 2>/dev/null`"
                QMAKE_LIBS_XKB="`$PKG_CONFIG --libs xcb xcb-xkb 2>/dev/null`"
                if compileTest qpa/xcb-xkb "xcb-xkb" $QMAKE_CFLAGS_XKB $QMAKE_LIBS_XKB; then
                    CFG_XKB=yes
                fi
            fi
            if [ "$CFG_XKB" = "no" ]; then
                QMakeVar add DEFINES QT_NO_XKB
            fi

            if compileTest qpa/xcb-syslibs "xcb-syslibs" $QMAKE_CFLAGS_XCB $QMAKE_LIBS_XCB; then
                if compileTest qpa/xcb-render "xcb-render" $QMAKE_CFLAGS_XCB $QMAKE_LIBS_XCB; then
                    QT_CONFIG="$QT_CONFIG xcb-render"
                fi

                if compileTest qpa/xcb-glx "xcb-glx" $QMAKE_CFLAGS_XCB $QMAKE_LIBS_XCB; then
                    CFG_XCB_GLX=yes
                    QT_CONFIG="$QT_CONFIG xcb-glx"
                fi
            else
                echo "The test for linking against libxcb and support libraries failed!"
                echo " You might need to install dependency packages, or pass -qt-xcb."
                echo " See src/plugins/platforms/xcb/README."
                exit 1
            fi
        fi

        if [ "$CFG_XCB_XLIB" != "no" ]; then
            if compileTest qpa/xcb-xlib "xcb-xlib" $QMAKE_CFLAGS_XCB $QMAKE_LIBS_XCB; then
                QT_CONFIG="$QT_CONFIG xcb-xlib"
                CFG_XCB_XLIB=yes
            else
                CFG_XCB_XLIB=no
            fi
        fi

        if [ "$CFG_SM" != "no" ] && [ -n "$PKG_CONFIG" ]; then
            if $PKG_CONFIG --exists "sm" 2>/dev/null && $PKG_CONFIG --exists "ice" 2>/dev/null; then
                QT_CONFIG="$QT_CONFIG xcb-sm"
            fi
        fi
    else
        if [ "$CFG_XCB" != "auto" ]; then
            echo "The test for linking against libxcb failed!"
            [ -z "$PKG_CONFIG" ] && echo " Use of pkg-config is not enabled, maybe you want to pass -pkg-config?"
            echo " You might need to install dependency packages for libxcb."
            echo " See src/plugins/platforms/xcb/README."
            exit 1
        fi
        CFG_XCB=no
    fi
fi

if [ "$CFG_DIRECTFB" != "no" ]; then
    if [ -n "$PKG_CONFIG" ] && $PKG_CONFIG --exists directfb 2>/dev/null; then
        QMAKE_CFLAGS_DIRECTFB=`$PKG_CONFIG --cflags directfb 2>/dev/null`
        QMAKE_LIBS_DIRECTFB=`$PKG_CONFIG --libs directfb 2>/dev/null`
        if compileTest qpa/directfb "DirectFB" $QMAKE_CFLAGS_DIRECTFB $QMAKE_LIBS_DIRECTFB; then
            CFG_DIRECTFB=yes
        elif [ "$CFG_DIRECTFB" = "yes" ] && [ "$CFG_CONFIGURE_EXIT_ON_ERROR" = "yes" ]; then
            echo " DirectFB support cannot be enabled due to functionality tests!"
            [ -z "$PKG_CONFIG" ] && echo " Use of pkg-config is not enabled, maybe you want to pass -pkg-config?"
            echo " Turn on verbose messaging (-v) to $0 to see the final report."
            echo " If you believe this message is in error you may use the continue"
            echo " switch (-continue) to $0 to continue."
            exit 101
        else
            CFG_DIRECTFB=no
        fi
    else
        CFG_DIRECTFB=no
    fi
fi

if [ "$CFG_GBM" != "no" ]; then
    if compileTest qpa/gbm "GBM"; then
        CFG_GBM=yes
    elif [ "$CFG_GBM" = "yes" ] && [ "$CFG_CONFIGURE_EXIT_ON_ERROR" = "yes" ]; then
        echo " GBM support cannot be enabled due to functionality tests!"
        echo " Turn on verbose messaging (-v) to $0 to see the final report."
        echo " If you believe this message is in error you may use the continue"
        echo " switch (-continue) to $0 to continue."
        exit 101
    else
        CFG_GBM=no
    fi
fi

if [ "$CFG_LINUXFB" != "no" ]; then
    if compileTest qpa/linuxfb "LinuxFB"; then
        CFG_LINUXFB=yes
    elif [ "$CFG_LINUXFB" = "yes" ] && [ "$CFG_CONFIGURE_EXIT_ON_ERROR" = "yes" ]; then
        echo " Linux Framebuffer support cannot be enabled due to functionality tests!"
        echo " Turn on verbose messaging (-v) to $0 to see the final report."
        echo " If you believe this message is in error you may use the continue"
        echo " switch (-continue) to $0 to continue."
        exit 101
    else
        CFG_LINUXFB=no
    fi
fi

if [ "$CFG_KMS" != "no" ]; then
    if compileTest qpa/kms "KMS"; then
        CFG_KMS=yes
    elif [ "$CFG_KMS" = "yes" ] && [ "$CFG_CONFIGURE_EXIT_ON_ERROR" = "yes" ]; then
        echo " KMS support cannot be enabled due to functionality tests!"
        echo " Turn on verbose messaging (-v) to $0 to see the final report."
        echo " If you believe this message is in error you may use the continue"
        echo " switch (-continue) to $0 to continue."
        exit 101
    else
        CFG_KMS=no
    fi
fi

if [ "$CFG_MIRCLIENT" != "no" ]; then
    if compileTest qpa/mirclient "Mir client"; then
        CFG_MIRCLIENT=yes
    elif [ "$CFG_MIRCLIENT" = "yes" ]; then
        echo " Mir client support cannot be enabled due to functionality tests!"
        echo " Turn on verbose messaging (-v) to $0 to see the final report."
        echo " If you believe this message is in error you may use the continue"
        echo " switch (-continue) to $0 to continue."
        exit 101
    else
        CFG_MIRCLIENT=no
    fi
fi

# Detect libxkbcommon
MIN_REQ_XKBCOMMON="0.4.1"
# currently only xcb platform plugin supports building xkbcommon
if [ "$CFG_XCB" != "no" ]; then
    if [ "$CFG_XKBCOMMON" != "no" ] && [ "$CFG_XKBCOMMON" != "qt" ]; then
        # Check if there is a suitable system-wide xkbcommon
        if [ -n "$PKG_CONFIG" ] && $PKG_CONFIG --exists "xkbcommon xkbcommon-x11 >= $MIN_REQ_XKBCOMMON" 2>/dev/null; then
            QMAKE_CFLAGS_XKBCOMMON="`$PKG_CONFIG --cflags xkbcommon xkbcommon-x11 2>/dev/null`"
            QMAKE_LIBS_XKBCOMMON="`$PKG_CONFIG --libs xkbcommon xkbcommon-x11 2>/dev/null`"

            QMakeVar set QMAKE_CFLAGS_XKBCOMMON "$QMAKE_CFLAGS_XKBCOMMON"
            QMakeVar set QMAKE_LIBS_XKBCOMMON "$QMAKE_LIBS_XKBCOMMON"
            CFG_XKBCOMMON=system
        elif [ "$CFG_XKBCOMMON" = "system" ] && [ "$CFG_CONFIGURE_EXIT_ON_ERROR" = "yes" ]; then
            echo " xkbcommon support cannot be enabled because either xkbcommon or "
            echo " xkbcommon-x11 >= $MIN_REQ_XKBCOMMON was not found via pkg-config!"
            [ -z "$PKG_CONFIG" ] && echo " Use of pkg-config is not enabled, maybe you want to pass -pkg-config?"
            echo " Turn on verbose messaging (-v) to $0 to see the final report."
            echo " If you believe this message is in error you may use the continue"
            echo " switch (-continue) to $0 to continue."
            exit 101
        else
            # use the bundled version instead
            CFG_XKBCOMMON=qt
        fi
    fi
    if [ "$CFG_XKBCOMMON" = "qt" ]; then
        QT_CONFIG="$QT_CONFIG xkbcommon-qt"
        # detect XKB config root
        if [ "$CFG_XKB_CONFIG_ROOT" = "auto" ]; then
            if [ -n "$PKG_CONFIG" ] && $PKG_CONFIG --exists "xkeyboard-config" 2> /dev/null; then
                CFG_XKB_CONFIG_ROOT="`$PKG_CONFIG --variable=xkb_base xkeyboard-config`"
            else
                # search for xkb configs in most probable locations
                if [ -d "/usr/share/X11/xkb" ]; then
                    # Linux
                    CFG_XKB_CONFIG_ROOT="/usr/share/X11/xkb"
                elif [ -d "/usr/local/share/X11/xkb" ]; then
                    # BSD UNIX
                    CFG_XKB_CONFIG_ROOT="/usr/local/share/X11/xkb"
                fi
            fi
        fi
        QMakeVar set QMAKE_XKB_CONFIG_ROOT "$CFG_XKB_CONFIG_ROOT"
        if [ "$CFG_XKB_CONFIG_ROOT" = "auto" ]; then
            CFG_XKB_CONFIG_ROOT="not found"
        fi
    fi
else
    CFG_XKBCOMMON=no
fi

# EGL Support
if [ "$CFG_EGL" != "no" ]; then
    if [ "$CFG_EGL" = "yes" ] && [ "$CFG_OPENGL" = "no" ]; then
        echo "EGL support was requested but OpenGL support is disabled."
        echo "Either disable EGL support or enable OpenGL support."
        exit 101
    fi

    if [ -n "$PKG_CONFIG" ] && $PKG_CONFIG --exists egl 2>/dev/null; then
        QMAKE_INCDIR_EGL=`$PKG_CONFIG --cflags-only-I egl 2>/dev/null | sed -e 's,^-I,,g' -e 's, -I, ,g'`
        QMAKE_LIBS_EGL=`$PKG_CONFIG --libs egl 2>/dev/null`
        QMAKE_CFLAGS_EGL=`$PKG_CONFIG --cflags egl 2>/dev/null`
        QMakeVar set QMAKE_INCDIR_EGL "$QMAKE_INCDIR_EGL"
        QMakeVar set QMAKE_LIBS_EGL "$QMAKE_LIBS_EGL"
        QMakeVar set QMAKE_CFLAGS_EGL "`echo " $QMAKE_CFLAGS_EGL " | sed -e 's, -I[^ ]* , ,g;s,^ ,,;s, $,,'`"
    fi       # detect EGL support
    if compileTest qpa/egl "EGL" $QMAKE_CFLAGS_EGL $QMAKE_LIBS_EGL; then
        CFG_EGL=yes
        if compileTest qpa/egl-x11 "EGL-X11" $QMAKE_CFLAGS_EGL $QMAKE_LIBS_EGL; then
            CFG_EGL_X=yes
        else
            CFG_EGL_X=no
        fi
    elif [ "$CFG_EGL" = "yes" ]; then
        echo " The EGL functionality test failed; EGL is required by some QPA plugins to manage contexts & surfaces."
        [ -z "$PKG_CONFIG" ] && echo " Use of pkg-config is not enabled, maybe you want to pass -pkg-config?"
        echo " You might need to modify the include and library search paths by editing"
        echo " QMAKE_INCDIR_EGL, QMAKE_LIBDIR_EGL and QMAKE_LIBS_EGL in ${XQMAKESPEC}."
        exit 1
    else
        CFG_EGL=no
        CFG_EGL_X=no
    fi
fi

if [ "$CFG_EGLFS" != "no" ]; then
    if [ "$XPLATFORM_QNX" = "no" ] && [ "$CFG_OPENGL" != "no" ]; then
        CFG_EGLFS="$CFG_EGL"
        # Detect eglfs backends.
        if compileTest qpa/eglfs-brcm "eglfs-brcm"; then
            CFG_EGLFS_BRCM=yes
        else
            CFG_EGLFS_BRCM=no
        fi
        if compileTest qpa/eglfs-egldevice "eglfs-egldevice"; then
            CFG_EGLFS_EGLDEVICE=yes
        else
            CFG_EGLFS_EGLDEVICE=no
        fi
        if compileTest qpa/eglfs-mali "eglfs-mali" \
            || compileTest qpa/eglfs-mali-2 "eglfs-mali-2"; then
            CFG_EGLFS_MALI=yes
        else
            CFG_EGLFS_MALI=no
        fi
        if compileTest qpa/eglfs-viv "eglfs-viv"; then
            CFG_EGLFS_VIV=yes
        else
            CFG_EGLFS_VIV=no
        fi
        if [ "$CFG_EGLFS_VIV" = "yes" ] && compileTest qpa/wayland-server "wayland-server"; then
            CFG_EGLFS_VIV_WL=yes
        else
            CFG_EGLFS_VIV_WL=no
        fi
    else
        CFG_EGLFS="no"
    fi
fi

# Detect accessibility support
if [ "$CFG_ACCESSIBILITY" = "no" ]; then
    echo >&2 "Warning: Disabling Accessibility. This version of Qt is unsupported."
else
    CFG_ACCESSIBILITY=yes

    # linux/xcb accessibility bridge needs dbus
    if [ "$CFG_XCB" != "no" ]; then
        if [ "$CFG_DBUS" != "no" ]; then
            CFG_ACCESSIBILITY_ATSPI_BRIDGE=yes
            QT_CONFIG="$QT_CONFIG accessibility-atspi-bridge"
        else
            echo >&2 "Warning: Disabling Linux Accessibility Bridge: DBus is missing."
            QCONFIG_FLAGS="$QCONFIG_FLAGS QT_NO_ACCESSIBILITY_ATSPI_BRIDGE"
        fi
    fi
fi

# Determine the default QPA platform
if [ -z "$QT_QPA_DEFAULT_PLATFORM" ]; then
    # check the mkspec
    QT_QPA_DEFAULT_PLATFORM=`getXQMakeConf QT_QPA_DEFAULT_PLATFORM`
    if [ -z "$QT_QPA_DEFAULT_PLATFORM" ]; then
        if [ "$XPLATFORM_MINGW" = "yes" ]; then
            QT_QPA_DEFAULT_PLATFORM="windows"
        elif [ "$XPLATFORM_MAC" = "yes" ]; then
            QT_QPA_DEFAULT_PLATFORM="cocoa"
        elif [ "$UNAME_SYSTEM" = "QNX" ]; then
            QT_QPA_DEFAULT_PLATFORM="qnx"
        elif [ "$XPLATFORM_INTEGRITY" = "yes" ]; then
            QT_QPA_DEFAULT_PLATFORM="integrityfb"
        else
            QT_QPA_DEFAULT_PLATFORM="xcb"
        fi
    fi
fi

if [ -n "$QMAKE_CFLAGS_XCB" ] || [ -n "$QMAKE_LIBS_XCB" ]; then
    QMakeVar set QMAKE_CFLAGS_XCB "$QMAKE_CFLAGS_XCB"
    QMakeVar set QMAKE_LIBS_XCB "$QMAKE_LIBS_XCB"
fi

if [ "$CFG_DIRECTFB" = "yes" ]; then
    QT_CONFIG="$QT_CONFIG directfb"
    QMakeVar set QMAKE_CFLAGS_DIRECTFB "$QMAKE_CFLAGS_DIRECTFB"
    QMakeVar set QMAKE_LIBS_DIRECTFB "$QMAKE_LIBS_DIRECTFB"
fi
if [ "$CFG_GBM" = "yes" ]; then
    QT_CONFIG="$QT_CONFIG gbm"
fi
if [ "$CFG_LINUXFB" = "yes" ]; then
    QT_CONFIG="$QT_CONFIG linuxfb"
fi
if [ "$CFG_INTEGRITYFB" = "yes" ]; then
    QT_CONFIG="$QT_CONFIG integrityfb"
fi
if [ "$CFG_KMS" = "yes" ]; then
    QT_CONFIG="$QT_CONFIG kms"
fi
if [ "$CFG_MIRCLIENT" = "yes" ]; then
    QT_CONFIG="$QT_CONFIG mirclient"
fi

if [ "$XPLATFORM_MAC" = "no" ] && [ "$XPLATFORM_MINGW" = "no" ] && [ "$XPLATFORM_QNX" = "no" ] && [ "$XPLATFORM_ANDROID" = "no" ] && [ "$XPLATFORM_HAIKU" = "no" ] && [ "$XPLATFORM_INTEGRITY" = "no" ]; then
    if [ "$CFG_XCB" = "no" ] && [ "$CFG_EGLFS" = "no" ] && [ "$CFG_DIRECTFB" = "no" ] && [ "$CFG_LINUXFB" = "no" ] && [ "$CFG_MIRCLIENT" = "no" ]; then
        if [ "$QPA_PLATFORM_GUARD" = "yes" ] &&
            ( [ "$ORIG_CFG_XCB" = "auto" ] || [ "$ORIG_CFG_EGLFS" = "auto" ] || [ "$ORIG_CFG_DIRECTFB" = "auto" ] || [ "$ORIG_CFG_LINUXFB" = "auto" ] || [ "$ORIG_CFG_MIRCLIENT" = "auto" ] ); then
        echo "No QPA platform plugin enabled!"
        echo " If you really want to build without a QPA platform plugin you must pass"
        echo " -no-qpa-platform-guard to configure. Doing this will"
        echo " produce a Qt that can not run GUI applications."
        echo " The dependencies needed for xcb to build are listed in"
        echo " src/plugins/platforms/xcb/README"
        exit 1
    fi
fi
    fi

# double-conversion support
if [ "$CFG_DOUBLECONVERSION" = "no" ]; then
    if ! compileTest common/xlocalescanprint "XLocaleScanPrint"; then
        echo "Your C library does not provide sscanf_l or snprintf_l."
        echo "You need to use libdouble-conversion for double/string conversion."
        exit 1
    fi
elif [ "$CFG_DOUBLECONVERSION" != "qt" ]; then
    if compileTest unix/doubleconversion "DoubleConversion"; then
        CFG_DOUBLECONVERSION=system
    elif [ "$CFG_DOUBLECONVERSION" = "system" ]; then
        echo "No system libdouble-conversion found."
        exit 1
    else
        CFG_DOUBLECONVERSION=qt
    fi
fi

# freetype support
[ "$XPLATFORM_MINGW" = "yes" ] && [ "$CFG_FREETYPE" = "auto" ] && CFG_FREETYPE=no
if [ "$CFG_FREETYPE" = "auto" ]; then
    if compileTest unix/freetype "FreeType"; then
        CFG_FREETYPE=system
    else
        CFG_FREETYPE=yes
    fi
fi

# harfbuzz support
[ "$XPLATFORM_MAC" = "yes" ] && [ "$CFG_HARFBUZZ" = "auto" ] && CFG_HARFBUZZ=qt
if [ "$CFG_HARFBUZZ" = "auto" ] || [ "$CFG_HARFBUZZ" = "system" ]; then
    if compileTest unix/harfbuzz "HarfBuzz"; then
        CFG_HARFBUZZ=system
    else
        if [ "$CFG_HARFBUZZ" = "system" ] && [ "$CFG_CONFIGURE_EXIT_ON_ERROR" = "yes" ]; then
            echo " HarfBuzz system library support cannot be enabled due to functionality tests!"
            echo " Turn on verbose messaging (-v) to $0 to see the final report."
            echo " If you believe this message is in error you may use the continue"
            echo " switch (-continue) to $0 to continue."
            exit 101
        else
            CFG_HARFBUZZ=qt
        fi
    fi
fi
if [ "$XPLATFORM_MAC" = "yes" -a "$CFG_HARFBUZZ" != "qt" ]; then
    echo
    echo "WARNING: On OS X, AAT is supported only with -qt-harfbuzz."
    echo
fi

if ! compileTest unix/stl "STL" &&
    [ "$CFG_CONFIGURE_EXIT_ON_ERROR" = "yes" ]; then
    echo "STL functionality check failed! Cannot build Qt with this STL library."
    echo " Turn on verbose messaging (-v) to $0 to see the final report."
    exit 101
fi


# detect POSIX clock_gettime()
if [ "$CFG_CLOCK_GETTIME" = "auto" ]; then
    if compileTest unix/clock-gettime "POSIX clock_gettime()"; then
	CFG_CLOCK_GETTIME=yes
    else
	CFG_CLOCK_GETTIME=no
    fi
fi

# detect POSIX monotonic clocks
if [ "$CFG_CLOCK_GETTIME" = "yes" ] && [ "$CFG_CLOCK_MONOTONIC" = "auto" ]; then
    if compileTest unix/clock-monotonic "POSIX Monotonic Clock"; then
	CFG_CLOCK_MONOTONIC=yes
    else
	CFG_CLOCK_MONOTONIC=no
    fi
elif [ "$CFG_CLOCK_GETTIME" = "no" ]; then
    CFG_CLOCK_MONOTONIC=no
fi

# detect posix_fallocate
if [ "$CFG_POSIX_FALLOCATE" = "auto" ]; then
    if compileTest unix/posix_fallocate "posix_fallocate"; then
        CFG_POSIX_FALLOCATE=yes
    else
        CFG_POSIX_FALLOCATE=no
    fi
fi

# detect mremap
if [ "$CFG_MREMAP" = "auto" ]; then
    if compileTest unix/mremap "mremap"; then
	CFG_MREMAP=yes
    else
	CFG_MREMAP=no
    fi
fi

# find if the platform provides getaddrinfo (ipv6 dns lookups)
if [ "$CFG_GETADDRINFO" != "no" ]; then
    if compileTest unix/getaddrinfo "getaddrinfo"; then
        CFG_GETADDRINFO=yes
    else
	if [ "$CFG_GETADDRINFO" = "yes" ] && [ "$CFG_CONFIGURE_EXIT_ON_ERROR" = "yes" ]; then
            echo "getaddrinfo support cannot be enabled due to functionality tests!"
            echo " Turn on verbose messaging (-v) to $0 to see the final report."
            echo " If you believe this message is in error you may use the continue"
            echo " switch (-continue) to $0 to continue."
            exit 101
	else
	    CFG_GETADDRINFO=no
	fi
    fi
fi

# find if the platform provides inotify
if [ "$CFG_INOTIFY" != "no" ]; then
    if compileTest unix/inotify "inotify"; then
        CFG_INOTIFY=yes
    else
	if [ "$CFG_INOTIFY" = "yes" ] && [ "$CFG_CONFIGURE_EXIT_ON_ERROR" = "yes" ]; then
            echo "inotify support cannot be enabled due to functionality tests!"
            echo " Turn on verbose messaging (-v) to $0 to see the final report."
            echo " If you believe this message is in error you may use the continue"
            echo " switch (-continue) to $0 to continue."
            exit 101
	else
	    CFG_INOTIFY=no
	fi
    fi
fi

# find if the platform provides eventfd
if [ "$CFG_EVENTFD" != "no" ]; then
    if compileTest unix/eventfd "eventfd"; then
        CFG_EVENTFD=yes
    else
        if [ "$CFG_EVENTFD" = "yes" ] && [ "$CFG_CONFIGURE_EXIT_ON_ERROR" = "yes" ]; then
            echo "eventfd support cannot be enabled due to functionality tests!"
            echo " Turn on verbose messaging (-v) to $0 to see the final report."
            echo " If you believe this message is in error you may use the continue"
            echo " switch (-continue) to $0 to continue."
            exit 101
        else
            CFG_EVENTFD=no
        fi
    fi
fi

# find if the platform provides if_nametoindex (ipv6 interface name support)
if [ "$CFG_IPV6IFNAME" != "no" ]; then
    if compileTest unix/ipv6ifname "IPv6 interface name"; then
        CFG_IPV6IFNAME=yes
    else
        if [ "$CFG_IPV6IFNAME" = "yes" ] && [ "$CFG_CONFIGURE_EXIT_ON_ERROR" = "yes" ]; then
            echo "IPv6 interface name support cannot be enabled due to functionality tests!"
            echo " Turn on verbose messaging (-v) to $0 to see the final report."
            echo " If you believe this message is in error you may use the continue"
            echo " switch (-continue) to $0 to continue."
            exit 101
        else
	    CFG_IPV6IFNAME=no
	fi
    fi
fi

# find if the platform provides getifaddrs (network interface enumeration)
if [ "$CFG_GETIFADDRS" != "no" ]; then
    if compileTest unix/getifaddrs "getifaddrs"; then
        CFG_GETIFADDRS=yes
    else
        if [ "$CFG_GETIFADDRS" = "yes" ] && [ "$CFG_CONFIGURE_EXIT_ON_ERROR" = "yes" ]; then
            echo "getifaddrs support cannot be enabled due to functionality tests!"
            echo " Turn on verbose messaging (-v) to $0 to see the final report."
            echo " If you believe this message is in error you may use the continue"
            echo " switch (-continue) to $0 to continue."
            exit 101
        else
	    CFG_GETIFADDRS=no
	fi
    fi
fi

# find if the platform provides thread-safe CLOEXEC support
if compileTest unix/cloexec "cloexec"; then
    CFG_CLOEXEC=yes
fi

if compileTest unix/ppoll "ppoll"; then
    CFG_POLL="ppoll"
elif compileTest unix/pollts "pollts"; then
    CFG_POLL="pollts"
elif compileTest unix/poll "poll"; then
    CFG_POLL="poll"
else
    CFG_POLL="select"
fi

if [ "$XPLATFORM_MAC" = "yes" ] && [ "$CFG_SECURETRANSPORT" != "no" ] && ([ "$CFG_OPENSSL" = "no" ] || [ "$CFG_OPENSSL" = "auto" ]); then
    CFG_SECURETRANSPORT=yes
    CFG_OPENSSL=no
else
    CFG_SECURETRANSPORT=no
fi

# detect OpenSSL
if [ "$CFG_OPENSSL" != "no" ]; then
    if compileTest unix/openssl "OpenSSL"; then
        if [ "$CFG_OPENSSL" = "auto" ]; then
            CFG_OPENSSL=yes
        fi
    else
        if ( [ "$CFG_OPENSSL" = "yes" ] || [ "$CFG_OPENSSL" = "linked" ] ) && [ "$CFG_CONFIGURE_EXIT_ON_ERROR" = "yes" ]; then
            echo "OpenSSL support cannot be enabled due to functionality tests!"
            echo " Turn on verbose messaging (-v) to $0 to see the final report."
            echo " If you believe this message is in error you may use the continue"
            echo " switch (-continue) to $0 to continue."
            exit 101
        else
            CFG_OPENSSL=no
        fi
    fi
fi


# detect PCRE
if [ "$CFG_PCRE" != "qt" ]; then
    if compileTest unix/pcre "PCRE"; then
        CFG_PCRE=system
    else
        if [ "$CFG_PCRE" = "system" ] && [ "$CFG_CONFIGURE_EXIT_ON_ERROR" = "yes" ]; then
            echo "PCRE support cannot be enabled due to functionality tests!"
            echo " Turn on verbose messaging (-v) to $0 to see the final report."
            echo " If you believe this message is in error you may use the continue"
            echo " switch (-continue) to $0 to continue."
            exit 101
        else
            CFG_PCRE=qt
        fi
    fi
fi

# detect OpenVG support
if [ "$CFG_OPENVG" != "no" ]; then
    if compileTest unix/openvg "OpenVG"; then
        if [ "$CFG_OPENVG" = "auto" ]; then
            CFG_OPENVG=yes
        fi
    elif compileTest unix/openvg "OpenVG" -config openvg_on_opengl; then
        if [ "$CFG_OPENVG" = "auto" ]; then
            CFG_OPENVG=yes
        fi
        CFG_OPENVG_ON_OPENGL=yes
    elif compileTest unix/openvg "OpenVG (lc includes)" -config lower_case_includes; then
        if [ "$CFG_OPENVG" = "auto" ]; then
            CFG_OPENVG=yes
        fi
        CFG_OPENVG_LC_INCLUDES=yes
    elif compileTest unix/openvg "OpenVG (lc includes)" -config "openvg_on_opengl lower_case_includes"; then
        if [ "$CFG_OPENVG" = "auto" ]; then
            CFG_OPENVG=yes
        fi
        CFG_OPENVG_LC_INCLUDES=yes
        CFG_OPENVG_ON_OPENGL=yes
    else
        if [ "$CFG_OPENVG" != "auto" ] && [ "$CFG_CONFIGURE_EXIT_ON_ERROR" = "yes" ]; then
            echo "$CFG_OPENVG was specified for OpenVG but cannot be enabled due to functionality tests!"
            echo " Turn on verbose messaging (-v) to $0 to see the final report."
            echo " If you believe this message is in error you may use the continue"
            echo " switch (-continue) to $0 to continue."
            exit 101
        else
            CFG_OPENVG=no
        fi
    fi
    if [ "$CFG_OPENVG" = "yes" ] && compileTest unix/shivavg "ShivaVG"; then
        CFG_OPENVG_SHIVA=yes
    fi
fi

if [ "$CFG_ALSA" = "auto" ]; then
    if compileTest unix/alsa "alsa"; then
        CFG_ALSA=yes
    else
        CFG_ALSA=no
    fi
fi

if [ "$CFG_AUDIO_BACKEND" = "auto" ]; then
    CFG_AUDIO_BACKEND=yes
fi

# detect GStreamer support
if [ "$CFG_GSTREAMER" = "auto" ] || [ "$CFG_GSTREAMER" = "yes" ]; then
    if compileTest unix/gstreamer "GStreamer 1.0" -config gst-1.0; then
        CFG_GSTREAMER=yes
        CFG_GSTREAMER_VERSION=1.0
    elif compileTest unix/gstreamer "GStreamer 0.10" -config gst-0.10; then
        CFG_GSTREAMER=yes
        CFG_GSTREAMER_VERSION=0.10
    else
        if [ "$CFG_GSTREAMER" = "yes" ]; then
            echo "GStreamer support cannot be enabled due to functionality tests!"
            echo " Turn on verbose messaging (-v) to $0 to see the final report."
            exit 1
        fi
        CFG_GSTREAMER=no
    fi
elif [ "$CFG_GSTREAMER" = "0.10" ]; then
    if compileTest unix/gstreamer "GStreamer 0.10" -config gst-0.10; then
        CFG_GSTREAMER=yes
        CFG_GSTREAMER_VERSION=0.10
    else
        echo "The GStreamer 0.10 functionality test failed!"
        echo " Turn on verbose messaging (-v) to $0 to see the final report."
        exit 1
    fi
elif [ "$CFG_GSTREAMER" = "1.0" ]; then
    if compileTest unix/gstreamer "GStreamer 1.0" -config gst-1.0; then
        CFG_GSTREAMER=yes
        CFG_GSTREAMER_VERSION=1.0
    else
        echo "The GStreamer 1.0 functionality test failed!"
        echo " Turn on verbose messaging (-v) to $0 to see the final report."
        exit 1
    fi
fi

if [ "$CFG_LARGEFILE" != "yes" ] && [ "$XPLATFORM_MINGW" = "yes" ]; then
    echo "Warning: largefile support cannot be disabled for win32."
    CFG_LARGEFILE="yes"
fi

#-------------------------------------------------------------------------------
# ask for all that hasn't been auto-detected or specified in the arguments
#-------------------------------------------------------------------------------

# Set "c++11" unconditionally, as lots of code does contains(QT_CONFIG, c++11)
QT_CONFIG="$QT_CONFIG c++11"
if [ "$CFG_STDCXX" != "c++11" ]; then
    QT_CONFIG="$QT_CONFIG c++14"
    if [ "$CFG_STDCXX" != "c++14" ]; then
        QT_CONFIG="$QT_CONFIG c++1z"
    fi
fi

if [ "$CFG_ATOMIC64" = "libatomic" ]; then
    QMAKE_CONFIG="$QMAKE_CONFIG atomic64-libatomic"
fi

if [ "$CFG_SILENT" = "yes" ]; then
    QMAKE_CONFIG="$QMAKE_CONFIG silent"
fi

# disable accessibility
if [ "$CFG_ACCESSIBILITY" = "no" ]; then
    QCONFIG_FLAGS="$QCONFIG_FLAGS QT_NO_ACCESSIBILITY"
else
    QT_CONFIG="$QT_CONFIG accessibility"
fi

# enable egl
if [ "$CFG_EGL" = "yes" ]; then
    QT_CONFIG="$QT_CONFIG egl"
else
    QCONFIG_FLAGS="$QCONFIG_FLAGS QT_NO_EGL"
fi

# enable egl on X
if [ "$CFG_EGL_X" = "yes" ]; then
    QT_CONFIG="$QT_CONFIG egl_x11"
else
    QCONFIG_FLAGS="$QCONFIG_FLAGS QT_NO_EGL_X11"
fi

# enable eglfs
if [ "$CFG_EGLFS" = "yes" ]; then
    QT_CONFIG="$QT_CONFIG eglfs"
else
    QCONFIG_FLAGS="$QCONFIG_FLAGS QT_NO_EGLFS"
fi
# eglfs backends
if [ "$CFG_EGLFS_BRCM" = "yes" ]; then
    QT_CONFIG="$QT_CONFIG eglfs_brcm"
fi
if [ "$CFG_EGLFS_EGLDEVICE" = "yes" ]; then
    QT_CONFIG="$QT_CONFIG eglfs_egldevice"
fi
if [ "$CFG_EGLFS" = "yes" ] && [ "$CFG_KMS" = "yes" ] && [ "$CFG_GBM" = "yes" ]; then
    QT_CONFIG="$QT_CONFIG eglfs_gbm"
    CFG_EGLFS_GBM="yes"
else
    CFG_EGLFS_GBM="no"
fi
if [ "$CFG_EGLFS_MALI" = "yes" ]; then
    QT_CONFIG="$QT_CONFIG eglfs_mali"
fi
if [ "$CFG_EGLFS_VIV" = "yes" ]; then
    QT_CONFIG="$QT_CONFIG eglfs_viv"
    if [ "$CFG_EGLFS_VIV_WL" = "yes" ]; then
        QT_CONFIG="$QT_CONFIG eglfs_viv_wl"
    fi
fi

# enable openvg
if [ "$CFG_OPENVG" = "no" ]; then
    QCONFIG_FLAGS="$QCONFIG_FLAGS QT_NO_OPENVG"
else
    QT_CONFIG="$QT_CONFIG openvg"
    if [ "$CFG_OPENVG_LC_INCLUDES" = "yes" ]; then
        QCONFIG_FLAGS="$QCONFIG_FLAGS QT_LOWER_CASE_VG_INCLUDES"
    fi
    if [ "$CFG_OPENVG_ON_OPENGL" = "yes" ]; then
        QT_CONFIG="$QT_CONFIG openvg_on_opengl"
    fi
    if [ "$CFG_OPENVG_SHIVA" = "yes" ]; then
        QT_CONFIG="$QT_CONFIG shivavg"
        QCONFIG_FLAGS="$QCONFIG_FLAGS QT_SHIVAVG"
    fi
fi

# enable opengl
if [ "$CFG_OPENGL" = "no" ]; then
    QCONFIG_FLAGS="$QCONFIG_FLAGS QT_NO_OPENGL"
else
    QT_CONFIG="$QT_CONFIG opengl"
fi

if [ "$CFG_OPENGL" = "es2" ]; then
    QCONFIG_FLAGS="$QCONFIG_FLAGS QT_OPENGL_ES QT_OPENGL_ES_2"
    QT_CONFIG="$QT_CONFIG opengles2"
fi

if [ "$CFG_SHARED" = "yes" ]; then
    QT_CONFIG="$QT_CONFIG shared"
    QTCONFIG_CONFIG="$QTCONFIG_CONFIG shared"
elif [ "$CFG_SHARED" = "no" ]; then
    QT_CONFIG="$QT_CONFIG static"
    QTCONFIG_CONFIG="$QTCONFIG_CONFIG static"
fi

#FIXME: qpa is implicit this should all be removed
QMAKE_CONFIG="$QMAKE_CONFIG qpa"
QT_CONFIG="$QT_CONFIG qpa"
QTCONFIG_CONFIG="$QTCONFIG_CONFIG qpa"

if [ "$CFG_LARGEFILE" = "yes" ] && [ "$XPLATFORM_MINGW" != "yes" ]; then
    QMAKE_CONFIG="$QMAKE_CONFIG largefile"
fi
if [ "$CFG_USE_GNUMAKE" = "yes" ]; then
    QMAKE_CONFIG="$QMAKE_CONFIG GNUmake"
fi
[ "$CFG_REDUCE_EXPORTS" = "yes" ] && QT_CONFIG="$QT_CONFIG reduce_exports"
[ "$CFG_STACK_PROTECTOR_STRONG" = "yes" ] && QT_CONFIG="$QT_CONFIG stack-protector-strong"
[ "$CFG_REDUCE_RELOCATIONS" = "yes" ] && QT_CONFIG="$QT_CONFIG reduce_relocations"
[ "$CFG_STRIP" = "no" ] && QMAKE_CONFIG="$QMAKE_CONFIG nostrip"
[ "$CFG_PRECOMPILE" = "yes" ] && QMAKE_CONFIG="$QMAKE_CONFIG precompile_header"
[ "$CFG_USE_GOLD_LINKER" = "yes" ] && QMAKE_CONFIG="$QMAKE_CONFIG use_gold_linker"
[ "$CFG_ENABLE_NEW_DTAGS" = "yes" ] && QMAKE_CONFIG="$QMAKE_CONFIG enable_new_dtags"
if [ "$CFG_SEPARATE_DEBUG_INFO" = "yes" ]; then
    QT_CONFIG="$QT_CONFIG separate_debug_info"
fi
[ "$CFG_SSE2" = "yes" ] && QMAKE_CONFIG="$QMAKE_CONFIG sse2"
[ "$CFG_SSE3" = "yes" ] && QMAKE_CONFIG="$QMAKE_CONFIG sse3"
[ "$CFG_SSSE3" = "yes" ] && QMAKE_CONFIG="$QMAKE_CONFIG ssse3"
[ "$CFG_SSE4_1" = "yes" ] && QMAKE_CONFIG="$QMAKE_CONFIG sse4_1"
[ "$CFG_SSE4_2" = "yes" ] && QMAKE_CONFIG="$QMAKE_CONFIG sse4_2"
[ "$CFG_AVX" = "yes" ] && QMAKE_CONFIG="$QMAKE_CONFIG avx"
[ "$CFG_AVX2" = "yes" ] && QMAKE_CONFIG="$QMAKE_CONFIG avx2"
for feature in $CFG_AVX512; do
    QMAKE_CONFIG="$QMAKE_CONFIG avx512$feature"
done
[ "$CFG_NEON" = "yes" ] && QMAKE_CONFIG="$QMAKE_CONFIG neon"
if [ "$CFG_ARCH" = "mips" ]; then
    [ "$CFG_MIPS_DSP" = "yes" ] && QMAKE_CONFIG="$QMAKE_CONFIG mips_dsp"
    [ "$CFG_MIPS_DSPR2" = "yes" ] && QMAKE_CONFIG="$QMAKE_CONFIG mips_dspr2"
fi
if [ "$CFG_CLOCK_GETTIME" = "yes" ]; then
    QT_CONFIG="$QT_CONFIG clock-gettime"
fi
if [ "$CFG_CLOCK_MONOTONIC" = "yes" ]; then
    QT_CONFIG="$QT_CONFIG clock-monotonic"
fi
if [ "$CFG_POSIX_FALLOCATE" = "yes" ]; then
    QT_CONFIG="$QT_CONFIG posix_fallocate"
fi
if [ "$CFG_MREMAP" = "yes" ]; then
    QT_CONFIG="$QT_CONFIG mremap"
fi
if [ "$CFG_GETADDRINFO" = "yes" ]; then
    QT_CONFIG="$QT_CONFIG getaddrinfo"
fi
if [ "$CFG_IPV6IFNAME" = "yes" ]; then
    QT_CONFIG="$QT_CONFIG ipv6ifname"
fi
if [ "$CFG_GETIFADDRS" = "yes" ]; then
    QT_CONFIG="$QT_CONFIG getifaddrs"
fi
if [ "$CFG_INOTIFY" = "yes" ]; then
    QT_CONFIG="$QT_CONFIG inotify"
fi
if [ "$CFG_EVENTFD" = "yes" ]; then
    QT_CONFIG="$QT_CONFIG eventfd"
fi
if [ "$CFG_CLOEXEC" = "yes" ]; then
    QT_CONFIG="$QT_CONFIG threadsafe-cloexec"
fi
if [ "$CFG_POLL" = "select" ]; then
    QCONFIG_FLAGS="$QCONFIG_FLAGS QT_NO_NATIVE_POLL"
fi
QT_CONFIG="$QT_CONFIG poll_$CFG_POLL"
if [ "$CFG_LIBJPEG" = "no" ]; then
    CFG_JPEG="no"
elif [ "$CFG_LIBJPEG" = "system" ]; then
    QT_CONFIG="$QT_CONFIG system-jpeg"
fi
if [ "$CFG_JPEG" = "no" ]; then
    QT_CONFIG="$QT_CONFIG no-jpeg"
elif [ "$CFG_JPEG" = "yes" ]; then
    QT_CONFIG="$QT_CONFIG jpeg"
fi
if [ "$CFG_LIBPNG" = "no" ]; then
    CFG_PNG="no"
fi
if [ "$CFG_LIBPNG" = "system" ]; then
    QT_CONFIG="$QT_CONFIG system-png"
fi
if [ "$CFG_PNG" = "no" ]; then
    QT_CONFIG="$QT_CONFIG no-png"
elif [ "$CFG_PNG" = "yes" ]; then
    QT_CONFIG="$QT_CONFIG png"
fi
if [ "$CFG_GIF" = "no" ]; then
    QT_CONFIG="$QT_CONFIG no-gif"
elif [ "$CFG_GIF" = "yes" ]; then
    QT_CONFIG="$QT_CONFIG gif"
fi
if [ "$CFG_DOUBLECONVERSION" = "no" ]; then
    QT_CONFIG="$QT_CONFIG no-doubleconversion"
elif [ "$CFG_DOUBLECONVERSION" = "system" ]; then
    QT_CONFIG="$QT_CONFIG system-doubleconversion"
else
    QT_CONFIG="$QT_CONFIG doubleconversion"
fi
if [ "$CFG_FREETYPE" = "no" ]; then
    QT_CONFIG="$QT_CONFIG no-freetype"
    QCONFIG_FLAGS="$QCONFIG_FLAGS QT_NO_FREETYPE"
elif [ "$CFG_FREETYPE" = "system" ]; then
    QT_CONFIG="$QT_CONFIG system-freetype"
else
    QT_CONFIG="$QT_CONFIG freetype"
fi
if [ "$CFG_HARFBUZZ" = "no" ]; then
    QT_CONFIG="$QT_CONFIG no-harfbuzz"
    QCONFIG_FLAGS="$QCONFIG_FLAGS QT_NO_HARFBUZZ"
elif [ "$CFG_HARFBUZZ" = "system" ]; then
    QT_CONFIG="$QT_CONFIG system-harfbuzz"
else
    QT_CONFIG="$QT_CONFIG harfbuzz"
fi
if [ "$CFG_GUI" = "auto" ]; then
    CFG_GUI="yes"
fi
if [ "$CFG_GUI" = "no" ]; then
    QT_CONFIG="$QT_CONFIG no-gui"
    CFG_WIDGETS="no"
fi
if [ "$CFG_WIDGETS" = "no" ]; then
    QT_CONFIG="$QT_CONFIG no-widgets"
    QCONFIG_FLAGS="$QCONFIG_FLAGS QT_NO_WIDGETS"
fi

if [ "$XPLATFORM_MAC" = "yes" ]; then
    #On Mac we implicitly link against libz, so we
    #never use the 3rdparty stuff.
    [ "$CFG_ZLIB" = "yes" ] && CFG_ZLIB="system"
fi
if [ "$CFG_ZLIB" = "yes" ]; then
    QT_CONFIG="$QT_CONFIG zlib"
elif [ "$CFG_ZLIB" = "system" ]; then
    QT_CONFIG="$QT_CONFIG system-zlib"
fi

[ "$CFG_MTDEV" = "yes" ] && QT_CONFIG="$QT_CONFIG mtdev"
[ "$CFG_NIS" = "yes" ] && QT_CONFIG="$QT_CONFIG nis"
[ "$CFG_CUPS" = "yes" ] && QT_CONFIG="$QT_CONFIG cups"
[ "$CFG_ICONV" = "yes" ] && QT_CONFIG="$QT_CONFIG iconv"
[ "$CFG_ICONV" = "sun" ] && QT_CONFIG="$QT_CONFIG sun-libiconv"
[ "$CFG_ICONV" = "gnu" ] && QT_CONFIG="$QT_CONFIG gnu-libiconv"
[ "$CFG_GLIB" = "yes" ] && QT_CONFIG="$QT_CONFIG glib"
[ "$CFG_DBUS" != "no" ] && QT_CONFIG="$QT_CONFIG dbus"
[ "$CFG_DBUS" = "linked" ] && QT_CONFIG="$QT_CONFIG dbus-linked"
[ "$CFG_OPENSSL" = "yes" ] && QT_CONFIG="$QT_CONFIG openssl"
[ "$CFG_OPENSSL" = "linked" ] && QT_CONFIG="$QT_CONFIG openssl-linked"
[ "$CFG_SECURETRANSPORT" = "yes" ] && QT_CONFIG="$QT_CONFIG ssl securetransport"
[ "$CFG_LIBPROXY" = "yes" ] && QT_CONFIG="$QT_CONFIG libproxy"
[ "$CFG_XCB" != "no" ] && QT_CONFIG="$QT_CONFIG xcb"
[ "$CFG_XINPUT2" = "yes" ] && QT_CONFIG="$QT_CONFIG xinput2"
[ "$CFG_SYSTEM_PROXIES" = "yes" ] && QT_CONFIG="$QT_CONFIG system-proxies"
[ "$CFG_DIRECTWRITE" = "yes" ] && QT_CONFIG="$QT_CONFIG directwrite"

[ '!' -z "$DEFINES" ] && QMakeVar add EXTRA_DEFINES "$DEFINES"
[ '!' -z "$INCLUDES" ] && QMakeVar add EXTRA_INCLUDEPATH "$INCLUDES"
[ '!' -z "$L_FLAGS" ] && QMakeVar add EXTRA_LIBS "$L_FLAGS"

if [ -z "`getXQMakeConf 'QMAKE_(LFLAGS_)?RPATH'`" ]; then
    if [ -n "$RPATH_FLAGS" ]; then
        echo
        echo "ERROR: -R cannot be used on this platform as \$QMAKE_LFLAGS_RPATH is"
        echo "       undefined."
        echo
        exit 1
    elif [ "$CFG_RPATH" = "yes" ]; then
        RPATH_MESSAGE="        NOTE: This platform does not support runtime library paths, using -no-rpath."
        CFG_RPATH=no
    fi
else
    if [ -n "$RPATH_FLAGS" ]; then
        # add the user defined rpaths
        QMakeVar add EXTRA_RPATHS "$RPATH_FLAGS"
    fi
fi
if [ "$CFG_RPATH" = "yes" ]; then
    QT_CONFIG="$QT_CONFIG rpath"
fi

if [ '!' -z "$W_FLAGS" ]; then
    # add the user defined warning flags
    QMakeVar add QMAKE_CFLAGS_WARN_ON "$W_FLAGS"
    QMakeVar add QMAKE_CXXFLAGS_WARN_ON "$W_FLAGS"
fi

if [ "$XPLATFORM_MINGW" = "yes" ]; then
    # mkspecs/features/win32/default_pre.prf sets "no-rtti".
    # Follow default behavior of configure.exe by overriding with "rtti".
    QTCONFIG_CONFIG="$QTCONFIG_CONFIG rtti"
fi

if [ "$CFG_ALSA" = "yes" ]; then
    QT_CONFIG="$QT_CONFIG alsa"
fi

if [ "$CFG_PULSEAUDIO" = "yes" ]; then
    QT_CONFIG="$QT_CONFIG pulseaudio"
fi

[ "$CFG_GSTREAMER_VERSION" = "0.10" ] && QT_CONFIG="$QT_CONFIG gstreamer-0.10"
[ "$CFG_GSTREAMER_VERSION" = "1.0" ] && QT_CONFIG="$QT_CONFIG gstreamer-1.0"

if [ "$CFG_COREWLAN" = "yes" ]; then
    QT_CONFIG="$QT_CONFIG corewlan"
fi

if [ "$CFG_ICU" = "yes" ]; then
    QT_CONFIG="$QT_CONFIG icu"
fi

if [ "$CFG_FORCE_ASSERTS" = "yes" ]; then
    QT_CONFIG="$QT_CONFIG force_asserts"
fi

if [ "$CFG_LTCG" = "yes" ]; then
    QMAKE_CONFIG="$QMAKE_CONFIG ltcg"
fi

if [ "$CFG_SANITIZERS" != "none" ]; then

    QTCONFIG_CONFIG="$QTCONFIG_CONFIG sanitizer"

    if [ "$CFG_SANITIZE_ADDRESS" = "yes" ]; then
        QTCONFIG_CONFIG="$QTCONFIG_CONFIG sanitize_address"
    fi

    if [ "$CFG_SANITIZE_THREAD" = "yes" ]; then
        QTCONFIG_CONFIG="$QTCONFIG_CONFIG sanitize_thread"
    fi

    if [ "$CFG_SANITIZE_MEMORY" = "yes" ]; then
        QTCONFIG_CONFIG="$QTCONFIG_CONFIG sanitize_memory"
    fi

    if [ "$CFG_SANITIZE_UNDEFINED" = "yes" ]; then
        QTCONFIG_CONFIG="$QTCONFIG_CONFIG sanitize_undefined"
    fi
fi

if [ "$CFG_PCRE" = "qt" ]; then
    QMAKE_CONFIG="$QMAKE_CONFIG pcre"
fi

#
# Some Qt modules are too advanced in C++ for some old compilers
# Detect here the platforms where they are known to work.
#
# See Qt documentation for more information on which features are
# supported and on which compilers.
#
canBuildQtConcurrent="yes"

case "$XPLATFORM" in
    hpux-g++*)
	# PA-RISC's assembly is too limited
	# gcc 3.4 on that platform can't build QtXmlPatterns
	# the assembly it generates cannot be compiled

	# Check gcc's version
	case "$(${QMAKE_CONF_COMPILER} -dumpversion)" in
	    4*)
		;;
	    3.4*)
		canBuildQtXmlPatterns="no"
		;;
	    *)
		canBuildWebKit="no"
		canBuildQtXmlPatterns="no"
		;;
	esac
	;;
    unsupported/vxworks-*-g++*)
	canBuildWebKit="no"
	;;
    unsupported/vxworks-*-dcc*)
	canBuildWebKit="no"
	canBuildQtXmlPatterns="no"
	;;
    *-g++*)
	# Check gcc's version
	case "$(${QMAKE_CONF_COMPILER} -dumpversion)" in
	    4*|3.4*)
		;;
            3.3*)
                canBuildWebKit="no"
                ;;
	    *)
		canBuildWebKit="no"
		canBuildQtXmlPatterns="no"
		;;
	esac
	;;
    solaris-cc*)
        # Check the compiler version
        case `${QMAKE_CONF_COMPILER} -V 2>&1 | $AWK '{print $4}'` in
            5.[012345678])
                canBuildWebKit="no"
                canBuildQtXmlPatterns="no"
                canBuildQtConcurrent="no"
                ;;
            5.*)
                canBuildWebKit="no"
                canBuildQtConcurrent="no"
                ;;
        esac
        ;;
    hpux-acc*)
	canBuildWebKit="no"
	canBuildQtXmlPatterns="no"
        canBuildQtConcurrent="no"
	;;
    hpuxi-acc*)
	canBuildWebKit="no"
	;;
    aix-xlc*)
        # Get the xlC version
        cat > xlcver.c <<EOF
#include <stdio.h>
int main()
{
    printf("%d.%d\n", __xlC__ >> 8, __xlC__ & 0xFF);
    return 0;
}
EOF
        xlcver=
        if ${QMAKE_CONF_COMPILER} -o xlcver xlcver.c >/dev/null 2>/dev/null; then
            xlcver=`./xlcver 2>/dev/null`
            rm -f ./xlcver
        fi
        if [ "$OPT_VERBOSE" = "yes" ]; then
            if [ -n "$xlcver" ]; then
                echo Found IBM xlC version: $xlcver.
            else
                echo Could not determine IBM xlC version, assuming oldest supported.
            fi
        fi

        case "$xlcver" in
            [123456].*)
                canBuildWebKit="no"
                canBuildQtXmlPatterns="no"
                canBuildQtConcurrent="no"
                ;;
            *)
                canBuildWebKit="no"
                canBuildQtConcurrent="no"
                ;;
        esac
        ;;
    irix-cc*)
        canBuildWebKit="no"
        canBuildQtConcurrent="no"
	;;
esac

if [ "$CFG_GUI" = "no" ]; then
    # WebKit requires Qt GUI
    canBuildWebKit="no"
fi

if [ "$CFG_SHARED" = "no" ]; then
    echo
    echo "WARNING: Using static linking will disable the WebKit module."
    echo
    canBuildWebKit="no"
fi

CFG_CONCURRENT="yes"
if [ "$canBuildQtConcurrent" = "no" ]; then
    QCONFIG_FLAGS="$QCONFIG_FLAGS QT_NO_CONCURRENT"
    CFG_CONCURRENT="no"
else
    QT_CONFIG="$QT_CONFIG concurrent"
fi

# ### Vestige
if [ "$CFG_AUDIO_BACKEND" = "yes" ]; then
    QT_CONFIG="$QT_CONFIG audio-backend"
fi

# ### Vestige
if [ "$CFG_WEBKIT" = "debug" ]; then
    QMAKE_CONFIG="$QMAKE_CONFIG webkit-debug"
fi

# ### Vestige
if [ "$CFG_QML_DEBUG" = "no" ]; then
    QT_CONFIG="$QT_CONFIG no-qml-debug"
fi

case "$QMAKE_CONF_COMPILER" in
*clang*)
    # Clang
    COMPILER_VERSION=`${QMAKE_CONF_COMPILER} -v 2>&1 | sed -n -E '
/^Apple (clang|LLVM) version /{s///; s/^([0-9]*)\.([0-9]*).*$/QT_APPLE_CLANG_MAJOR_VERSION=\1; QT_APPLE_CLANG_MINOR_VERSION=\2/;p;q;}
/^clang version /{s///; s/^([0-9]*)\.([0-9]*).*$/QT_CLANG_MAJOR_VERSION=\1; QT_CLANG_MINOR_VERSION=\2/;p;q;}'`
    eval "$COMPILER_VERSION"
    ;;
*icpc)
    # Intel CC
    COMPILER_VERSION=`${QMAKE_CONF_COMPILER} -v 2>&1 | sed -n '
s/icpc version \([0-9]*\)\.\([0-9]*\)\.\([0-9]*\) .*$/QT_ICC_MAJOR_VERSION=\1; QT_ICC_MINOR_VERSION=\2; QT_ICC_PATCH_VERSION=\3/p'`
    eval "$COMPILER_VERSION"
    ;;
*g++*)
    # GNU C++
    COMPILER_VERSION=`${QMAKE_CONF_COMPILER} -dumpversion 2>/dev/null`

    case "$COMPILER_VERSION" in
    *.*.*)
        QT_GCC_MAJOR_VERSION=`echo $COMPILER_VERSION | sed 's,^\([0-9]*\)\.\([0-9]*\)\.\([0-9]*\).*,\1,'`
        QT_GCC_MINOR_VERSION=`echo $COMPILER_VERSION | sed 's,^\([0-9]*\)\.\([0-9]*\)\.\([0-9]*\).*,\2,'`
        QT_GCC_PATCH_VERSION=`echo $COMPILER_VERSION | sed 's,^\([0-9]*\)\.\([0-9]*\)\.\([0-9]*\).*,\3,'`
        ;;
    *.*)
        QT_GCC_MAJOR_VERSION=`echo $COMPILER_VERSION | sed 's,^\([0-9]*\)\.\([0-9]*\).*,\1,'`
        QT_GCC_MINOR_VERSION=`echo $COMPILER_VERSION | sed 's,^\([0-9]*\)\.\([0-9]*\).*,\2,'`
        QT_GCC_PATCH_VERSION=0
        ;;
    *)
        QT_GCC_MAJOR_VERSION=$COMPILER_VERSION
        QT_GCC_MINOR_VERSION=0
        QT_GCC_PATCH_VERSION=0
    esac

    ;;
*)
    #
    ;;
esac

echo "Done running configuration tests."

# Save stdout in fd 3
exec 3>&1

#-------------------------------------------------------------------------------
# part of configuration information goes into qconfig.h
#-------------------------------------------------------------------------------

# Open qconfig.h.new
exec > "$outpath/src/corelib/global/qconfig.h.new"

# start with Qt's version number
cat <<EOF
#define QT_VERSION_MAJOR    $QT_MAJOR_VERSION
#define QT_VERSION_MINOR    $QT_MINOR_VERSION
#define QT_VERSION_PATCH    $QT_PATCH_VERSION
#define QT_VERSION_STR      "$QT_VERSION"

EOF

case "$CFG_QCONFIG" in
full)
    echo "/* Everything */"
    ;;
*)
    echo "#ifndef QT_BOOTSTRAPPED"
    cat "$CFG_QCONFIG_PATH"
    echo "#endif"
    ;;
esac

echo '/* Compile time features */'
[ '!' -z "$LicenseKeyExt" ] && echo "#define QT_PRODUCT_LICENSEKEY \"$LicenseKeyExt\""

if [ "$CFG_SHARED" = "no" ]; then
    cat <<EOF
/* Qt was configured for a static build */
#if !defined(QT_SHARED) && !defined(QT_STATIC)
# define QT_STATIC
#endif

EOF
fi

if [ "$CFG_LARGEFILE" = "yes" ] && [ "$XPLATFORM_MINGW" != "yes" ]; then
    echo "#define QT_LARGEFILE_SUPPORT 64"
fi

if [ "$CFG_QREAL" != double ]; then
    echo "#define QT_COORD_TYPE $CFG_QREAL"
    echo "#define QT_COORD_TYPE_STRING $CFG_QREAL_STRING"
fi

if [ "$CFG_FRAMEWORK" = "yes" ]; then
    echo "#define QT_MAC_FRAMEWORK_BUILD"
fi

if [ "$CFG_ATOMIC64" = "no" ]; then
    echo "#define QT_NO_STD_ATOMIC64"
fi

#REDUCE_RELOCATIONS is a elf/unix only thing, so not in windows configure.exe
if [ "$CFG_REDUCE_RELOCATIONS" = "yes" ]; then
    echo "#define QT_REDUCE_RELOCATIONS"
fi

# Add compiler sub-architecture support
echo ""
echo "// Compiler sub-arch support"
for SUBARCH in SSE2 SSE3 SSSE3 SSE4_1 SSE4_2 AVX AVX2 \
    MIPS_DSP MIPS_DSPR2; do
    eval "VAL=\$CFG_$SUBARCH"
    case "$VAL" in
        yes)
            echo "#define QT_COMPILER_SUPPORTS_$SUBARCH 1" \

            ;;
    esac
done
for feature in $CFG_AVX512_UPPER; do
    echo "#define QT_COMPILER_SUPPORTS_$feature 1"
done

echo ""

if [ "$CFG_DEV" = "yes" ]; then
    echo "#define QT_BUILD_INTERNAL"
fi

# Add QPA to config.h
QCONFIG_FLAGS="$QCONFIG_FLAGS"

# Add turned on SQL drivers
for DRIVER in $CFG_SQL_AVAILABLE; do
    eval "VAL=\$CFG_SQL_$DRIVER"
    case "$VAL" in
    qt)
        ONDRIVER=`echo $DRIVER | tr 'abcdefghijklmnopqrstuvwxyz' 'ABCDEFGHIJKLMNOPQRSTUVWXYZ'`
        QCONFIG_FLAGS="$QCONFIG_FLAGS QT_SQL_$ONDRIVER"
        SQL_DRIVERS="$SQL_DRIVERS $DRIVER"
    ;;
    plugin)
        SQL_PLUGINS="$SQL_PLUGINS $DRIVER"
    ;;
    esac
done

QMakeVar set sql-drivers "$SQL_DRIVERS"
QMakeVar set sql-plugins "$SQL_PLUGINS"

# Add other configuration options to the qconfig.h file
[ "$CFG_GIF" = "yes" ]       && QCONFIG_FLAGS="$QCONFIG_FLAGS QT_BUILTIN_GIF_READER=1"
[ "$CFG_PNG" != "yes" ]      && QCONFIG_FLAGS="$QCONFIG_FLAGS QT_NO_IMAGEFORMAT_PNG"
[ "$CFG_JPEG" != "yes" ]     && QCONFIG_FLAGS="$QCONFIG_FLAGS QT_NO_IMAGEFORMAT_JPEG"
[ "$CFG_ZLIB" != "yes" ]     && QCONFIG_FLAGS="$QCONFIG_FLAGS QT_NO_ZLIB"
[ "$CFG_DBUS" = "no" ]      && QCONFIG_FLAGS="$QCONFIG_FLAGS QT_NO_DBUS"
[ "$CFG_LIBPROXY" = "no" ]   && QCONFIG_FLAGS="$QCONFIG_FLAGS QT_NO_LIBPROXY"

# X11/Unix/Mac only configs
[ "$CFG_CUPS" = "no" ]       && QCONFIG_FLAGS="$QCONFIG_FLAGS QT_NO_CUPS"
[ "$CFG_ICONV" = "no" ]      && QCONFIG_FLAGS="$QCONFIG_FLAGS QT_NO_ICONV"
[ "$CFG_EVDEV" = "no" ]      && QCONFIG_FLAGS="$QCONFIG_FLAGS QT_NO_EVDEV"
[ "$CFG_GLIB" != "yes" ]     && QCONFIG_FLAGS="$QCONFIG_FLAGS QT_NO_GLIB"
[ "$CFG_CLOCK_MONOTONIC" = "no" ] && QCONFIG_FLAGS="$QCONFIG_FLAGS QT_NO_CLOCK_MONOTONIC"
[ "$CFG_POSIX_FALLOCATE" = "no" ] && QCONFIG_FLAGS="$QCONFIG_FLAGS QT_NO_POSIX_FALLOCATE"
[ "$CFG_MREMAP" = "no" ]     && QCONFIG_FLAGS="$QCONFIG_FLAGS QT_NO_MREMAP"
[ "$CFG_GETADDRINFO" = "no" ]&& QCONFIG_FLAGS="$QCONFIG_FLAGS QT_NO_GETADDRINFO"
[ "$CFG_IPV6IFNAME" = "no" ] && QCONFIG_FLAGS="$QCONFIG_FLAGS QT_NO_IPV6IFNAME"
[ "$CFG_GETIFADDRS" = "no" ] && QCONFIG_FLAGS="$QCONFIG_FLAGS QT_NO_GETIFADDRS"
[ "$CFG_INOTIFY" = "no" ]    && QCONFIG_FLAGS="$QCONFIG_FLAGS QT_NO_INOTIFY"
[ "$CFG_EVENTFD" = "no" ]    && QCONFIG_FLAGS="$QCONFIG_FLAGS QT_NO_EVENTFD"
[ "$CFG_CLOEXEC" = "yes" ]   && QCONFIG_FLAGS="$QCONFIG_FLAGS QT_THREADSAFE_CLOEXEC=1"
[ "$CFG_NIS" = "no" ]        && QCONFIG_FLAGS="$QCONFIG_FLAGS QT_NO_NIS"
[ "$CFG_OPENSSL" = "no" ]    && QCONFIG_FLAGS="$QCONFIG_FLAGS QT_NO_OPENSSL"
[ "$CFG_OPENSSL" = "linked" ]&& QCONFIG_FLAGS="$QCONFIG_FLAGS QT_LINKED_OPENSSL"
[ "$CFG_OPENSSL" = "no" ] && [ "$CFG_SECURETRANSPORT" = "no" ] && QCONFIG_FLAGS="$QCONFIG_FLAGS QT_NO_SSL"
[ "$CFG_SECURETRANSPORT" = "yes" ] && QCONFIG_FLAGS="$QCONFIG_FLAGS QT_SECURETRANSPORT"

[ "$CFG_SM" = "no" ]         && QCONFIG_FLAGS="$QCONFIG_FLAGS QT_NO_SESSIONMANAGER"
[ "$CFG_TSLIB" = "no" ]      && QCONFIG_FLAGS="$QCONFIG_FLAGS QT_NO_TSLIB"
[ "$CFG_XCURSOR" = "no" ]    && QCONFIG_FLAGS="$QCONFIG_FLAGS QT_NO_XCURSOR"
[ "$CFG_XFIXES" = "no" ]     && QCONFIG_FLAGS="$QCONFIG_FLAGS QT_NO_XFIXES"
[ "$CFG_FONTCONFIG" = "no" ] && QCONFIG_FLAGS="$QCONFIG_FLAGS QT_NO_FONTCONFIG"
[ "$CFG_XKB" = "no" ]        && QCONFIG_FLAGS="$QCONFIG_FLAGS QT_NO_XKB"
[ "$CFG_XRANDR" = "no" ]     && QCONFIG_FLAGS="$QCONFIG_FLAGS QT_NO_XRANDR"
[ "$CFG_XRENDER" = "no" ]    && QCONFIG_FLAGS="$QCONFIG_FLAGS QT_NO_XRENDER"
[ "$CFG_MITSHM" = "no" ]    && QCONFIG_FLAGS="$QCONFIG_FLAGS QT_NO_MITSHM"
[ "$CFG_XSHAPE" = "no" ]     && QCONFIG_FLAGS="$QCONFIG_FLAGS QT_NO_SHAPE"
[ "$CFG_XSYNC" = "no" ]     && QCONFIG_FLAGS="$QCONFIG_FLAGS QT_NO_XSYNC"

[ "$CFG_XCURSOR" = "runtime" ]   && QCONFIG_FLAGS="$QCONFIG_FLAGS QT_RUNTIME_XCURSOR"
[ "$CFG_XFIXES" = "runtime" ]    && QCONFIG_FLAGS="$QCONFIG_FLAGS QT_RUNTIME_XFIXES"
[ "$CFG_XRANDR" = "runtime" ]    && QCONFIG_FLAGS="$QCONFIG_FLAGS QT_RUNTIME_XRANDR"
[ "$CFG_ALSA" = "no" ]           && QCONFIG_FLAGS="$QCONFIG_FLAGS QT_NO_ALSA"
[ "$CFG_PULSEAUDIO" = "no" ]          && QCONFIG_FLAGS="$QCONFIG_FLAGS QT_NO_PULSEAUDIO"
[ "$CFG_COREWLAN" = "no" ]       && QCONFIG_FLAGS="$QCONFIG_FLAGS QT_NO_COREWLAN"

# sort QCONFIG_FLAGS for neatness if we can
[ '!' -z "$AWK" ] && QCONFIG_FLAGS=`echo $QCONFIG_FLAGS | $AWK '{ gsub(" ", "\n"); print }' | sort | uniq`
QCONFIG_FLAGS=`echo $QCONFIG_FLAGS`

if [ -n "$QCONFIG_FLAGS" ]; then
cat << EOF
#ifndef QT_BOOTSTRAPPED

EOF
    for cfg in $QCONFIG_FLAGS; do
        cfgd=`echo $cfg | sed 's/=.*$//'` # trim pushed 'Foo=Bar' defines
        cfg=`echo $cfg | sed 's/=/ /'`    # turn first '=' into a space
        # figure out define logic, so we can output the correct
        # ifdefs to override the global defines in a project
        cfgdNeg=
        if [ true ] && echo "$cfgd" | grep 'QT_NO_' >/dev/null 2>&1; then
            # QT_NO_option can be forcefully turned on by QT_option
            cfgdNeg=`echo $cfgd | sed 's,QT_NO_,QT_,'`
        elif [ true ] && echo "$cfgd" | grep 'QT_' >/dev/null 2>&1; then
            # QT_option can be forcefully turned off by QT_NO_option
            cfgdNeg=`echo $cfgd | sed 's,QT_,QT_NO_,'`
        fi

        if [ -z $cfgdNeg ]; then
cat << EOF
#ifndef $cfgd
# define $cfg
#endif

EOF
        else
cat << EOF
#if defined($cfgd) && defined($cfgdNeg)
# undef $cfgd
#elif !defined($cfgd) && !defined($cfgdNeg)
# define $cfg
#endif

EOF
        fi
    done
cat << EOF
#endif // QT_BOOTSTRAPPED

EOF
fi

if [ "$CFG_REDUCE_EXPORTS" = "yes" ]; then
cat << EOF
#define QT_VISIBILITY_AVAILABLE

EOF
fi

if [ -n "$QT_LIBINFIX" ]; then
cat << EOF
#define QT_LIBINFIX "$QT_LIBINFIX"

EOF
fi

echo "#define QT_QPA_DEFAULT_PLATFORM_NAME \"$QT_QPA_DEFAULT_PLATFORM\""

# Close qconfig.h.new (by restoring the original stdout)
exec >&3

# avoid unecessary rebuilds by copying only if qconfig.h has changed
if cmp -s "$outpath/src/corelib/global/qconfig.h" "$outpath/src/corelib/global/qconfig.h.new"; then
    rm -f "$outpath/src/corelib/global/qconfig.h.new"
else
    mv -f "$outpath/src/corelib/global/qconfig.h.new" "$outpath/src/corelib/global/qconfig.h"
fi

#-------------------------------------------------------------------------------
# save configuration into qconfig.pri
#-------------------------------------------------------------------------------

# open qconfig.pri
QTCONFIG="$outpath/mkspecs/qconfig.pri"
exec > "$QTCONFIG.tmp"

QTCONFIG_CONFIG="$QTCONFIG_CONFIG no_mocdepend"
if [ "$CFG_DEBUG" = "yes" ]; then
    QTCONFIG_CONFIG="$QTCONFIG_CONFIG debug"
    if [ "$CFG_DEBUG_RELEASE" = "yes" ]; then
        QT_CONFIG="$QT_CONFIG release"
    fi
    QT_CONFIG="$QT_CONFIG debug"
elif [ "$CFG_DEBUG" = "no" ]; then
    QTCONFIG_CONFIG="$QTCONFIG_CONFIG release"
    if [ "$CFG_DEBUG_RELEASE" = "yes" ]; then
        QT_CONFIG="$QT_CONFIG debug"
    fi
    QT_CONFIG="$QT_CONFIG release"
fi
if [ "$CFG_FRAMEWORK" = "no" ]; then
    QTCONFIG_CONFIG="$QTCONFIG_CONFIG qt_no_framework"
else
    QT_CONFIG="$QT_CONFIG qt_framework"
    QTCONFIG_CONFIG="$QTCONFIG_CONFIG qt_framework"
fi
if [ "$CFG_DEV" = "yes" ]; then
    QT_CONFIG="$QT_CONFIG private_tests"
    if [ "$CFG_WERROR" != "no" ]; then
        QMAKE_CONFIG="$QMAKE_CONFIG warnings_are_errors"
    fi
    if [ "$CFG_HEADERSCLEAN" != "no" ]; then
        QMAKE_CONFIG="$QMAKE_CONFIG headersclean"
    fi
else
    if [ "$CFG_WERROR" = "yes" ]; then
        QMAKE_CONFIG="$QMAKE_CONFIG warnings_are_errors"
    fi
    if [ "$CFG_HEADERSCLEAN" = "yes" ]; then
        QMAKE_CONFIG="$QMAKE_CONFIG headersclean"
    fi
fi

cat <<EOF
#configuration
CONFIG += $QTCONFIG_CONFIG
host_build {
    QT_ARCH = $CFG_HOST_ARCH
    QT_TARGET_ARCH = $CFG_ARCH
} else {
    QT_ARCH = $CFG_ARCH
    QMAKE_DEFAULT_LIBDIRS = `shellQuoteLines "$DEFAULT_LIBDIRS"`
    QMAKE_DEFAULT_INCDIRS = `shellQuoteLines "$DEFAULT_INCDIRS"`
}
QT_CONFIG += $QT_CONFIG

#versioning
QT_VERSION = $QT_VERSION
QT_MAJOR_VERSION = $QT_MAJOR_VERSION
QT_MINOR_VERSION = $QT_MINOR_VERSION
QT_PATCH_VERSION = $QT_PATCH_VERSION

#namespaces
QT_LIBINFIX = $QT_LIBINFIX
QT_NAMESPACE = $QT_NAMESPACE

QT_EDITION = $Edition
EOF

if [ "$Edition" != "OpenSource" ] && [ "$Edition" != "Preview" ]; then
    echo "QT_LICHECK = $Licheck"
    echo "QT_RELEASE_DATE = $ReleaseDate"
fi
echo

if [ "$CFG_SHARED" = "no" ]; then
    echo "QT_DEFAULT_QPA_PLUGIN = q$QT_QPA_DEFAULT_PLATFORM"
    echo
fi

if [ -n "$PKG_CONFIG_SYSROOT_DIR" ] || [ -n "$PKG_CONFIG_LIBDIR" ]; then
    echo "# pkgconfig"
    echo "PKG_CONFIG_SYSROOT_DIR = $PKG_CONFIG_SYSROOT_DIR"
    echo "PKG_CONFIG_LIBDIR = $PKG_CONFIG_LIBDIR"
    echo
fi

if [ -n "$CFG_SYSROOT" ] && [ "$CFG_GCC_SYSROOT" = "yes" ]; then
    echo "# sysroot"
    echo "!host_build {"
    echo "    QMAKE_CFLAGS    += --sysroot=\$\$[QT_SYSROOT]"
    echo "    QMAKE_CXXFLAGS  += --sysroot=\$\$[QT_SYSROOT]"
    echo "    QMAKE_LFLAGS    += --sysroot=\$\$[QT_SYSROOT]"
    echo "}"
    echo
fi
echo "QT_COMPILER_STDCXX = $CFG_STDCXX_DEFAULT"
if [ -n "$QT_GCC_MAJOR_VERSION" ]; then
    echo "QT_GCC_MAJOR_VERSION = $QT_GCC_MAJOR_VERSION"
    echo "QT_GCC_MINOR_VERSION = $QT_GCC_MINOR_VERSION"
    echo "QT_GCC_PATCH_VERSION = $QT_GCC_PATCH_VERSION"
fi
if [ -n "$QT_ICC_MAJOR_VERSION" ]; then
    echo "QT_ICC_MAJOR_VERSION = $QT_ICC_MAJOR_VERSION"
    echo "QT_ICC_MINOR_VERSION = $QT_ICC_MINOR_VERSION"
    echo "QT_ICC_PATCH_VERSION = $QT_ICC_PATCH_VERSION"
fi
if [ -n "$QT_CLANG_MAJOR_VERSION" ]; then
    echo "QT_CLANG_MAJOR_VERSION = $QT_CLANG_MAJOR_VERSION"
    echo "QT_CLANG_MINOR_VERSION = $QT_CLANG_MINOR_VERSION"
fi
if [ -n "$QT_APPLE_CLANG_MAJOR_VERSION" ]; then
    echo "QT_APPLE_CLANG_MAJOR_VERSION = $QT_APPLE_CLANG_MAJOR_VERSION"
    echo "QT_APPLE_CLANG_MINOR_VERSION = $QT_APPLE_CLANG_MINOR_VERSION"
fi

if [ -n "$QMAKE_INCDIR_OPENGL_ES2" ]; then
    echo "#Qt opengl include path"
    echo "QMAKE_INCDIR_OPENGL_ES2 = `shellArgumentListToQMakeList "$QMAKE_INCDIR_OPENGL_ES2"`"
fi

# Close qconfig.pri.tmp (by restoring the original stdout)
exec >&3

# replace qconfig.pri if it differs from the newly created temp file
if cmp -s "$QTCONFIG.tmp" "$QTCONFIG"; then
    rm -f "$QTCONFIG.tmp"
else
    mv -f "$QTCONFIG.tmp" "$QTCONFIG"
fi

#-------------------------------------------------------------------------------
# save configuration into qmodule.pri
#-------------------------------------------------------------------------------

# open qmodule.pri
QTMODULE="$outpath/mkspecs/qmodule.pri"
exec > "$QTMODULE.tmp"

echo "CONFIG += $QMAKE_CONFIG"
echo "QT_BUILD_PARTS += $CFG_BUILD_PARTS"
if [ -n "$CFG_SKIP_MODULES" ]; then
    echo "QT_SKIP_MODULES += $CFG_SKIP_MODULES"
fi
DISABLED_FEATURES=
for cfg in $QCONFIG_FLAGS; do
    ncfg=${cfg#QT_NO_}
    if [ x$ncfg != x$cfg ]; then
        DISABLED_FEATURES="$DISABLED_FEATURES $ncfg"
    fi
done
if [ -n "$DISABLED_FEATURES" ]; then
    echo "QT_NO_DEFINES = $DISABLED_FEATURES"
fi
echo "QT_QCONFIG_PATH = ${CFG_QCONFIG_PATH#$relpath/src/corelib/global/}"

cat <<EOF
host_build {
    QT_CPU_FEATURES.$CFG_HOST_ARCH = $CFG_HOST_CPUFEATURES
} else {
    QT_CPU_FEATURES.$CFG_ARCH = $CFG_CPUFEATURES
}
EOF
echo "QT_COORD_TYPE = $CFG_QREAL"

if [ -n "$QT_CFLAGS_PSQL" ]; then
    echo "QT_CFLAGS_PSQL   = $QT_CFLAGS_PSQL"
fi
if [ -n "$QT_LFLAGS_PSQL" ]; then
    echo "QT_LFLAGS_PSQL   = $QT_LFLAGS_PSQL"
fi
if [ -n "$QT_CFLAGS_MYSQL" ]; then
    echo "QT_CFLAGS_MYSQL   = $QT_CFLAGS_MYSQL"
fi
if [ -n "$QT_LFLAGS_MYSQL" ]; then
    echo "QT_LFLAGS_MYSQL   = $QT_LFLAGS_MYSQL"
fi
if [ -n "$QT_CFLAGS_SQLITE" ]; then
    echo "QT_CFLAGS_SQLITE   = $QT_CFLAGS_SQLITE"
fi
if [ -n "$QT_LFLAGS_SQLITE" ]; then
    echo "QT_LFLAGS_SQLITE   = $QT_LFLAGS_SQLITE"
fi
if [ -n "$QT_LFLAGS_ODBC" ]; then
    echo "QT_LFLAGS_ODBC   = $QT_LFLAGS_ODBC"
fi
if [ -n "$QT_LFLAGS_TDS" ]; then
    echo "QT_LFLAGS_TDS   = $QT_LFLAGS_TDS"
fi

#dump in the OPENSSL_LIBS info
if [ '!' -z "$OPENSSL_LIBS" ]; then
    echo "OPENSSL_LIBS = $OPENSSL_LIBS"
elif [ "$CFG_OPENSSL" = "linked" ]; then
    echo "OPENSSL_LIBS = -lssl -lcrypto"
fi

# cmdline args
cat "$QMAKE_VARS_FILE"
# QMAKE_VARS_FILE will be still needed for a status message.

# Close qmodule.pri.tmp (by restoring the original stdout)
exec >&3

# replace qmodule.pri if it differs from the newly created temp file
if cmp -s "$QTMODULE.tmp" "$QTMODULE"; then
    rm -f "$QTMODULE.tmp"
else
    mv -f "$QTMODULE.tmp" "$QTMODULE"
fi

#-------------------------------------------------------------------------------
# give feedback on configuration
#-------------------------------------------------------------------------------
exec 1>$outpath/config.summary # redirect output temporarily to config.summary

report_support()
{
    case "$#,$2" in
        2,auto)
            # 2 arguments and the result is "auto", so just say "yes"
            # this is usually an error in the configure script, but oh well..
            echo "$1 yes"
            return
            ;;
        [012],* | *,no*)
            # 0, 1 or 2 arguments, or anything starting with "no"
            # print just the first part of the argument (before the dash)
            echo "$1 ${2%%-*}"
            return
            :;
    esac
    heading=$1
    shift

    value=$1
    shift

    while [ $# -gt 0 ]; do
        if [ "$value" = "$1" ]; then
            echo "$heading yes ($2)"
            return
        fi
        shift
        shift
    done
    echo "$heading $value"
}

report_support_plugin()
{
    report_support "$1" "$2-$3" \
        yes-qt "in $4, using bundled copy" \
        yes-system "in $4, using system library" \
        plugin-qt "plugin, using bundled copy" \
        plugin-system "plugin, using system library"
}

echo
echo "   Configure summary"
echo
if [ "$XPLATFORM" = "$PLATFORM" ]; then
    # the missing space before $CFG_FEATURES is intentional
    echo "Build type:    $PLATFORM ($CFG_ARCH, CPU features:${CFG_CPUFEATURES:- none detected})"
else
    echo "Building on:   $PLATFORM ($CFG_HOST_ARCH, CPU features:${CFG_HOST_CPUFEATURES:- none detected})"
    echo "Building for:  $XPLATFORM ($CFG_ARCH, CPU features:${CFG_CPUFEATURES:- none detected})"
fi


if [ -n "$PLATFORM_NOTES" ]; then
    echo "Platform notes:"
    echo "$PLATFORM_NOTES"
else
    echo
fi

if [ "$OPT_VERBOSE" = "yes" ]; then
    echo $ECHO_N "qmake vars .......... $ECHO_C"
    cat "$QMAKE_VARS_FILE" | tr '\n' ' '
    echo "qmake switches ......... $QMAKE_SWITCHES"
    echo
fi

# Build configuration
echo "Build options:"
echo $ECHO_N "  Configuration .......... $ECHO_C"
echo $QMAKE_CONFIG $QT_CONFIG | tr ' ' '\n' | sort | tr '\n' ' '
echo
echo "  Build parts ............ $CFG_BUILD_PARTS"
release="release"
[ "$CFG_FORCEDEBUGINFO" = "yes" ] && release="release (with debug info)"
[ "$CFG_DEBUG" = "yes" ] && build_mode="debug" || build_mode=$release
if [ "$CFG_DEBUG_RELEASE" = "yes" ]; then
    build_mode="debug and $release; default link: $build_mode"
fi
if [ "$CFG_RELEASE_TOOLS" = "yes" ]; then
    build_mode="$build_mode; optimized tools"
fi
echo "  Mode ................... $build_mode"
unset build_mode release
echo "  Using sanitizer(s)...... $CFG_SANITIZERS"
echo "  Using C++ standard ..... $CFG_STDCXX"
echo "  Using gold linker....... $CFG_USE_GOLD_LINKER"
echo "  Using new DTAGS ........ $CFG_ENABLE_NEW_DTAGS"
echo "  Using PCH .............. $CFG_PRECOMPILE"
echo "  Using LTCG ............. $CFG_LTCG"
echo "  Target compiler supports:"
if [ "$CFG_ARCH" = "i386" -o "$CFG_ARCH" = "x86_64" ]; then
    echo "    SSE .................. ${CFG_SSE_LIST:-<none>}"
    echo "    AVX .................. ${CFG_AVX_LIST:-<none>}"
    echo "    AVX512 ............... ${CFG_AVX512_UPPER:-<none>}"
elif [ "$CFG_ARCH" = "arm" ]; then
    echo "    Neon ................. ${CFG_NEON}"
elif [ "$CFG_ARCH" = "mips" ]; then
    echo "    DSP/DSPr2 ............ ${CFG_MIPS_DSP}/${CFG_MIPS_DSPR2}"
fi

# Qt modules
echo
echo "Qt modules and options:"
report_support "  Qt D-Bus ..............." "$CFG_DBUS" runtime "loading dbus-1 at runtime" linked "linked to dbus-1"
report_support "  Qt Concurrent .........." "$CFG_CONCURRENT"
report_support "  Qt GUI ................." "$CFG_GUI"
report_support "  Qt Widgets ............." "$CFG_WIDGETS"
report_support "  Large File ............." "$CFG_LARGEFILE"
report_support "  QML debugging .........." "$CFG_QML_DEBUG"
report_support "  Use system proxies ....." "$CFG_SYSTEM_PROXIES"

# Other things
# Please keep sorted and properly grouped! The output is quite long, so it's
# hard to find something you're searching for if it's not sorted.
echo
echo "Support enabled for:"
report_support "  Accessibility .........." "$CFG_ACCESSIBILITY"
report_support "  ALSA ..................." "$CFG_ALSA"
report_support "  CUPS ..................." "$CFG_CUPS"
[ "$XPLATFORM_MINGW" = "yes" ] && \
    report_support "  DirectWrite ............" "$CFG_DIRECTWRITE"
report_support "  DoubleConversion........" "$CFG_DOUBLECONVERSION" no "libc" system "system library" qt "bundled copy"
report_support "  Evdev .................." "$CFG_EVDEV"
report_support "  FontConfig ............." "$CFG_FONTCONFIG"
report_support "  FreeType ..............." "$CFG_FREETYPE" system "system library" yes "bundled copy"
report_support "  Glib ..................." "$CFG_GLIB"
report_support "  GStreamer .............." "$CFG_GSTREAMER" yes "$CFG_GSTREAMER_VERSION"
report_support "  GTK platformtheme ......" "$CFG_GTK"
report_support "  HarfBuzz ..............." "$CFG_HARFBUZZ" system "system library" qt "bundled copy"
report_support "  Iconv .................." "$CFG_ICONV"
report_support "  ICU ...................." "$CFG_ICU"
report_support "  Image formats:"
report_support_plugin "    GIF .................." "$CFG_GIF" qt QtGui
report_support_plugin "    JPEG ................." "$CFG_JPEG" "$CFG_LIBJPEG" QtGui
report_support_plugin "    PNG .................." "$CFG_PNG" "$CFG_LIBPNG" QtGui
report_support "  libinput................" "$CFG_LIBINPUT"
report_support "  Logging backends:"
report_support "    journald ..............." "$CFG_JOURNALD"
report_support "    syslog   ..............." "$CFG_SYSLOG"
report_support "  mtdev .................." "$CFG_MTDEV" yes "system library"
report_support "  Networking:"
[ "$XPLATFORM_MAC" = "yes" ] && \
    report_support "    CoreWlan ............." "$CFG_COREWLAN"
report_support "    getaddrinfo .........." "$CFG_GETADDRINFO"
report_support "    getifaddrs ..........." "$CFG_GETIFADDRS"
report_support "    IPv6 ifname .........." "$CFG_IPV6IFNAME"
report_support "    libproxy.............." "$CFG_LIBPROXY"
report_support "    OpenSSL .............." "$CFG_OPENSSL" yes "loading libraries at run-time" linked "linked to the libraries"
[ "$XPLATFORM_MAC" = "yes" ] && \
    report_support "    SecureTransport ......" "$CFG_SECURETRANSPORT"
report_support "  NIS ...................." "$CFG_NIS"
report_support "  OpenGL / OpenVG:"
report_support "    EGL .................." "$CFG_EGL"
report_support "    OpenGL ..............." "$CFG_OPENGL" yes "Desktop OpenGL" es2 "OpenGL ES 2.0+"
report_support "    OpenVG ..............." "$CFG_OPENVG-$CFG_OPENVG_SHIVA" yes-yes "ShivaVG" yes-no "native"
report_support "  PCRE ..................." "$CFG_PCRE" yes "system library" qt "bundled copy"
if [ -n "$PKG_CONFIG" ]; then
    report_support "  pkg-config ............. yes"
else
    report_support "  pkg-config ............. no"
fi
report_support "  PulseAudio ............." "$CFG_PULSEAUDIO"
report_support "  QPA backends:"
report_support "    DirectFB ............." "$CFG_DIRECTFB"
report_support "    EGLFS ................" "$CFG_EGLFS"
report_support "      EGLFS i.MX6 ........" "$CFG_EGLFS_VIV"
report_support "      EGLFS i.MX6 Wayland." "$CFG_EGLFS_VIV_WL"
report_support "      EGLFS EGLDevice ...." "$CFG_EGLFS_EGLDEVICE"
report_support "      EGLFS GBM .........." "$CFG_EGLFS_GBM"
report_support "      EGLFS Mali ........." "$CFG_EGLFS_MALI"
report_support "      EGLFS Raspberry Pi ." "$CFG_EGLFS_BRCM"
report_support "      EGLFS X11 .........." "$CFG_EGL_X"
if [ "$XPLATFORM_INTEGRITY" = "yes" ]; then
    report_support "    INTEGRITY Framebuffer " "$CFG_INTEGRITYFB"
fi
report_support "    LinuxFB .............." "$CFG_LINUXFB"
report_support "    Mir client............" "$CFG_MIRCLIENT"
report_support "    XCB .................." "$CFG_XCB" system "system library" qt "bundled copy"
if [ "$CFG_XCB" != "no" ]; then
    report_support "      EGL on X ..........." "$CFG_EGL_X"
    report_support "      GLX ................" "$CFG_XCB_GLX"
    report_support "      MIT-SHM ............" "$CFG_MITSHM"
    report_support "      Xcb-Xlib ..........." "$CFG_XCB_XLIB"
    report_support "      Xcursor ............" "$CFG_XCURSOR" runtime "loaded at runtime"
    report_support "      Xfixes ............." "$CFG_XFIXES" runtime "loaded at runtime"
    report_support "      Xi2 ................" "$CFG_XINPUT2" runtime "loaded at runtime"
    report_support "      Xrandr ............." "$CFG_XRANDR" runtime "loaded at runtime"
    report_support "      Xrender ............" "$CFG_XRENDER"
    report_support "      XKB ................" "$CFG_XKB"
    report_support "      XShape ............." "$CFG_XSHAPE"
    report_support "      XSync .............." "$CFG_XSYNC"
fi
report_support "  Session management ....." "$CFG_SM"
if [ "$XPLATFORM_QNX" = "yes" ]; then
    report_support "  SLOG2 .................." "$CFG_SLOG2"
    report_support "  IMF ...................." "$CFG_QNX_IMF"
    report_support "  PPS ...................." "$CFG_PPS"
    report_support "  LGMON .................." "$CFG_LGMON"
fi
report_support "  SQL drivers:"
report_support "    DB2 .................." "$CFG_SQL_db2" plugin "plugin" yes "built into QtSql"
report_support "    InterBase ............" "$CFG_SQL_ibase" plugin "plugin" yes "built into QtSql"
report_support "    MySQL ................" "$CFG_SQL_mysql" plugin "plugin" yes "built into QtSql"
report_support "    OCI .................." "$CFG_SQL_oci" plugin "plugin" yes "built into QtSql"
report_support "    ODBC ................." "$CFG_SQL_odbc" plugin "plugin" yes "built into QtSql"
report_support "    PostgreSQL ..........." "$CFG_SQL_psql" plugin "plugin" yes "built into QtSql"
report_support "    SQLite 2 ............." "$CFG_SQL_sqlite2" plugin "plugin" yes "built into QtSql"
report_support_plugin "    SQLite ..............." "$CFG_SQL_sqlite" "$CFG_SQLITE" QtSql
report_support "    TDS .................." "$CFG_SQL_tds" plugin "plugin" yes "built into QtSql"
report_support "  tslib .................." "$CFG_TSLIB"
report_support "  udev ..................." "$CFG_LIBUDEV"
report_support "  xkbcommon-x11..........." "$CFG_XKBCOMMON" system "system library" qt "bundled copy, XKB config root: $CFG_XKB_CONFIG_ROOT"
report_support "  xkbcommon-evdev........." "$CFG_XKBCOMMON_EVDEV"
report_support "  zlib ..................." "$CFG_ZLIB" system "system library" yes "bundled copy"

echo

# complain about not being able to use dynamic plugins if we are using a static build
if [ "$CFG_SHARED" = "no" ]; then
    echo
    echo "WARNING: Using static linking will disable the use of dynamically"
    echo "loaded plugins. Make sure to import all needed static plugins,"
    echo "or compile needed modules into the library."
fi
if [ "$CFG_OPENSSL" = "linked" ] && [ "$OPENSSL_LIBS" = "" ]; then
    echo
    echo "NOTE: When linking against OpenSSL, you can override the default"
    echo "library names through OPENSSL_LIBS."
    echo "For example:"
    echo "    OPENSSL_LIBS='-L/opt/ssl/lib -lssl -lcrypto' ./configure -openssl-linked"
fi
if [ "$CFG_JOURNALD" = "yes" ] || [ "$CFG_SYSLOG" = "yes" ] || [ "$CFG_SLOG2" = "yes" ]; then
    echo
    echo "NOTE: journald, syslog or slog2 integration is enabled."
    echo "If your users intend on developing applications against this build,"
    echo "ensure that the IDEs they use either set QT_LOGGING_TO_CONSOLE to 1"
    echo "or the IDE is able to read the logged output from journald, syslog or slog2."
fi
if [ "$CFG_XKBCOMMON" = "qt" ] && [ "$CFG_XKB_CONFIG_ROOT" = "not found" ]; then
    echo
    echo "WARNING: Could not find XKB config root, use -xkb-config-root to set a path to "
    echo "XKB configuration data. This is required for keyboard input support."
fi
if [ "$CFG_QREAL" = double ] && [ "$CFG_ARCH" = arm ]; then
    echo
    echo "NOTE: Qt is using double for qreal on this system. This is binary incompatible against Qt 5.1."
    echo "Configure with '-qreal float' to create a build that is binary compatible with 5.1."
fi
if [ "$CFG_RELEASE_TOOLS" = "yes" -a \( "$CFG_DEBUG" = "no" -o "$CFG_DEBUG_RELEASE" = "yes" \) ]; then
    echo
    echo "NOTE: -optimized-tools is not useful in -release mode."
    echo
fi

exec 1>&3 3>&- # restore stdout
cat $outpath/config.summary # display config feedback to user

if [ "$XPLATFORM_MAC" = "yes" ] && [ "$CFG_FRAMEWORK" = "yes" ] && [ "$CFG_DEBUG" = "yes" ] && [ "$CFG_DEBUG_RELEASE" = "no" ]; then
    echo
    echo "Error: debug-only framework builds are not supported. Configure with -no-framework"
    echo "if you want a pure debug build."
    echo
    exit 1
fi

sepath=`echo "$relpath" | sed -e 's/\\./\\\\./g'`
PROCS=1
EXEC=""

rm -f "$QMAKE_VARS_FILE" 2>/dev/null

#-------------------------------------------------------------------------------
# build makefiles based on the configuration
#-------------------------------------------------------------------------------

(   # fork to make the cd stay local

    relpathMangled=$relpath
    if [ -n "$CFG_TOPLEVEL" ]; then
        relpathMangled=`dirname "$relpath"`
        cd ..
    fi

    "$CFG_QMAKE_PATH" -qtconf "$QTCONFFILE" "$relpathMangled"

) || exit

#-------------------------------------------------------------------------------
# check for platforms that we don't yet know about
#-------------------------------------------------------------------------------
if [ "$CFG_ARCH" = "unknown" ]; then
cat <<EOF

        NOTICE: configure was unable to determine the architecture
        for the $XQMAKESPEC target.

        Qt will not use a specialized implementation for any atomic
        operations. Instead a generic implemention based on either GCC
        intrinsics or C++11 std::atomic<T> will be used (when
        available). The generic implementations are generally as fast
        as and always as safe as a specialized implementation.

        If no generic implementation is available, Qt will use a
        fallback UNIX implementation which uses a single
        pthread_mutex_t to protect all atomic operations. This
        implementation is the slow (but safe) fallback implementation
        for architectures Qt does not yet support.
EOF
fi

#-------------------------------------------------------------------------------
# check if the user passed the -no-zlib option, which is no longer supported
#-------------------------------------------------------------------------------
if [ -n "$ZLIB_FORCED" ]; then
    which_zlib="supplied"
    if [ "$CFG_ZLIB" = "system" ]; then
	which_zlib="system"
    fi

cat <<EOF

        NOTICE: The -no-zlib option was supplied but is no longer
        supported.

        Qt now requires zlib support in all builds, so the -no-zlib
        option was ignored. Qt will be built using the $which_zlib
        zlib.
EOF
fi

#-------------------------------------------------------------------------------
# check if the user passed the obsoleted -wayland or -no-wayland flag
#-------------------------------------------------------------------------------
if [ "$CFG_OBSOLETE_WAYLAND" = "yes" ]; then
cat <<EOF

        NOTICE: The -wayland and -no-wayland flags are now obsolete

        All configuring of QtWayland plugin and QtCompositor happens in the module
EOF
fi

#-------------------------------------------------------------------------------
# check if the user passed the obsoleted -arch or -host-arch options
#-------------------------------------------------------------------------------
if [ "$OPT_OBSOLETE_HOST_ARG" = "yes" ]; then
cat <<EOF

        NOTICE: The -arch and -host-arch options are obsolete.

        Qt now detects the target and host architectures based on compiler
        output. Qt will be built using $CFG_ARCH for the target architecture
        and $CFG_HOST_ARCH for the host architecture (note that these two
        will be the same unless you are cross-compiling).
EOF
fi

#-------------------------------------------------------------------------------
# finally save the executed command to another script
#-------------------------------------------------------------------------------
if [ `basename $0` != "config.status" ]; then
    CONFIG_STATUS="$relpath/$relconf$OPT_CMDLINE"

    # add the system variables
    for varname in $SYSTEM_VARIABLES; do
        cmd=`echo \
'if [ -n "\$'${varname}'" ]; then
    CONFIG_STATUS="'${varname}'='"'\\\$${varname}'"' \$CONFIG_STATUS"
fi'`
	eval "$cmd"
    done

    echo "$CONFIG_STATUS" | grep '\-confirm\-license' >/dev/null 2>&1 || CONFIG_STATUS="$CONFIG_STATUS -confirm-license"

    [ -f "$outpath/config.status" ] && rm -f "$outpath/config.status"
    echo "#!/bin/sh" > "$outpath/config.status"
    [ -n "$PKG_CONFIG_SYSROOT_DIR" ] && \
        echo "export PKG_CONFIG_SYSROOT_DIR=$PKG_CONFIG_SYSROOT_DIR" >> "$outpath/config.status"
    [ -n "$PKG_CONFIG_LIBDIR" ] && \
        echo "export PKG_CONFIG_LIBDIR=$PKG_CONFIG_LIBDIR" >> "$outpath/config.status"
    echo "$CONFIG_STATUS \"\$@\"" >> "$outpath/config.status"
    chmod +x "$outpath/config.status"
fi

if [ -n "$RPATH_MESSAGE" ]; then
    echo
    echo "$RPATH_MESSAGE"
fi

if [ -n "$PREFIX_COMPLAINTS" ]; then
    echo
    echo "$PREFIX_COMPLAINTS"
    echo
fi

MAKE=`basename "$MAKE"`
echo
echo Qt is now configured for building. Just run \'$MAKE\'.
if [ "$outpath" = "$QT_INSTALL_PREFIX" ]; then
    echo Once everything is built, Qt is installed.
    echo You should not run \'$MAKE install\'.
else
    echo Once everything is built, you must run \'$MAKE install\'.
    echo Qt will be installed into $QT_INSTALL_PREFIX
fi
echo
echo Prior to reconfiguration, make sure you remove any leftovers from
echo the previous build.
echo<|MERGE_RESOLUTION|>--- conflicted
+++ resolved
@@ -3943,16 +3943,10 @@
                 EXTRA_LFLAGS="\$(QMAKE_LFLAGS_RPATH)\"$rpath\" $EXTRA_LFLAGS"
             done
         fi
-<<<<<<< HEAD
         case `basename "$PLATFORM"` in
         win32-g++*)
-            EXTRA_CFLAGS="-DUNICODE"
-            EXTRA_CXXFLAGS="-DUNICODE"
-=======
-        if [ "$BUILD_ON_MSYS" = "yes" ]; then
             EXTRA_CFLAGS="$EXTRA_CFLAGS -DUNICODE"
             EXTRA_CXXFLAGS="$EXTRA_CXXFLAGS -DUNICODE"
->>>>>>> 6cacd19d
             EXTRA_OBJS="qfilesystemengine_win.o \
                         qfilesystemiterator_win.o \
                         qfsfileengine_win.o \
