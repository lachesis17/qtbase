#!/bin/sh
#############################################################################
##
## Copyright (C) 2016 The Qt Company Ltd.
## Copyright (C) 2016 Intel Corporation.
## Contact: https://www.qt.io/licensing/
##
## This file is the build configuration utility of the Qt Toolkit.
##
## $QT_BEGIN_LICENSE:GPL-EXCEPT$
## Commercial License Usage
## Licensees holding valid commercial Qt licenses may use this file in
## accordance with the commercial license agreement provided with the
## Software or, alternatively, in accordance with the terms contained in
## a written agreement between you and The Qt Company. For licensing terms
## and conditions see https://www.qt.io/terms-conditions. For further
## information use the contact form at https://www.qt.io/contact-us.
##
## GNU General Public License Usage
## Alternatively, this file may be used under the terms of the GNU
## General Public License version 3 as published by the Free Software
## Foundation with exceptions as appearing in the file LICENSE.GPL3-EXCEPT
## included in the packaging of this file. Please review the following
## information to ensure the GNU General Public License requirements will
## be met: https://www.gnu.org/licenses/gpl-3.0.html.
##
## $QT_END_LICENSE$
##
#############################################################################

#-------------------------------------------------------------------------------
# script initialization
#-------------------------------------------------------------------------------

# the name of this script
relconf=`basename $0`
# the directory of this script is the "source tree"
relpath=`dirname $0`
relpath=`(cd "$relpath"; /bin/pwd)`
# the current directory is the "build tree" or "object tree"
outpath=`/bin/pwd`

# where to find which..
unixtests="$relpath/config.tests/unix"
WHICH="$unixtests/which.test"

PERL=`$WHICH perl 2>/dev/null`

# find out which awk we want to use, prefer gawk, then nawk, then regular awk
AWK=
for e in gawk nawk awk; do
    if "$WHICH" $e >/dev/null 2>&1 && ( $e -f /dev/null /dev/null ) >/dev/null 2>&1; then
        AWK=$e
        break
    fi
done

# find a make command
if [ -z "$MAKE" ]; then
    MAKE=
    for mk in gmake make; do
        if "$WHICH" $mk >/dev/null 2>&1; then
            MAKE=`"$WHICH" $mk`
            break
        fi
    done
    if [ -z "$MAKE" ]; then
        echo >&2 "You don't seem to have 'make' or 'gmake' in your PATH."
        echo >&2 "Cannot proceed."
        exit 1
    fi
    # export MAKE, we need it later in the config.tests
    export MAKE
fi

# do this early so we don't store it in config.status
CFG_TOPLEVEL=
if [ x"$1" = x"-top-level" ]; then
    CFG_TOPLEVEL=yes
    shift
fi

# later cache the command line in config.status
OPT_CMDLINE=
for i in "$@"; do
    QMAKE_CMDLINE="$QMAKE_CMDLINE
$i"
    if [ "x$i" != "x-v" ]; then
        [ -z "${i##* *}" ] && i="'$i'"
        OPT_CMDLINE="$OPT_CMDLINE $i"
    fi
done

# initialize global variables
QMAKE_VARS_FILE=.qmake.vars
DEVICE_VARS_FILE=.device.vars
HOST_VARS_FILE=.host.vars

:> "$QMAKE_VARS_FILE"
:> "$DEVICE_VARS_FILE"
:> "$HOST_VARS_FILE"

#-------------------------------------------------------------------------------
# utility functions
#-------------------------------------------------------------------------------

makeabs()
{
    local FILE="$1"
    local RES="$FILE"
    if [ -z "${FILE##/*}" ]; then
        true
    elif [ "$OSTYPE" = "msys" -a -z "${FILE##[a-zA-Z]:[/\\]*}" ]; then
        true
    else
        RES=$PWD/$FILE
    fi
    RES=$RES/
    while true; do
        nres=`echo "$RES" | sed 's,/[^/][^/]*/\.\./,/,g; s,/\./,/,g'`
        test x"$nres" = x"$RES" && break
        RES=$nres
    done
    echo "$RES" | sed 's,//,/,g; s,/$,,'
}

# Adds a new qmake variable to the cache
# Usage: QMakeVar mode varname contents
#   where mode is one of: set, add, del
QMakeVar()
{
    case "$1" in
	set)
	    eq="="
	    ;;
	add)
	    eq="+="
	    ;;
	del)
	    eq="-="
	    ;;
	*)
	    echo >&2 "BUG: wrong command to QMakeVar: $1"
	    ;;
    esac

    echo "$2" "$eq" "$3" >> "$QMAKE_VARS_FILE"
}

# Helper function for getQMakeConf. It parses include statements in
# qmake.conf and prints out the expanded file
expandQMakeConf()
{
    while read line; do case "$line" in
        include*)
            inc_file=`echo "$line" | sed -n -e '/^include.*(.*)/s/include.*(\(.*\)).*$/\1/p'`
	    current_dir=`dirname "$1"`
	    conf_file="$current_dir/$inc_file"
	    if [ ! -f  "$conf_file" ]; then
                echo "WARNING: Unable to find file $conf_file" >&2
                continue
            fi
            expandQMakeConf "$conf_file" "$2"
        ;;
        *load\(device_config\)*)
            conf_file="$2"
            if [ ! -f  "$conf_file" ]; then
                echo "WARNING: Unable to find file $conf_file" >&2
                continue
            fi
            expandQMakeConf "$conf_file" "$2"
        ;;
        *)
            echo "$line"
        ;;
    esac; done < "$1"
}

extractQMakeVariables()
{
    LC_ALL=C $AWK '
BEGIN {
    values["LITERAL_WHITESPACE"] = " "
    values["LITERAL_DOLLAR"] = "$"
}
/^!?host_build:/ {
    scopeStart = index($0, ":") + 1
    condition = substr($0, 0, scopeStart - 2)
    if (condition != "'"$1"'") { next }
    $0 = substr($0, scopeStart)
}
/^[_A-Z0-9.]+[ \t]*\+?=/ {
    valStart = index($0, "=") + 1

    append = 0
    if (substr($0, valStart - 2, 1) == "+") {
        append = 1
    }

    variable = substr($0, 0, valStart - 2 - append)
    value = substr($0, valStart)
    gsub("[ \t]+", "", variable)
    gsub("^[ \t]+", "", value)
    gsub("[ \t]+$", "", value)

    ovalue = ""
    while (match(value, /\$\$(\{[_A-Z0-9.]+\}|[_A-Z0-9.]+)/)) {
        ovalue = ovalue substr(value, 1, RSTART - 1)
        var = substr(value, RSTART + 2, RLENGTH - 2)
        value = substr(value, RSTART + RLENGTH)
        if (var ~ /^\{/) {
            var = substr(var, 2, length(var) - 2)
        }
        ovalue = ovalue values[var]
    }
    value = ovalue value

    ovalue = ""
    while (match(value, /\$\$system\(("[^"]*"|[^)]*)\)/)) {
        ovalue = ovalue substr(value, 1, RSTART - 1)
        cmd = substr(value, RSTART + 9, RLENGTH - 10)
        gsub(/^"|"$/, "", cmd)
        value = substr(value, RSTART + RLENGTH)
        while ((cmd | getline line) > 0) {
            ovalue = ovalue line
        }
        close(cmd)
    }
    value = ovalue value

    combinedValue = values[variable]
    if (append == 1 && length(combinedValue) > 0) {
        combinedValue = combinedValue " " value
    } else {
        combinedValue = value
    }
    values[variable] = combinedValue
}
END {
    for (var in values) {
        print var "=" values[var]
    }
}
'
}

getSingleQMakeVariable()
{
    echo "$2" | $AWK "/^($1)=/ { print substr(\$0, index(\$0, \"=\") + 1) }"
}

macSDKify()
{
    # Normally we take care of sysrootifying in sdk.prf, but configure extracts some
    # values before qmake is even built, so we have to duplicate the logic here.

    sdk=$(getSingleQMakeVariable "QMAKE_MAC_SDK" "$1")
    if [ -z "$sdk" ]; then echo "QMAKE_MAC_SDK must be set when building on Mac" >&2; exit 1; fi
    sysroot=$(/usr/bin/xcodebuild -sdk $sdk -version Path 2>/dev/null)
    if [ -z "$sysroot" ]; then echo "Failed to resolve SDK path for '$sdk'" >&2; exit 1; fi

    case "$sdk" in
        macosx*)
            version_min_flag="-mmacosx-version-min=$(getSingleQMakeVariable QMAKE_MACOSX_DEPLOYMENT_TARGET "$1")"
        ;;
        iphoneos*)
            version_min_flag="-miphoneos-version-min=$(getSingleQMakeVariable QMAKE_IOS_DEPLOYMENT_TARGET "$1")"
        ;;
        iphonesimulator*)
            version_min_flag="-mios-simulator-version-min=$(getSingleQMakeVariable QMAKE_IOS_DEPLOYMENT_TARGET "$1")"
        ;;
        appletvos*)
            version_min_flag="-mappletvos-version-min=$(getSingleQMakeVariable QMAKE_TVOS_DEPLOYMENT_TARGET "$1")"
        ;;
        appletvsimulator*)
            version_min_flag="-mtvos-simulator-version-min=$(getSingleQMakeVariable QMAKE_TVOS_DEPLOYMENT_TARGET "$1")"
        ;;
        *)
        ;;
    esac

    echo "$1" | while read line; do
        case "$line" in
            QMAKE_CC=*|QMAKE_CXX=*|QMAKE_FIX_RPATH=*|QMAKE_AR=*|QMAKE_RANLIB=*|QMAKE_LINK=*|QMAKE_LINK_SHLIB=*)
                # Prefix tool with toolchain path
                var=$(echo "$line" | cut -d '=' -f 1)
                val=$(echo "$line" | cut -d '=' -f 2-)
                sdk_val=$(/usr/bin/xcrun -sdk $sdk -find $(echo $val | cut -d ' ' -f 1))
                val=$(echo $sdk_val $(echo $val | cut -s -d ' ' -f 2-))
                echo "$var=$val"
            ;;
            QMAKE_CFLAGS=*|QMAKE_CXXFLAGS=*)
                echo "$line -isysroot $sysroot $version_min_flag"
            ;;
            QMAKE_LFLAGS=*)
                echo "$line -Wl,-syslibroot,$sysroot $version_min_flag"
            ;;
            *)
                echo "$line"
            ;;
        esac
    done
}

# relies on $QMAKESPEC being set correctly. parses include statements in
# qmake.conf and prints out the expanded file
getQMakeConf()
{
    if [ -z "$specvals" ]; then
        specvals=`expandQMakeConf "$QMAKESPEC/qmake.conf" "$HOST_VARS_FILE" | extractQMakeVariables "host_build"`
        if [ "$BUILD_ON_MAC" = "yes" ]; then specvals=$(macSDKify "$specvals"); fi
    fi
    getSingleQMakeVariable "$1" "$specvals"
}

getXQMakeConf()
{
    if [ -z "$xspecvals" ]; then
        xspecvals=`expandQMakeConf "$XQMAKESPEC/qmake.conf" "$DEVICE_VARS_FILE" | extractQMakeVariables "!host_build"`
        if [ "$XPLATFORM_MAC" = "yes" ]; then xspecvals=$(macSDKify "$xspecvals"); fi
    fi
    getSingleQMakeVariable "$1" "$xspecvals"
}

#-------------------------------------------------------------------------------
# device options
#-------------------------------------------------------------------------------
DeviceVar()
{
    case "$1" in
        set)
            eq="="
            ;;
        *)
            echo >&2 "BUG: wrong command to DeviceVar: $1"
            ;;
    esac

    echo "$2" "$eq" "$3" >> "$DEVICE_VARS_FILE"
}

resolveDeviceMkspec()
{
    result=$(find "$relpath/mkspecs/devices/" -type d -name "*$1*" | sed "s,^$relpath/mkspecs/,,")
    match_count=$(echo "$result" | wc -w)
    if [ "$match_count" -gt 1 ]; then
        echo >&2 "Error: Multiple matches for device '$1'. Candidates are:"
        tabbed_result=$(echo "$result" | sed 's,^,    ,')
        echo >&2 "$tabbed_result"
        echo "undefined"
    elif [ "$match_count" -eq 0 ]; then
        echo >&2 "Error: No device matching '$1'"
        echo "undefined"
    else
        echo "$result"
    fi
}

#-------------------------------------------------------------------------------
# Host options
#-------------------------------------------------------------------------------
HostVar()
{
    case "$1" in
        set)
            eq="="
            ;;
        *)
            echo >&2 "BUG: wrong command to HostVar: $1"
            ;;
    esac

    echo "$2" "$eq" "$3" >> "$HOST_VARS_FILE"
}

#-------------------------------------------------------------------------------
# operating system detection
#-------------------------------------------------------------------------------

# need that throughout the script
UNAME_MACHINE=`(uname -m) 2>/dev/null` || UNAME_MACHINE=unknown
UNAME_RELEASE=`(uname -r) 2>/dev/null` || UNAME_RELEASE=unknown
UNAME_SYSTEM=`(uname -s) 2>/dev/null`  || UNAME_SYSTEM=unknown
UNAME_VERSION=`(uname -v) 2>/dev/null` || UNAME_VERSION=unknown

# detect the "echo without newline" style. usage: echo $ECHO_N "<string>$ECHO_C"
if echo '\c' | grep '\c' >/dev/null; then
    ECHO_N=-n
else
    ECHO_C='\c'
fi

BUILD_ON_MAC=no
if [ -d /System/Library/Frameworks/Carbon.framework ]; then
    BUILD_ON_MAC=yes
fi
HOST_DIRLIST_SEP=":"
DEV_NULL=/dev/null
if [ "$OSTYPE" = "msys" ]; then
    HOST_DIRLIST_SEP=";"
    DEV_NULL=/tmp/empty-file
    echo "" > $DEV_NULL
    relpath=`(cd "$relpath"; pwd -W)`
    outpath=`pwd -W`
fi

#-------------------------------------------------------------------------------
# Verify Xcode installation on Mac OS
#-------------------------------------------------------------------------------

if [ "$BUILD_ON_MAC" = "yes" ]; then
    if ! /usr/bin/xcode-select --print-path >/dev/null 2>&1; then
        echo >&2
        echo "   No Xcode is selected. Use xcode-select -switch to choose an Xcode" >&2
        echo "   version. See the xcode-select man page for more information." >&2
        echo >&2
        exit 2
    fi

    if ! /usr/bin/xcrun -find xcodebuild >/dev/null 2>&1; then
        echo >&2
        echo "   Xcode not set up properly. You may need to confirm the license" >&2
        echo "   agreement by running /usr/bin/xcodebuild without arguments." >&2
        echo >&2
        exit 2
    fi
fi

#-----------------------------------------------------------------------------
# Qt version detection
#-----------------------------------------------------------------------------
QT_VERSION=
QT_MAJOR_VERSION=
QT_MINOR_VERSION=0
QT_PATCH_VERSION=0
eval `sed -n -e 's/^MODULE_VERSION = \(\([0-9]*\)\.\([0-9]*\)\.\([0-9]*\).*\)$/QT_VERSION=\1\
    QT_MAJOR_VERSION=\2\
    QT_MINOR_VERSION=\3\
    QT_PATCH_VERSION=\4/p' < "$relpath"/.qmake.conf`
if [ -z "$QT_MAJOR_VERSION" ]; then
   echo "Cannot process version from .qmake.conf"
   echo "Cannot proceed."
   exit 1
fi

#-------------------------------------------------------------------------------
# initalize variables
#-------------------------------------------------------------------------------

SYSTEM_VARIABLES="AR RANLIB STRIP OBJDUMP LD CC CXX CFLAGS CXXFLAGS LDFLAGS"
for varname in $SYSTEM_VARIABLES; do
    qmakevarname="${varname}"
    qmakecmdargs=""
    # use LDFLAGS for autoconf compat, but qmake uses QMAKE_LFLAGS
    if [ "${varname}" = "LDFLAGS" ]; then
        qmakevarname="LFLAGS"
    elif [ "${varname}" = "LD" ]; then
        qmakevarname="LINK"
    elif [ "${varname}" = "AR" ]; then
        # QMAKE_AR needs to be set to "/path/to/ar cqs" but the
        # environment variable will be set to the command only so we
        # need to append " cqs" for autoconf compatibility
        qmakecmdargs=" cqs"
    fi
    cmd=`echo \
'if [ -n "\$'${varname}'" ]; then
    QMakeVar set QMAKE_'${qmakevarname}' "\$'${varname}${qmakecmdargs}'"
fi'`
    eval "$cmd"
done

# Use CC/CXX to run config.tests
mkdir -p "$outpath/config.tests"
rm -f "$outpath/config.tests/.qmake.cache"
cp "$QMAKE_VARS_FILE" "$outpath/config.tests/.qmake.cache"

# QTDIR may be set and point to an old or system-wide Qt installation
unset QTDIR

# initalize internal variables
CFG_RELEASE_TOOLS=no
CFG_ANDROID_STYLE_ASSETS=yes

XPLATFORM=              # This seems to be the QMAKESPEC, like "linux-g++"
XPLATFORM_MAC=no        # Whether target platform is OS X, iOS or tvOS
XPLATFORM_IOS=no        # Whether target platform is iOS
XPLATFORM_TVOS=no       # Whether target platform is tvOS
XPLATFORM_ANDROID=no
XPLATFORM_MINGW=no      # Whether target platform is MinGW (win32-g++*)
PLATFORM=$QMAKESPEC
OPT_CONFIRM_LICENSE=no
OPT_SHADOW=maybe
OPT_VERBOSE=no
OPT_HELP=
CFG_SILENT=no
OPT_MAC_SDK=
COMMERCIAL_USER=ask
CFG_DEV=no

# initalize variables used for installation
QT_INSTALL_PREFIX=
QT_INSTALL_DOCS=
QT_INSTALL_HEADERS=
QT_INSTALL_LIBS=
QT_INSTALL_BINS=
QT_INSTALL_LIBEXECS=
QT_INSTALL_PLUGINS=
QT_INSTALL_IMPORTS=
QT_INSTALL_QML=
QT_INSTALL_ARCHDATA=
QT_INSTALL_DATA=
QT_INSTALL_TRANSLATIONS=
QT_INSTALL_SETTINGS=
QT_INSTALL_EXAMPLES=
QT_INSTALL_TESTS=
CFG_SYSROOT=
QT_HOST_PREFIX=
QT_HOST_BINS=
QT_HOST_LIBS=
QT_HOST_DATA=
QT_EXT_PREFIX=

# default qpa platform

# Android vars
CFG_DEFAULT_ANDROID_NDK_ROOT=$ANDROID_NDK_ROOT
CFG_DEFAULT_ANDROID_SDK_ROOT=$ANDROID_SDK_ROOT
CFG_DEFAULT_ANDROID_PLATFORM=android-16
CFG_DEFAULT_ANDROID_TARGET_ARCH=armeabi-v7a
CFG_DEFAULT_ANDROID_NDK_TOOLCHAIN_VERSION=4.9
CFG_DEFAULT_ANDROID_NDK_HOST=$ANDROID_NDK_HOST

#-------------------------------------------------------------------------------
# parse command line arguments
#-------------------------------------------------------------------------------

# parse the arguments, setting things to "yes" or "no"
while [ "$#" -gt 0 ]; do
    CURRENT_OPT="$1"
    UNKNOWN_ARG=no
    case "$1" in
    #Autoconf style options
    --enable-*)
        VAR=`echo $1 | sed 's,^--enable-\(.*\),\1,'`
        VAL=yes
        ;;
    --disable-*)
        VAR=`echo $1 | sed 's,^--disable-\(.*\),\1,'`
        VAL=no
        ;;
    --*=*)
        VAR=`echo $1 | sed 's,^--\(.*\)=.*,\1,'`
        VAL=`echo $1 | sed 's,^--.*=\(.*\),\1,'`
        ;;
    --no-*)
        VAR=`echo $1 | sed 's,^--no-\(.*\),\1,'`
        VAL=no
        ;;
    --*)
        VAR=`echo $1 | sed 's,^--\(.*\),\1,'`
        VAL=yes
        ;;
    #Qt plugin options
    -no-*-*|-plugin-*-*|-qt-*-*)
        VAR=`echo $1 | sed 's,^-[^-]*-\(.*\),\1,'`
        VAL=`echo $1 | sed 's,^-\([^-]*\).*,\1,'`
        ;;
    #Qt style no options
    -no-*)
        VAR=`echo $1 | sed 's,^-no-\(.*\),\1,'`
        VAL=no
        ;;
    #Qt style options that pass an argument
    -prefix| \
    -docdir| \
    -headerdir| \
    -plugindir| \
    -importdir| \
    -qmldir| \
    -archdatadir| \
    -datadir| \
    -libdir| \
    -bindir| \
    -libexecdir| \
    -translationdir| \
    -sysconfdir| \
    -examplesdir| \
    -testsdir| \
    -hostdatadir| \
    -hostbindir| \
    -hostlibdir| \
    -extprefix| \
    -sysroot| \
    -external-hostbindir| \
    -make| \
    -nomake| \
    -skip| \
    -platform| \
    -xplatform| \
    -device| \
    -device-option| \
    -host-option| \
    -sdk| \
    -android-sdk| \
    -android-ndk| \
    -android-ndk-platform| \
    -android-ndk-host| \
    -android-arch| \
    -android-toolchain-version)
        VAR=`echo $1 | sed 's,^-\(.*\),\1,'`
        shift
        VAL="$1"
        ;;
    #Qt style complex options in one command
    -enable-*|-disable-*)
        VAR=`echo $1 | sed 's,^-\([^-]*\)-.*,\1,'`
        VAL=`echo $1 | sed 's,^-[^-]*-\(.*\),\1,'`
        ;;
    #Qt Builtin/System style options
    -no-*|-system-*|-qt-*)
        VAR=`echo $1 | sed 's,^-[^-]*-\(.*\),\1,'`
        VAL=`echo $1 | sed 's,^-\([^-]*\)-.*,\1,'`
        ;;
    #Options that cannot be generalized
    -hostprefix)
        VAR=`echo $1 | sed 's,^-\(.*\),\1,'`
        # this option may or may not be followed by an argument
        if [ -z "$2" ] || echo "$2" | grep '^-' >/dev/null 2>&1; then
            VAL=$outpath
        else
            shift;
            VAL=$1
        fi
	;;
    #General options, including Qt style yes options
    -*)
        VAR=`echo $1 | sed 's,^-\(.*\),\1,'`
        VAL="yes"
        ;;
    # most options don't need processing in the configure script, skip them. qmake will do the real validation
    *)
        shift
        continue
        ;;
    esac

    shift

    UNKNOWN_OPT=no
    case "$VAR" in
    prefix)
        QT_INSTALL_PREFIX="$VAL"
        ;;
    hostprefix)
	QT_HOST_PREFIX="$VAL"
	;;
    hostdatadir)
        QT_HOST_DATA="$VAL"
        ;;
    hostbindir)
        QT_HOST_BINS="$VAL"
        ;;
    hostlibdir)
        QT_HOST_LIBS="$VAL"
        ;;
    extprefix)
        QT_EXT_PREFIX="$VAL"
        ;;
    pkg-config)
        ;;
    force-pkg-config)
        ;;
    docdir)
        QT_INSTALL_DOCS="$VAL"
        ;;
    headerdir)
        QT_INSTALL_HEADERS="$VAL"
        ;;
    plugindir)
        QT_INSTALL_PLUGINS="$VAL"
        ;;
    importdir)
        QT_INSTALL_IMPORTS="$VAL"
        ;;
    qmldir)
        QT_INSTALL_QML="$VAL"
        ;;
    archdatadir)
        QT_INSTALL_ARCHDATA="$VAL"
        ;;
    datadir)
        QT_INSTALL_DATA="$VAL"
        ;;
    libdir)
        QT_INSTALL_LIBS="$VAL"
        ;;
    translationdir)
        QT_INSTALL_TRANSLATIONS="$VAL"
        ;;
    sysconfdir|settingsdir)
        QT_INSTALL_SETTINGS="$VAL"
        ;;
    examplesdir)
        QT_INSTALL_EXAMPLES="$VAL"
        ;;
    testsdir)
        QT_INSTALL_TESTS="$VAL"
        ;;
    sysroot)
        CFG_SYSROOT="$VAL"
        ;;
    external-hostbindir)
        CFG_HOST_QT_TOOLS_PATH="$VAL"
        HostVar set HOST_QT_TOOLS "$VAL"
        ;;
    bindir)
        QT_INSTALL_BINS="$VAL"
        ;;
    libexecdir)
        QT_INSTALL_LIBEXECS="$VAL"
        ;;
    sdk)
        if [ "$BUILD_ON_MAC" = "yes" ]; then
            DeviceVar set !host_build:QMAKE_MAC_SDK "$VAL"
            OPT_MAC_SDK="$VAL"
        else
            UNKNOWN_OPT=yes
        fi
	;;
    platform)
        PLATFORM="$VAL"
        ;;
    xplatform)
        XPLATFORM="$VAL"
        ;;
    device)
        XPLATFORM=`resolveDeviceMkspec $VAL`
        [ "$XPLATFORM" = "undefined" ] && exit 101
        ;;
    device-option)
        DEV_VAR=`echo $VAL | cut -d '=' -f 1`
        DEV_VAL=`echo $VAL | cut -d '=' -f 2-`
        DeviceVar set $DEV_VAR "$DEV_VAL"
        ;;
    host-option)
        HOST_VAR=`echo $VAL | cut -d '=' -f 1`
        HOST_VAL=`echo $VAL | cut -d '=' -f 2-`
        HostVar set $HOST_VAR "$HOST_VAL"
        ;;
    optimized-qmake|optimized-tools)
        if [ "$VAL" = "yes" ] || [ "$VAL" = "no" ]; then
            CFG_RELEASE_TOOLS="$VAL"
        fi
        ;;
    developer-build)
        CFG_DEV="yes"
        ;;
    commercial)
        COMMERCIAL_USER="yes"
        ;;
    opensource)
        COMMERCIAL_USER="no"
        ;;
    feature-*)
        FEATURE=`echo $VAR | sed 's,^[^-]*-\([^-]*\),\1,' | tr 'abcdefghijklmnopqrstuvwxyz-' 'ABCDEFGHIJKLMNOPQRSTUVWXYZ_'`
        if grep "^Feature: *${FEATURE} *\$" "$relpath"/src/corelib/global/qfeatures.txt >/dev/null 2>&1; then
            F=`echo $VAR | sed 's,^[^-]*-\([^-]*\),\1,'`
            if [ "$VAL" = "no" ]; then
                F="no-$F"
            elif [ "$VAL" != "yes" ] && [ "$VAL" != "unknown" ]; then
                UNKNOWN_OPT=yes
            fi
            CFG_FEATURES="$CFG_FEATURES $F"
        else
            echo "ERROR: Unknown feature $FEATURE"
            UNKNOWN_OPT=yes
        fi
        ;;
    confirm-license)
        if [ "$VAL" = "yes" ]; then
            OPT_CONFIRM_LICENSE="$VAL"
        else
            UNKNOWN_OPT=yes
        fi
        ;;
    h|help)
        if [ "$VAL" = "yes" ]; then
            OPT_HELP="$VAL"
        else
            UNKNOWN_OPT=yes
        fi
        ;;
    v|verbose)
        if [ "$VAL" = "yes" ]; then
            OPT_VERBOSE=yes
        elif [ "$VAL" = "no" ]; then
            OPT_VERBOSE=no
        else
            UNKNOWN_OPT=yes
        fi
        ;;
    silent)
        # need to keep this here, to ensure qmake is built silently
        CFG_SILENT="$VAL"
        ;;
    android-sdk)
        CFG_DEFAULT_ANDROID_SDK_ROOT="$VAL"
        ;;
    android-ndk)
        CFG_DEFAULT_ANDROID_NDK_ROOT="$VAL"
        ;;
    android-ndk-platform)
        CFG_DEFAULT_ANDROID_PLATFORM="$VAL"
        ;;
    android-ndk-host)
        CFG_DEFAULT_ANDROID_NDK_HOST="$VAL"
        ;;
    android-arch)
        CFG_DEFAULT_ANDROID_TARGET_ARCH="$VAL"
        ;;
    android-toolchain-version)
        CFG_DEFAULT_ANDROID_NDK_TOOLCHAIN_VERSION="$VAL"
        ;;
    android-style-assets)
        # Required to be able to show the correct license text
        if [ "$VAL" = "yes" ] || [ "$VAL" = "no" ]; then
            CFG_ANDROID_STYLE_ASSETS="$VAL"
        fi
        ;;
    *)
        ;;
    esac
    if [ "$UNKNOWN_OPT" = "yes" ]; then
        echo "${CURRENT_OPT}: invalid command-line switch"
        ERROR=yes
    fi
done
[ "x$ERROR" = "xyes" ] && exit 1

#-------------------------------------------------------------------------------
# help - interactive parts of the script _after_ this section please
#-------------------------------------------------------------------------------

if [ "$OPT_HELP" = "yes" ]; then
    cat $relpath/config_help.txt
    exit 0
fi

#-------------------------------------------------------------------------------
# platform detection
#-------------------------------------------------------------------------------

if [ -z "$PLATFORM" ]; then
    PLATFORM_NOTES=
    case "$UNAME_SYSTEM:$UNAME_RELEASE" in
     Darwin:*)
        PLATFORM=macx-clang
        ;;
     AIX:*)
        #PLATFORM=aix-g++
        #PLATFORM=aix-g++-64
        PLATFORM=aix-xlc
        #PLATFORM=aix-xlc-64
        PLATFORM_NOTES="
            - Also available for AIX: aix-g++ aix-g++-64 aix-xlc-64
        "
        ;;
     GNU:*)
        PLATFORM=hurd-g++
        ;;
     dgux:*)
        PLATFORM=dgux-g++
        ;;
#     DYNIX/ptx:4*)
#       PLATFORM=dynix-g++
#       ;;
     ULTRIX:*)
        PLATFORM=ultrix-g++
        ;;
     FreeBSD:*)
        if [ "$(uname -r | cut -d. -f1)" -ge 10 ]; then
            PLATFORM=freebsd-clang
            PLATFORM_NOTES="
                - Also available for FreeBSD: freebsd-g++
            "
        else
            PLATFORM=freebsd-g++
            PLATFORM_NOTES="
                - Also available for FreeBSD: freebsd-clang
            "
        fi
        ;;
     OpenBSD:*)
        PLATFORM=openbsd-g++
        ;;
     NetBSD:*)
        PLATFORM=netbsd-g++
        ;;
     BSD/OS:*|BSD/386:*)
        PLATFORM=bsdi-g++
        ;;
     IRIX*:*)
        #PLATFORM=irix-g++
        PLATFORM=irix-cc
        #PLATFORM=irix-cc-64
        PLATFORM_NOTES="
            - Also available for IRIX: irix-g++ irix-cc-64
        "
        ;;
     HP-UX:*)
        case "$UNAME_MACHINE" in
            ia64)
                #PLATFORM=hpuxi-acc-32
                PLATFORM=hpuxi-acc-64
                PLATFORM_NOTES="
                    - Also available for HP-UXi: hpuxi-acc-32
                "
            ;;
            *)
                #PLATFORM=hpux-g++
                PLATFORM=hpux-acc
                #PLATFORM=hpux-acc-64
                #PLATFORM=hpux-cc
                #PLATFORM=hpux-acc-o64
                PLATFORM_NOTES="
                    - Also available for HP-UX: hpux-g++ hpux-acc-64 hpux-acc-o64
                "
            ;;
        esac
        ;;
     OSF1:*)
        #PLATFORM=tru64-g++
        PLATFORM=tru64-cxx
        PLATFORM_NOTES="
            - Also available for Tru64: tru64-g++
        "
        ;;
     Linux:*)
        PLATFORM=linux-g++
        PLATFORM_NOTES="
            - Also available for Linux: linux-clang linux-kcc linux-icc linux-cxx
        "
        ;;
     SunOS:5*)
        #PLATFORM=solaris-g++
        PLATFORM=solaris-cc
        #PLATFORM=solaris-cc64
        PLATFORM_NOTES="
            - Also available for Solaris: solaris-g++ solaris-cc-64
        "
        ;;
     ReliantUNIX-*:*|SINIX-*:*)
        PLATFORM=reliant-cds
        #PLATFORM=reliant-cds-64
        PLATFORM_NOTES="
            - Also available for Reliant UNIX: reliant-cds-64
        "
        ;;
     CYGWIN*:*)
        PLATFORM=cygwin-g++
        ;;
     LynxOS*:*)
        PLATFORM=lynxos-g++
        ;;
     OpenUNIX:*)
        #PLATFORM=unixware-g++
        PLATFORM=unixware-cc
        PLATFORM_NOTES="
            - Also available for OpenUNIX: unixware-g++
        "
        ;;
     UnixWare:*)
        #PLATFORM=unixware-g++
        PLATFORM=unixware-cc
        PLATFORM_NOTES="
            - Also available for UnixWare: unixware-g++
        "
        ;;
     SCO_SV:*)
        #PLATFORM=sco-g++
        PLATFORM=sco-cc
        PLATFORM_NOTES="
            - Also available for SCO OpenServer: sco-g++
        "
        ;;
     UNIX_SV:*)
        PLATFORM=unixware-g++
        ;;
     QNX:*)
        PLATFORM=unsupported/qnx-g++
        ;;
     *)
            echo >&2
            echo "   The build script does not currently recognize all" >&2
            echo "   platforms supported by Qt." >&2
            echo "   Rerun this script with a -platform option listed to" >&2
            echo "   set the system/compiler combination you use." >&2
            echo >&2
            exit 2
    esac
fi

[ -z "$XPLATFORM" ] && XPLATFORM="$PLATFORM"

case "$XPLATFORM" in
    *win32-g++*)
        XPLATFORM_MINGW=yes
        ;;
    *qnx-*)
        ;;
    *haiku-*)
        ;;
    *ios*)
        XPLATFORM_MAC=yes
        XPLATFORM_IOS=yes
        ;;
    *tvos*)
        XPLATFORM_MAC=yes
        XPLATFORM_TVOS=yes
        ;;
    *macx*)
        XPLATFORM_MAC=yes
        ;;
    *integrity*)
        ;;
    # XPLATFORM_ANDROID should not be set for unsupported/android-g++
    *unsupported*)
        ;;
    *android-g++*)
        XPLATFORM_ANDROID=yes
        ;;
esac

#-------------------------------------------------------------------------------
<<<<<<< HEAD
=======
# platform detection
#-------------------------------------------------------------------------------

if [ -z "$PLATFORM" ]; then
    PLATFORM_NOTES=
    case "$UNAME_SYSTEM:$UNAME_RELEASE" in
     Darwin:*)
        # Select compiler. Use g++ unless we find a usable Clang version. Note that
        # we are checking the "Apple" clang/LLVM version number, not the actual
        # clang/LLVM version number that the Apple version was based on. We look
        # for Apple clang version 3.0 or higher, which was branched off LLVM 3.0
        # from SVN, and first included in Xcode 4.2. Also note that we do not care
        # about the OS version, since we're not using the clang version that comes
        # with the system. We use 'xcrun' to check the clang version that's part of
        # the Xcode installation.
        XCRUN=`/usr/bin/xcrun -sdk macosx clang -v 2>&1`
        CLANGVERSION=`echo "$XCRUN" | sed -n 's/.*version \([0-9]\).*/\1/p'`
        expr "$CLANGVERSION" : '[0-9]' > /dev/null || { echo "Unable to determine CLANG version from output of xcrun: $XCRUN" ; exit 2 ; }
        if [ "$CLANGVERSION" -ge 3 ]; then
            PLATFORM=macx-clang

            # Advertise g++ as an alternative on Lion and below
            if [ "$(uname -r | cut -d. -f1)" -le 11 ]; then
                PLATFORM_NOTES="\n    - Also available for Mac OS X: macx-g++\n"
            fi
        else
            PLATFORM=macx-g++
        fi
        ;;
     AIX:*)
        #PLATFORM=aix-g++
        #PLATFORM=aix-g++-64
        PLATFORM=aix-xlc
        #PLATFORM=aix-xlc-64
        PLATFORM_NOTES="
            - Also available for AIX: aix-g++ aix-g++-64 aix-xlc-64
        "
        ;;
     GNU:*)
        PLATFORM=hurd-g++
        ;;
     dgux:*)
        PLATFORM=dgux-g++
        ;;
#     DYNIX/ptx:4*)
#       PLATFORM=dynix-g++
#       ;;
     ULTRIX:*)
        PLATFORM=ultrix-g++
        ;;
     FreeBSD:*)
        if [ "$(uname -r | cut -d. -f1)" -ge 10 ]; then
            PLATFORM=freebsd-clang
            PLATFORM_NOTES="
                - Also available for FreeBSD: freebsd-g++
            "
        else
            PLATFORM=freebsd-g++
            PLATFORM_NOTES="
                - Also available for FreeBSD: freebsd-clang
            "
        fi
        ;;
     OpenBSD:*)
        PLATFORM=openbsd-g++
        ;;
     NetBSD:*)
        PLATFORM=netbsd-g++
        ;;
     BSD/OS:*|BSD/386:*)
        PLATFORM=bsdi-g++
        ;;
     IRIX*:*)
        #PLATFORM=irix-g++
        PLATFORM=irix-cc
        #PLATFORM=irix-cc-64
        PLATFORM_NOTES="
            - Also available for IRIX: irix-g++ irix-cc-64
        "
        ;;
     HP-UX:*)
        case "$UNAME_MACHINE" in
            ia64)
                #PLATFORM=hpuxi-acc-32
                PLATFORM=hpuxi-acc-64
                PLATFORM_NOTES="
                    - Also available for HP-UXi: hpuxi-acc-32
                "
            ;;
            *)
                #PLATFORM=hpux-g++
                PLATFORM=hpux-acc
                #PLATFORM=hpux-acc-64
                #PLATFORM=hpux-cc
                #PLATFORM=hpux-acc-o64
                PLATFORM_NOTES="
                    - Also available for HP-UX: hpux-g++ hpux-acc-64 hpux-acc-o64
                "
            ;;
        esac
        ;;
     OSF1:*)
        #PLATFORM=tru64-g++
        PLATFORM=tru64-cxx
        PLATFORM_NOTES="
            - Also available for Tru64: tru64-g++
        "
        ;;
     Linux:*)
        PLATFORM=linux-g++
        PLATFORM_NOTES="
            - Also available for Linux: linux-clang linux-kcc linux-icc linux-cxx
        "
        ;;
     SunOS:5*)
        if [ "$XPLATFORM_MINGW" = "yes" ]; then
            PLATFORM="solaris-g++"
        else
            #PLATFORM=solaris-g++
            PLATFORM=solaris-cc
            #PLATFORM=solaris-cc64
        fi
        PLATFORM_NOTES="
            - Also available for Solaris: solaris-g++ solaris-cc-64
        "
        ;;
     ReliantUNIX-*:*|SINIX-*:*)
        PLATFORM=reliant-cds
        #PLATFORM=reliant-cds-64
        PLATFORM_NOTES="
            - Also available for Reliant UNIX: reliant-cds-64
        "
        ;;
     CYGWIN*:*)
        PLATFORM=cygwin-g++
        ;;
     LynxOS*:*)
        PLATFORM=lynxos-g++
        ;;
     OpenUNIX:*)
        #PLATFORM=unixware-g++
        PLATFORM=unixware-cc
        PLATFORM_NOTES="
            - Also available for OpenUNIX: unixware-g++
        "
        ;;
     UnixWare:*)
        #PLATFORM=unixware-g++
        PLATFORM=unixware-cc
        PLATFORM_NOTES="
            - Also available for UnixWare: unixware-g++
        "
        ;;
     SCO_SV:*)
        #PLATFORM=sco-g++
        PLATFORM=sco-cc
        PLATFORM_NOTES="
            - Also available for SCO OpenServer: sco-g++
        "
        ;;
     UNIX_SV:*)
        PLATFORM=unixware-g++
        ;;
     QNX:*)
        PLATFORM=unsupported/qnx-g++
        ;;
     *)
            echo >&2
            echo "   The build script does not currently recognize all" >&2
            echo "   platforms supported by Qt." >&2
            echo "   Rerun this script with a -platform option listed to" >&2
            echo "   set the system/compiler combination you use." >&2
            echo >&2
            exit 2
    esac
fi

[ -z "$XPLATFORM" ] && XPLATFORM="$PLATFORM"

case "$XPLATFORM" in
    *win32-g++*)
        XPLATFORM_MINGW=yes
        ;;
    *qnx-*)
        XPLATFORM_QNX=yes
        ;;
    *haiku-*)
        XPLATFORM_HAIKU=yes
        ;;
    *ios*)
        XPLATFORM_MAC=yes
        XPLATFORM_IOS=yes
        ;;
    *macx*)
        XPLATFORM_MAC=yes
        ;;
    *integrity*)
        XPLATFORM_INTEGRITY=yes
        ;;
    # XPLATFORM_ANDROID should not be set for unsupported/android-g++
    *unsupported*)
        ;;
    *android-g++*)
        XPLATFORM_ANDROID=g++
        ;;
    *android-clang*)
        XPLATFORM_ANDROID=clang
        ;;
esac

#-------------------------------------------------------------------------------
>>>>>>> 0eb77c30
# check the license
#-------------------------------------------------------------------------------

if [ "$COMMERCIAL_USER" = "ask" ]; then
    while true; do
        echo "Which edition of Qt do you want to use ?"
        echo
        echo "Type 'c' if you want to use the Commercial Edition."
        echo "Type 'o' if you want to use the Open Source Edition."
        echo
        read commercial
        echo
        if [ "$commercial" = "c" ]; then
            COMMERCIAL_USER="yes"
            break
        elif [ "$commercial" = "o" ]; then
            COMMERCIAL_USER="no"
            break
        fi
    done
<<<<<<< HEAD
=======
fi

if [ -f "$relpath"/LICENSE.PREVIEW.COMMERCIAL ] && [ $COMMERCIAL_USER = "yes" ]; then
    # Commercial preview release
    Licensee="Preview"
    Edition="Preview"
    EditionString="Technology Preview"
elif [ $COMMERCIAL_USER = "yes" ]; then
    if [ $UNAME_SYSTEM = "Linux" ]; then
        case "$PLATFORM" in
        *-32)
            Licheck=licheck32
            ;;
        *-64)
            Licheck=licheck64
            ;;
        *)
            if file -L /bin/sh | grep -q "64-bit" ; then
                Licheck=licheck64
            else
                Licheck=licheck32
            fi
            ;;
        esac
    elif [ $UNAME_SYSTEM = "Darwin" ]; then
        Licheck=licheck_mac
    else
        echo >&2 "Host operating system not supported by this edition of Qt."
        exit 1
    fi
    if [ -x "$relpath/bin/$Licheck" ]; then
        LicheckOutput=`$relpath/bin/$Licheck $OPT_CONFIRM_LICENSE $relpath $outpath\
                       $PLATFORM $XPLATFORM`
        if [ $? -ne 0 ]; then
            exit 1
        else
            eval "$LicheckOutput"
        fi
    else
        echo
        echo "Error: This is the Open Source version of Qt."
        echo "If you want to use Enterprise features of Qt,"
        echo "use the contact form at http://www.qt.io/contact-us"
        echo "to purchase a license."
        echo
        exit 1
    fi
elif [ $COMMERCIAL_USER = "no" ]; then
    # Open Source edition - may only be used under the terms of the LGPLv3 or GPLv2.
    Licensee="Open Source"
    Edition="OpenSource"
    EditionString="Open Source"
fi

if [ "$Edition" = "OpenSource" ] || [ "$Edition" = "Preview" ]; then
    echo
    echo "This is the Qt ${EditionString} Edition."
    echo
fi

if [ "$Edition" = "OpenSource" ]; then
    while true; do
        if [ "$CFG_ANDROID_STYLE_ASSETS" = "no" ] || [ "$XPLATFORM_ANDROID" = "no" ]; then
            echo "You are licensed to use this software under the terms of"
            echo "the GNU Lesser General Public License (LGPL) versions 3."
            echo "You are also licensed to use this software under the terms of"
            echo "the GNU General Public License (GPL) versions 2."
            affix="either"
            showGPL2="yes"
        else
            echo "You are licensed to use this software under the terms of"
            echo "the GNU Lesser General Public License (LGPL) versions 3."
            showGPL2="no"
            affix="the"
        fi

        echo
        if [ "$OPT_CONFIRM_LICENSE" = "yes" ]; then
            echo "You have already accepted the terms of the $EditionString license."
            acceptance=yes
        else
            if [ -f "$relpath/LICENSE.LGPL3" ]; then
                echo "Type 'L' to view the GNU Lesser General Public License version 3."
            fi
            if [ "$showGPL2" = "yes" ]; then
                echo "Type 'G' to view the GNU General Public License version 2."
            fi
            echo "Type 'yes' to accept this license offer."
            echo "Type 'no' to decline this license offer."
            echo
            echo $ECHO_N "Do you accept the terms of $affix license? $ECHO_C"
            read acceptance
        fi
        echo
        if [ "$acceptance" = "yes" ] || [ "$acceptance" = "y" ]; then
            break
        elif [ "$acceptance" = "no" ]; then
            echo "You are not licensed to use this software."
            echo
            exit 1
        elif [ "$acceptance" = "L" ]; then
            more "$relpath/LICENSE.LGPL3"
        elif [ "$acceptance" = "G" ] && [ "$showGPL2" = "yes" ]; then
            more "$relpath/LICENSE.GPL2"
        fi
    done
elif [ "$Edition" = "Preview" ]; then
    TheLicense=`head -n 1 "$relpath/LICENSE.PREVIEW.COMMERCIAL"`
    while true; do

        if [ "$OPT_CONFIRM_LICENSE" = "yes" ]; then
            echo "You have already accepted the terms of the $EditionString license."
            acceptance=yes
        else
            echo "You are licensed to use this software under the terms of"
            echo "the $TheLicense"
            echo
            echo "Type '?' to read the Preview License."
            echo "Type 'yes' to accept this license offer."
            echo "Type 'no' to decline this license offer."
            echo
            echo $ECHO_N "Do you accept the terms of the license? $ECHO_C"
            read acceptance
        fi
        echo
        if [ "$acceptance" = "yes" ]; then
            break
        elif [ "$acceptance" = "no" ] ;then
            echo "You are not licensed to use this software."
            echo
            exit 0
        elif [ "$acceptance" = "?" ]; then
            more "$relpath/LICENSE.PREVIEW.COMMERCIAL"
        fi
    done
fi

#-------------------------------------------------------------------------------
# command line and environment validation
#-------------------------------------------------------------------------------

# update QT_CONFIG to show our current predefined configuration
CFG_QCONFIG_PATH=$relpath/src/corelib/global/qconfig-${CFG_QCONFIG}.h
case "$CFG_QCONFIG" in
minimal|small|medium|large|full)
    # these are a sequence of increasing functionality
    for c in minimal small medium large full; do
        QT_CONFIG="$QT_CONFIG $c-config"
        [ "$CFG_QCONFIG" = $c ] && break
    done
    [ "$CFG_QCONFIG" = full ] && CFG_QCONFIG_PATH=
    ;;
*)
    # not known to be sufficient for anything
    if [ ! -f "$CFG_QCONFIG_PATH" ]; then
        CFG_QCONFIG_PATH=`makeabs "${CFG_QCONFIG}"`
        if [ ! -f "$CFG_QCONFIG_PATH" ]; then
            echo >&2 "Error: configuration file not found:"
            echo >&2 "  $relpath/src/corelib/global/qconfig-${CFG_QCONFIG}.h"
            echo >&2 "  or"
            echo >&2 "  $CFG_QCONFIG_PATH"
            exit 1
        fi
    fi
esac

if [ "$XPLATFORM_MAC" = "no" -a "$CFG_DEBUG_RELEASE" = "yes" ]; then
    echo
    echo "WARNING: -debug-and-release is not supported outside of Mac OS X."
    echo "Qt can be built in release mode with separate debug information, so"
    echo "-debug-and-release is not necessary anymore"
    echo
fi

if ( [ "$CFG_XCB" = "system" ] || [ "$CFG_XCB" = "qt" ] ) && [ "$CFG_XKBCOMMON" = "no" ]; then
    echo "Error: -no-xkbcommon-x11 is not supported on XCB platform plugin."
    exit 101
fi

if [ "$XPLATFORM_ANDROID" != "no" ]; then
    if [ "$CFG_DBUS" = "auto" ]; then
        CFG_DBUS="no"
    fi
    if [ "$CFG_EGLFS" = "auto" ]; then
        CFG_EGLFS="no"
    fi
    if [ -z "$CFG_DEFAULT_ANDROID_NDK_HOST" ]; then
        case $PLATFORM in
        linux-*)
            if [ -d "$CFG_DEFAULT_ANDROID_NDK_ROOT/toolchains/arm-linux-androideabi-$CFG_DEFAULT_ANDROID_NDK_TOOLCHAIN_VERSION/prebuilt/linux-x86" ]; then
                CFG_DEFAULT_ANDROID_NDK_HOST=linux-x86
            elif [ -d "$CFG_DEFAULT_ANDROID_NDK_ROOT/toolchains/arm-linux-androideabi-$CFG_DEFAULT_ANDROID_NDK_TOOLCHAIN_VERSION/prebuilt/linux-x86_64" ]; then
                CFG_DEFAULT_ANDROID_NDK_HOST=linux-x86_64
            fi
            ;;
        macx-*)
            CFG_DEFAULT_ANDROID_NDK_HOST=darwin-x86
            if [ -d "$CFG_DEFAULT_ANDROID_NDK_ROOT/toolchains/arm-linux-androideabi-$CFG_DEFAULT_ANDROID_NDK_TOOLCHAIN_VERSION/prebuilt/darwin-x86_64" ]; then
                CFG_DEFAULT_ANDROID_NDK_HOST=darwin-x86_64
            fi
            ;;
        win32-*)
            CFG_DEFAULT_ANDROID_NDK_HOST=windows
            if [ -d "$CFG_DEFAULT_ANDROID_NDK_ROOT/toolchains/arm-linux-androideabi-$CFG_DEFAULT_ANDROID_NDK_TOOLCHAIN_VERSION/prebuilt/windows-x86_64" ]; then
                CFG_DEFAULT_ANDROID_NDK_HOST=windows-x86_64
            fi
            ;;
        esac
    fi

        if [ -z "$CFG_DEFAULT_ANDROID_NDK_ROOT" ]; then
            echo
            echo "Can not find Android NDK. Please use -android-ndk option to specify one"
            exit 1
        fi
        if [ -z "$CFG_DEFAULT_ANDROID_SDK_ROOT" ]; then
            echo
            echo "Can not find Android SDK. Please use -android-sdk option to specify one"
            exit 1
        fi
        if [ -z "CFG_DEFAULT_ANDROID_NDK_TOOLCHAIN_VERSION" ] || [ ! -d "$CFG_DEFAULT_ANDROID_NDK_ROOT/toolchains/arm-linux-androideabi-$CFG_DEFAULT_ANDROID_NDK_TOOLCHAIN_VERSION/prebuilt" ]; then
            echo
            echo "Can not detect Android NDK toolchain. Please use -android-toolchain-version to specify"
            exit 1
        fi
        if [ -z "$CFG_DEFAULT_ANDROID_NDK_HOST" ] || [ ! -d "$CFG_DEFAULT_ANDROID_NDK_ROOT/toolchains/arm-linux-androideabi-$CFG_DEFAULT_ANDROID_NDK_TOOLCHAIN_VERSION/prebuilt/$CFG_DEFAULT_ANDROID_NDK_HOST" ]; then
            echo
            echo "Can not detect the android host. Please use -android-ndk-host option to specify one"
            exit 1
        fi

        QT_QPA_DEFAULT_PLATFORM="android"
        CFG_LARGEFILE="no"

        DeviceVar set DEFAULT_ANDROID_SDK_ROOT "$CFG_DEFAULT_ANDROID_SDK_ROOT"
        DeviceVar set DEFAULT_ANDROID_NDK_ROOT "$CFG_DEFAULT_ANDROID_NDK_ROOT"
        DeviceVar set DEFAULT_ANDROID_PLATFORM "$CFG_DEFAULT_ANDROID_PLATFORM"
        DeviceVar set DEFAULT_ANDROID_NDK_HOST "$CFG_DEFAULT_ANDROID_NDK_HOST"
        DeviceVar set DEFAULT_ANDROID_TARGET_ARCH "$CFG_DEFAULT_ANDROID_TARGET_ARCH"
        DeviceVar set DEFAULT_ANDROID_NDK_TOOLCHAIN_VERSION "$CFG_DEFAULT_ANDROID_NDK_TOOLCHAIN_VERSION"
fi

if [ -d "$PLATFORM" ]; then
  QMAKESPEC="$PLATFORM"
else
  QMAKESPEC="$relpath/mkspecs/${PLATFORM}"
fi
if [ -d "$XPLATFORM" ]; then
  XQMAKESPEC="$XPLATFORM"
else
  XQMAKESPEC="$relpath/mkspecs/${XPLATFORM}"
fi
if [ "$PLATFORM" != "$XPLATFORM" ]; then
    QT_CROSS_COMPILE=yes
    QMAKE_CONFIG="$QMAKE_CONFIG cross_compile"
    QTCONFIG_CONFIG="$QTCONFIG_CONFIG cross_compile"
fi

if [ "$BUILD_ON_MAC" = "yes" ]; then
   if [ `basename $QMAKESPEC` = "macx-xcode" ] || [ `basename $XQMAKESPEC` = "macx-xcode" ]; then
      echo >&2
      echo "   Platform 'macx-xcode' should not be used when building Qt/Mac." >&2
      echo "   Please build Qt/Mac with 'macx-clang' or 'macx-g++', then use" >&2
      echo "   the 'macx-xcode' spec for your application, and it will link to" >&2
      echo "   the Qt/Mac build using the settings of the original mkspec." >&2
      echo >&2
      exit 2
    fi
fi

# check specified platforms are supported
if [ '!' -d "$QMAKESPEC" ]; then
    echo
    echo "   The specified system/compiler is not supported:"
    echo
    echo "      $QMAKESPEC"
    echo
    echo "   Please see the README file for a complete list."
    echo
    exit 2
fi
if [ '!' -d "$XQMAKESPEC" ]; then
    echo
    echo "   The specified system/compiler is not supported:"
    echo
    echo "      $XQMAKESPEC"
    echo
    echo "   Please see the README file for a complete list."
    echo
    exit 2
fi
if [ '!' -f "${XQMAKESPEC}/qplatformdefs.h" ]; then
    echo
    echo "   The specified system/compiler port is not complete:"
    echo
    echo "      $XQMAKESPEC/qplatformdefs.h"
    echo
    echo "   Please information use the contact form at http://www.qt.io/contact-us"
    echo
    exit 2
fi

#-------------------------------------------------------------------------------
# build tree initialization
#-------------------------------------------------------------------------------

# is this a shadow build?
if [ "$OPT_SHADOW" = "maybe" ]; then
    OPT_SHADOW=no
    if [ "$relpath" != "$outpath" ] && [ '!' -f "$outpath/configure" ]; then
        if [ -h "$outpath" ]; then
            [ "$relpath" -ef "$outpath" ] || OPT_SHADOW=yes
        else
            OPT_SHADOW=yes
        fi
    fi
fi
if [ "$OPT_SHADOW" = "yes" ]; then
    if [ -f "$relpath/.qmake.cache" -o -f "$relpath/src/corelib/global/qconfig.h" -o -f "$relpath/src/corelib/global/qconfig.cpp" ]; then
        echo >&2 "You cannot make a shadow build from a source tree containing a previous build."
        echo >&2 "Cannot proceed."
        exit 1
    fi
    [ "$OPT_VERBOSE" = "yes" ] && echo "Performing shadow build..."
fi

# if the source tree is different from the build tree,
# symlink or copy part of the sources
if [ "$OPT_SHADOW" = "yes" ]; then
    echo "Preparing build tree..."

    [ -d "$outpath/bin" ] || mkdir -p "$outpath/bin"

    mkdir -p "$outpath/mkspecs"
fi

# detect build style
if [ "$CFG_DEBUG" = "auto" ]; then
    if [ "$XPLATFORM_MAC" = "yes" -o "$XPLATFORM_MINGW" = "yes" ]; then
        CFG_DEBUG_RELEASE=yes
        CFG_DEBUG=yes
    elif [ "$CFG_DEV" = "yes" ]; then
        CFG_DEBUG_RELEASE=no
        CFG_DEBUG=yes
    else
        CFG_DEBUG_RELEASE=no
        CFG_DEBUG=no
    fi
fi
if [ "$CFG_DEBUG_RELEASE" = "yes" ]; then
    QT_CONFIG="$QT_CONFIG build_all debug_and_release"
fi

if [ "$CFG_FORCEDEBUGINFO" = "yes" ]; then
    QMAKE_CONFIG="$QMAKE_CONFIG force_debug_info"
fi

if [ "$CFG_RELEASE_TOOLS" = "yes" ]; then
    QT_CONFIG="$QT_CONFIG release_tools"
fi

if [ "$XPLATFORM_MAC" = "yes" ]; then
    [ "$CFG_PKGCONFIG" = "auto" ] && CFG_PKGCONFIG="no"
fi

if [ "$XPLATFORM_IOS" = "yes" ]; then
    CFG_RPATH="no"
    CFG_NOBUILD_PARTS="$CFG_NOBUILD_PARTS examples"
    CFG_SHARED="no" # iOS builds should be static to be able to submit to the App Store
    CFG_SKIP_MODULES="$CFG_SKIP_MODULES qtdoc qtmacextras qtserialport qtwebkit qtwebkit-examples"
    CFG_PRECOMPILE="no" # Precompiled headers not supported with multiple -arch arguments

    # If the user passes -sdk on the command line we build a SDK-specific Qt build.
    # Otherwise we build a joined simulator and device build, which is the default.
    if [ -z "$OPT_MAC_SDK" ]; then
         QT_CONFIG="$QT_CONFIG build_all simulator_and_device"
    fi
fi

# disable XCB and GTK support auto-detection on Mac
if [ "$XPLATFORM_MAC" = "yes" ]; then
    [ "$CFG_XCB" = "auto" ] && CFG_XCB=no
    [ "$CFG_GTK" = "auto" ] && CFG_GTK=no
fi

QMAKE_CONF_COMPILER=`getXQMakeConf QMAKE_CXX`

TEST_COMPILER=$QMAKE_CONF_COMPILER

if [ "$XPLATFORM_ANDROID" != "no" ] ; then
    ANDROID_NDK_TOOLCHAIN_PREFIX=
    ANDROID_NDK_TOOLS_PREFIX=
    ANDROID_PLATFORM_ARCH=
    case $CFG_DEFAULT_ANDROID_TARGET_ARCH in
        armeabi*)
            ANDROID_NDK_TOOLS_PREFIX=arm-linux-androideabi
            ANDROID_NDK_TOOLCHAIN_PREFIX=arm-linux-androideabi
            ANDROID_PLATFORM_ARCH=arch-arm
            ;;
        x86)
            ANDROID_NDK_TOOLS_PREFIX=i686-linux-android
            ANDROID_NDK_TOOLCHAIN_PREFIX=x86
            ANDROID_PLATFORM_ARCH=arch-x86
            ;;
        mips)
            ANDROID_NDK_TOOLS_PREFIX=mipsel-linux-android
            ANDROID_NDK_TOOLCHAIN_PREFIX=mipsel-linux-android
            ANDROID_PLATFORM_ARCH=arch-mips
            ;;
        arm64-v8a)
            ANDROID_NDK_TOOLS_PREFIX=aarch64-linux-android
            ANDROID_NDK_TOOLCHAIN_PREFIX=aarch64-linux-android
            ANDROID_PLATFORM_ARCH=arch-arm64
            ;;
        mips64)
            ANDROID_NDK_TOOLS_PREFIX=mips64el-linux-android
            ANDROID_NDK_TOOLCHAIN_PREFIX=mips64el-linux-android
            ANDROID_PLATFORM_ARCH=arch-mips64
            ;;
        x86_64)
            ANDROID_NDK_TOOLS_PREFIX=x86_64-linux-android
            ANDROID_NDK_TOOLCHAIN_PREFIX=x86_64
            ANDROID_PLATFORM_ARCH=arch-x86_64
            ;;
        *)
            echo "ERROR: Unknown android arch $CFG_DEFAULT_ANDROID_TARGET_ARCH"
            exit 1
            ;;
    esac
    if [ "$XPLATFORM_ANDROID" = "g++" ] ; then
        QMAKE_CONF_COMPILER=$CFG_DEFAULT_ANDROID_NDK_ROOT/toolchains/$ANDROID_NDK_TOOLCHAIN_PREFIX-$CFG_DEFAULT_ANDROID_NDK_TOOLCHAIN_VERSION/prebuilt/$CFG_DEFAULT_ANDROID_NDK_HOST/bin/$ANDROID_NDK_TOOLS_PREFIX-g++
    else
        QMAKE_CONF_COMPILER=$CFG_DEFAULT_ANDROID_NDK_ROOT/toolchains/llvm/prebuilt/$CFG_DEFAULT_ANDROID_NDK_HOST/bin/clang++
    fi
    TEST_COMPILER="$QMAKE_CONF_COMPILER --sysroot=$CFG_DEFAULT_ANDROID_NDK_ROOT/platforms/$CFG_DEFAULT_ANDROID_PLATFORM/$ANDROID_PLATFORM_ARCH/"
    if [ "$CFG_ANDROID_STYLE_ASSETS" = "yes" ]; then
        QMAKE_CONFIG="$QMAKE_CONFIG android-style-assets"
    fi
fi

TEST_COMPILER_CXXFLAGS=`getXQMakeConf QMAKE_CXXFLAGS`

GCC_MACHINE_DUMP=
case "$TEST_COMPILER" in *g++) GCC_MACHINE_DUMP=$($TEST_COMPILER -dumpmachine);; esac
if [ -n "$GCC_MACHINE_DUMP" ]; then
    DeviceVar set GCC_MACHINE_DUMP $($TEST_COMPILER -dumpmachine)
fi

if [ -n "$CFG_SYSROOT" ] && [ "$CFG_GCC_SYSROOT" = "yes" ]; then
    SYSROOT_FLAG="--sysroot=$CFG_SYSROOT"
else
    SYSROOT_FLAG=
fi
export SYSROOT_FLAG    # used by config.tests/unix/{compile.test,arch.test}

# Auto-detect default include and library search paths.

# Use intermediate variable to get around backtick/quote nesting problems.
awkprog='
BEGIN { ORS = ""; FS = "="; incs = 0; libs = 0; }

function normalize(dir)
{
    do {
        odir = dir
        sub(/\/[^\/]+\/\.\./, "", dir)
    } while (dir != odir);
    do {
        odir = dir
        gsub(/\/\./, "", dir)
    } while (dir != odir);
    sub("/$", "", dir);
    return dir;
}

# extract include paths from indented lines between
#   #include <...> search starts here:
# and
#   End of search list.
/^\#include </ { yup=1; print "DEFAULT_INCDIRS=\""; next }
/^End of search/ { yup=0; print "\"\n" }
/ \(framework directory\)$/ { next }
yup { print normalize(substr($0, 2)) "\n"; ++incs }

# extract from one line like LIBRARY_PATH=/one/path:/another/path:...
$1 == "LIBRARY_PATH" {
    libs = split($2, library_paths, ":");
    print "DEFAULT_LIBDIRS=\"";
    for (lib in library_paths) {
        dir = normalize(library_paths[lib]);
        if (!(dir in dirs)) {
            print dir "\n";
            dirs[dir] = 1;
        }
    }
    print "\"\n"
}

END {
    if (incs == 0)
        print "DEFAULT_INCDIRS=\"/usr/include\n/usr/local/include\"\n";
    if (libs == 0)
        print "DEFAULT_LIBDIRS=\"/lib\n/usr/lib\"\n";
}'

awkprog_result=`LC_ALL=C $TEST_COMPILER $SYSROOT_FLAG $TEST_COMPILER_CXXFLAGS -xc++ -E -v - < /dev/null 2>&1 > /dev/null | $AWK "$awkprog"`
eval "$awkprog_result"
[ "$OPT_VERBOSE" = "yes" ] && echo "$awkprog_result"

#setup the build parts
if [ -z "$CFG_BUILD_PARTS" ]; then
    CFG_BUILD_PARTS="$QT_DEFAULT_BUILD_PARTS"

    # build tests by default, if a developer build
    if [ "$CFG_DEV" = "yes" ]; then
        CFG_BUILD_PARTS="$CFG_BUILD_PARTS tests"
    fi

    # don't build tools by default when cross-compiling
    if [ "$PLATFORM" != "$XPLATFORM" ]; then
        CFG_BUILD_PARTS=`echo "$CFG_BUILD_PARTS" | sed 's, tools,,g'`
    fi
fi
for nobuild in $CFG_NOBUILD_PARTS; do
    CFG_BUILD_PARTS=`echo "$CFG_BUILD_PARTS" | sed "s, $nobuild,,g"`
done
if echo $CFG_BUILD_PARTS | grep -v libs >/dev/null 2>&1; then
#    echo
#    echo "WARNING: libs is a required part of the build."
#    echo
    CFG_BUILD_PARTS="$CFG_BUILD_PARTS libs"
fi

#-------------------------------------------------------------------------------
# postprocess installation and deployment paths
#-------------------------------------------------------------------------------

if [ -z "$QT_INSTALL_PREFIX" ]; then
    if [ "$CFG_DEV" = "yes" ]; then
        QT_INSTALL_PREFIX="$outpath" # In Development, we use sandboxed builds by default
    else
        QT_INSTALL_PREFIX="/usr/local/Qt-${QT_VERSION}" # the default install prefix is /usr/local/Qt-$QT_VERSION
    fi
fi
QT_INSTALL_PREFIX=`makeabs "$QT_INSTALL_PREFIX"`

if [ -z "$QT_EXT_PREFIX" ]; then
    QT_EXT_PREFIX=$QT_INSTALL_PREFIX
    if [ -n "$CFG_SYSROOT" ]; then
        QMAKE_SYSROOTIFY=true
    else
        QMAKE_SYSROOTIFY=false
    fi
else
    QT_EXT_PREFIX=`makeabs "$QT_EXT_PREFIX"`
    QMAKE_SYSROOTIFY=false
fi

if [ -z "$QT_HOST_PREFIX" ]; then
    if $QMAKE_SYSROOTIFY; then
        QT_HOST_PREFIX=$CFG_SYSROOT$QT_EXT_PREFIX
    else
        QT_HOST_PREFIX=$QT_EXT_PREFIX
    fi
    HAVE_HOST_PATH=false
else
    QT_HOST_PREFIX=`makeabs "$QT_HOST_PREFIX"`
    HAVE_HOST_PATH=true
fi

#------- make the paths relative to the prefixes --------

PREFIX_COMPLAINTS=
PREFIX_REMINDER=false
while read basevar baseoption var option; do
    eval path=\$QT_${basevar}_$var
    [ -z "$path" ] && continue
    path=`makeabs "$path"`
    eval base=\$QT_${basevar}_PREFIX
    rel=${path##$base}
    if [ x"$rel" = x"$path" ]; then
        if [ x"$option" != x"sysconf" ]; then
            PREFIX_COMPLAINTS="$PREFIX_COMPLAINTS
        NOTICE: -${option}dir is not a subdirectory of ${baseoption}prefix."
            eval \$HAVE_${basevar}_PATH || PREFIX_REMINDER=true
        fi
        eval QT_REL_${basevar}_$var=\$rel
    elif [ -z "$rel" ]; then
        eval QT_REL_${basevar}_$var=.
    else
        eval QT_REL_${basevar}_$var=\${rel#/}
    fi
done <<EOF
INSTALL - DOCS doc
INSTALL - HEADERS header
INSTALL - LIBS lib
INSTALL - LIBEXECS libexec
INSTALL - BINS bin
INSTALL - PLUGINS plugin
INSTALL - IMPORTS import
INSTALL - QML qml
INSTALL - ARCHDATA archdata
INSTALL - DATA data
INSTALL - TRANSLATIONS translation
INSTALL - EXAMPLES examples
INSTALL - TESTS tests
INSTALL - SETTINGS sysconf
HOST -host BINS hostbin
HOST -host LIBS hostlib
HOST -host DATA hostdata
EOF
$PREFIX_REMINDER && PREFIX_COMPLAINTS="$PREFIX_COMPLAINTS
        Maybe you forgot to specify -prefix/-hostprefix?"

if [ -z "$QT_REL_INSTALL_HEADERS" ]; then
    QT_REL_INSTALL_HEADERS=include
fi

if [ -z "$QT_REL_INSTALL_LIBS" ]; then
    QT_REL_INSTALL_LIBS=lib
fi

if [ -z "$QT_REL_INSTALL_BINS" ]; then
    QT_REL_INSTALL_BINS=bin
fi

if [ -z "$QT_REL_INSTALL_ARCHDATA" ]; then
    QT_REL_INSTALL_ARCHDATA=.
fi
if [ x"$QT_REL_INSTALL_ARCHDATA" != x. ]; then
    QT_REL_INSTALL_ARCHDATA_PREFIX=$QT_REL_INSTALL_ARCHDATA/
fi

if [ -z "$QT_REL_INSTALL_LIBEXECS" ]; then
    if [ "$XPLATFORM_MINGW" = "yes" ]; then
        QT_REL_INSTALL_LIBEXECS=${QT_REL_INSTALL_ARCHDATA_PREFIX}bin
    else
        QT_REL_INSTALL_LIBEXECS=${QT_REL_INSTALL_ARCHDATA_PREFIX}libexec
    fi
fi

if [ -z "$QT_REL_INSTALL_PLUGINS" ]; then
    QT_REL_INSTALL_PLUGINS=${QT_REL_INSTALL_ARCHDATA_PREFIX}plugins
fi

if [ -z "$QT_REL_INSTALL_IMPORTS" ]; then
    QT_REL_INSTALL_IMPORTS=${QT_REL_INSTALL_ARCHDATA_PREFIX}imports
fi

if [ -z "$QT_REL_INSTALL_QML" ]; then
    QT_REL_INSTALL_QML=${QT_REL_INSTALL_ARCHDATA_PREFIX}qml
fi

if [ -z "$QT_REL_INSTALL_DATA" ]; then
    QT_REL_INSTALL_DATA=.
fi
if [ x"$QT_REL_INSTALL_DATA" != x. ]; then
    QT_REL_INSTALL_DATA_PREFIX=$QT_REL_INSTALL_DATA/
fi

if [ -z "$QT_REL_INSTALL_DOCS" ]; then
    QT_REL_INSTALL_DOCS=${QT_REL_INSTALL_DATA_PREFIX}doc
fi

if [ -z "$QT_REL_INSTALL_TRANSLATIONS" ]; then
    QT_REL_INSTALL_TRANSLATIONS=${QT_REL_INSTALL_DATA_PREFIX}translations
fi

if [ -z "$QT_REL_INSTALL_EXAMPLES" ]; then
    QT_REL_INSTALL_EXAMPLES=examples
fi

if [ -z "$QT_REL_INSTALL_TESTS" ]; then
    QT_REL_INSTALL_TESTS=tests
fi

if [ -z "$QT_REL_INSTALL_SETTINGS" ]; then
    if [ "$XPLATFORM_MAC" = "yes" ]; then
        QT_REL_INSTALL_SETTINGS=/Library/Preferences/Qt
    else
        QT_REL_INSTALL_SETTINGS=etc/xdg
    fi
fi

#------- host paths --------

if [ -z "$QT_REL_HOST_BINS" ]; then
    if $HAVE_HOST_PATH; then
        QT_REL_HOST_BINS=bin
    else
        QT_REL_HOST_BINS=$QT_REL_INSTALL_BINS
    fi
fi

if [ -z "$QT_REL_HOST_LIBS" ]; then
    if $HAVE_HOST_PATH; then
        QT_REL_HOST_LIBS=lib
    else
        QT_REL_HOST_LIBS=$QT_REL_INSTALL_LIBS
    fi
fi

if [ -z "$QT_REL_HOST_DATA" ]; then
    if $HAVE_HOST_PATH; then
        QT_REL_HOST_DATA=.
    else
        QT_REL_HOST_DATA=$QT_REL_INSTALL_ARCHDATA
    fi
fi

if [ "$CFG_COMPILE_EXAMPLES" = "yes" ]; then
    QMAKE_CONFIG="$QMAKE_CONFIG compile_examples"
fi

shortxspec=`echo $XQMAKESPEC | sed "s,^${relpath}/mkspecs/,,"`
shortspec=`echo $QMAKESPEC | sed "s,^${relpath}/mkspecs/,,"`

QT_CONFIGURE_STR_OFF=0

addConfStr()
{
    QT_CONFIGURE_STR_OFFSETS="$QT_CONFIGURE_STR_OFFSETS $QT_CONFIGURE_STR_OFF,"
    QT_CONFIGURE_STRS="$QT_CONFIGURE_STRS    \"$1\\0\"
"
    count=`echo "$1" | wc -c`
    QT_CONFIGURE_STR_OFF=`expr $QT_CONFIGURE_STR_OFF + $count`
}

QT_CONFIGURE_STR_OFFSETS=
QT_CONFIGURE_STRS=
addConfStr "$QT_REL_INSTALL_DOCS"
addConfStr "$QT_REL_INSTALL_HEADERS"
addConfStr "$QT_REL_INSTALL_LIBS"
addConfStr "$QT_REL_INSTALL_LIBEXECS"
addConfStr "$QT_REL_INSTALL_BINS"
addConfStr "$QT_REL_INSTALL_PLUGINS"
addConfStr "$QT_REL_INSTALL_IMPORTS"
addConfStr "$QT_REL_INSTALL_QML"
addConfStr "$QT_REL_INSTALL_ARCHDATA"
addConfStr "$QT_REL_INSTALL_DATA"
addConfStr "$QT_REL_INSTALL_TRANSLATIONS"
addConfStr "$QT_REL_INSTALL_EXAMPLES"
addConfStr "$QT_REL_INSTALL_TESTS"
QT_CONFIGURE_STR_OFFSETS_ALL=$QT_CONFIGURE_STR_OFFSETS
QT_CONFIGURE_STRS_ALL=$QT_CONFIGURE_STRS

QT_CONFIGURE_STR_OFFSETS=
QT_CONFIGURE_STRS=
addConfStr "$CFG_SYSROOT"
addConfStr "$QT_REL_HOST_BINS"
addConfStr "$QT_REL_HOST_LIBS"
addConfStr "$QT_REL_HOST_DATA"
addConfStr "$shortxspec"
addConfStr "$shortspec"

#-------------------------------------------------------------------------------
# generate qconfig.cpp
#-------------------------------------------------------------------------------
[ -d "$outpath/src/corelib/global" ] || mkdir -p "$outpath/src/corelib/global"

cat > "$outpath/src/corelib/global/qconfig.cpp.new" <<EOF
/* License Info */
static const char qt_configure_licensee_str          [256 + 12] = "qt_lcnsuser=$Licensee";
static const char qt_configure_licensed_products_str [256 + 12] = "qt_lcnsprod=$Edition";

/* Installation date */
static const char qt_configure_installation          [12+11]    = "qt_instdate=2012-12-20";

/* Installation Info */
static const char qt_configure_prefix_path_str       [256 + 12] = "qt_prfxpath=$QT_INSTALL_PREFIX";
#ifdef QT_BUILD_QMAKE
static const char qt_configure_ext_prefix_path_str   [256 + 12] = "qt_epfxpath=$QT_EXT_PREFIX";
static const char qt_configure_host_prefix_path_str  [256 + 12] = "qt_hpfxpath=$QT_HOST_PREFIX";
#endif

static const short qt_configure_str_offsets[] = {
    $QT_CONFIGURE_STR_OFFSETS_ALL
#ifdef QT_BUILD_QMAKE
    $QT_CONFIGURE_STR_OFFSETS
#endif
};
static const char qt_configure_strs[] =
$QT_CONFIGURE_STRS_ALL#ifdef QT_BUILD_QMAKE
$QT_CONFIGURE_STRS#endif
;

#define QT_CONFIGURE_SETTINGS_PATH "$QT_REL_INSTALL_SETTINGS"

#ifdef QT_BUILD_QMAKE
# define QT_CONFIGURE_SYSROOTIFY_PREFIX $QMAKE_SYSROOTIFY
#endif

/* strlen( "qt_lcnsxxxx" ) == 12 */
#define QT_CONFIGURE_LICENSEE qt_configure_licensee_str + 12
#define QT_CONFIGURE_LICENSED_PRODUCTS qt_configure_licensed_products_str + 12

#define QT_CONFIGURE_PREFIX_PATH qt_configure_prefix_path_str + 12
#ifdef QT_BUILD_QMAKE
# define QT_CONFIGURE_EXT_PREFIX_PATH qt_configure_ext_prefix_path_str + 12
# define QT_CONFIGURE_HOST_PREFIX_PATH qt_configure_host_prefix_path_str + 12
#endif
EOF

# avoid unecessary rebuilds by copying only if qconfig.cpp has changed
if cmp -s "$outpath/src/corelib/global/qconfig.cpp" "$outpath/src/corelib/global/qconfig.cpp.new"; then
    rm -f "$outpath/src/corelib/global/qconfig.cpp.new"
else
    [ -f "$outpath/src/corelib/global/qconfig.cpp" ] && chmod +w "$outpath/src/corelib/global/qconfig.cpp"
    mv "$outpath/src/corelib/global/qconfig.cpp.new" "$outpath/src/corelib/global/qconfig.cpp"
    chmod -w "$outpath/src/corelib/global/qconfig.cpp"
fi


# -----------------------------------------------------------------------------
# build qmake
# -----------------------------------------------------------------------------

# symlink includes
if [ -e "$relpath/.git" ]; then
    if [ -z "$PERL" ]; then
        echo
        echo "You need perl in your PATH to make a build from GIT."
        echo "Cannot proceed."
        exit 1
    fi

    "$relpath/bin/syncqt.pl" -version $QT_VERSION -minimal -module QtCore "$relpath" || exit 1
fi

# $1: input variable name (awk regexp)
# $2: optional output variable name
# $3: optional value transformation (sed command)
# relies on $QMAKESPEC, $COMPILER_CONF and $mkfile being set correctly, as the latter
# is where the resulting variable is written to
setBootstrapVariable()
{
    getQMakeConf "$1" | echo ${2-$1} = `if [ -n "$3" ]; then sed "$3"; else cat; fi` >> "$mkfile"
}

# build qmake
if true; then ###[ '!' -f "$outpath/bin/qmake" ];
    echo "Creating qmake..."

    mkdir -p "$outpath/qmake" || exit
    # fix makefiles
    for mkfile in GNUmakefile Makefile; do
        EXTRA_LFLAGS=
        EXTRA_CFLAGS=
        in_mkfile="${mkfile}.in"
        if [ "$mkfile" = "Makefile" ]; then
#           if which qmake >/dev/null 2>&1 && [ -f qmake/qmake.pro ]; then
#               (cd qmake && qmake) >/dev/null 2>&1 && continue
#           fi
            in_mkfile="${mkfile}.unix"
        fi
        in_mkfile="$relpath/qmake/$in_mkfile"
        mkfile="$outpath/qmake/$mkfile"
        if [ -f "$mkfile" ]; then
            [ "$CFG_DEV" = "yes" ] && "$WHICH" chflags >/dev/null 2>&1 && chflags nouchg "$mkfile"
            rm -f "$mkfile"
        fi
        [ -f "$in_mkfile" ] || continue

        echo "########################################################################" > "$mkfile"
        echo "## This file was autogenerated by configure, all changes will be lost ##" >> "$mkfile"
        echo "########################################################################" >> "$mkfile"
        EXTRA_OBJS=
        EXTRA_SRCS=
        EXTRA_CFLAGS="\$(QMAKE_CFLAGS) \$(QMAKE_CFLAGS_SPLIT_SECTIONS)"
        EXTRA_CXXFLAGS="\$(QMAKE_CXXFLAGS) \$(QMAKE_CXXFLAGS_CXX11) \$(QMAKE_CXXFLAGS_SPLIT_SECTIONS)"
        EXTRA_LFLAGS="\$(QMAKE_LFLAGS) \$(QMAKE_LFLAGS_GCSECTIONS)"

        if [ "$PLATFORM" = "irix-cc" ] || [ "$PLATFORM" = "irix-cc-64" ]; then
	    EXTRA_LFLAGS="$EXTRA_LFLAGS -lm"
        fi

        [ "$CFG_SILENT" = "yes" ] && CC_TRANSFORM='s,^,\@,' || CC_TRANSFORM=
        setBootstrapVariable QMAKE_CC CC "$CC_TRANSFORM"
        setBootstrapVariable QMAKE_CXX CXX "$CC_TRANSFORM"
        setBootstrapVariable QMAKE_CFLAGS
        setBootstrapVariable QMAKE_CFLAGS_SPLIT_SECTIONS
        setBootstrapVariable QMAKE_CXXFLAGS
        setBootstrapVariable QMAKE_CXXFLAGS_CXX11
        setBootstrapVariable QMAKE_CXXFLAGS_SPLIT_SECTIONS
        setBootstrapVariable QMAKE_LFLAGS
        setBootstrapVariable QMAKE_LFLAGS_GCSECTIONS

        if [ "$CFG_DEBUG" = "no" ] || [ "$CFG_RELEASE_TOOLS" = "yes" ]; then
            setBootstrapVariable QMAKE_CFLAGS_RELEASE
            setBootstrapVariable QMAKE_CXXFLAGS_RELEASE
            EXTRA_CFLAGS="$EXTRA_CFLAGS \$(QMAKE_CFLAGS_RELEASE)"
            EXTRA_CXXFLAGS="$EXTRA_CXXFLAGS \$(QMAKE_CXXFLAGS_RELEASE)"
        else
            setBootstrapVariable QMAKE_CFLAGS_DEBUG
            setBootstrapVariable QMAKE_CXXFLAGS_DEBUG
            EXTRA_CFLAGS="$EXTRA_CFLAGS \$(QMAKE_CFLAGS_DEBUG)"
            EXTRA_CXXFLAGS="$EXTRA_CXXFLAGS \$(QMAKE_CXXFLAGS_DEBUG)"
        fi

        case `basename "$PLATFORM"` in
        win32-g++*)
            EXTRA_CFLAGS="$EXTRA_CFLAGS -DUNICODE"
            EXTRA_CXXFLAGS="$EXTRA_CXXFLAGS -DUNICODE"
            EXTRA_OBJS="qfilesystemengine_win.o \
                        qfilesystemiterator_win.o \
                        qfsfileengine_win.o \
                        qlocale_win.o \
                        qsettings_win.o \
                        qsystemlibrary.o \
                        registry.o"
            EXTRA_SRCS="\"\$(SOURCE_PATH)/src/corelib/corelib/io/qfilesystemengine_win.cpp\" \
                        \"\$(SOURCE_PATH)/src/corelib/io/qfilesystemiterator_win.cpp\" \
                        \"\$(SOURCE_PATH)/src/corelib/io/qfsfileengine_win.cpp\" \
                        \"\$(SOURCE_PATH)/src/corelib/io/qsettings_win.cpp\" \
                        \"\$(SOURCE_PATH)/src/corelib/tools/qlocale_win.cpp\" \
                        \"\$(SOURCE_PATH)/src/corelib/plugin/qsystemlibrary.cpp\" \
                        \"\$(SOURCE_PATH)/tools/shared/windows/registry.cpp\""
            EXTRA_LFLAGS="$EXTRA_LFLAGS -static -s -lole32 -luuid -ladvapi32 -lkernel32"
            EXEEXT=".exe"
            ;;
        *)
            EXTRA_OBJS="qfilesystemengine_unix.o \
                        qfilesystemiterator_unix.o \
                        qfsfileengine_unix.o \
                        qlocale_unix.o"
            EXTRA_SRCS="\"\$(SOURCE_PATH)/src/corelib/io/qfilesystemengine_unix.cpp\" \
                        \"\$(SOURCE_PATH)/src/corelib/io/qfilesystemiterator_unix.cpp\" \
                        \"\$(SOURCE_PATH)/src/corelib/io/qfsfileengine_unix.cpp\" \
                        \"\$(SOURCE_PATH)/src/corelib/tools/qlocale_unix.cpp\""
            EXEEXT=
            ;;
        esac
        if [ "$BUILD_ON_MAC" = "yes" ]; then
            echo "COCOA_LFLAGS =-framework Foundation -framework CoreServices" >>"$mkfile"
            echo "CARBON_LFLAGS =-framework ApplicationServices" >>"$mkfile"
            echo "CARBON_CFLAGS =-fconstant-cfstrings" >>"$mkfile"
            EXTRA_LFLAGS="$EXTRA_LFLAGS \$(COCOA_LFLAGS)"
            EXTRA_LFLAGS="$EXTRA_LFLAGS \$(CARBON_LFLAGS)"
            EXTRA_CFLAGS="$EXTRA_CFLAGS \$(CARBON_CFLAGS)"
            EXTRA_CXXFLAGS="$EXTRA_CXXFLAGS \$(CARBON_CFLAGS)"
            EXTRA_OBJS="$EXTRA_OBJS \
                        qsettings_mac.o \
                        qcore_mac.o \
                        qcore_mac_objc.o"
            EXTRA_SRCS="$EXTRA_SRCS \
                        \"\$(SOURCE_PATH)/src/corelib/io/qsettings_mac.cpp\" \
                        \"\$(SOURCE_PATH)/src/corelib/kernel/qcore_mac.cpp\" \
                        \"\$(SOURCE_PATH)/src/corelib/kernel/qcore_mac_objc.mm\""
        fi

        echo >>"$mkfile"
	adjrelpath=`echo "$relpath" | sed 's/ /\\\\\\\\ /g'`
	adjoutpath=`echo "$outpath" | sed 's/ /\\\\\\\\ /g'`
	adjqmakespec=`echo "$QMAKESPEC" | sed 's/ /\\\\\\\\ /g'`

        echo "BUILD_PATH = .." >> "$mkfile"
        echo "SOURCE_PATH = $adjrelpath" >> "$mkfile"
        if [ -e "$relpath/.git" ]; then
            echo 'INC_PATH = $(BUILD_PATH)/include' >> "$mkfile"
        else
            echo 'INC_PATH = $(SOURCE_PATH)/include' >> "$mkfile"
        fi
        echo "QMAKESPEC = $adjqmakespec" >> "$mkfile"
        echo "QT_VERSION = $QT_VERSION" >> "$mkfile"
        echo "QT_MAJOR_VERSION = $QT_MAJOR_VERSION" >> "$mkfile"
        echo "QT_MINOR_VERSION = $QT_MINOR_VERSION" >> "$mkfile"
        echo "QT_PATCH_VERSION = $QT_PATCH_VERSION" >> "$mkfile"
        echo "EXTRA_CFLAGS = $EXTRA_CFLAGS" >> "$mkfile"
        echo "EXTRA_CXXFLAGS = $EXTRA_CXXFLAGS" >> "$mkfile"
        echo "QTOBJS =" $EXTRA_OBJS >> "$mkfile"
        echo "QTSRCS =" $EXTRA_SRCS >> "$mkfile"
        echo "LFLAGS = $EXTRA_LFLAGS" >> "$mkfile"
        echo "EXEEXT = $EXEEXT" >> "$mkfile"
        echo "RM_F = rm -f" >> "$mkfile"
        echo "RM_RF = rm -rf" >> "$mkfile"

        if [ "$BUILD_ON_MAC" = "yes" ]; then
            echo "EXTRA_CXXFLAGS += -MMD" >> "$mkfile"
            cat "$in_mkfile" >> "$mkfile"
            echo "-include \$(notdir \$(DEPEND_SRC:%.cpp=%.d))" >> "$mkfile"
        else
            cat "$in_mkfile" >> "$mkfile"
            if "$WHICH" makedepend >/dev/null 2>&1 && grep 'depend:' "$mkfile" >/dev/null 2>&1; then
                (cd "$outpath/qmake" && "$MAKE" -f "$mkfile" depend) >/dev/null 2>&1
                sed 's,^.*/\([^/]*.o\):,\1:,g' "$mkfile" >"$mkfile.tmp"
                sed "s,$outpath,$adjoutpath,g" "$mkfile.tmp" >"$mkfile"
                rm "$mkfile.tmp"
            fi
        fi
    done

    if [ "$OPT_VERBOSE" = yes ]; then
        # Show the output of make
        (cd "$outpath/qmake"; "$MAKE") || exit 2
    else
        # Hide the output of make
        # Use bash to print dots, if we have it, and stdout is a tty.
        if test -t 1 && $WHICH bash > /dev/null 2>/dev/null; then
            bash -c 'set -o pipefail
                cd "$0/qmake"; "$1" | while read line; do
                    builtin echo -n .
                done' "$outpath" "$MAKE" || exit 2
        else
            (cd "$outpath/qmake"; "$MAKE" -s) || exit 2
        fi
        echo "Done."
    fi
fi # Build qmake

#-------------------------------------------------------------------------------
# create a qt.conf for the Qt build tree itself
#-------------------------------------------------------------------------------

QTCONFFILE="$outpath/bin/qt.conf"
cat > "$QTCONFFILE" <<EOF
[EffectivePaths]
Prefix=..
EOF
if [ -n "$CFG_HOST_QT_TOOLS_PATH" ]; then
    cat >> "$QTCONFFILE" <<EOF
[Paths]
Prefix=$QT_EXT_PREFIX
Documentation=$QT_REL_INSTALL_DOCS
Headers=$QT_REL_INSTALL_HEADERS
Libraries=$QT_REL_INSTALL_LIBS
LibraryExecutables=$QT_REL_INSTALL_LIBEXECS
Binaries=$QT_REL_INSTALL_BINS
Plugins=$QT_REL_INSTALL_PLUGINS
Imports=$QT_REL_INSTALL_IMPORTS
Qml2Imports=$QT_REL_INSTALL_QML
ArchData=$QT_REL_INSTALL_ARCHDATA
Data=$QT_REL_INSTALL_DATA
Translations=$QT_REL_INSTALL_TRANSLATIONS
Examples=$QT_REL_INSTALL_EXAMPLES
Tests=$QT_REL_INSTALL_TESTS
HostPrefix=$QT_HOST_PREFIX
HostBinaries=$QT_REL_HOST_BINS
HostLibraries=$QT_REL_HOST_LIBS
HostData=$QT_REL_HOST_DATA
TargetSpec=$XPLATFORM
HostSpec=$PLATFORM
EOF
    if [ -n "$CFG_SYSROOT" ]; then
        cat >> "$QTCONFFILE" <<EOF
Sysroot=$CFG_SYSROOT
EOF
    fi
fi
if [ x"$relpath" != x"$outpath" ]; then
    cat >> "$QTCONFFILE" <<EOF
[EffectiveSourcePaths]
Prefix=$relpath
EOF
fi

[ -z "$CFG_HOST_QT_TOOLS_PATH" ] && CFG_HOST_QT_TOOLS_PATH="$outpath/bin"
CFG_QMAKE_PATH="$CFG_HOST_QT_TOOLS_PATH/qmake"

#-------------------------------------------------------------------------------
# write out device config before we run the test.
#-------------------------------------------------------------------------------
DEVICE_VARS_OUTFILE="$outpath/mkspecs/qdevice.pri"
if cmp -s "$DEVICE_VARS_FILE" "$DEVICE_VARS_OUTFILE"; then
    rm -f "$DEVICE_VARS_FILE"
else
    mv -f $DEVICE_VARS_FILE "$DEVICE_VARS_OUTFILE"
    DEVICE_VARS_FILE="$DEVICE_VARS_OUTFILE"
fi

#-------------------------------------------------------------------------------
# write out host config.
#-------------------------------------------------------------------------------
HOST_VARS_OUTFILE="$outpath/mkspecs/qhost.pri"
if cmp -s "$HOST_VARS_FILE" "$HOST_VARS_OUTFILE"; then
    rm -f "$HOST_VARS_FILE"
else
    mv -f $HOST_VARS_FILE "$HOST_VARS_OUTFILE"
    HOST_VARS_FILE="$HOST_VARS_OUTFILE"
fi


echo "Running configuration tests..."

#-------------------------------------------------------------------------------
# Verify makespec
#-------------------------------------------------------------------------------
QMAKE_OUTPUT=`"$CFG_QMAKE_PATH" -qtconf "$QTCONFFILE" -E -nocache -spec "$XQMAKESPEC" "QT=" $DEV_NULL 2>&1`
if [ $? != "0" ]; then
    echo "Failed to process makespec for platform '$XPLATFORM'"
    if [ "$OPT_VERBOSE" = "yes" ]; then
        echo "$QMAKE_OUTPUT"
    else
        echo "Turn on verbose messaging (-v) to see the final report."
    fi
    exit 101
fi

#-------------------------------------------------------------------------------
# Detect pkg-config
#-------------------------------------------------------------------------------
if [ -z "$PKG_CONFIG" ]; then
    # See if PKG_CONFIG is set in the mkspec:
    PKG_CONFIG="`"$CFG_QMAKE_PATH" -qtconf "$QTCONFFILE" -E -nocache -spec "$XQMAKESPEC" "CONFIG=" $DEV_NULL 2>&1 | sed -n -e 's,^PKG_CONFIG = \(.*\),\1,p'`"
    [ -n "$PKG_CONFIG" ] && [ "$OPT_VERBOSE" = "yes" ] && echo "Found pkg-config from mkspec: $PKG_CONFIG"
fi
if [ -z "$PKG_CONFIG" ]; then
    PKG_CONFIG=`"$WHICH" pkg-config 2>/dev/null`
    [ -n "$PKG_CONFIG" ] && [ "$OPT_VERBOSE" = "yes" ] && echo "Found pkg-config from \$PATH: $PKG_CONFIG"
fi

if [ "$CFG_PKGCONFIG" = "no" ]; then
    PKG_CONFIG=
    [ "$OPT_VERBOSE" = "yes" ] && echo "pkg-config support disabled."
elif [ -n "$PKG_CONFIG" ]; then
    # found a pkg-config
    if [ "$QT_CROSS_COMPILE" = "yes" ]; then
        # when xcompiling, check environment to see if it's actually usable
        if [ -z "$PKG_CONFIG_LIBDIR" ]; then
            if [ -n "$CFG_SYSROOT" ] && [ -d "$CFG_SYSROOT/usr/lib/pkgconfig" ]; then
                PKG_CONFIG_LIBDIR=$CFG_SYSROOT/usr/lib/pkgconfig:$CFG_SYSROOT/usr/share/pkgconfig
                if [ -n "$GCC_MACHINE_DUMP" ]; then
                    PKG_CONFIG_LIBDIR=$PKG_CONFIG_LIBDIR:$CFG_SYSROOT/usr/lib/$GCC_MACHINE_DUMP/pkgconfig
                fi
                export PKG_CONFIG_LIBDIR
                echo >&2 "Note: PKG_CONFIG_LIBDIR automatically set to $PKG_CONFIG_LIBDIR"
            elif [ "$CFG_PKGCONFIG" = "auto" ]; then
                PKG_CONFIG=
                echo >&2 "Warning: Disabling pkg-config since PKG_CONFIG_LIBDIR is not set and"
                echo >&2 "the host's .pc files would be used (even if you set PKG_CONFIG_PATH)."
                echo >&2 "Set this variable to the directory that contains target .pc files"
                echo >&2 "for pkg-config to function correctly when cross-compiling or"
                echo >&2 "use -pkg-config to override this test."
            fi
        fi
        if [ -z "$PKG_CONFIG_SYSROOT_DIR" ]; then
            if [ -n "$CFG_SYSROOT" ]; then
                PKG_CONFIG_SYSROOT_DIR=$CFG_SYSROOT
                export PKG_CONFIG_SYSROOT_DIR
                echo >&2 "Note: PKG_CONFIG_SYSROOT_DIR automatically set to $PKG_CONFIG_SYSROOT_DIR"
            elif [ "$CFG_PKGCONFIG" = "auto" ]; then
                PKG_CONFIG=
                echo >&2 "Warning: Disabling pkg-config since PKG_CONFIG_SYSROOT_DIR is not set."
                echo >&2 "Set this variable to your sysroot for pkg-config to function correctly when"
                echo >&2 "cross-compiling or use -pkg-config to override this test."
            fi
        fi
    fi
    if [ -n "$PKG_CONFIG" ]; then
        CFG_PKGCONFIG=yes
    else
        CFG_PKGCONFIG=no
    fi
elif [ "$CFG_PKGCONFIG" = "yes" ]; then
    echo >&2 "Could not detect pkg-config from mkspec or PATH."
    exit 101
fi

if [ -z "$PKG_CONFIG" ]; then
    QT_CONFIG="$QT_CONFIG no-pkg-config"
fi

#-------------------------------------------------------------------------------
# run configure tests
#-------------------------------------------------------------------------------

# parameters: path, name, extra args
compileTest()
{
    path=config.tests/$1
    name=$2
    shift 2
    # allow config tests which behave differently depending on the type of
    # library being built (shared/static) e.g. see config.tests/unix/icu
    test_config="$QMAKE_CONFIG shared"
    if [ "$CFG_SHARED" = "no" ]; then
        test_config="$QMAKE_CONFIG static"
    fi
    echo $ECHO_N "checking for $name... $ECHO_C"
    "$unixtests/compile.test" "$XQMAKESPEC" "$test_config" $OPT_VERBOSE "$relpath" "$outpath" "$path" "$name" "$CFG_QMAKE_PATH" "$QTCONFFILE" $I_FLAGS $D_FLAGS $L_FLAGS "$@"
}

compileTestWithPkgConfig()
{
    if [ $# -lt 4 ]; then
        echo "CompileTestWithPkgConfig requires at least 4 arguments."
        echo "compileTestWithPkgConfig pkg_name configtest configtest_name qmake_postfix + additional arguments to compileTest"
        exit 1
    fi

    local pkg_name=$1
    local configtest=$2
    local configtest_name="$3"
    local qmake_postfix=$4
    shift 4

    local has_used_pkg_config="no"

    local incdir_raw incdir_mod cflags
    local libdir_raw libdir_mod libs
    if [ -n "$PKG_CONFIG" ] && $PKG_CONFIG --exists $pkg_name 2>/dev/null; then
        incdir_raw=`$PKG_CONFIG --cflags-only-I $pkg_name 2>/dev/null`
        cflags=`$PKG_CONFIG --cflags-only-other $pkg_name 2>/dev/null`
        libdir_raw=`$PKG_CONFIG --libs-only-L $pkg_name 2>/dev/null`
        libs=`$PKG_CONFIG --libs-only-l --libs-only-other $pkg_name 2>/dev/null`
        incdir_mod=`echo $incdir_raw | sed -e 's,^-I,,g' -e 's, -I, ,g'`
        libdir_mod=`echo $libdir_raw | sed -e 's,^-L,,g' -e 's, -L, ,g'`
        has_used_pkg_config="yes"
    fi
    if compileTest $configtest "$configtest_name" $libdir_raw $incdir_raw $libs $cflags "$@"; then
        if [ "$has_used_pkg_config" = "yes" ] && [ -n "$qmake_postfix" ]; then
            QMakeVar set QMAKE_INCDIR_$qmake_postfix "`shellArgumentListToQMakeList $incdir_mod`"
            QMakeVar set QMAKE_LIBDIR_$qmake_postfix "`shellArgumentListToQMakeList $libdir_mod`"
            QMakeVar set QMAKE_LIBS_$qmake_postfix "`shellArgumentListToQMakeList $libs`"
            QMakeVar set QMAKE_CFLAGS_$qmake_postfix "`shellArgumentListToQMakeList $cflags`"
        fi
        return 0
    else
        return 1
    fi
}

#-------------------------------------------------------------------------------
# determine the target and host architectures
#-------------------------------------------------------------------------------

# Use config.tests/arch/arch.pro to have the compiler tell us what the target architecture is
OUTFILE=$outpath/arch.result
"$unixtests/arch.test" "$XQMAKESPEC" $OPT_VERBOSE "$relpath" "$outpath" "$OUTFILE" "target" $CFG_QMAKE_PATH $QTCONFFILE $I_FLAGS $D_FLAGS $L_FLAGS
if [ $? -eq 0 ]; then
    eval `cat "$OUTFILE"`
else
    echo
    echo "Could not determine the target architecture!"
    echo "Turn on verbose messaging (-v) to see the final report."
fi
rm -f "$OUTFILE" 2>/dev/null
[ -z "$CFG_ARCH" ] && CFG_ARCH="unknown"

if [ "$QMAKESPEC" != "$XQMAKESPEC" ]; then
    # Do the same test again, using the host compiler
    SYSROOT_FLAG= "$unixtests/arch.test" "$QMAKESPEC" $OPT_VERBOSE "$relpath" "$outpath" "$OUTFILE" "host" $CFG_QMAKE_PATH $QTCONFFILE $I_FLAGS $D_FLAGS $L_FLAGS
    if [ $? -eq 0 ]; then
        eval `cat "$OUTFILE"`
    else
        echo
        echo "Could not determine the host architecture!"
        echo "Turn on verbose messaging (-v) to see the final report."
    fi
    rm -f "$OUTFILE" 2>/dev/null
    [ -z "$CFG_HOST_ARCH" ] && CFG_HOST_ARCH="unknown"
else
    # not cross compiling, host == target
    CFG_HOST_ARCH="$CFG_ARCH"
    CFG_HOST_CPUFEATURES="$CFG_CPUFEATURES"
fi
unset OUTFILE

if [ "$OPT_VERBOSE" = "yes" ]; then
    echo "System architecture: '$CFG_ARCH'"
    echo "Host architecture: '$CFG_HOST_ARCH'"
fi

#-------------------------------------------------------------------------------
# functionality tests
#-------------------------------------------------------------------------------

# auto-detect precompiled header support
if [ "$CFG_PRECOMPILE" = "auto" ]; then
    if "$unixtests/precomp.test" "$TEST_COMPILER" "$OPT_VERBOSE"; then
        CFG_PRECOMPILE=no
    else
        CFG_PRECOMPILE=yes
    fi
fi

# auto-detect -fvisibility support
if [ "$CFG_REDUCE_EXPORTS" != "no" ]; then
    if "$unixtests/fvisibility.test" "$TEST_COMPILER" "$OPT_VERBOSE"; then
        if [ "$CFG_REDUCE_EXPORTS" = "yes" ]; then
            echo "-reduce-exports was requested but this compiler does not support it"
            echo "Re-run configure with -v for more information"
            exit 1
        fi
        CFG_REDUCE_EXPORTS=no
    else
        CFG_REDUCE_EXPORTS=yes
    fi
fi

# auto-detect -fuse-ld=gold support
if [ "$CFG_USE_GOLD_LINKER" != "no" ]; then
    if compilerSupportsFlag $TEST_COMPILER -fuse-ld=gold; then
        CFG_USE_GOLD_LINKER=yes
    else
        if [ "$CFG_USE_GOLD_LINKER" = "yes" ]; then
            echo "-use-gold-linker was requested but this compiler does not support it"
            exit 1
        fi
        CFG_USE_GOLD_LINKER=no
    fi
fi

# auto-detect --enable-new-dtags support
if linkerSupportsFlag $TEST_COMPILER --enable-new-dtags; then
    CFG_ENABLE_NEW_DTAGS=yes
else
    CFG_ENABLE_NEW_DTAGS=no
fi

# auto-detect -fstack-protector-strong support (for QNX only currently)
if [ "$XPLATFORM_QNX" = "yes" ]; then
    if compilerSupportsFlag $TEST_COMPILER -fstack-protector-strong; then
        CFG_STACK_PROTECTOR_STRONG=yes
    else
        CFG_STACK_PROTECTOR_STRONG=no
    fi
else
    CFG_STACK_PROTECTOR_STRONG=no
fi

# detect the availability of the -Bsymbolic-functions linker optimization
if [ "$CFG_REDUCE_RELOCATIONS" != "no" ]; then
    if "$unixtests/bsymbolic_functions.test" "$TEST_COMPILER" "$OPT_VERBOSE"; then
        if [ "$CFG_REDUCE_RELOCATIONS" = "yes" ]; then
            echo "-reduce-relocations was requested but this compiler does not support it"
            echo "Re-run configure with -v for more information"
            exit 1
        fi
        CFG_REDUCE_RELOCATIONS=no
    else
        CFG_REDUCE_RELOCATIONS=yes
    fi
fi

# auto-detect GNU make support
if [ "$CFG_USE_GNUMAKE" = "auto" ] && "$MAKE" -v | grep "GNU Make" >/dev/null 2>&1; then
    CFG_USE_GNUMAKE=yes
fi

# find the default framework value
if [ "$XPLATFORM_MAC" = "yes" ]; then
    if [ "$CFG_FRAMEWORK" = "auto" ]; then
        CFG_FRAMEWORK="$CFG_SHARED"
    elif [ "$CFG_FRAMEWORK" = "yes" ] && [ "$CFG_SHARED" = "no" ]; then
        echo
        echo "WARNING: Using static linking will disable the use of Mac frameworks."
        echo
        CFG_FRAMEWORK="no"
    fi
else
    CFG_FRAMEWORK=no
fi

if [ "$CFG_SEPARATE_DEBUG_INFO" = "yes" ]; then
    # sanity-check for separate debug info
    if [ "$CFG_SHARED" = "no" ]; then
        echo "ERROR: -separate-debug-info is incompatible with -static"
        exit 1
    fi
    if [ "$CFG_DEBUG" = "no" -a "$CFG_DEBUG_RELEASE" = "no" -a "$CFG_FORCEDEBUGINFO" = "no" ]; then
        echo "ERROR: -separate-debug-info needs -debug, -debug-and-release, or -force-debug-info"
        exit 1
    fi

    # Detect objcopy support
    if [ "$XPLATFORM_MAC" = "no" ]; then
        if ! compileTest unix/objcopy "objcopy"; then
            echo "ERROR: -separate-debug-info was requested but this binutils does not support it."
            echo "Re-run configure with -v for more information"
            exit 1
        fi
    fi
fi

# Detect C++11 & up support
stdcxx_error=false
if [ "$CFG_STDCXX" = "c++11" ]; then
    : # CFG_STDCXX is correct
elif ! compileTest common/c++14 "C++14"; then
    if [ "$CFG_STDCXX" != "auto" ]; then
        stdcxx_error=true
    else
        CFG_STDCXX="c++11"
    fi
elif [ "$CFG_STDCXX" = "c++14" ]; then
    : # CFG_STDCXX is correct
elif ! compileTest common/c++1z "C++1z"; then
    if [ "$CFG_STDCXX" != "auto" ]; then
        stdcxx_error=true
    else
        CFG_STDCXX="c++14"
    fi
else
    CFG_STDCXX="c++1z"
fi

if $stdcxx_error && [ "$CFG_CONFIGURE_EXIT_ON_ERROR" = "yes" ]; then
    echo "$CFG_STDCXX support cannot be enabled due to functionality tests!"
    echo " Turn on verbose messaging (-v) to $0 to see the final report."
    echo " If you believe this message is in error you may use the continue"
    echo " switch (-continue) to $0 to continue."
    exit 101
fi

# Detect which edition of the C++ standard the compiler defaults to
CFG_STDCXX_DEFAULT=199711
if compileTest common/c++default "default C++ standard edition"; then
    if [ -e "$outpath/config.tests/common/c++default/c++default.ii" ]; then
        CFG_STDCXX_DEFAULT=`sed -n '/^[0-9]/s/L//p' "$outpath/config.tests/common/c++default/c++default.ii"`
    else
        if [ "$OPT_VERBOSE" = "yes" ]; then
            echo "Failed to run the preprocessor, something is wrong with your compiler"
        fi
        if [ "$CFG_CONFIGURE_EXIT_ON_ERROR" = "yes" ]; then
            exit 101
        fi
    fi
fi

# Detect whether 64-bit std::atomic works -- some 32-bit platforms require extra library support
if compileTest common/atomic64 "64-bit std::atomic"; then
    CFG_ATOMIC64=yes
elif compileTest common/atomic64 "64-bit std::atomic in -latomic" -latomic; then
    CFG_ATOMIC64=libatomic
else
    CFG_ATOMIC64=no
fi

# Detect whether std::atomic works for function pointers -- some implementations are buggy
if ! compileTest common/atomicfptr "std::atomic for function pointers"; then
    echo "ERROR: detected a std::atomic implementation that fails for function pointers."
    echo "Please apply the patch corresponding to your Standard Library vendor, found in"
    echo "  $relpath/config.tests/common/atomicfptr"
    exit 101
fi

# detect sse2 support
CFG_SSE_LIST=
if [ "${CFG_SSE2}" = "auto" ]; then
    if compileTest common/sse2 "sse2"; then
       CFG_SSE2=yes
       CFG_SSE_LIST=SSE2
    else
       CFG_SSE2=no
    fi
fi

# detect sse3 support
if [ "${CFG_SSE2}" = "no" ]; then
    CFG_SSE3=no
fi
if [ "${CFG_SSE3}" = "auto" ]; then
    if compileTest common/sse3 "sse3"; then
       CFG_SSE3=yes
       CFG_SSE_LIST="$CFG_SSE_LIST SSE3"
    else
       CFG_SSE3=no
    fi
fi

# detect ssse3 support
if [ "${CFG_SSE3}" = "no" ]; then
    CFG_SSSE3=no
fi
if [ "${CFG_SSSE3}" = "auto" ]; then
    if compileTest common/ssse3 "ssse3"; then
       CFG_SSSE3=yes
       CFG_SSE_LIST="$CFG_SSE_LIST SSSE3"
    else
       CFG_SSSE3=no
    fi
fi

# detect sse4.1 support
if [ "${CFG_SSSE3}" = "no" ]; then
    CFG_SSE4_1=no
fi
if [ "${CFG_SSE4_1}" = "auto" ]; then
    if compileTest common/sse4_1 "sse4_1"; then
       CFG_SSE4_1=yes
       CFG_SSE_LIST="$CFG_SSE_LIST SSE4.1"
    else
       CFG_SSE4_1=no
    fi
fi

# detect sse4.2 support
if [ "${CFG_SSE4_1}" = "no" ]; then
    CFG_SSE4_2=no
fi
if [ "${CFG_SSE4_2}" = "auto" ]; then
    if compileTest common/sse4_2 "sse4_2"; then
       CFG_SSE4_2=yes
       CFG_SSE_LIST="$CFG_SSE_LIST SSE4.2"
    else
       CFG_SSE4_2=no
    fi
fi

# detect avx support
CFG_AVX_LIST=
if [ "${CFG_SSE4_2}" = "no" ]; then
    CFG_AVX=no
fi
if [ "${CFG_AVX}" = "auto" ]; then
    if compileTest common/avx "avx"; then
       case "$XQMAKESPEC" in
           *g++*|*-clang*)
               # Some clang versions produce internal compiler errors compiling Qt AVX code
               case `$TEST_COMPILER --version` in
                   Apple\ clang\ version\ [23]*)
                       CFG_AVX=no
                       if [ "$OPT_VERBOSE" = "yes" ]; then
                           echo 'AVX support disabled for blacklisted clang compiler'
                       fi
                       ;;
                   *)
                       CFG_AVX=yes
                       CFG_AVX_LIST=AVX
                       ;;
               esac
               ;;
           *)
               CFG_AVX=yes
               CFG_AVX_LIST=AVX
               ;;
       esac
    else
       CFG_AVX=no
    fi
fi

# detect avx2 support
if [ "${CFG_AVX}" = "no" ]; then
    CFG_AVX2=no
fi
if [ "${CFG_AVX2}" = "auto" ]; then
    if compileTest common/avx2 "avx2"; then
       CFG_AVX2=yes
       CFG_AVX_LIST="$CFG_AVX_LIST AVX2"
    else
       CFG_AVX2=no
    fi
fi

# detect avx512 support
if [ "${CFG_AVX2}" = "no" ]; then
    CFG_AVX512=
fi
if [ "${CFG_AVX512}" = "auto" ]; then
    # First, test for AVX-512 Foundation
    if compileTest common/avx512 "avx512f" AVX512=F; then
        # Test for the sub-features
        CFG_AVX512=f
        CFG_AVX512_UPPER=AVX512F
        for feature in er cd pf dq bw vl ifma vbmi; do
            if [ -n "$BASH_VERSION" ] && [ "${BASH_VERSION%%.*}" -gt 3 ]; then
                upper=${feature^^*}
            elif [ -n "$ZSH_VERSION" ]; then
                upper=${(U)feature}
            else
                upper=`echo $feature | tr a-z A-Z`
            fi
            if compileTest common/avx512 "avx512$feature" AVX512=$upper; then
                CFG_AVX512="$CFG_AVX512 $feature"
                CFG_AVX512_UPPER="$CFG_AVX512_UPPER AVX512$upper"
            fi
        done
    else
        CFG_AVX512=
    fi
fi

# check Neon support
if [ "$CFG_NEON" = "auto" ]; then
    # no compile test, just check what the compiler has
    case "$CFG_CPUFEATURES" in
        *neon*)
            CFG_NEON=yes
            ;;
        *)
            CFG_NEON=no
            ;;
    esac
fi

# detect mips_dsp support
if [ "$CFG_ARCH" = "mips" ] && [ "${CFG_MIPS_DSP}" = "auto" ]; then
    if "$unixtests/compile.test" "$XQMAKESPEC" "$QMAKE_CONFIG" $OPT_VERBOSE "$relpath" "$outpath" config.tests/unix/mips_dsp "mips_dsp" "$CFG_QMAKE_PATH" "$QTCONFFILE" $L_FLAGS $I_FLAGS $D_FLAGS $l_FLAGS; then
        CFG_MIPS_DSP=yes
    else
        CFG_MIPS_DSP=no
    fi
elif [ "$CFG_ARCH" != "mips" ]; then
    CFG_MIPS_DSP=no
fi

# detect mips_dspr2 support
if [ "$CFG_ARCH" = "mips" ] && [ "${CFG_MIPS_DSPR2}" = "auto" ]; then
    if "$unixtests/compile.test" "$XQMAKESPEC" "$QMAKE_CONFIG" $OPT_VERBOSE "$relpath" "$outpath" config.tests/unix/mips_dspr2 "mips_dspr2" "$CFG_QMAKE_PATH" "$QTCONFFILE" $L_FLAGS $I_FLAGS $D_FLAGS $l_FLAGS; then
        CFG_MIPS_DSPR2=yes
    else
        CFG_MIPS_DSPR2=no
    fi
elif [ "$CFG_ARCH" != "mips" ]; then
    CFG_MIPS_DSPR2=no
fi

[ "$XPLATFORM_MINGW" = "yes" ] && QMakeVar add styles "windowsxp windowsvista"
[ "$XPLATFORM_ANDROID" != "no" ] && QMakeVar add styles "android"

# check IPC support
if ! compileTest unix/ipc_sysv "ipc_sysv" ; then
    # SYSV IPC is not supported - check POSIX IPC
    if compileTest unix/ipc_posix "ipc_posix" ; then
        QCONFIG_FLAGS="$QCONFIG_FLAGS QT_POSIX_IPC"
    else
        if [ "$XPLATFORM_ANDROID" = "no" ] && [ "$XPLATFORM_MINGW" = "no" ] ; then
            QCONFIG_FLAGS="$QCONFIG_FLAGS QT_NO_SYSTEMSEMAPHORE QT_NO_SHAREDMEMORY"
        fi
    fi
fi

# detect zlib
if [ "$CFG_ZLIB" = "no" ]; then
    # Note: Qt no longer support builds without zlib
    # So we force a "no" to be "auto" here.
    # If you REALLY really need no zlib support, you can still disable
    # it by doing the following:
    #   add "no-zlib" to mkspecs/qconfig.pri
    #   #define QT_NO_COMPRESS (probably by adding to src/corelib/global/qconfig.h)
    #
    # There's no guarantee that Qt will build under those conditions

    CFG_ZLIB=auto
    ZLIB_FORCED=yes
fi

if [ "$XPLATFORM_QNX" = "yes" ]; then
    if [ "$CFG_SLOG2" != "no" ]; then
        if compileTest unix/slog2 "slog2"; then
            CFG_SLOG2=yes
            QMAKE_CONFIG="$QMAKE_CONFIG slog2"
        else
            CFG_SLOG2=no
        fi
    fi
    if [ "$CFG_QNX_IMF" != "no" ]; then
        if compileTest unix/qqnx_imf "qqnx_imf"; then
            CFG_QNX_IMF=yes
            QMAKE_CONFIG="$QMAKE_CONFIG qqnx_imf"
        else
            CFG_QNX_IMF=no
        fi
    fi
    if [ "$CFG_PPS" != "no" ]; then
        if compileTest unix/pps "pps"; then
            CFG_PPS=yes
            QMAKE_CONFIG="$QMAKE_CONFIG qqnx_pps"
        else
            CFG_PPS=no
        fi
    fi

    if [ "$CFG_LGMON" != "no" ]; then
        if compileTest unix/lgmon "lgmon"; then
            CFG_LGMON=yes
            QMAKE_CONFIG="$QMAKE_CONFIG lgmon"
        else
            CFG_LGMON=no
        fi
    fi
fi

if [ "$XPLATFORM_INTEGRITY" = "yes" ]; then
    CFG_INTEGRITYFB=yes
    CFG_SHARED=no
    CFG_LARGEFILE=no
fi

if [ "$CFG_ZLIB" = "auto" ]; then
    if compileTest unix/zlib "zlib"; then
       CFG_ZLIB=system
    else
       CFG_ZLIB=yes
    fi
fi

if [ "$CFG_MTDEV" != "no" ]; then
    if compileTest unix/mtdev "mtdev"; then
        CFG_MTDEV=yes
    else
        CFG_MTDEV=no
    fi
fi
if [ "$CFG_MTDEV" = "no" ]; then
    QMakeVar add DEFINES QT_NO_MTDEV
fi

if [ "$CFG_JOURNALD" != "no" ]; then
    if compileTest unix/journald "journald"; then
        CFG_JOURNALD=yes
        QMAKE_CONFIG="$QMAKE_CONFIG journald"
    else
        if [ "$CFG_JOURNALD" != "auto" ] && [ "$CFG_CONFIGURE_EXIT_ON_ERROR" = "yes" ]; then
            echo "journald support cannot be enabled due to functionality tests!"
            echo " Turn on verbose messaging (-v) to $0 to see the final report."
            echo " If you believe this message is in error you may use the continue"
            echo " switch (-continue) to $0 to continue."
            exit 101
        else
            CFG_JOURNALD=no
        fi
    fi
fi

if [ "$CFG_SYSLOG" != "no" ]; then
    if compileTest unix/syslog "syslog"; then
        CFG_SYSLOG=yes
        QMAKE_CONFIG="$QMAKE_CONFIG syslog"
    else
        if [ "$CFG_SYSLOG" != "auto" ] && [ "$CFG_CONFIGURE_EXIT_ON_ERROR" = "yes" ]; then
            echo "syslog support cannot be enabled due to functionality tests!"
            echo " Turn on verbose messaging (-v) to $0 to see the final report."
            echo " If you believe this message is in error you may use the continue"
            echo " switch (-continue) to $0 to continue."
            exit 101
        else
            CFG_SYSLOG=no
        fi
    fi
fi

if [ "$CFG_LARGEFILE" = "auto" ]; then
    #Large files should be enabled for all Linux systems
    CFG_LARGEFILE=yes
fi

if [ "$CFG_GUI" = "no" ]; then
    QPA_PLATFORM_GUARD=no
fi

# detect how jpeg should be built
if [ "$CFG_JPEG" = "auto" ]; then
    if [ "$CFG_SHARED" = "yes" ]; then
        CFG_JPEG=plugin
    else
        CFG_JPEG=yes
    fi
fi
# detect jpeg
if [ "$CFG_LIBJPEG" = "auto" ]; then
    if compileTest unix/libjpeg "libjpeg"; then
       CFG_LIBJPEG=system
    else
       CFG_LIBJPEG=qt
    fi
fi

# detect how gif should be built
if [ "$CFG_GIF" = "auto" ]; then
    if [ "$CFG_SHARED" = "yes" ]; then
        CFG_GIF=plugin
    else
        CFG_GIF=yes
    fi
fi

# detect png
if [ "$CFG_LIBPNG" = "auto" ]; then
    if compileTest unix/libpng "libpng"; then
       CFG_LIBPNG=system
    else
       CFG_LIBPNG=qt
    fi
fi

# detect dl
if compileTest unix/dlopen "dlopen"; then
    QMAKE_CONFIG="$QMAKE_CONFIG no-libdl"
else
    if ! compileTest unix/libdl "libdl"; then
        QMAKE_CONFIG="$QMAKE_CONFIG no-libdl"
        QMakeVar add DEFINES QT_NO_DYNAMIC_LIBRARY
    fi
fi

if [ "$CFG_EGLFS" = "yes" ]; then
    if [ "$CFG_EGL" = "no" ]; then
        echo "The EGLFS plugin requires EGL support and cannot be built"
        exit 101
    fi
    CFG_EGL=yes
fi

# auto-detect SQL-modules support
for _SQLDR in $CFG_SQL_AVAILABLE; do
        case $_SQLDR in
        mysql)
            if [ "$CFG_SQL_mysql" != "no" ]; then
		[ -z "$CFG_MYSQL_CONFIG" ] && CFG_MYSQL_CONFIG=`"$WHICH" mysql_config`
                if [ -x "$CFG_MYSQL_CONFIG" ]; then
                    QT_CFLAGS_MYSQL=`$CFG_MYSQL_CONFIG --include 2>/dev/null | filterIncludeOptions`
                    # -rdynamic should not be returned by mysql_config, but is on RHEL 6.6
                    QT_LFLAGS_MYSQL_R=`$CFG_MYSQL_CONFIG --libs_r 2>/dev/null | filterLibraryOptions | sed "s/-rdynamic//"`
                    QT_LFLAGS_MYSQL=`$CFG_MYSQL_CONFIG --libs 2>/dev/null | filterLibraryOptions | sed "s/-rdynamic//"`
		    QT_MYSQL_VERSION=`$CFG_MYSQL_CONFIG --version 2>/dev/null`
                    QT_MYSQL_VERSION_MAJOR=`echo $QT_MYSQL_VERSION | cut -d . -f 1`
                fi
                if [ -n "$QT_MYSQL_VERSION" ] && [ "$QT_MYSQL_VERSION_MAJOR" -lt 4 ]; then
                    if [ "$CFG_SQL_mysql" != "auto" ] && [ "$CFG_CONFIGURE_EXIT_ON_ERROR" = "yes" ]; then
                        echo "This version of MySql is not supported ($QT_MYSQL_VERSION)."
                        echo " You need MySql 4 or higher."
                        echo " If you believe this message is in error you may use the continue"
                        echo " switch (-continue) to $0 to continue."
                        exit 101
                    else
                        CFG_SQL_mysql="no"
			QT_LFLAGS_MYSQL=""
			QT_LFLAGS_MYSQL_R=""
			QT_CFLAGS_MYSQL=""
                    fi
                else
                    if compileTest unix/mysql_r "MySQL (thread-safe)" $QT_LFLAGS_MYSQL_R $QT_CFLAGS_MYSQL; then
                        QMakeVar add CONFIG use_libmysqlclient_r
                        if [ "$CFG_SQL_mysql" = "auto" ]; then
                            CFG_SQL_mysql=plugin
                        fi
                        QT_LFLAGS_MYSQL="$QT_LFLAGS_MYSQL_R"
                    elif compileTest unix/mysql "MySQL (thread-unsafe)" $QT_LFLAGS_MYSQL $QT_CFLAGS_MYSQL; then
                        if [ "$CFG_SQL_mysql" = "auto" ]; then
                            CFG_SQL_mysql=plugin
                        fi
                    else
                        if [ "$CFG_SQL_mysql" != "auto" ] && [ "$CFG_CONFIGURE_EXIT_ON_ERROR" = "yes" ]; then
                            echo "MySQL support cannot be enabled due to functionality tests!"
                            echo " Turn on verbose messaging (-v) to $0 to see the final report."
                            echo " If you believe this message is in error you may use the continue"
                            echo " switch (-continue) to $0 to continue."
                            exit 101
                        else
                            CFG_SQL_mysql=no
			    QT_LFLAGS_MYSQL=""
			    QT_LFLAGS_MYSQL_R=""
			    QT_CFLAGS_MYSQL=""
                        fi
                    fi
                fi
            fi
            ;;
        psql)
            if [ "$CFG_SQL_psql" != "no" ]; then
                [ -z "$CFG_PSQL_CONFIG" ] && CFG_PSQL_CONFIG=`"$WHICH" pg_config`
                # Be careful not to use native pg_config when cross building.
                if [ "$XPLATFORM_MINGW" != "yes" ] && [ -x "$CFG_PSQL_CONFIG" ]; then
                    QT_CFLAGS_PSQL=`$CFG_PSQL_CONFIG --includedir 2>/dev/null | filterIncludePath`
                    QT_LFLAGS_PSQL=`$CFG_PSQL_CONFIG --libdir 2>/dev/null | filterLibraryPath`
                fi
                [ -z "$QT_CFLAGS_PSQL" ] || QT_CFLAGS_PSQL="-I$QT_CFLAGS_PSQL"
                [ -z "$QT_LFLAGS_PSQL" ] || QT_LFLAGS_PSQL="-L$QT_LFLAGS_PSQL"
                # But, respect PSQL_LIBS if set
                [ -z "$PSQL_LIBS" ] || QT_LFLAGS_PSQL="$PSQL_LIBS"
                if compileTest unix/psql "PostgreSQL" $QT_LFLAGS_PSQL $QT_CFLAGS_PSQL; then
                    if [ "$CFG_SQL_psql" = "auto" ]; then
                        CFG_SQL_psql=plugin
                    fi
                else
                    if [ "$CFG_SQL_psql" != "auto" ] && [ "$CFG_CONFIGURE_EXIT_ON_ERROR" = "yes" ]; then
                        echo "PostgreSQL support cannot be enabled due to functionality tests!"
                        echo " Turn on verbose messaging (-v) to $0 to see the final report."
                        echo " If you believe this message is in error you may use the continue"
                        echo " switch (-continue) to $0 to continue."
                        exit 101
                    else
                        CFG_SQL_psql=no
                        QT_CFLAGS_PSQL=""
                        QT_LFLAGS_PSQL=""
                    fi
                fi
            fi
        ;;
        odbc)
            if [ "$CFG_SQL_odbc" != "no" ]; then
                if [ "$XPLATFORM_MAC" != "yes" ] && compileTest unix/odbc "ODBC"; then
                    if [ "$CFG_SQL_odbc" = "auto" ]; then
                        CFG_SQL_odbc=plugin
                    fi
                else
                    if compileTest unix/iodbc "iODBC"; then
                        QT_LFLAGS_ODBC="-liodbc"
                        if [ "$CFG_SQL_odbc" = "auto" ]; then
                            CFG_SQL_odbc=plugin
                        fi
                    else
                        if [ "$CFG_SQL_odbc" != "auto" ] && [ "$CFG_CONFIGURE_EXIT_ON_ERROR" = "yes" ]; then
                            echo "ODBC support cannot be enabled due to functionality tests!"
                            echo " Turn on verbose messaging (-v) to $0 to see the final report."
                            echo " If you believe this message is in error you may use the continue"
                            echo " switch (-continue) to $0 to continue."
                            exit 101
                        else
                            CFG_SQL_odbc=no
                        fi
                    fi
                fi
            fi
            ;;
        oci)
            if [ "$CFG_SQL_oci" != "no" ]; then
                if compileTest unix/oci "OCI"; then
                    if [ "$CFG_SQL_oci" = "auto" ]; then
                        CFG_SQL_oci=plugin
                    fi
                else
                    if [ "$CFG_SQL_oci" != "auto" ] && [ "$CFG_CONFIGURE_EXIT_ON_ERROR" = "yes" ]; then
                        echo "Oracle (OCI) support cannot be enabled due to functionality tests!"
                        echo " Turn on verbose messaging (-v) to $0 to see the final report."
                        echo " If you believe this message is in error you may use the continue"
                        echo " switch (-continue) to $0 to continue."
                        exit 101
                    else
                        CFG_SQL_oci=no
                    fi
                fi
            fi
            ;;
        tds)
            if [ "$CFG_SQL_tds" != "no" ]; then
                [ -z "$SYBASE" ] || QT_LFLAGS_TDS="-L$SYBASE/lib"
                [ -z "$SYBASE_LIBS" ] || QT_LFLAGS_TDS="$QT_LFLAGS_TDS $SYBASE_LIBS"
                if compileTest unix/tds "TDS" $QT_LFLAGS_TDS; then
                    if [ "$CFG_SQL_tds" = "auto" ]; then
                        CFG_SQL_tds=plugin
                    fi
                else
                    if [ "$CFG_SQL_tds" != "auto" ] && [ "$CFG_CONFIGURE_EXIT_ON_ERROR" = "yes" ]; then
                        echo "TDS support cannot be enabled due to functionality tests!"
                        echo " Turn on verbose messaging (-v) to $0 to see the final report."
                        echo " If you believe this message is in error you may use the continue"
                        echo " switch (-continue) to $0 to continue."
                        exit 101
                    else
                        CFG_SQL_tds=no
                    fi
                fi
            fi
            ;;
        db2)
            if [ "$CFG_SQL_db2" != "no" ]; then
                if compileTest unix/db2 "DB2"; then
                    if [ "$CFG_SQL_db2" = "auto" ]; then
                        CFG_SQL_db2=plugin
                    fi
                else
                    if [ "$CFG_SQL_db2" != "auto" ] && [ "$CFG_CONFIGURE_EXIT_ON_ERROR" = "yes" ]; then
                        echo "ODBC support cannot be enabled due to functionality tests!"
                        echo " Turn on verbose messaging (-v) to $0 to see the final report."
                        echo " If you believe this message is in error you may use the continue"
                        echo " switch (-continue) to $0 to continue."
                        exit 101
                    else
                        CFG_SQL_db2=no
                    fi
                fi
            fi
            ;;
        ibase)
            if [ "$CFG_SQL_ibase" != "no" ]; then
                if compileTest unix/ibase "InterBase"; then
                    if [ "$CFG_SQL_ibase" = "auto" ]; then
                        CFG_SQL_ibase=plugin
                    fi
                else
                    if [ "$CFG_SQL_ibase" != "auto" ] && [ "$CFG_CONFIGURE_EXIT_ON_ERROR" = "yes" ]; then
                        echo "InterBase support cannot be enabled due to functionality tests!"
                        echo " Turn on verbose messaging (-v) to $0 to see the final report."
                        echo " If you believe this message is in error you may use the continue"
                        echo " switch (-continue) to $0 to continue."
                        exit 101
                    else
                        CFG_SQL_ibase=no
                    fi
                fi
            fi
            ;;
        sqlite2)
            if [ "$CFG_SQL_sqlite2" != "no" ]; then
                if compileTest unix/sqlite2 "SQLite2"; then
                    if [ "$CFG_SQL_sqlite2" = "auto" ]; then
                        CFG_SQL_sqlite2=plugin
                    fi
                else
                    if [ "$CFG_SQL_sqlite2" != "auto" ] && [ "$CFG_CONFIGURE_EXIT_ON_ERROR" = "yes" ]; then
                        echo "SQLite2 support cannot be enabled due to functionality tests!"
                        echo " Turn on verbose messaging (-v) to $0 to see the final report."
                        echo " If you believe this message is in error you may use the continue"
                        echo " switch (-continue) to $0 to continue."
                        exit 101
                    else
                        CFG_SQL_sqlite2=no
                    fi
                fi
            fi
            ;;
        sqlite)
            if [ "$CFG_SQL_sqlite" != "no" ]; then
                SQLITE_AUTODETECT_FAILED="no"
                if [ "$CFG_SQLITE" = "system" ]; then
                    if [ -n "$PKG_CONFIG" ] && $PKG_CONFIG --exists sqlite3 2>/dev/null; then
                        QT_CFLAGS_SQLITE=`$PKG_CONFIG --cflags sqlite3 2>/dev/null`
                        QT_LFLAGS_SQLITE=`$PKG_CONFIG --libs sqlite3 2>/dev/null`
                    else
                        QT_CFLAGS_SQLITE=
                        QT_LFLAGS_SQLITE="-lsqlite3 -lz"
                    fi
                    if compileTest unix/sqlite "SQLite" $QT_LFLAGS_SQLITE $QT_CFLAGS_SQLITE; then
                        if [ "$CFG_SQL_sqlite" = "auto" ]; then
                            CFG_SQL_sqlite=plugin
                        fi
                        QMAKE_CONFIG="$QMAKE_CONFIG system-sqlite"
                    else
                        SQLITE_AUTODETECT_FAILED="yes"
                        CFG_SQL_sqlite=no
                    fi
                elif [ -f "$relpath/src/3rdparty/sqlite/sqlite3.h" ]; then
                    if [ "$CFG_SQL_sqlite" = "auto" ]; then
                            CFG_SQL_sqlite=plugin
                    fi
                else
                    SQLITE_AUTODETECT_FAILED="yes"
                    CFG_SQL_sqlite=no
                fi

                if [ "$SQLITE_AUTODETECT_FAILED" = "yes" ] && [ "$CFG_CONFIGURE_EXIT_ON_ERROR" = "yes" ]; then
                    echo "SQLite support cannot be enabled due to functionality tests!"
                    echo " Turn on verbose messaging (-v) to $0 to see the final report."
                    echo " If you believe this message is in error you may use the continue"
                    echo " switch (-continue) to $0 to continue."
                    exit 101
                fi
            fi
            ;;
        *)
            if [ "$OPT_VERBOSE" = "yes" ]; then
                echo "unknown SQL driver: $_SQLDR"
            fi
            ;;
        esac
done

# auto-detect CUPS support
if [ "$CFG_CUPS" != "no" ]; then
    if compileTest unix/cups "Cups"; then
        CFG_CUPS=yes
    else
        if [ "$CFG_CUPS" = "yes" ] && [ "$CFG_CONFIGURE_EXIT_ON_ERROR" = "yes" ]; then
            echo "Cups support cannot be enabled due to functionality tests!"
            echo " Turn on verbose messaging (-v) to $0 to see the final report."
            echo " If you believe this message is in error you may use the continue"
            echo " switch (-continue) to $0 to continue."
            exit 101
        else
            CFG_CUPS=no
        fi
    fi
fi

# auto-detect iconv(3) support
if [ "$CFG_ICONV" != "no" ]; then
    if [ "$XPLATFORM_MINGW" = "yes" ]; then
        CFG_ICONV=no
    elif compileTest unix/iconv "POSIX iconv"; then
        CFG_ICONV=yes
    elif compileTest unix/sun-libiconv "SUN libiconv"; then
        CFG_ICONV=sun
    elif compileTest unix/gnu-libiconv "GNU libiconv"; then
        CFG_ICONV=gnu
    else
        if [ "$CFG_ICONV" = "yes" ] && [ "$CFG_CONFIGURE_EXIT_ON_ERROR" = "yes" ]; then
            echo "Iconv support cannot be enabled due to functionality tests!"
            echo " Turn on verbose messaging (-v) to $0 to see the final report."
            echo " If you believe this message is in error you may use the continue"
            echo " switch (-continue) to $0 to continue."
            exit 101
        else
            CFG_ICONV=no
        fi
    fi
fi

# auto-detect libdbus-1 support
# auto: detect if libdbus-1 is present; if so, link to it
# linked: fail if libdbus-1 is not present; otherwise link to it
# runtime: no detection (cannot fail), load libdbus-1 at runtime
if [ "$CFG_DBUS" = "auto" ] || [ "$CFG_DBUS" = "linked" ]; then
    if [ -n "$PKG_CONFIG" ] && $PKG_CONFIG --atleast-version="$MIN_DBUS_1_VERSION" dbus-1 2>/dev/null; then
        QT_CFLAGS_DBUS=`$PKG_CONFIG --cflags dbus-1 2>/dev/null`
        QT_LIBS_DBUS=`$PKG_CONFIG --libs dbus-1 2>/dev/null`
    else
        QT_LIBS_DBUS="-ldbus-1"
    fi
    if compileTest unix/dbus "D-Bus" $QT_CFLAGS_DBUS $QT_LIBS_DBUS; then
        QMakeVar set QT_LIBS_DBUS "$QT_LIBS_DBUS"
        QMakeVar set QT_CFLAGS_DBUS "$QT_CFLAGS_DBUS"
        # Try find correct host configuration for dbus tools when cross-compiling
        if [ "$QT_CROSS_COMPILE" = "yes" ] && env -i PATH="$PATH" \
                pkg-config --atleast-version="$MIN_DBUS_1_VERSION" dbus-1 2>/dev/null; then
            QT_CFLAGS_DBUS=`env -i PATH="$PATH" pkg-config --cflags dbus-1 2>/dev/null`
        fi
        QMakeVar set QT_HOST_CFLAGS_DBUS "$QT_CFLAGS_DBUS"
        CFG_DBUS=linked
    else
        # Failed to compile the test, so it's an error if CFG_DBUS is "linked"
        if [ "$CFG_DBUS" = "linked" ] && [ "$CFG_CONFIGURE_EXIT_ON_ERROR" = "yes" ]; then
            echo "The Qt D-Bus module cannot be enabled because libdbus-1 version $MIN_DBUS_1_VERSION was not found."
            [ -z "$PKG_CONFIG" ] && echo " Use of pkg-config is not enabled, maybe you want to pass -pkg-config?"
            echo " Turn on verbose messaging (-v) to $0 to see the final report."
            echo " If you believe this message is in error you may use the continue"
            echo " switch (-continue) to $0 to continue."
            exit 101
        else
            # CFG_DBUS is "auto" here
            CFG_DBUS=runtime
        fi
    fi
fi

# auto-detect libproxy support
if [ "$CFG_LIBPROXY" != "no" ]; then
    if compileTest common/libproxy "libproxy"; then
        CFG_LIBPROXY=yes
    else
        if [ "$CFG_LIBPROXY" = "auto" ]; then
            CFG_LIBPROXY=no
        elif [ "$CFG_CONFIGURE_EXIT_ON_ERROR" = "yes" ]; then
            # CFG_LIBPROXY is "yes" here
            echo "The libproxy support cannot be enabled because libproxy was not found."
            echo " Turn on verbose messaging (-v) to $0 to see the final report."
            echo " If you believe this message is in error you may use the continue"
            echo " switch (-continue) to $0 to continue."
            exit 101
        fi
    fi
fi

# auto-detect Glib support
if [ "$CFG_GLIB" != "no" ]; then
    if [ -n "$PKG_CONFIG" ]; then
        QT_CFLAGS_GLIB=`$PKG_CONFIG --cflags glib-2.0 gthread-2.0 2>/dev/null`
        QT_LIBS_GLIB=`$PKG_CONFIG --libs glib-2.0 gthread-2.0 2>/dev/null`
    fi
    if compileTest unix/glib "Glib" $QT_CFLAGS_GLIB $QT_LIBS_GLIB; then
        CFG_GLIB=yes
        QMakeVar set QT_CFLAGS_GLIB "$QT_CFLAGS_GLIB"
        QMakeVar set QT_LIBS_GLIB "$QT_LIBS_GLIB"
    else
        if [ "$CFG_GLIB" = "yes" ] && [ "$CFG_CONFIGURE_EXIT_ON_ERROR" = "yes" ]; then
            echo "Glib support cannot be enabled due to functionality tests!"
            [ -z "$PKG_CONFIG" ] && echo " Use of pkg-config is not enabled, maybe you want to pass -pkg-config?"
            echo " Turn on verbose messaging (-v) to $0 to see the final report."
            echo " If you believe this message is in error you may use the continue"
            echo " switch (-continue) to $0 to continue."
            exit 101
        else
            CFG_GLIB=no
        fi
    fi
fi

# auto-detect GTK style support
if [ "$CFG_GLIB" = "yes" -a "$CFG_GTK" != "no" ]; then
    if [ -n "$PKG_CONFIG" ]; then
        QT_CFLAGS_QGTK3=`$PKG_CONFIG --cflags gtk+-3.0 2>/dev/null`
        QT_LIBS_QGTK3=`$PKG_CONFIG --libs gtk+-3.0 2>/dev/null`
        QT_LIBS_QGOBJECT=`$PKG_CONFIG --libs gobject-2.0 2>/dev/null`
    fi
    if [ -n "$QT_CFLAGS_QGTK3" ] ; then
        CFG_GTK=yes
        QT_CONFIG="$QT_CONFIG gtk3"
        QMakeVar set QT_CFLAGS_QGTK3 "$QT_CFLAGS_QGTK3"
        QMakeVar set QT_LIBS_QGTK3 "$QT_LIBS_QGTK3"
    else
        if [ "$CFG_GTK" = "yes" ] && [ "$CFG_CONFIGURE_EXIT_ON_ERROR" = "yes" ]; then
            echo "GTK theme support cannot be enabled due to functionality tests!"
            [ -z "$PKG_CONFIG" ] && echo " Use of pkg-config is not enabled, maybe you want to pass -pkg-config?"
            echo " Turn on verbose messaging (-v) to $0 to see the final report."
            echo " If you believe this message is in error you may use the continue"
            echo " switch (-continue) to $0 to continue."
            exit 101
        else
            CFG_GTK=no
        fi
    fi
elif [ "$CFG_GLIB" = "no" ]; then
    CFG_GTK=no
fi

# auto-detect libicu support
if [ "$CFG_ICU" != "no" ]; then
    if compileTest unix/icu "ICU"; then
        [ "$CFG_ICU" = "auto" ] && CFG_ICU=yes
    else
        if [ "$CFG_ICU" = "auto" ]; then
            CFG_ICU=no
        elif [ "$CFG_CONFIGURE_EXIT_ON_ERROR" = "yes" ]; then
            # CFG_ICU is "yes"

            echo "The ICU library support cannot be enabled."
            echo " Turn on verbose messaging (-v) to $0 to see the final report."
            echo " If you believe this message is in error you may use the continue"
            echo " switch (-continue) to $0 to continue."
            exit 101
        fi
    fi
fi

# Auto-detect PulseAudio support
if [ "$CFG_PULSEAUDIO" != "no" ]; then
    if [ -n "$PKG_CONFIG" ]; then
        QT_CFLAGS_PULSEAUDIO=`$PKG_CONFIG --cflags libpulse '>=' 0.9.10 libpulse-mainloop-glib 2>/dev/null`
        QT_LIBS_PULSEAUDIO=`$PKG_CONFIG --libs libpulse '>=' 0.9.10 libpulse-mainloop-glib 2>/dev/null`
    fi
    if compileTest unix/pulseaudio "PulseAudio" $QT_CFLAGS_PULSEAUDIO $QT_LIBS_PULSEAUDIO; then
        CFG_PULSEAUDIO=yes
        QMakeVar set QT_CFLAGS_PULSEAUDIO "$QT_CFLAGS_PULSEAUDIO"
        QMakeVar set QT_LIBS_PULSEAUDIO "$QT_LIBS_PULSEAUDIO"
    else
        if [ "$CFG_PULSEAUDIO" = "yes" ] && [ "$CFG_CONFIGURE_EXIT_ON_ERROR" = "yes" ]; then
            echo "PulseAudio support cannot be enabled due to functionality tests!"
            [ -z "$PKG_CONFIG" ] && echo " Use of pkg-config is not enabled, maybe you want to pass -pkg-config?"
            echo " Turn on verbose messaging (-v) to $0 to see the final report."
            echo " If you believe this message is in error you may use the continue"
            echo " switch (-continue) to $0 to continue."
            exit 101
        else
            CFG_PULSEAUDIO=no
        fi
    fi
fi

# X11/MINGW OpenGL
if [ "$XPLATFORM_MINGW" = "yes" ]; then
    # auto-detect OpenGL support (es2 = OpenGL ES 2.0 or higher)
    if [ "$CFG_GUI" = "no" ]; then
        if [ "$CFG_OPENGL" = "auto" ]; then
            CFG_OPENGL=no
        fi
        if [ "$CFG_OPENGL" != "no" ]; then
            echo "OpenGL enabled, but GUI disabled."
            echo " You might need to either enable the GUI or disable OpenGL"
            exit 1
        fi
    fi
    if [ "$CFG_OPENGL" = "auto" ] || [ "$CFG_OPENGL" = "yes" ]; then
        if compileTest x11/opengl "OpenGL"; then
            CFG_OPENGL=desktop
        elif compileTest unix/opengles2 "OpenGL ES 2.0"; then
            CFG_OPENGL=es2
        else
            if [ "$CFG_OPENGL" = "yes" ]; then
                echo "All the OpenGL functionality tests failed!"
                echo " You might need to modify the include and library search paths by editing"
                echo " QMAKE_INCDIR_OPENGL, QMAKE_LIBDIR_OPENGL and QMAKE_LIBS_OPENGL in"
                echo " ${XQMAKESPEC}."
                exit 1
            fi
            CFG_OPENGL=no
        fi
        case "$PLATFORM" in
        hpux*)
            # HP-UX have buggy glx headers; check if we really need to define the GLXFBConfig struct.
            if [ "$CFG_OPENGL" = "desktop" ]; then
                compileTest x11/glxfbconfig "OpenGL"
                if [ $? != "0" ]; then
                    QMakeVar add DEFINES QT_DEFINE_GLXFBCONFIG_STRUCT
                fi
            fi
            ;;
        *)
            ;;
        esac
    elif [ "$CFG_OPENGL" = "es2" ]; then
        #OpenGL ES 2.0
        compileTest unix/opengles2 "OpenGL ES 2.0"
        if [ $? != "0" ]; then
            echo "The OpenGL ES 2.0 functionality test failed!"
            echo " You might need to modify the include and library search paths by editing"
            echo " QMAKE_INCDIR_OPENGL_ES2, QMAKE_LIBDIR_OPENGL_ES2 and QMAKE_LIBS_OPENGL_ES2 in"
            echo " ${XQMAKESPEC}."
            exit 1
        fi
    elif [ "$CFG_OPENGL" = "desktop" ]; then
        # Desktop OpenGL support
        compileTest x11/opengl "OpenGL"
        if [ $? != "0" ]; then
            echo "The OpenGL functionality test failed!"
            echo " You might need to modify the include and library search paths by editing"
            echo " QMAKE_INCDIR_OPENGL, QMAKE_LIBDIR_OPENGL and QMAKE_LIBS_OPENGL in"
            echo " ${XQMAKESPEC}."
            exit 1
        fi
        case "$PLATFORM" in
        hpux*)
            # HP-UX have buggy glx headers; check if we really need to define the GLXFBConfig struct.
            compileTest x11/glxfbconfig "OpenGL"
            if [ $? != "0" ]; then
                QMakeVar add DEFINES QT_DEFINE_GLXFBCONFIG_STRUCT
            fi
            ;;
        *)
            ;;
        esac
    fi
fi # X11/MINGW OpenGL

if [ "$XPLATFORM_MAC" = "yes" ]; then
    if [ "$CFG_COREWLAN" = "auto" ]; then
        if compileTest mac/corewlan "CoreWlan"; then
            CFG_COREWLAN=yes
        else
            CFG_COREWLAN=no
        fi
    fi
fi

# auto-detect OpenGL support (es2 = OpenGL ES 2.0 or higher)
if [ "$CFG_OPENGL" = "auto" ] || [ "$CFG_OPENGL" = "yes" ]; then
    if compileTestWithPkgConfig gl unix/opengldesktop "OpenGL" OPENGL; then
        CFG_OPENGL=desktop
    elif compileTestWithPkgConfig glesv2 unix/opengles2 "OpenGL ES 2.0" OPENGL_ES2; then
        CFG_OPENGL=es2
    else
        if [ "$CFG_OPENGL" = "yes" ]; then
            echo "All the OpenGL functionality tests failed!"
            echo " You might need to modify the include and library search paths by editing"
            echo " QMAKE_INCDIR_OPENGL, QMAKE_LIBDIR_OPENGL and QMAKE_LIBS_OPENGL in"
            echo " ${XQMAKESPEC}."
            exit 1
        fi
        CFG_OPENGL=no
    fi
elif [ "$CFG_OPENGL" = "es2" ]; then
    #OpenGL ES 2.0

    compileTestWithPkgConfig glesv2 unix/opengles2 "OpenGL ES 2.0" OPENGL_ES2
    if [ $? != "0" ]; then
        echo "The OpenGL ES 2.0 functionality test failed!"
        [ -z "$PKG_CONFIG" ] && echo " Use of pkg-config is not enabled, maybe you want to pass -pkg-config?"
        echo " You might need to modify the include and library search paths by editing"
        echo " QMAKE_INCDIR_OPENGL_ES2, QMAKE_LIBDIR_OPENGL_ES2 and QMAKE_LIBS_OPENGL_ES2 in"
        echo " ${XQMAKESPEC}."
        exit 1
    fi
elif [ "$CFG_OPENGL" = "desktop" ]; then
    # Desktop OpenGL support
    compileTestWithPkgConfig gl unix/opengldesktop "OpenGL" OPENGL
    if [ $? != "0" ]; then
        echo "The OpenGL functionality test failed!"
        echo " You might need to modify the include and library search paths by editing"
        echo " QMAKE_INCDIR_OPENGL, QMAKE_LIBDIR_OPENGL and QMAKE_LIBS_OPENGL in"
        echo " ${XQMAKESPEC}."
        exit 1
    fi
fi

# If OpenGL ES 2.0 is enabled, check for 3.0 and higher. This is used to allow
# compile-time differentiation and including the version specific (but backwards
# compatible) ES headers (for example, GLES3/gl31.h). Other than that, there is
# no difference in the configuration, even the library is the same.
if [ "$CFG_OPENGL" = "es2" ] && [ "$CFG_OPENGLES3" = "yes" ]; then
    if compileTestWithPkgConfig glesv2 unix/opengles3 "OpenGL ES 3.0" ""; then
        # Add a define for ES3, in addition to ES and ES2.
        QCONFIG_FLAGS="$QCONFIG_FLAGS QT_OPENGL_ES_3"
    fi
    if compileTestWithPkgConfig glesv2 unix/opengles31 "OpenGL ES 3.1" ""; then
        # Add a define for ES31.
        QCONFIG_FLAGS="$QCONFIG_FLAGS QT_OPENGL_ES_3_1"
    fi
fi

# auto-detect FontConfig support
ORIG_CFG_FREETYPE="$CFG_FREETYPE"
if [ "$CFG_FONTCONFIG" != "no" ]; then
    if [ -n "$PKG_CONFIG" ] && $PKG_CONFIG --exists fontconfig --exists freetype2 2>/dev/null; then
        QT_CFLAGS_FONTCONFIG=`$PKG_CONFIG --cflags fontconfig --cflags freetype2 2>/dev/null`
        QT_LIBS_FONTCONFIG=`$PKG_CONFIG --libs fontconfig --libs freetype2 2>/dev/null`
    else
        QT_CFLAGS_FONTCONFIG=
        QT_LIBS_FONTCONFIG="-lfreetype -lfontconfig"
    fi
    if compileTest unix/fontconfig "FontConfig" $QT_CFLAGS_FONTCONFIG $QT_LIBS_FONTCONFIG; then
        QT_CONFIG="$QT_CONFIG fontconfig"
        QMakeVar set QMAKE_CFLAGS_FONTCONFIG "$QT_CFLAGS_FONTCONFIG"
        QMakeVar set QMAKE_LIBS_FONTCONFIG "$QT_LIBS_FONTCONFIG"
        CFG_FONTCONFIG=yes
        CFG_FREETYPE=system
    else
        CFG_FONTCONFIG=no
    fi

fi

# Save these for a check later
ORIG_CFG_XCB="$CFG_XCB"
ORIG_CFG_EGLFS="$CFG_EGLFS"
ORIG_CFG_DIRECTFB="$CFG_DIRECTFB"
ORIG_CFG_LINUXFB="$CFG_LINUXFB"
ORIG_CFG_MIRCLIENT="$CFG_MIRCLIENT"

if [ "$CFG_LIBUDEV" != "no" ]; then
    if [ -n "$PKG_CONFIG" ] && $PKG_CONFIG --exists libudev 2>/dev/null; then
        QMAKE_INCDIR_LIBUDEV=`$PKG_CONFIG --cflags-only-I libudev 2>/dev/null | sed -e 's,^-I,,g' -e 's, -I, ,g'`
        QMAKE_LIBS_LIBUDEV=`$PKG_CONFIG --libs libudev 2>/dev/null`
        QMAKE_CFLAGS_LIBUDEV=`$PKG_CONFIG --cflags libudev 2>/dev/null`
        QMakeVar set QMAKE_INCDIR_LIBUDEV "$QMAKE_INCDIR_LIBUDEV"
        QMakeVar set QMAKE_LIBS_LIBUDEV "$QMAKE_LIBS_LIBUDEV"
    fi
    if compileTest unix/libudev "libudev" $QMAKE_CFLAGS_LIBUDEV $QMAKE_LIBS_LIBUDEV; then
        CFG_LIBUDEV=yes
        QT_CONFIG="$QT_CONFIG libudev"
    elif [ "$CFG_LIBUDEV" = "yes" ]; then
        echo "The libudev functionality test failed!"
        [ -z "$PKG_CONFIG" ] && echo " Use of pkg-config is not enabled, maybe you want to pass -pkg-config?"
        exit 1
    else
        CFG_LIBUDEV=no
    fi
fi
if [ "$CFG_LIBUDEV" = "no" ]; then
    QMakeVar add DEFINES QT_NO_LIBUDEV
fi

if [ "$CFG_EVDEV" != "no" ]; then
    if compileTest unix/evdev "evdev"; then
        CFG_EVDEV=yes
        QT_CONFIG="$QT_CONFIG evdev"
    elif [ "$CFG_EVDEV" = "yes" ]; then
        echo "The evdev functionality test failed!"
        exit 1
    else
        CFG_EVDEV=no
    fi
fi
if [ "$CFG_EVDEV" = "no" ]; then
    QMakeVar add DEFINES QT_NO_EVDEV
fi

if [ "$CFG_TSLIB" != "no" ]; then
    if compileTest unix/tslib "tslib"; then
        CFG_TSLIB=yes
        QT_CONFIG="$QT_CONFIG tslib"
    elif [ "$CFG_TSLIB" = "yes" ]; then
        echo "The tslib functionality test failed!"
        exit 1
    else
        CFG_TSLIB=no
    fi
fi
if [ "$CFG_TSLIB" = "no" ]; then
    QMakeVar add DEFINES QT_NO_TSLIB
fi

if [ "$CFG_XKBCOMMON_EVDEV" != "no" ]; then
    if [ -n "$PKG_CONFIG" ] && $PKG_CONFIG --exists xkbcommon 2>/dev/null; then
        QMAKE_INCDIR_XKBCOMMON_EVDEV=`$PKG_CONFIG --cflags-only-I xkbcommon 2>/dev/null | sed -e 's,^-I,,g' -e 's, -I, ,g'`
        QMAKE_LIBS_XKBCOMMON_EVDEV=`$PKG_CONFIG --libs xkbcommon 2>/dev/null`
        QMAKE_CFLAGS_XKBCOMMON_EVDEV=`$PKG_CONFIG --cflags xkbcommon 2>/dev/null`
        QMakeVar set QMAKE_INCDIR_XKBCOMMON_EVDEV "$QMAKE_INCDIR_XKBCOMMON_EVDEV"
        QMakeVar set QMAKE_LIBS_XKBCOMMON_EVDEV "$QMAKE_LIBS_XKBCOMMON_EVDEV"
    fi
    if compileTest unix/xkbcommon "xkbcommon" $QMAKE_CFLAGS_XKBCOMMON_EVDEV $QMAKE_LIBS_XKBCOMMON_EVDEV; then
        CFG_XKBCOMMON_EVDEV=yes
        QT_CONFIG="$QT_CONFIG xkbcommon-evdev"
    elif [ "$CFG_XKBCOMMON_EVDEV" = "yes" ]; then
        echo "The xkbcommon-evdev functionality test failed!"
        exit 1
    else
        CFG_XKBCOMMON_EVDEV=no
    fi
fi

if [ "$CFG_LIBINPUT" != "no" ] && [ "$CFG_LIBUDEV" != "no" ]; then
    if [ -n "$PKG_CONFIG" ] && $PKG_CONFIG --exists libinput 2>/dev/null; then
        QMAKE_INCDIR_LIBINPUT=`$PKG_CONFIG --cflags-only-I libinput 2>/dev/null | sed -e 's,^-I,,g' -e 's, -I, ,g'`
        QMAKE_LIBS_LIBINPUT=`$PKG_CONFIG --libs libinput 2>/dev/null`
        QMAKE_CFLAGS_LIBINPUT=`$PKG_CONFIG --cflags libinput 2>/dev/null`
        QMAKE_LIBINPUT_VERSION_MAJOR=`$PKG_CONFIG --modversion libinput 2>/dev/null | cut -d . -f 1`
        QMAKE_LIBINPUT_VERSION_MINOR=`$PKG_CONFIG --modversion libinput 2>/dev/null | cut -d . -f 2`
        QMakeVar set QMAKE_LIBINPUT_VERSION_MAJOR "$QMAKE_LIBINPUT_VERSION_MAJOR"
        QMakeVar set QMAKE_LIBINPUT_VERSION_MINOR "$QMAKE_LIBINPUT_VERSION_MINOR"
        QMakeVar set QMAKE_INCDIR_LIBINPUT "$QMAKE_INCDIR_LIBINPUT"
        QMakeVar set QMAKE_LIBS_LIBINPUT "$QMAKE_LIBS_LIBINPUT"
    fi
    if compileTest unix/libinput "libinput" $QMAKE_CFLAGS_LIBINPUT $QMAKE_LIBS_LIBINPUT; then
        CFG_LIBINPUT=yes
        QT_CONFIG="$QT_CONFIG libinput"
    elif [ "$CFG_LIBINPUT" = "yes" ]; then
        echo "The libinput functionality test failed!"
        exit 1
    else
        CFG_LIBINPUT=no
    fi
else
    CFG_LIBINPUT=no
fi
if [ "$CFG_LIBINPUT" = "no" ]; then
    QMakeVar add DEFINES QT_NO_LIBINPUT
fi

# Check we actually have X11 :-)
if compileTest x11/xlib "XLib"; then
    QT_CONFIG="$QT_CONFIG xlib"
fi

# auto-detect Xrender support
if [ "$CFG_XRENDER" != "no" ]; then
    if compileTest x11/xrender "Xrender"; then
        CFG_XRENDER=yes
        QT_CONFIG="$QT_CONFIG xrender"
    else
        if [ "$CFG_XRENDER" = "yes" ] && [ "$CFG_CONFIGURE_EXIT_ON_ERROR" = "yes" ]; then
            echo "Xrender support cannot be enabled due to functionality tests!"
            echo " Turn on verbose messaging (-v) to $0 to see the final report."
            echo " If you believe this message is in error you may use the continue"
            echo " switch (-continue) to $0 to continue."
            exit 101
        else
            CFG_XRENDER=no
        fi
    fi
fi

# auto-detect XInput2 support
if [ "$CFG_XINPUT2" != "no" ]; then
    if compileTest x11/xinput2 "XInput2"; then
        if [ -n "$PKG_CONFIG" ] && $PKG_CONFIG --exists xi 2>/dev/null; then
            QMAKE_LIBXI_VERSION_MAJOR=`$PKG_CONFIG --modversion xi 2>/dev/null | cut -d . -f 1`
            QMAKE_LIBXI_VERSION_MINOR=`$PKG_CONFIG --modversion xi 2>/dev/null | cut -d . -f 2`
            QMAKE_LIBXI_VERSION_PATCH=`$PKG_CONFIG --modversion xi 2>/dev/null | cut -d . -f 3`
            QMakeVar set QMAKE_LIBXI_VERSION_MAJOR "$QMAKE_LIBXI_VERSION_MAJOR"
            QMakeVar set QMAKE_LIBXI_VERSION_MINOR "$QMAKE_LIBXI_VERSION_MINOR"
            QMakeVar set QMAKE_LIBXI_VERSION_PATCH "$QMAKE_LIBXI_VERSION_PATCH"
        fi
        CFG_XINPUT2=yes
    else
        if [ "$CFG_XINPUT2" = "yes" ] && [ "$CFG_CONFIGURE_EXIT_ON_ERROR" = "yes" ]; then
            echo "XInput2 support cannot be enabled due to functionality tests!"
            echo " Turn on verbose messaging (-v) to $0 to see the final report."
            echo " If you believe this message is in error you may use the continue"
            echo " switch (-continue) to $0 to continue."
            exit 101
        else
            CFG_XINPUT2=no
        fi
    fi
fi

if [ "$CFG_XCB" != "no" ]; then
    if [ -n "$PKG_CONFIG" ] && $PKG_CONFIG --exists "xcb >= 1.5" 2>/dev/null; then
        QMAKE_CFLAGS_XCB="`$PKG_CONFIG --cflags xcb 2>/dev/null`"
        QMAKE_LIBS_XCB="`$PKG_CONFIG --libs xcb 2>/dev/null`"
    fi
    if [ -n "$PKG_CONFIG" ] && $PKG_CONFIG --exists "x11" 2> /dev/null; then
        QMAKE_X11_PREFIX="`$PKG_CONFIG --variable=prefix x11`"
    else
        # default to LSB prefix
        QMAKE_X11_PREFIX="/usr"
    fi
    QMakeVar set QMAKE_X11_PREFIX "$QMAKE_X11_PREFIX"

    if [ "$CFG_XKBCOMMON" != no ] && compileTest qpa/xcb "xcb" $QMAKE_CFLAGS_XCB $QMAKE_LIBS_XCB; then
        QT_CONFIG="$QT_CONFIG xcb-plugin"

        if [ "$CFG_XCB" = "qt" ]; then
            QT_CONFIG="$QT_CONFIG xcb-qt"

            if compileTest qpa/xcb-glx "xcb-glx" $QMAKE_CFLAGS_XCB $QMAKE_LIBS_XCB; then
                CFG_XCB_GLX=yes
                QT_CONFIG="$QT_CONFIG xcb-glx"
            fi
        else
            CFG_XCB="system"
            if [ -n "$PKG_CONFIG" ] && $PKG_CONFIG --exists "xcb >= 1.5" 2>/dev/null; then
                XCB_PACKAGES="xcb xcb-shm xcb-sync xcb-xfixes xcb-randr xcb-image xcb-keysyms xcb-icccm xcb-shape"
                QMAKE_CFLAGS_XCB="`$PKG_CONFIG --cflags $XCB_PACKAGES 2>/dev/null`"
                QMAKE_LIBS_XCB="`$PKG_CONFIG --libs $XCB_PACKAGES 2>/dev/null`"
            fi

            # libxcb version 1.10 was the first version that enables xcb-xkb by default,
            # therefore the minimal xcb-xkb version we support is 1.10
            CFG_XKB=no
            if $PKG_CONFIG --exists "xcb-xkb >= 1.10" 2>/dev/null; then
                QMAKE_CFLAGS_XKB="`$PKG_CONFIG --cflags xcb xcb-xkb 2>/dev/null`"
                QMAKE_LIBS_XKB="`$PKG_CONFIG --libs xcb xcb-xkb 2>/dev/null`"
                if compileTest qpa/xcb-xkb "xcb-xkb" $QMAKE_CFLAGS_XKB $QMAKE_LIBS_XKB; then
                    CFG_XKB=yes
                fi
            fi
            if [ "$CFG_XKB" = "no" ]; then
                QMakeVar add DEFINES QT_NO_XKB
            fi

            if compileTest qpa/xcb-syslibs "xcb-syslibs" $QMAKE_CFLAGS_XCB $QMAKE_LIBS_XCB; then
                if compileTest qpa/xcb-render "xcb-render" $QMAKE_CFLAGS_XCB $QMAKE_LIBS_XCB; then
                    QT_CONFIG="$QT_CONFIG xcb-render"
                fi

                if compileTest qpa/xcb-glx "xcb-glx" $QMAKE_CFLAGS_XCB $QMAKE_LIBS_XCB; then
                    CFG_XCB_GLX=yes
                    QT_CONFIG="$QT_CONFIG xcb-glx"
                fi
            else
                echo "The test for linking against libxcb and support libraries failed!"
                echo " You might need to install dependency packages, or pass -qt-xcb."
                echo " See src/plugins/platforms/xcb/README."
                exit 1
            fi
        fi

        if [ "$CFG_XCB_XLIB" != "no" ]; then
            if compileTest qpa/xcb-xlib "xcb-xlib" $QMAKE_CFLAGS_XCB $QMAKE_LIBS_XCB; then
                QT_CONFIG="$QT_CONFIG xcb-xlib"
                CFG_XCB_XLIB=yes
            else
                CFG_XCB_XLIB=no
            fi
        fi

        if [ "$CFG_SM" != "no" ] && [ -n "$PKG_CONFIG" ]; then
            if $PKG_CONFIG --exists "sm" 2>/dev/null && $PKG_CONFIG --exists "ice" 2>/dev/null; then
                QT_CONFIG="$QT_CONFIG xcb-sm"
            fi
        fi
    else
        if [ "$CFG_XCB" != "auto" ]; then
            echo "The test for linking against libxcb failed!"
            [ -z "$PKG_CONFIG" ] && echo " Use of pkg-config is not enabled, maybe you want to pass -pkg-config?"
            echo " You might need to install dependency packages for libxcb."
            echo " See src/plugins/platforms/xcb/README."
            exit 1
        fi
        CFG_XCB=no
    fi
fi

if [ "$CFG_DIRECTFB" != "no" ]; then
    if [ -n "$PKG_CONFIG" ] && $PKG_CONFIG --exists directfb 2>/dev/null; then
        QMAKE_CFLAGS_DIRECTFB=`$PKG_CONFIG --cflags directfb 2>/dev/null`
        QMAKE_LIBS_DIRECTFB=`$PKG_CONFIG --libs directfb 2>/dev/null`
        if compileTest qpa/directfb "DirectFB" $QMAKE_CFLAGS_DIRECTFB $QMAKE_LIBS_DIRECTFB; then
            CFG_DIRECTFB=yes
        elif [ "$CFG_DIRECTFB" = "yes" ] && [ "$CFG_CONFIGURE_EXIT_ON_ERROR" = "yes" ]; then
            echo " DirectFB support cannot be enabled due to functionality tests!"
            [ -z "$PKG_CONFIG" ] && echo " Use of pkg-config is not enabled, maybe you want to pass -pkg-config?"
            echo " Turn on verbose messaging (-v) to $0 to see the final report."
            echo " If you believe this message is in error you may use the continue"
            echo " switch (-continue) to $0 to continue."
            exit 101
        else
            CFG_DIRECTFB=no
        fi
    else
        CFG_DIRECTFB=no
    fi
fi

if [ "$CFG_GBM" != "no" ]; then
    if compileTest qpa/gbm "GBM"; then
        CFG_GBM=yes
    elif [ "$CFG_GBM" = "yes" ] && [ "$CFG_CONFIGURE_EXIT_ON_ERROR" = "yes" ]; then
        echo " GBM support cannot be enabled due to functionality tests!"
        echo " Turn on verbose messaging (-v) to $0 to see the final report."
        echo " If you believe this message is in error you may use the continue"
        echo " switch (-continue) to $0 to continue."
        exit 101
    else
        CFG_GBM=no
    fi
fi

if [ "$CFG_LINUXFB" != "no" ]; then
    if compileTest qpa/linuxfb "LinuxFB"; then
        CFG_LINUXFB=yes
    elif [ "$CFG_LINUXFB" = "yes" ] && [ "$CFG_CONFIGURE_EXIT_ON_ERROR" = "yes" ]; then
        echo " Linux Framebuffer support cannot be enabled due to functionality tests!"
        echo " Turn on verbose messaging (-v) to $0 to see the final report."
        echo " If you believe this message is in error you may use the continue"
        echo " switch (-continue) to $0 to continue."
        exit 101
    else
        CFG_LINUXFB=no
    fi
fi

if [ "$CFG_KMS" != "no" ]; then
    if compileTest qpa/kms "KMS"; then
        CFG_KMS=yes
    elif [ "$CFG_KMS" = "yes" ] && [ "$CFG_CONFIGURE_EXIT_ON_ERROR" = "yes" ]; then
        echo " KMS support cannot be enabled due to functionality tests!"
        echo " Turn on verbose messaging (-v) to $0 to see the final report."
        echo " If you believe this message is in error you may use the continue"
        echo " switch (-continue) to $0 to continue."
        exit 101
    else
        CFG_KMS=no
    fi
fi

if [ "$CFG_MIRCLIENT" != "no" ]; then
    if compileTest qpa/mirclient "Mir client"; then
        CFG_MIRCLIENT=yes
    elif [ "$CFG_MIRCLIENT" = "yes" ]; then
        echo " Mir client support cannot be enabled due to functionality tests!"
        echo " Turn on verbose messaging (-v) to $0 to see the final report."
        echo " If you believe this message is in error you may use the continue"
        echo " switch (-continue) to $0 to continue."
        exit 101
    else
        CFG_MIRCLIENT=no
    fi
fi

# Detect libxkbcommon
MIN_REQ_XKBCOMMON="0.4.1"
# currently only xcb platform plugin supports building xkbcommon
if [ "$CFG_XCB" != "no" ]; then
    if [ "$CFG_XKBCOMMON" != "no" ] && [ "$CFG_XKBCOMMON" != "qt" ]; then
        # Check if there is a suitable system-wide xkbcommon
        if [ -n "$PKG_CONFIG" ] && $PKG_CONFIG --exists "xkbcommon xkbcommon-x11 >= $MIN_REQ_XKBCOMMON" 2>/dev/null; then
            QMAKE_CFLAGS_XKBCOMMON="`$PKG_CONFIG --cflags xkbcommon xkbcommon-x11 2>/dev/null`"
            QMAKE_LIBS_XKBCOMMON="`$PKG_CONFIG --libs xkbcommon xkbcommon-x11 2>/dev/null`"

            QMakeVar set QMAKE_CFLAGS_XKBCOMMON "$QMAKE_CFLAGS_XKBCOMMON"
            QMakeVar set QMAKE_LIBS_XKBCOMMON "$QMAKE_LIBS_XKBCOMMON"
            CFG_XKBCOMMON=system
        elif [ "$CFG_XKBCOMMON" = "system" ] && [ "$CFG_CONFIGURE_EXIT_ON_ERROR" = "yes" ]; then
            echo " xkbcommon support cannot be enabled because either xkbcommon or "
            echo " xkbcommon-x11 >= $MIN_REQ_XKBCOMMON was not found via pkg-config!"
            [ -z "$PKG_CONFIG" ] && echo " Use of pkg-config is not enabled, maybe you want to pass -pkg-config?"
            echo " Turn on verbose messaging (-v) to $0 to see the final report."
            echo " If you believe this message is in error you may use the continue"
            echo " switch (-continue) to $0 to continue."
            exit 101
        else
            # use the bundled version instead
            CFG_XKBCOMMON=qt
        fi
    fi
    if [ "$CFG_XKBCOMMON" = "qt" ]; then
        QT_CONFIG="$QT_CONFIG xkbcommon-qt"
        # detect XKB config root
        if [ "$CFG_XKB_CONFIG_ROOT" = "auto" ]; then
            if [ -n "$PKG_CONFIG" ] && $PKG_CONFIG --exists "xkeyboard-config" 2> /dev/null; then
                CFG_XKB_CONFIG_ROOT="`$PKG_CONFIG --variable=xkb_base xkeyboard-config`"
            else
                # search for xkb configs in most probable locations
                if [ -d "/usr/share/X11/xkb" ]; then
                    # Linux
                    CFG_XKB_CONFIG_ROOT="/usr/share/X11/xkb"
                elif [ -d "/usr/local/share/X11/xkb" ]; then
                    # BSD UNIX
                    CFG_XKB_CONFIG_ROOT="/usr/local/share/X11/xkb"
                fi
            fi
        fi
        QMakeVar set QMAKE_XKB_CONFIG_ROOT "$CFG_XKB_CONFIG_ROOT"
        if [ "$CFG_XKB_CONFIG_ROOT" = "auto" ]; then
            CFG_XKB_CONFIG_ROOT="not found"
        fi
    fi
else
    CFG_XKBCOMMON=no
fi

# EGL Support
if [ "$CFG_EGL" != "no" ]; then
    if [ "$CFG_EGL" = "yes" ] && [ "$CFG_OPENGL" = "no" ]; then
        echo "EGL support was requested but OpenGL support is disabled."
        echo "Either disable EGL support or enable OpenGL support."
        exit 101
    fi

    if [ -n "$PKG_CONFIG" ] && $PKG_CONFIG --exists egl 2>/dev/null; then
        QMAKE_INCDIR_EGL=`$PKG_CONFIG --cflags-only-I egl 2>/dev/null | sed -e 's,^-I,,g' -e 's, -I, ,g'`
        QMAKE_LIBS_EGL=`$PKG_CONFIG --libs egl 2>/dev/null`
        QMAKE_CFLAGS_EGL=`$PKG_CONFIG --cflags egl 2>/dev/null`
        QMakeVar set QMAKE_INCDIR_EGL "$QMAKE_INCDIR_EGL"
        QMakeVar set QMAKE_LIBS_EGL "$QMAKE_LIBS_EGL"
        QMakeVar set QMAKE_CFLAGS_EGL "`echo " $QMAKE_CFLAGS_EGL " | sed -e 's, -I[^ ]* , ,g;s,^ ,,;s, $,,'`"
    fi       # detect EGL support
    if compileTest qpa/egl "EGL" $QMAKE_CFLAGS_EGL $QMAKE_LIBS_EGL; then
        CFG_EGL=yes
        if compileTest qpa/egl-x11 "EGL-X11" $QMAKE_CFLAGS_EGL $QMAKE_LIBS_EGL; then
            CFG_EGL_X=yes
        else
            CFG_EGL_X=no
        fi
    elif [ "$CFG_EGL" = "yes" ]; then
        echo " The EGL functionality test failed; EGL is required by some QPA plugins to manage contexts & surfaces."
        [ -z "$PKG_CONFIG" ] && echo " Use of pkg-config is not enabled, maybe you want to pass -pkg-config?"
        echo " You might need to modify the include and library search paths by editing"
        echo " QMAKE_INCDIR_EGL, QMAKE_LIBDIR_EGL and QMAKE_LIBS_EGL in ${XQMAKESPEC}."
        exit 1
    else
        CFG_EGL=no
        CFG_EGL_X=no
    fi
fi

if [ "$CFG_EGLFS" != "no" ]; then
    if [ "$XPLATFORM_QNX" = "no" ] && [ "$CFG_OPENGL" != "no" ]; then
        CFG_EGLFS="$CFG_EGL"
        # Detect eglfs backends.
        if compileTest qpa/eglfs-brcm "eglfs-brcm"; then
            CFG_EGLFS_BRCM=yes
        else
            CFG_EGLFS_BRCM=no
        fi
        if compileTest qpa/eglfs-egldevice "eglfs-egldevice"; then
            CFG_EGLFS_EGLDEVICE=yes
        else
            CFG_EGLFS_EGLDEVICE=no
        fi
        if compileTest qpa/eglfs-mali "eglfs-mali" \
            || compileTest qpa/eglfs-mali-2 "eglfs-mali-2"; then
            CFG_EGLFS_MALI=yes
        else
            CFG_EGLFS_MALI=no
        fi
        if compileTest qpa/eglfs-viv "eglfs-viv"; then
            CFG_EGLFS_VIV=yes
        else
            CFG_EGLFS_VIV=no
        fi
        if [ "$CFG_EGLFS_VIV" = "yes" ] && compileTest qpa/wayland-server "wayland-server"; then
            CFG_EGLFS_VIV_WL=yes
        else
            CFG_EGLFS_VIV_WL=no
        fi
    else
        CFG_EGLFS="no"
    fi
fi

# Detect accessibility support
if [ "$CFG_ACCESSIBILITY" = "no" ]; then
    echo >&2 "Warning: Disabling Accessibility. This version of Qt is unsupported."
else
    CFG_ACCESSIBILITY=yes

    # linux/xcb accessibility bridge needs dbus
    if [ "$CFG_XCB" != "no" ]; then
        if [ "$CFG_DBUS" != "no" ]; then
            CFG_ACCESSIBILITY_ATSPI_BRIDGE=yes
            QT_CONFIG="$QT_CONFIG accessibility-atspi-bridge"
        else
            echo >&2 "Warning: Disabling Linux Accessibility Bridge: DBus is missing."
            QCONFIG_FLAGS="$QCONFIG_FLAGS QT_NO_ACCESSIBILITY_ATSPI_BRIDGE"
        fi
    fi
fi

# Determine the default QPA platform
if [ -z "$QT_QPA_DEFAULT_PLATFORM" ]; then
    # check the mkspec
    QT_QPA_DEFAULT_PLATFORM=`getXQMakeConf QT_QPA_DEFAULT_PLATFORM`
    if [ -z "$QT_QPA_DEFAULT_PLATFORM" ]; then
        if [ "$XPLATFORM_MINGW" = "yes" ]; then
            QT_QPA_DEFAULT_PLATFORM="windows"
        elif [ "$XPLATFORM_MAC" = "yes" ]; then
            QT_QPA_DEFAULT_PLATFORM="cocoa"
        elif [ "$UNAME_SYSTEM" = "QNX" ]; then
            QT_QPA_DEFAULT_PLATFORM="qnx"
        elif [ "$XPLATFORM_INTEGRITY" = "yes" ]; then
            QT_QPA_DEFAULT_PLATFORM="integrityfb"
        else
            QT_QPA_DEFAULT_PLATFORM="xcb"
        fi
    fi
fi

if [ -n "$QMAKE_CFLAGS_XCB" ] || [ -n "$QMAKE_LIBS_XCB" ]; then
    QMakeVar set QMAKE_CFLAGS_XCB "$QMAKE_CFLAGS_XCB"
    QMakeVar set QMAKE_LIBS_XCB "$QMAKE_LIBS_XCB"
fi

if [ "$CFG_DIRECTFB" = "yes" ]; then
    QT_CONFIG="$QT_CONFIG directfb"
    QMakeVar set QMAKE_CFLAGS_DIRECTFB "$QMAKE_CFLAGS_DIRECTFB"
    QMakeVar set QMAKE_LIBS_DIRECTFB "$QMAKE_LIBS_DIRECTFB"
fi
if [ "$CFG_GBM" = "yes" ]; then
    QT_CONFIG="$QT_CONFIG gbm"
fi
if [ "$CFG_LINUXFB" = "yes" ]; then
    QT_CONFIG="$QT_CONFIG linuxfb"
fi
if [ "$CFG_INTEGRITYFB" = "yes" ]; then
    QT_CONFIG="$QT_CONFIG integrityfb"
fi
if [ "$CFG_KMS" = "yes" ]; then
    QT_CONFIG="$QT_CONFIG kms"
fi
if [ "$CFG_MIRCLIENT" = "yes" ]; then
    QT_CONFIG="$QT_CONFIG mirclient"
fi

if [ "$XPLATFORM_MAC" = "no" ] && [ "$XPLATFORM_MINGW" = "no" ] && [ "$XPLATFORM_QNX" = "no" ] && [ "$XPLATFORM_ANDROID" = "no" ] && [ "$XPLATFORM_HAIKU" = "no" ] && [ "$XPLATFORM_INTEGRITY" = "no" ]; then
    if [ "$CFG_XCB" = "no" ] && [ "$CFG_EGLFS" = "no" ] && [ "$CFG_DIRECTFB" = "no" ] && [ "$CFG_LINUXFB" = "no" ] && [ "$CFG_MIRCLIENT" = "no" ]; then
        if [ "$QPA_PLATFORM_GUARD" = "yes" ] &&
            ( [ "$ORIG_CFG_XCB" = "auto" ] || [ "$ORIG_CFG_EGLFS" = "auto" ] || [ "$ORIG_CFG_DIRECTFB" = "auto" ] || [ "$ORIG_CFG_LINUXFB" = "auto" ] || [ "$ORIG_CFG_MIRCLIENT" = "auto" ] ); then
        echo "No QPA platform plugin enabled!"
        echo " If you really want to build without a QPA platform plugin you must pass"
        echo " -no-qpa-platform-guard to configure. Doing this will"
        echo " produce a Qt that can not run GUI applications."
        echo " The dependencies needed for xcb to build are listed in"
        echo " src/plugins/platforms/xcb/README"
        exit 1
    fi
fi
    fi

# double-conversion support
if [ "$CFG_DOUBLECONVERSION" = "no" ]; then
    if ! compileTest common/xlocalescanprint "XLocaleScanPrint"; then
        echo "Your C library does not provide sscanf_l or snprintf_l."
        echo "You need to use libdouble-conversion for double/string conversion."
        exit 1
    fi
elif [ "$CFG_DOUBLECONVERSION" != "qt" ]; then
    if compileTest unix/doubleconversion "DoubleConversion"; then
        CFG_DOUBLECONVERSION=system
    elif [ "$CFG_DOUBLECONVERSION" = "system" ]; then
        echo "No system libdouble-conversion found."
        exit 1
    else
        CFG_DOUBLECONVERSION=qt
    fi
fi

# freetype support
[ "$XPLATFORM_MINGW" = "yes" ] && [ "$CFG_FREETYPE" = "auto" ] && CFG_FREETYPE=no
if [ "$CFG_FREETYPE" = "auto" ]; then
    if compileTest unix/freetype "FreeType"; then
        CFG_FREETYPE=system
    else
        CFG_FREETYPE=yes
    fi
fi

# harfbuzz support
[ "$XPLATFORM_MAC" = "yes" ] && [ "$CFG_HARFBUZZ" = "auto" ] && CFG_HARFBUZZ=qt
if [ "$CFG_HARFBUZZ" = "auto" ] || [ "$CFG_HARFBUZZ" = "system" ]; then
    if compileTest unix/harfbuzz "HarfBuzz"; then
        CFG_HARFBUZZ=system
    else
        if [ "$CFG_HARFBUZZ" = "system" ] && [ "$CFG_CONFIGURE_EXIT_ON_ERROR" = "yes" ]; then
            echo " HarfBuzz system library support cannot be enabled due to functionality tests!"
            echo " Turn on verbose messaging (-v) to $0 to see the final report."
            echo " If you believe this message is in error you may use the continue"
            echo " switch (-continue) to $0 to continue."
            exit 101
        else
            CFG_HARFBUZZ=qt
        fi
    fi
fi
if [ "$XPLATFORM_MAC" = "yes" -a "$CFG_HARFBUZZ" != "qt" ]; then
    echo
    echo "WARNING: On OS X, AAT is supported only with -qt-harfbuzz."
    echo
fi

if ! compileTest unix/stl "STL" &&
    [ "$CFG_CONFIGURE_EXIT_ON_ERROR" = "yes" ]; then
    echo "STL functionality check failed! Cannot build Qt with this STL library."
    echo " Turn on verbose messaging (-v) to $0 to see the final report."
    exit 101
fi


# detect POSIX clock_gettime()
if [ "$CFG_CLOCK_GETTIME" = "auto" ]; then
    if compileTest unix/clock-gettime "POSIX clock_gettime()"; then
	CFG_CLOCK_GETTIME=yes
    else
	CFG_CLOCK_GETTIME=no
    fi
fi

# detect POSIX monotonic clocks
if [ "$CFG_CLOCK_GETTIME" = "yes" ] && [ "$CFG_CLOCK_MONOTONIC" = "auto" ]; then
    if compileTest unix/clock-monotonic "POSIX Monotonic Clock"; then
	CFG_CLOCK_MONOTONIC=yes
    else
	CFG_CLOCK_MONOTONIC=no
    fi
elif [ "$CFG_CLOCK_GETTIME" = "no" ]; then
    CFG_CLOCK_MONOTONIC=no
>>>>>>> 0eb77c30
fi

if [ -f "$relpath"/LICENSE.PREVIEW.COMMERCIAL ] && [ $COMMERCIAL_USER = "yes" ]; then
    # Commercial preview release
    Licensee="Preview"
    Edition="Preview"
    EditionString="Technology Preview"
elif [ $COMMERCIAL_USER = "yes" ]; then
    if [ $UNAME_SYSTEM = "Linux" ]; then
        case "$PLATFORM" in
        *-32)
            Licheck=licheck32
            ;;
        *-64)
            Licheck=licheck64
            ;;
        *)
            if file -L /bin/sh | grep -q "64-bit" ; then
                Licheck=licheck64
            else
                Licheck=licheck32
            fi
            ;;
        esac
    elif [ $UNAME_SYSTEM = "Darwin" ]; then
        Licheck=licheck_mac
    else
        echo >&2 "Host operating system not supported by this edition of Qt."
        exit 1
    fi
    if [ -x "$relpath/bin/$Licheck" ]; then
        LicheckOutput=`$relpath/bin/$Licheck $OPT_CONFIRM_LICENSE $relpath $outpath\
                       $PLATFORM $XPLATFORM`
        if [ $? -ne 0 ]; then
            exit 1
        else
            eval "$LicheckOutput"
        fi
    else
        echo
        echo "Error: This is the Open Source version of Qt."
        echo "If you want to use Enterprise features of Qt,"
        echo "use the contact form at http://www.qt.io/contact-us"
        echo "to purchase a license."
        echo
        exit 1
    fi
elif [ $COMMERCIAL_USER = "no" ]; then
    # Open Source edition - may only be used under the terms of the LGPLv3 or GPLv2.
    Licensee="Open Source"
    Edition="OpenSource"
    EditionString="Open Source"
fi

if [ "$Edition" = "OpenSource" ] || [ "$Edition" = "Preview" ]; then
    echo
    echo "This is the Qt ${EditionString} Edition."
    echo
fi

if [ "$Edition" = "OpenSource" ]; then
    while true; do
        if [ "$CFG_ANDROID_STYLE_ASSETS" = "no" ] || [ "$XPLATFORM_ANDROID" = "no" ]; then
            echo "You are licensed to use this software under the terms of"
            echo "the GNU Lesser General Public License (LGPL) versions 3."
            echo "You are also licensed to use this software under the terms of"
            echo "the GNU General Public License (GPL) versions 2."
            affix="either"
            showGPL2="yes"
        else
            echo "You are licensed to use this software under the terms of"
            echo "the GNU Lesser General Public License (LGPL) versions 3."
            showGPL2="no"
            affix="the"
        fi

        echo
        if [ "$OPT_CONFIRM_LICENSE" = "yes" ]; then
            echo "You have already accepted the terms of the $EditionString license."
            acceptance=yes
        else
            if [ -f "$relpath/LICENSE.LGPL3" ]; then
                echo "Type 'L' to view the GNU Lesser General Public License version 3."
            fi
            if [ "$showGPL2" = "yes" ]; then
                echo "Type 'G' to view the GNU General Public License version 2."
            fi
            echo "Type 'yes' to accept this license offer."
            echo "Type 'no' to decline this license offer."
            echo
            echo $ECHO_N "Do you accept the terms of $affix license? $ECHO_C"
            read acceptance
        fi
        echo
        if [ "$acceptance" = "yes" ] || [ "$acceptance" = "y" ]; then
            break
        elif [ "$acceptance" = "no" ]; then
            echo "You are not licensed to use this software."
            echo
            exit 1
        elif [ "$acceptance" = "L" ]; then
            more "$relpath/LICENSE.LGPL3"
        elif [ "$acceptance" = "G" ] && [ "$showGPL2" = "yes" ]; then
            more "$relpath/LICENSE.GPL2"
        fi
    done
elif [ "$Edition" = "Preview" ]; then
    TheLicense=`head -n 1 "$relpath/LICENSE.PREVIEW.COMMERCIAL"`
    while true; do

        if [ "$OPT_CONFIRM_LICENSE" = "yes" ]; then
            echo "You have already accepted the terms of the $EditionString license."
            acceptance=yes
        else
            echo "You are licensed to use this software under the terms of"
            echo "the $TheLicense"
            echo
            echo "Type '?' to read the Preview License."
            echo "Type 'yes' to accept this license offer."
            echo "Type 'no' to decline this license offer."
            echo
            echo $ECHO_N "Do you accept the terms of the license? $ECHO_C"
            read acceptance
        fi
        echo
        if [ "$acceptance" = "yes" ]; then
            break
        elif [ "$acceptance" = "no" ] ;then
            echo "You are not licensed to use this software."
            echo
            exit 0
        elif [ "$acceptance" = "?" ]; then
            more "$relpath/LICENSE.PREVIEW.COMMERCIAL"
        fi
    done
fi

#-------------------------------------------------------------------------------
# command line and environment validation
#-------------------------------------------------------------------------------

if [ "$XPLATFORM_ANDROID" = "yes" ]; then
    if [ -z "$CFG_DEFAULT_ANDROID_NDK_HOST" ]; then
        case $PLATFORM in
        linux-*)
            if [ -d "$CFG_DEFAULT_ANDROID_NDK_ROOT/toolchains/arm-linux-androideabi-$CFG_DEFAULT_ANDROID_NDK_TOOLCHAIN_VERSION/prebuilt/linux-x86" ]; then
                CFG_DEFAULT_ANDROID_NDK_HOST=linux-x86
            elif [ -d "$CFG_DEFAULT_ANDROID_NDK_ROOT/toolchains/arm-linux-androideabi-$CFG_DEFAULT_ANDROID_NDK_TOOLCHAIN_VERSION/prebuilt/linux-x86_64" ]; then
                CFG_DEFAULT_ANDROID_NDK_HOST=linux-x86_64
            fi
            ;;
        macx-*)
            CFG_DEFAULT_ANDROID_NDK_HOST=darwin-x86
            if [ -d "$CFG_DEFAULT_ANDROID_NDK_ROOT/toolchains/arm-linux-androideabi-$CFG_DEFAULT_ANDROID_NDK_TOOLCHAIN_VERSION/prebuilt/darwin-x86_64" ]; then
                CFG_DEFAULT_ANDROID_NDK_HOST=darwin-x86_64
            fi
            ;;
        win32-*)
            CFG_DEFAULT_ANDROID_NDK_HOST=windows
            if [ -d "$CFG_DEFAULT_ANDROID_NDK_ROOT/toolchains/arm-linux-androideabi-$CFG_DEFAULT_ANDROID_NDK_TOOLCHAIN_VERSION/prebuilt/windows-x86_64" ]; then
                CFG_DEFAULT_ANDROID_NDK_HOST=windows-x86_64
            fi
            ;;
        esac
    fi

        if [ -z "$CFG_DEFAULT_ANDROID_NDK_ROOT" ]; then
            echo
            echo "Can not find Android NDK. Please use -android-ndk option to specify one"
            exit 1
        fi
        if [ -z "$CFG_DEFAULT_ANDROID_SDK_ROOT" ]; then
            echo
            echo "Can not find Android SDK. Please use -android-sdk option to specify one"
            exit 1
        fi
        if [ -z "CFG_DEFAULT_ANDROID_NDK_TOOLCHAIN_VERSION" ] || [ ! -d "$CFG_DEFAULT_ANDROID_NDK_ROOT/toolchains/arm-linux-androideabi-$CFG_DEFAULT_ANDROID_NDK_TOOLCHAIN_VERSION/prebuilt" ]; then
            echo
            echo "Can not detect Android NDK toolchain. Please use -android-toolchain-version to specify"
            exit 1
        fi
        if [ -z "$CFG_DEFAULT_ANDROID_NDK_HOST" ] || [ ! -d "$CFG_DEFAULT_ANDROID_NDK_ROOT/toolchains/arm-linux-androideabi-$CFG_DEFAULT_ANDROID_NDK_TOOLCHAIN_VERSION/prebuilt/$CFG_DEFAULT_ANDROID_NDK_HOST" ]; then
            echo
            echo "Can not detect the android host. Please use -android-ndk-host option to specify one"
            exit 1
        fi

        DeviceVar set DEFAULT_ANDROID_SDK_ROOT "$CFG_DEFAULT_ANDROID_SDK_ROOT"
        DeviceVar set DEFAULT_ANDROID_NDK_ROOT "$CFG_DEFAULT_ANDROID_NDK_ROOT"
        DeviceVar set DEFAULT_ANDROID_PLATFORM "$CFG_DEFAULT_ANDROID_PLATFORM"
        DeviceVar set DEFAULT_ANDROID_NDK_HOST "$CFG_DEFAULT_ANDROID_NDK_HOST"
        DeviceVar set DEFAULT_ANDROID_TARGET_ARCH "$CFG_DEFAULT_ANDROID_TARGET_ARCH"
        DeviceVar set DEFAULT_ANDROID_NDK_TOOLCHAIN_VERSION "$CFG_DEFAULT_ANDROID_NDK_TOOLCHAIN_VERSION"
fi

if [ -d "$PLATFORM" ]; then
  QMAKESPEC="$PLATFORM"
else
  QMAKESPEC="$relpath/mkspecs/${PLATFORM}"
fi
if [ -d "$XPLATFORM" ]; then
  XQMAKESPEC="$XPLATFORM"
else
  XQMAKESPEC="$relpath/mkspecs/${XPLATFORM}"
fi

if [ "$BUILD_ON_MAC" = "yes" ]; then
   if [ `basename $QMAKESPEC` = "macx-xcode" ] || [ `basename $XQMAKESPEC` = "macx-xcode" ]; then
      echo >&2
      echo "   Platform 'macx-xcode' should not be used when building Qt/Mac." >&2
      echo "   Please build Qt/Mac with 'macx-clang' or 'macx-g++', then use" >&2
      echo "   the 'macx-xcode' spec for your application, and it will link to" >&2
      echo "   the Qt/Mac build using the settings of the original mkspec." >&2
      echo >&2
      exit 2
    fi
fi

# check specified platforms are supported
if [ '!' -d "$QMAKESPEC" ]; then
    echo
    echo "   The specified system/compiler is not supported:"
    echo
    echo "      $QMAKESPEC"
    echo
    echo "   Please see the README file for a complete list."
    echo
    exit 2
fi
if [ '!' -d "$XQMAKESPEC" ]; then
    echo
    echo "   The specified system/compiler is not supported:"
    echo
    echo "      $XQMAKESPEC"
    echo
    echo "   Please see the README file for a complete list."
    echo
    exit 2
fi
if [ '!' -f "${XQMAKESPEC}/qplatformdefs.h" ]; then
    echo
    echo "   The specified system/compiler port is not complete:"
    echo
    echo "      $XQMAKESPEC/qplatformdefs.h"
    echo
    echo "   Please information use the contact form at http://www.qt.io/contact-us"
    echo
    exit 2
fi

#-------------------------------------------------------------------------------
# build tree initialization
#-------------------------------------------------------------------------------

# is this a shadow build?
if [ "$OPT_SHADOW" = "maybe" ]; then
    OPT_SHADOW=no
    if [ "$relpath" != "$outpath" ] && [ '!' -f "$outpath/configure" ]; then
        if [ -h "$outpath" ]; then
            [ "$relpath" -ef "$outpath" ] || OPT_SHADOW=yes
        else
            OPT_SHADOW=yes
        fi
    fi
fi
if [ "$OPT_SHADOW" = "yes" ]; then
    if [ -f "$relpath/.qmake.cache" -o -f "$relpath/src/corelib/global/qconfig.h" -o -f "$relpath/src/corelib/global/qconfig.cpp" ]; then
        echo >&2 "You cannot make a shadow build from a source tree containing a previous build."
        echo >&2 "Cannot proceed."
        exit 1
    fi
    [ "$OPT_VERBOSE" = "yes" ] && echo "Performing shadow build..."
fi

# if the source tree is different from the build tree,
# symlink or copy part of the sources
if [ "$OPT_SHADOW" = "yes" ]; then
    echo "Preparing build tree..."

    [ -d "$outpath/bin" ] || mkdir -p "$outpath/bin"

    mkdir -p "$outpath/mkspecs"
fi

if [ "$XPLATFORM_ANDROID" != "yes" ]; then
    TEST_COMPILER=`getXQMakeConf QMAKE_CXX`
    GCC_MACHINE_DUMP=
    case "$TEST_COMPILER" in *g++) GCC_MACHINE_DUMP=$($TEST_COMPILER -dumpmachine);; esac
    if [ -n "$GCC_MACHINE_DUMP" ]; then
        DeviceVar set GCC_MACHINE_DUMP $($TEST_COMPILER -dumpmachine)
    fi
fi

#-------------------------------------------------------------------------------
# postprocess installation and deployment paths
#-------------------------------------------------------------------------------

if [ -z "$QT_INSTALL_PREFIX" ]; then
    if [ "$CFG_DEV" = "yes" ]; then
        QT_INSTALL_PREFIX="$outpath" # In Development, we use sandboxed builds by default
    else
        QT_INSTALL_PREFIX="/usr/local/Qt-${QT_VERSION}" # the default install prefix is /usr/local/Qt-$QT_VERSION
    fi
fi
QT_INSTALL_PREFIX=`makeabs "$QT_INSTALL_PREFIX"`

if [ -z "$QT_EXT_PREFIX" ]; then
    QT_EXT_PREFIX=$QT_INSTALL_PREFIX
    if [ -n "$CFG_SYSROOT" ]; then
        QMAKE_SYSROOTIFY=true
    else
        QMAKE_SYSROOTIFY=false
    fi
else
    QT_EXT_PREFIX=`makeabs "$QT_EXT_PREFIX"`
    QMAKE_SYSROOTIFY=false
fi

if [ -z "$QT_HOST_PREFIX" ]; then
    if $QMAKE_SYSROOTIFY; then
        QT_HOST_PREFIX=$CFG_SYSROOT$QT_EXT_PREFIX
    else
        QT_HOST_PREFIX=$QT_EXT_PREFIX
    fi
    HAVE_HOST_PATH=false
else
    QT_HOST_PREFIX=`makeabs "$QT_HOST_PREFIX"`
    HAVE_HOST_PATH=true
fi

#------- make the paths relative to the prefixes --------

PREFIX_COMPLAINTS=
PREFIX_REMINDER=false
while read basevar baseoption var option; do
    eval path=\$QT_${basevar}_$var
    [ -z "$path" ] && continue
    path=`makeabs "$path"`
    eval base=\$QT_${basevar}_PREFIX
    rel=${path##$base}
    if [ x"$rel" = x"$path" ]; then
        if [ x"$option" != x"sysconf" ]; then
            PREFIX_COMPLAINTS="$PREFIX_COMPLAINTS
        NOTICE: -${option}dir is not a subdirectory of ${baseoption}prefix."
            eval \$HAVE_${basevar}_PATH || PREFIX_REMINDER=true
        fi
        eval QT_REL_${basevar}_$var=\$rel
    elif [ -z "$rel" ]; then
        eval QT_REL_${basevar}_$var=.
    else
        eval QT_REL_${basevar}_$var=\${rel#/}
    fi
done <<EOF
INSTALL - DOCS doc
INSTALL - HEADERS header
INSTALL - LIBS lib
INSTALL - LIBEXECS libexec
INSTALL - BINS bin
INSTALL - PLUGINS plugin
INSTALL - IMPORTS import
INSTALL - QML qml
INSTALL - ARCHDATA archdata
INSTALL - DATA data
INSTALL - TRANSLATIONS translation
INSTALL - EXAMPLES examples
INSTALL - TESTS tests
INSTALL - SETTINGS sysconf
HOST -host BINS hostbin
HOST -host LIBS hostlib
HOST -host DATA hostdata
EOF
$PREFIX_REMINDER && PREFIX_COMPLAINTS="$PREFIX_COMPLAINTS
        Maybe you forgot to specify -prefix/-hostprefix?"

if [ -z "$QT_REL_INSTALL_HEADERS" ]; then
    QT_REL_INSTALL_HEADERS=include
fi

if [ -z "$QT_REL_INSTALL_LIBS" ]; then
    QT_REL_INSTALL_LIBS=lib
fi

if [ -z "$QT_REL_INSTALL_BINS" ]; then
    QT_REL_INSTALL_BINS=bin
fi

if [ -z "$QT_REL_INSTALL_ARCHDATA" ]; then
    QT_REL_INSTALL_ARCHDATA=.
fi
if [ x"$QT_REL_INSTALL_ARCHDATA" != x. ]; then
    QT_REL_INSTALL_ARCHDATA_PREFIX=$QT_REL_INSTALL_ARCHDATA/
fi

if [ -z "$QT_REL_INSTALL_LIBEXECS" ]; then
    if [ "$XPLATFORM_MINGW" = "yes" ]; then
        QT_REL_INSTALL_LIBEXECS=${QT_REL_INSTALL_ARCHDATA_PREFIX}bin
    else
        QT_REL_INSTALL_LIBEXECS=${QT_REL_INSTALL_ARCHDATA_PREFIX}libexec
    fi
fi

if [ -z "$QT_REL_INSTALL_PLUGINS" ]; then
    QT_REL_INSTALL_PLUGINS=${QT_REL_INSTALL_ARCHDATA_PREFIX}plugins
fi

if [ -z "$QT_REL_INSTALL_IMPORTS" ]; then
    QT_REL_INSTALL_IMPORTS=${QT_REL_INSTALL_ARCHDATA_PREFIX}imports
fi

if [ -z "$QT_REL_INSTALL_QML" ]; then
    QT_REL_INSTALL_QML=${QT_REL_INSTALL_ARCHDATA_PREFIX}qml
fi

if [ -z "$QT_REL_INSTALL_DATA" ]; then
    QT_REL_INSTALL_DATA=.
fi
if [ x"$QT_REL_INSTALL_DATA" != x. ]; then
    QT_REL_INSTALL_DATA_PREFIX=$QT_REL_INSTALL_DATA/
fi

if [ -z "$QT_REL_INSTALL_DOCS" ]; then
    QT_REL_INSTALL_DOCS=${QT_REL_INSTALL_DATA_PREFIX}doc
fi

if [ -z "$QT_REL_INSTALL_TRANSLATIONS" ]; then
    QT_REL_INSTALL_TRANSLATIONS=${QT_REL_INSTALL_DATA_PREFIX}translations
fi

if [ -z "$QT_REL_INSTALL_EXAMPLES" ]; then
    QT_REL_INSTALL_EXAMPLES=examples
fi

if [ -z "$QT_REL_INSTALL_TESTS" ]; then
    QT_REL_INSTALL_TESTS=tests
fi

if [ -z "$QT_REL_INSTALL_SETTINGS" ]; then
    if [ "$XPLATFORM_MAC" = "yes" ]; then
        QT_REL_INSTALL_SETTINGS=/Library/Preferences/Qt
    else
        QT_REL_INSTALL_SETTINGS=etc/xdg
    fi
fi

#------- host paths --------

if [ -z "$QT_REL_HOST_BINS" ]; then
    if $HAVE_HOST_PATH; then
        QT_REL_HOST_BINS=bin
    else
        QT_REL_HOST_BINS=$QT_REL_INSTALL_BINS
    fi
fi

if [ -z "$QT_REL_HOST_LIBS" ]; then
    if $HAVE_HOST_PATH; then
        QT_REL_HOST_LIBS=lib
    else
        QT_REL_HOST_LIBS=$QT_REL_INSTALL_LIBS
    fi
fi

if [ -z "$QT_REL_HOST_DATA" ]; then
    if $HAVE_HOST_PATH; then
        QT_REL_HOST_DATA=.
    else
        QT_REL_HOST_DATA=$QT_REL_INSTALL_ARCHDATA
    fi
fi

shortxspec=`echo $XQMAKESPEC | sed "s,^${relpath}/mkspecs/,,"`
shortspec=`echo $QMAKESPEC | sed "s,^${relpath}/mkspecs/,,"`

QT_CONFIGURE_STR_OFF=0

addConfStr()
{
    QT_CONFIGURE_STR_OFFSETS="$QT_CONFIGURE_STR_OFFSETS $QT_CONFIGURE_STR_OFF,"
    QT_CONFIGURE_STRS="$QT_CONFIGURE_STRS    \"$1\\0\"
"
    count=`echo "$1" | wc -c`
    QT_CONFIGURE_STR_OFF=`expr $QT_CONFIGURE_STR_OFF + $count`
}

QT_CONFIGURE_STR_OFFSETS=
QT_CONFIGURE_STRS=
addConfStr "$QT_REL_INSTALL_DOCS"
addConfStr "$QT_REL_INSTALL_HEADERS"
addConfStr "$QT_REL_INSTALL_LIBS"
addConfStr "$QT_REL_INSTALL_LIBEXECS"
addConfStr "$QT_REL_INSTALL_BINS"
addConfStr "$QT_REL_INSTALL_PLUGINS"
addConfStr "$QT_REL_INSTALL_IMPORTS"
addConfStr "$QT_REL_INSTALL_QML"
addConfStr "$QT_REL_INSTALL_ARCHDATA"
addConfStr "$QT_REL_INSTALL_DATA"
addConfStr "$QT_REL_INSTALL_TRANSLATIONS"
addConfStr "$QT_REL_INSTALL_EXAMPLES"
addConfStr "$QT_REL_INSTALL_TESTS"
QT_CONFIGURE_STR_OFFSETS_ALL=$QT_CONFIGURE_STR_OFFSETS
QT_CONFIGURE_STRS_ALL=$QT_CONFIGURE_STRS

QT_CONFIGURE_STR_OFFSETS=
QT_CONFIGURE_STRS=
addConfStr "$CFG_SYSROOT"
addConfStr "$QT_REL_HOST_BINS"
addConfStr "$QT_REL_HOST_LIBS"
addConfStr "$QT_REL_HOST_DATA"
addConfStr "$shortxspec"
addConfStr "$shortspec"

#-------------------------------------------------------------------------------
# generate qconfig.cpp
#-------------------------------------------------------------------------------
[ -d "$outpath/src/corelib/global" ] || mkdir -p "$outpath/src/corelib/global"

cat > "$outpath/src/corelib/global/qconfig.cpp.new" <<EOF
/* Installation date */
static const char qt_configure_installation          [12+11]    = "qt_instdate=2012-12-20";

/* Installation Info */
static const char qt_configure_prefix_path_str       [256 + 12] = "qt_prfxpath=$QT_INSTALL_PREFIX";
#ifdef QT_BUILD_QMAKE
static const char qt_configure_ext_prefix_path_str   [256 + 12] = "qt_epfxpath=$QT_EXT_PREFIX";
static const char qt_configure_host_prefix_path_str  [256 + 12] = "qt_hpfxpath=$QT_HOST_PREFIX";
#endif

static const short qt_configure_str_offsets[] = {
    $QT_CONFIGURE_STR_OFFSETS_ALL
#ifdef QT_BUILD_QMAKE
    $QT_CONFIGURE_STR_OFFSETS
#endif
};
static const char qt_configure_strs[] =
$QT_CONFIGURE_STRS_ALL#ifdef QT_BUILD_QMAKE
$QT_CONFIGURE_STRS#endif
;

#define QT_CONFIGURE_SETTINGS_PATH "$QT_REL_INSTALL_SETTINGS"

#ifdef QT_BUILD_QMAKE
# define QT_CONFIGURE_SYSROOTIFY_PREFIX $QMAKE_SYSROOTIFY
#endif

#define QT_CONFIGURE_PREFIX_PATH qt_configure_prefix_path_str + 12
#ifdef QT_BUILD_QMAKE
# define QT_CONFIGURE_EXT_PREFIX_PATH qt_configure_ext_prefix_path_str + 12
# define QT_CONFIGURE_HOST_PREFIX_PATH qt_configure_host_prefix_path_str + 12
#endif
EOF

# avoid unecessary rebuilds by copying only if qconfig.cpp has changed
if cmp -s "$outpath/src/corelib/global/qconfig.cpp" "$outpath/src/corelib/global/qconfig.cpp.new"; then
    rm -f "$outpath/src/corelib/global/qconfig.cpp.new"
else
    [ -f "$outpath/src/corelib/global/qconfig.cpp" ] && chmod +w "$outpath/src/corelib/global/qconfig.cpp"
    mv "$outpath/src/corelib/global/qconfig.cpp.new" "$outpath/src/corelib/global/qconfig.cpp"
    chmod -w "$outpath/src/corelib/global/qconfig.cpp"
fi


# -----------------------------------------------------------------------------
# build qmake
# -----------------------------------------------------------------------------

# symlink includes
if [ -e "$relpath/.git" ]; then
    if [ -z "$PERL" ]; then
        echo
        echo "You need perl in your PATH to make a build from GIT."
        echo "Cannot proceed."
        exit 1
    fi

    "$relpath/bin/syncqt.pl" -version $QT_VERSION -minimal -module QtCore "$relpath" || exit 1
fi

# $1: input variable name (awk regexp)
# $2: optional output variable name
# $3: optional value transformation (sed command)
# relies on $QMAKESPEC, $COMPILER_CONF and $mkfile being set correctly, as the latter
# is where the resulting variable is written to
setBootstrapVariable()
{
    getQMakeConf "$1" | echo ${2-$1} = `if [ -n "$3" ]; then sed "$3"; else cat; fi` >> "$mkfile"
}

# build qmake
if true; then ###[ '!' -f "$outpath/bin/qmake" ];
    echo "Creating qmake..."

    mkdir -p "$outpath/qmake" || exit
    # fix makefiles
    for mkfile in GNUmakefile Makefile; do
        EXTRA_LFLAGS=
        EXTRA_CFLAGS=
        in_mkfile="${mkfile}.in"
        if [ "$mkfile" = "Makefile" ]; then
#           if which qmake >/dev/null 2>&1 && [ -f qmake/qmake.pro ]; then
#               (cd qmake && qmake) >/dev/null 2>&1 && continue
#           fi
            in_mkfile="${mkfile}.unix"
        fi
        in_mkfile="$relpath/qmake/$in_mkfile"
        mkfile="$outpath/qmake/$mkfile"
        if [ -f "$mkfile" ]; then
            [ "$CFG_DEV" = "yes" ] && "$WHICH" chflags >/dev/null 2>&1 && chflags nouchg "$mkfile"
            rm -f "$mkfile"
        fi
        [ -f "$in_mkfile" ] || continue

        echo "########################################################################" > "$mkfile"
        echo "## This file was autogenerated by configure, all changes will be lost ##" >> "$mkfile"
        echo "########################################################################" >> "$mkfile"
        EXTRA_OBJS=
        EXTRA_SRCS=
        EXTRA_CFLAGS="\$(QMAKE_CFLAGS) \$(QMAKE_CFLAGS_SPLIT_SECTIONS)"
        EXTRA_CXXFLAGS="\$(QMAKE_CXXFLAGS) \$(QMAKE_CXXFLAGS_CXX11) \$(QMAKE_CXXFLAGS_SPLIT_SECTIONS)"
        EXTRA_LFLAGS="\$(QMAKE_LFLAGS) \$(QMAKE_LFLAGS_GCSECTIONS)"

        if [ "$PLATFORM" = "irix-cc" ] || [ "$PLATFORM" = "irix-cc-64" ]; then
	    EXTRA_LFLAGS="$EXTRA_LFLAGS -lm"
        fi

        [ "$CFG_SILENT" = "yes" ] && CC_TRANSFORM='s,^,\@,' || CC_TRANSFORM=
        setBootstrapVariable QMAKE_CC CC "$CC_TRANSFORM"
        setBootstrapVariable QMAKE_CXX CXX "$CC_TRANSFORM"
        setBootstrapVariable QMAKE_CFLAGS
        setBootstrapVariable QMAKE_CFLAGS_SPLIT_SECTIONS
        setBootstrapVariable QMAKE_CXXFLAGS
        setBootstrapVariable QMAKE_CXXFLAGS_CXX11
        setBootstrapVariable QMAKE_CXXFLAGS_SPLIT_SECTIONS
        setBootstrapVariable QMAKE_LFLAGS
        setBootstrapVariable QMAKE_LFLAGS_GCSECTIONS

        if [ "$CFG_DEBUG" = "no" ] || [ "$CFG_RELEASE_TOOLS" = "yes" ]; then
            setBootstrapVariable QMAKE_CFLAGS_RELEASE
            setBootstrapVariable QMAKE_CXXFLAGS_RELEASE
            EXTRA_CFLAGS="$EXTRA_CFLAGS \$(QMAKE_CFLAGS_RELEASE)"
            EXTRA_CXXFLAGS="$EXTRA_CXXFLAGS \$(QMAKE_CXXFLAGS_RELEASE)"
        else
            setBootstrapVariable QMAKE_CFLAGS_DEBUG
            setBootstrapVariable QMAKE_CXXFLAGS_DEBUG
            EXTRA_CFLAGS="$EXTRA_CFLAGS \$(QMAKE_CFLAGS_DEBUG)"
            EXTRA_CXXFLAGS="$EXTRA_CXXFLAGS \$(QMAKE_CXXFLAGS_DEBUG)"
        fi

        case `basename "$PLATFORM"` in
        win32-g++*)
            EXTRA_CFLAGS="$EXTRA_CFLAGS -DUNICODE"
            EXTRA_CXXFLAGS="$EXTRA_CXXFLAGS -DUNICODE"
            EXTRA_OBJS="qfilesystemengine_win.o \
                        qfilesystemiterator_win.o \
                        qfsfileengine_win.o \
                        qlocale_win.o \
                        qsettings_win.o \
                        qsystemlibrary.o \
                        registry.o"
            EXTRA_SRCS="\"\$(SOURCE_PATH)/src/corelib/corelib/io/qfilesystemengine_win.cpp\" \
                        \"\$(SOURCE_PATH)/src/corelib/io/qfilesystemiterator_win.cpp\" \
                        \"\$(SOURCE_PATH)/src/corelib/io/qfsfileengine_win.cpp\" \
                        \"\$(SOURCE_PATH)/src/corelib/io/qsettings_win.cpp\" \
                        \"\$(SOURCE_PATH)/src/corelib/tools/qlocale_win.cpp\" \
                        \"\$(SOURCE_PATH)/src/corelib/plugin/qsystemlibrary.cpp\" \
                        \"\$(SOURCE_PATH)/tools/shared/windows/registry.cpp\""
            EXTRA_LFLAGS="$EXTRA_LFLAGS -static -s -lole32 -luuid -ladvapi32 -lkernel32"
            EXEEXT=".exe"
            ;;
        *)
            EXTRA_OBJS="qfilesystemengine_unix.o \
                        qfilesystemiterator_unix.o \
                        qfsfileengine_unix.o \
                        qlocale_unix.o"
            EXTRA_SRCS="\"\$(SOURCE_PATH)/src/corelib/io/qfilesystemengine_unix.cpp\" \
                        \"\$(SOURCE_PATH)/src/corelib/io/qfilesystemiterator_unix.cpp\" \
                        \"\$(SOURCE_PATH)/src/corelib/io/qfsfileengine_unix.cpp\" \
                        \"\$(SOURCE_PATH)/src/corelib/tools/qlocale_unix.cpp\""
            EXEEXT=
            ;;
        esac
        if [ "$BUILD_ON_MAC" = "yes" ]; then
            echo "COCOA_LFLAGS =-framework Foundation -framework CoreServices" >>"$mkfile"
            echo "CARBON_LFLAGS =-framework ApplicationServices" >>"$mkfile"
            echo "CARBON_CFLAGS =-fconstant-cfstrings" >>"$mkfile"
            EXTRA_LFLAGS="$EXTRA_LFLAGS \$(COCOA_LFLAGS)"
            EXTRA_LFLAGS="$EXTRA_LFLAGS \$(CARBON_LFLAGS)"
            EXTRA_CFLAGS="$EXTRA_CFLAGS \$(CARBON_CFLAGS)"
            EXTRA_CXXFLAGS="$EXTRA_CXXFLAGS \$(CARBON_CFLAGS)"
            EXTRA_OBJS="$EXTRA_OBJS \
                        qsettings_mac.o \
                        qcore_mac.o \
                        qcore_mac_objc.o"
            EXTRA_SRCS="$EXTRA_SRCS \
                        \"\$(SOURCE_PATH)/src/corelib/io/qsettings_mac.cpp\" \
                        \"\$(SOURCE_PATH)/src/corelib/kernel/qcore_mac.cpp\" \
                        \"\$(SOURCE_PATH)/src/corelib/kernel/qcore_mac_objc.mm\""
        fi

        echo >>"$mkfile"
	adjrelpath=`echo "$relpath" | sed 's/ /\\\\\\\\ /g'`
	adjoutpath=`echo "$outpath" | sed 's/ /\\\\\\\\ /g'`
	adjqmakespec=`echo "$QMAKESPEC" | sed 's/ /\\\\\\\\ /g'`

        echo "BUILD_PATH = .." >> "$mkfile"
        echo "SOURCE_PATH = $adjrelpath" >> "$mkfile"
        if [ -e "$relpath/.git" ]; then
            echo 'INC_PATH = $(BUILD_PATH)/include' >> "$mkfile"
        else
            echo 'INC_PATH = $(SOURCE_PATH)/include' >> "$mkfile"
        fi
        echo "QMAKESPEC = $adjqmakespec" >> "$mkfile"
        echo "QT_VERSION = $QT_VERSION" >> "$mkfile"
        echo "QT_MAJOR_VERSION = $QT_MAJOR_VERSION" >> "$mkfile"
        echo "QT_MINOR_VERSION = $QT_MINOR_VERSION" >> "$mkfile"
        echo "QT_PATCH_VERSION = $QT_PATCH_VERSION" >> "$mkfile"
        echo "EXTRA_CFLAGS = $EXTRA_CFLAGS" >> "$mkfile"
        echo "EXTRA_CXXFLAGS = $EXTRA_CXXFLAGS" >> "$mkfile"
        echo "QTOBJS =" $EXTRA_OBJS >> "$mkfile"
        echo "QTSRCS =" $EXTRA_SRCS >> "$mkfile"
        echo "LFLAGS = $EXTRA_LFLAGS" >> "$mkfile"
        echo "EXEEXT = $EXEEXT" >> "$mkfile"
        echo "RM_F = rm -f" >> "$mkfile"
        echo "RM_RF = rm -rf" >> "$mkfile"

        if [ "$BUILD_ON_MAC" = "yes" ]; then
            echo "EXTRA_CXXFLAGS += -MMD" >> "$mkfile"
            cat "$in_mkfile" >> "$mkfile"
            echo "-include \$(notdir \$(DEPEND_SRC:%.cpp=%.d))" >> "$mkfile"
        else
            cat "$in_mkfile" >> "$mkfile"
            if "$WHICH" makedepend >/dev/null 2>&1 && grep 'depend:' "$mkfile" >/dev/null 2>&1; then
                (cd "$outpath/qmake" && "$MAKE" -f "$mkfile" depend) >/dev/null 2>&1
                sed 's,^.*/\([^/]*.o\):,\1:,g' "$mkfile" >"$mkfile.tmp"
                sed "s,$outpath,$adjoutpath,g" "$mkfile.tmp" >"$mkfile"
                rm "$mkfile.tmp"
            fi
        fi
    done

    if [ "$OPT_VERBOSE" = yes ]; then
        # Show the output of make
        (cd "$outpath/qmake"; "$MAKE") || exit 2
    else
        # Hide the output of make
        # Use bash to print dots, if we have it, and stdout is a tty.
        if test -t 1 && $WHICH bash > /dev/null 2>/dev/null; then
            bash -c 'set -o pipefail
                cd "$0/qmake"; "$1" | while read line; do
                    builtin echo -n .
                done' "$outpath" "$MAKE" || exit 2
        else
            (cd "$outpath/qmake"; "$MAKE" -s) || exit 2
        fi
        echo "Done."
    fi
fi # Build qmake

#-------------------------------------------------------------------------------
# create a qt.conf for the Qt build tree itself
#-------------------------------------------------------------------------------

QTCONFFILE="$outpath/bin/qt.conf"
cat > "$QTCONFFILE" <<EOF
[EffectivePaths]
Prefix=..
EOF
if [ -n "$CFG_HOST_QT_TOOLS_PATH" ]; then
    cat >> "$QTCONFFILE" <<EOF
[Paths]
Prefix=$QT_EXT_PREFIX
Documentation=$QT_REL_INSTALL_DOCS
Headers=$QT_REL_INSTALL_HEADERS
Libraries=$QT_REL_INSTALL_LIBS
LibraryExecutables=$QT_REL_INSTALL_LIBEXECS
Binaries=$QT_REL_INSTALL_BINS
Plugins=$QT_REL_INSTALL_PLUGINS
Imports=$QT_REL_INSTALL_IMPORTS
Qml2Imports=$QT_REL_INSTALL_QML
ArchData=$QT_REL_INSTALL_ARCHDATA
Data=$QT_REL_INSTALL_DATA
Translations=$QT_REL_INSTALL_TRANSLATIONS
Examples=$QT_REL_INSTALL_EXAMPLES
Tests=$QT_REL_INSTALL_TESTS
HostPrefix=$QT_HOST_PREFIX
HostBinaries=$QT_REL_HOST_BINS
HostLibraries=$QT_REL_HOST_LIBS
HostData=$QT_REL_HOST_DATA
TargetSpec=$XPLATFORM
HostSpec=$PLATFORM
EOF
    if [ -n "$CFG_SYSROOT" ]; then
        cat >> "$QTCONFFILE" <<EOF
Sysroot=$CFG_SYSROOT
EOF
    fi
fi
if [ x"$relpath" != x"$outpath" ]; then
    cat >> "$QTCONFFILE" <<EOF
[EffectiveSourcePaths]
Prefix=$relpath
EOF
fi

[ -z "$CFG_HOST_QT_TOOLS_PATH" ] && CFG_HOST_QT_TOOLS_PATH="$outpath/bin"
CFG_QMAKE_PATH="$CFG_HOST_QT_TOOLS_PATH/qmake"

#-------------------------------------------------------------------------------
# write out device config before we run the test.
#-------------------------------------------------------------------------------
DEVICE_VARS_OUTFILE="$outpath/mkspecs/qdevice.pri"
if cmp -s "$DEVICE_VARS_FILE" "$DEVICE_VARS_OUTFILE"; then
    rm -f "$DEVICE_VARS_FILE"
else
    mv -f $DEVICE_VARS_FILE "$DEVICE_VARS_OUTFILE"
    DEVICE_VARS_FILE="$DEVICE_VARS_OUTFILE"
fi

#-------------------------------------------------------------------------------
# write out host config.
#-------------------------------------------------------------------------------
HOST_VARS_OUTFILE="$outpath/mkspecs/qhost.pri"
if cmp -s "$HOST_VARS_FILE" "$HOST_VARS_OUTFILE"; then
    rm -f "$HOST_VARS_FILE"
else
    mv -f $HOST_VARS_FILE "$HOST_VARS_OUTFILE"
    HOST_VARS_FILE="$HOST_VARS_OUTFILE"
fi

#-------------------------------------------------------------------------------
# Verify makespec
#-------------------------------------------------------------------------------
QMAKE_OUTPUT=`"$CFG_QMAKE_PATH" -qtconf "$QTCONFFILE" -E -nocache -spec "$XQMAKESPEC" "QT=" $DEV_NULL 2>&1`
if [ $? != "0" ]; then
    echo "Failed to process makespec for platform '$XPLATFORM'"
    if [ "$OPT_VERBOSE" = "yes" ]; then
        echo "$QMAKE_OUTPUT"
    else
        echo "Turn on verbose messaging (-v) to see the final report."
    fi
    exit 101
fi

#-------------------------------------------------------------------------------
# run configure tests
#-------------------------------------------------------------------------------

# copy some variables that are still being computed in the shell script into an input file for configure
# This should go away in the future

cat > "$outpath/config.tests/configure.cfg" <<EOF
# Feature defaults set by configure command line
config.input.extra_features = $CFG_FEATURES
config.input.qt_edition = $Edition
config.input.qt_licheck = $Licheck
config.input.qt_release_date = $ReleaseDate
config.input.sysroot = $CFG_SYSROOT
EOF

# create a clean qmodule/qconfig.pri for running the tests
# .qmake.cache loads qt_build_parts which requires that qmodule.pri exists
for arg in qconfig qmodule; do
    file="$outpath/mkspecs/$arg.pri"
    [ ! -f "$file.old" ] && [ -f "$file" ] && mv "$file" "$file.old"
    : > "$file"
done

# recreate command line for qmake
set -f
SAVED_IFS=$IFS
IFS='
'
for i in $QMAKE_CMDLINE; do
    set -- "$@" "$i"
done
set +f
IFS=$SAVED_IFS

# redirect qmake's output to a dummy Makefile
$CFG_QMAKE_PATH -o Makefile.cfg -qtconf "$QTCONFFILE" $relpath/configure.pri -- "$@" || exit 101
rm Makefile.cfg

# Re-use old file if unchanged, to avoid needless rebuilds
for arg in qconfig qmodule; do
    file="$outpath/mkspecs/$arg.pri"
    if cmp -s "$file" "$file.old"; then
        rm -f "$file"
        mv "$file.old" "$file"
    else
        rm -f "$file.old"
    fi
done

#-------------------------------------------------------------------------------
# give feedback on configuration
#-------------------------------------------------------------------------------

if [ -n "$PLATFORM_NOTES" ]; then
    echo
    echo "Platform notes:"
    echo "$PLATFORM_NOTES"
else
    echo
fi

if [ "$OPT_VERBOSE" = "yes" ]; then
    echo $ECHO_N "qmake vars .......... $ECHO_C"
    cat "$QMAKE_VARS_FILE" | tr '\n' ' '
    echo
fi

sepath=`echo "$relpath" | sed -e 's/\\./\\\\./g'`
PROCS=1
EXEC=""

rm -f "$QMAKE_VARS_FILE" 2>/dev/null

#-------------------------------------------------------------------------------
# build makefiles based on the configuration
#-------------------------------------------------------------------------------

(   # fork to make the cd stay local

    relpathMangled=$relpath
    if [ -n "$CFG_TOPLEVEL" ]; then
        relpathMangled=`dirname "$relpath"`
        cd ..
    fi

    "$CFG_QMAKE_PATH" -qtconf "$QTCONFFILE" "$relpathMangled"

) || exit

#-------------------------------------------------------------------------------
# finally save the executed command to another script
#-------------------------------------------------------------------------------
if [ `basename $0` != "config.status" ]; then
    CONFIG_STATUS="$relpath/$relconf$OPT_CMDLINE"

    # add the system variables
    for varname in $SYSTEM_VARIABLES; do
        cmd=`echo \
'if [ -n "\$'${varname}'" ]; then
    CONFIG_STATUS="'${varname}'='"'\\\$${varname}'"' \$CONFIG_STATUS"
fi'`
	eval "$cmd"
    done

    echo "$CONFIG_STATUS" | grep '\-confirm\-license' >/dev/null 2>&1 || CONFIG_STATUS="$CONFIG_STATUS -confirm-license"

    [ -f "$outpath/config.status" ] && rm -f "$outpath/config.status"
    echo "#!/bin/sh" > "$outpath/config.status"
    echo "$CONFIG_STATUS \"\$@\"" >> "$outpath/config.status"
    chmod +x "$outpath/config.status"
fi

if [ -n "$RPATH_MESSAGE" ]; then
    echo
    echo "$RPATH_MESSAGE"
fi

if [ -n "$PREFIX_COMPLAINTS" ]; then
    echo
    echo "$PREFIX_COMPLAINTS"
    echo
fi

MAKE=`basename "$MAKE"`
echo
echo Qt is now configured for building. Just run \'$MAKE\'.
if [ "$outpath" = "$QT_INSTALL_PREFIX" ]; then
    echo Once everything is built, Qt is installed.
    echo You should not run \'$MAKE install\'.
else
    echo Once everything is built, you must run \'$MAKE install\'.
    echo Qt will be installed into $QT_INSTALL_PREFIX
fi
echo
echo Prior to reconfiguration, make sure you remove any leftovers from
echo the previous build.
echo<|MERGE_RESOLUTION|>--- conflicted
+++ resolved
@@ -1027,216 +1027,6 @@
     *unsupported*)
         ;;
     *android-g++*)
-        XPLATFORM_ANDROID=yes
-        ;;
-esac
-
-#-------------------------------------------------------------------------------
-<<<<<<< HEAD
-=======
-# platform detection
-#-------------------------------------------------------------------------------
-
-if [ -z "$PLATFORM" ]; then
-    PLATFORM_NOTES=
-    case "$UNAME_SYSTEM:$UNAME_RELEASE" in
-     Darwin:*)
-        # Select compiler. Use g++ unless we find a usable Clang version. Note that
-        # we are checking the "Apple" clang/LLVM version number, not the actual
-        # clang/LLVM version number that the Apple version was based on. We look
-        # for Apple clang version 3.0 or higher, which was branched off LLVM 3.0
-        # from SVN, and first included in Xcode 4.2. Also note that we do not care
-        # about the OS version, since we're not using the clang version that comes
-        # with the system. We use 'xcrun' to check the clang version that's part of
-        # the Xcode installation.
-        XCRUN=`/usr/bin/xcrun -sdk macosx clang -v 2>&1`
-        CLANGVERSION=`echo "$XCRUN" | sed -n 's/.*version \([0-9]\).*/\1/p'`
-        expr "$CLANGVERSION" : '[0-9]' > /dev/null || { echo "Unable to determine CLANG version from output of xcrun: $XCRUN" ; exit 2 ; }
-        if [ "$CLANGVERSION" -ge 3 ]; then
-            PLATFORM=macx-clang
-
-            # Advertise g++ as an alternative on Lion and below
-            if [ "$(uname -r | cut -d. -f1)" -le 11 ]; then
-                PLATFORM_NOTES="\n    - Also available for Mac OS X: macx-g++\n"
-            fi
-        else
-            PLATFORM=macx-g++
-        fi
-        ;;
-     AIX:*)
-        #PLATFORM=aix-g++
-        #PLATFORM=aix-g++-64
-        PLATFORM=aix-xlc
-        #PLATFORM=aix-xlc-64
-        PLATFORM_NOTES="
-            - Also available for AIX: aix-g++ aix-g++-64 aix-xlc-64
-        "
-        ;;
-     GNU:*)
-        PLATFORM=hurd-g++
-        ;;
-     dgux:*)
-        PLATFORM=dgux-g++
-        ;;
-#     DYNIX/ptx:4*)
-#       PLATFORM=dynix-g++
-#       ;;
-     ULTRIX:*)
-        PLATFORM=ultrix-g++
-        ;;
-     FreeBSD:*)
-        if [ "$(uname -r | cut -d. -f1)" -ge 10 ]; then
-            PLATFORM=freebsd-clang
-            PLATFORM_NOTES="
-                - Also available for FreeBSD: freebsd-g++
-            "
-        else
-            PLATFORM=freebsd-g++
-            PLATFORM_NOTES="
-                - Also available for FreeBSD: freebsd-clang
-            "
-        fi
-        ;;
-     OpenBSD:*)
-        PLATFORM=openbsd-g++
-        ;;
-     NetBSD:*)
-        PLATFORM=netbsd-g++
-        ;;
-     BSD/OS:*|BSD/386:*)
-        PLATFORM=bsdi-g++
-        ;;
-     IRIX*:*)
-        #PLATFORM=irix-g++
-        PLATFORM=irix-cc
-        #PLATFORM=irix-cc-64
-        PLATFORM_NOTES="
-            - Also available for IRIX: irix-g++ irix-cc-64
-        "
-        ;;
-     HP-UX:*)
-        case "$UNAME_MACHINE" in
-            ia64)
-                #PLATFORM=hpuxi-acc-32
-                PLATFORM=hpuxi-acc-64
-                PLATFORM_NOTES="
-                    - Also available for HP-UXi: hpuxi-acc-32
-                "
-            ;;
-            *)
-                #PLATFORM=hpux-g++
-                PLATFORM=hpux-acc
-                #PLATFORM=hpux-acc-64
-                #PLATFORM=hpux-cc
-                #PLATFORM=hpux-acc-o64
-                PLATFORM_NOTES="
-                    - Also available for HP-UX: hpux-g++ hpux-acc-64 hpux-acc-o64
-                "
-            ;;
-        esac
-        ;;
-     OSF1:*)
-        #PLATFORM=tru64-g++
-        PLATFORM=tru64-cxx
-        PLATFORM_NOTES="
-            - Also available for Tru64: tru64-g++
-        "
-        ;;
-     Linux:*)
-        PLATFORM=linux-g++
-        PLATFORM_NOTES="
-            - Also available for Linux: linux-clang linux-kcc linux-icc linux-cxx
-        "
-        ;;
-     SunOS:5*)
-        if [ "$XPLATFORM_MINGW" = "yes" ]; then
-            PLATFORM="solaris-g++"
-        else
-            #PLATFORM=solaris-g++
-            PLATFORM=solaris-cc
-            #PLATFORM=solaris-cc64
-        fi
-        PLATFORM_NOTES="
-            - Also available for Solaris: solaris-g++ solaris-cc-64
-        "
-        ;;
-     ReliantUNIX-*:*|SINIX-*:*)
-        PLATFORM=reliant-cds
-        #PLATFORM=reliant-cds-64
-        PLATFORM_NOTES="
-            - Also available for Reliant UNIX: reliant-cds-64
-        "
-        ;;
-     CYGWIN*:*)
-        PLATFORM=cygwin-g++
-        ;;
-     LynxOS*:*)
-        PLATFORM=lynxos-g++
-        ;;
-     OpenUNIX:*)
-        #PLATFORM=unixware-g++
-        PLATFORM=unixware-cc
-        PLATFORM_NOTES="
-            - Also available for OpenUNIX: unixware-g++
-        "
-        ;;
-     UnixWare:*)
-        #PLATFORM=unixware-g++
-        PLATFORM=unixware-cc
-        PLATFORM_NOTES="
-            - Also available for UnixWare: unixware-g++
-        "
-        ;;
-     SCO_SV:*)
-        #PLATFORM=sco-g++
-        PLATFORM=sco-cc
-        PLATFORM_NOTES="
-            - Also available for SCO OpenServer: sco-g++
-        "
-        ;;
-     UNIX_SV:*)
-        PLATFORM=unixware-g++
-        ;;
-     QNX:*)
-        PLATFORM=unsupported/qnx-g++
-        ;;
-     *)
-            echo >&2
-            echo "   The build script does not currently recognize all" >&2
-            echo "   platforms supported by Qt." >&2
-            echo "   Rerun this script with a -platform option listed to" >&2
-            echo "   set the system/compiler combination you use." >&2
-            echo >&2
-            exit 2
-    esac
-fi
-
-[ -z "$XPLATFORM" ] && XPLATFORM="$PLATFORM"
-
-case "$XPLATFORM" in
-    *win32-g++*)
-        XPLATFORM_MINGW=yes
-        ;;
-    *qnx-*)
-        XPLATFORM_QNX=yes
-        ;;
-    *haiku-*)
-        XPLATFORM_HAIKU=yes
-        ;;
-    *ios*)
-        XPLATFORM_MAC=yes
-        XPLATFORM_IOS=yes
-        ;;
-    *macx*)
-        XPLATFORM_MAC=yes
-        ;;
-    *integrity*)
-        XPLATFORM_INTEGRITY=yes
-        ;;
-    # XPLATFORM_ANDROID should not be set for unsupported/android-g++
-    *unsupported*)
-        ;;
-    *android-g++*)
         XPLATFORM_ANDROID=g++
         ;;
     *android-clang*)
@@ -1245,7 +1035,6 @@
 esac
 
 #-------------------------------------------------------------------------------
->>>>>>> 0eb77c30
 # check the license
 #-------------------------------------------------------------------------------
 
@@ -1266,8 +1055,6 @@
             break
         fi
     done
-<<<<<<< HEAD
-=======
 fi
 
 if [ -f "$relpath"/LICENSE.PREVIEW.COMMERCIAL ] && [ $COMMERCIAL_USER = "yes" ]; then
@@ -1409,51 +1196,7 @@
 # command line and environment validation
 #-------------------------------------------------------------------------------
 
-# update QT_CONFIG to show our current predefined configuration
-CFG_QCONFIG_PATH=$relpath/src/corelib/global/qconfig-${CFG_QCONFIG}.h
-case "$CFG_QCONFIG" in
-minimal|small|medium|large|full)
-    # these are a sequence of increasing functionality
-    for c in minimal small medium large full; do
-        QT_CONFIG="$QT_CONFIG $c-config"
-        [ "$CFG_QCONFIG" = $c ] && break
-    done
-    [ "$CFG_QCONFIG" = full ] && CFG_QCONFIG_PATH=
-    ;;
-*)
-    # not known to be sufficient for anything
-    if [ ! -f "$CFG_QCONFIG_PATH" ]; then
-        CFG_QCONFIG_PATH=`makeabs "${CFG_QCONFIG}"`
-        if [ ! -f "$CFG_QCONFIG_PATH" ]; then
-            echo >&2 "Error: configuration file not found:"
-            echo >&2 "  $relpath/src/corelib/global/qconfig-${CFG_QCONFIG}.h"
-            echo >&2 "  or"
-            echo >&2 "  $CFG_QCONFIG_PATH"
-            exit 1
-        fi
-    fi
-esac
-
-if [ "$XPLATFORM_MAC" = "no" -a "$CFG_DEBUG_RELEASE" = "yes" ]; then
-    echo
-    echo "WARNING: -debug-and-release is not supported outside of Mac OS X."
-    echo "Qt can be built in release mode with separate debug information, so"
-    echo "-debug-and-release is not necessary anymore"
-    echo
-fi
-
-if ( [ "$CFG_XCB" = "system" ] || [ "$CFG_XCB" = "qt" ] ) && [ "$CFG_XKBCOMMON" = "no" ]; then
-    echo "Error: -no-xkbcommon-x11 is not supported on XCB platform plugin."
-    exit 101
-fi
-
 if [ "$XPLATFORM_ANDROID" != "no" ]; then
-    if [ "$CFG_DBUS" = "auto" ]; then
-        CFG_DBUS="no"
-    fi
-    if [ "$CFG_EGLFS" = "auto" ]; then
-        CFG_EGLFS="no"
-    fi
     if [ -z "$CFG_DEFAULT_ANDROID_NDK_HOST" ]; then
         case $PLATFORM in
         linux-*)
@@ -1499,9 +1242,6 @@
             exit 1
         fi
 
-        QT_QPA_DEFAULT_PLATFORM="android"
-        CFG_LARGEFILE="no"
-
         DeviceVar set DEFAULT_ANDROID_SDK_ROOT "$CFG_DEFAULT_ANDROID_SDK_ROOT"
         DeviceVar set DEFAULT_ANDROID_NDK_ROOT "$CFG_DEFAULT_ANDROID_NDK_ROOT"
         DeviceVar set DEFAULT_ANDROID_PLATFORM "$CFG_DEFAULT_ANDROID_PLATFORM"
@@ -1519,11 +1259,6 @@
   XQMAKESPEC="$XPLATFORM"
 else
   XQMAKESPEC="$relpath/mkspecs/${XPLATFORM}"
-fi
-if [ "$PLATFORM" != "$XPLATFORM" ]; then
-    QT_CROSS_COMPILE=yes
-    QMAKE_CONFIG="$QMAKE_CONFIG cross_compile"
-    QTCONFIG_CONFIG="$QTCONFIG_CONFIG cross_compile"
 fi
 
 if [ "$BUILD_ON_MAC" = "yes" ]; then
@@ -1604,201 +1339,13 @@
     mkdir -p "$outpath/mkspecs"
 fi
 
-# detect build style
-if [ "$CFG_DEBUG" = "auto" ]; then
-    if [ "$XPLATFORM_MAC" = "yes" -o "$XPLATFORM_MINGW" = "yes" ]; then
-        CFG_DEBUG_RELEASE=yes
-        CFG_DEBUG=yes
-    elif [ "$CFG_DEV" = "yes" ]; then
-        CFG_DEBUG_RELEASE=no
-        CFG_DEBUG=yes
-    else
-        CFG_DEBUG_RELEASE=no
-        CFG_DEBUG=no
-    fi
-fi
-if [ "$CFG_DEBUG_RELEASE" = "yes" ]; then
-    QT_CONFIG="$QT_CONFIG build_all debug_and_release"
-fi
-
-if [ "$CFG_FORCEDEBUGINFO" = "yes" ]; then
-    QMAKE_CONFIG="$QMAKE_CONFIG force_debug_info"
-fi
-
-if [ "$CFG_RELEASE_TOOLS" = "yes" ]; then
-    QT_CONFIG="$QT_CONFIG release_tools"
-fi
-
-if [ "$XPLATFORM_MAC" = "yes" ]; then
-    [ "$CFG_PKGCONFIG" = "auto" ] && CFG_PKGCONFIG="no"
-fi
-
-if [ "$XPLATFORM_IOS" = "yes" ]; then
-    CFG_RPATH="no"
-    CFG_NOBUILD_PARTS="$CFG_NOBUILD_PARTS examples"
-    CFG_SHARED="no" # iOS builds should be static to be able to submit to the App Store
-    CFG_SKIP_MODULES="$CFG_SKIP_MODULES qtdoc qtmacextras qtserialport qtwebkit qtwebkit-examples"
-    CFG_PRECOMPILE="no" # Precompiled headers not supported with multiple -arch arguments
-
-    # If the user passes -sdk on the command line we build a SDK-specific Qt build.
-    # Otherwise we build a joined simulator and device build, which is the default.
-    if [ -z "$OPT_MAC_SDK" ]; then
-         QT_CONFIG="$QT_CONFIG build_all simulator_and_device"
-    fi
-fi
-
-# disable XCB and GTK support auto-detection on Mac
-if [ "$XPLATFORM_MAC" = "yes" ]; then
-    [ "$CFG_XCB" = "auto" ] && CFG_XCB=no
-    [ "$CFG_GTK" = "auto" ] && CFG_GTK=no
-fi
-
-QMAKE_CONF_COMPILER=`getXQMakeConf QMAKE_CXX`
-
-TEST_COMPILER=$QMAKE_CONF_COMPILER
-
-if [ "$XPLATFORM_ANDROID" != "no" ] ; then
-    ANDROID_NDK_TOOLCHAIN_PREFIX=
-    ANDROID_NDK_TOOLS_PREFIX=
-    ANDROID_PLATFORM_ARCH=
-    case $CFG_DEFAULT_ANDROID_TARGET_ARCH in
-        armeabi*)
-            ANDROID_NDK_TOOLS_PREFIX=arm-linux-androideabi
-            ANDROID_NDK_TOOLCHAIN_PREFIX=arm-linux-androideabi
-            ANDROID_PLATFORM_ARCH=arch-arm
-            ;;
-        x86)
-            ANDROID_NDK_TOOLS_PREFIX=i686-linux-android
-            ANDROID_NDK_TOOLCHAIN_PREFIX=x86
-            ANDROID_PLATFORM_ARCH=arch-x86
-            ;;
-        mips)
-            ANDROID_NDK_TOOLS_PREFIX=mipsel-linux-android
-            ANDROID_NDK_TOOLCHAIN_PREFIX=mipsel-linux-android
-            ANDROID_PLATFORM_ARCH=arch-mips
-            ;;
-        arm64-v8a)
-            ANDROID_NDK_TOOLS_PREFIX=aarch64-linux-android
-            ANDROID_NDK_TOOLCHAIN_PREFIX=aarch64-linux-android
-            ANDROID_PLATFORM_ARCH=arch-arm64
-            ;;
-        mips64)
-            ANDROID_NDK_TOOLS_PREFIX=mips64el-linux-android
-            ANDROID_NDK_TOOLCHAIN_PREFIX=mips64el-linux-android
-            ANDROID_PLATFORM_ARCH=arch-mips64
-            ;;
-        x86_64)
-            ANDROID_NDK_TOOLS_PREFIX=x86_64-linux-android
-            ANDROID_NDK_TOOLCHAIN_PREFIX=x86_64
-            ANDROID_PLATFORM_ARCH=arch-x86_64
-            ;;
-        *)
-            echo "ERROR: Unknown android arch $CFG_DEFAULT_ANDROID_TARGET_ARCH"
-            exit 1
-            ;;
-    esac
-    if [ "$XPLATFORM_ANDROID" = "g++" ] ; then
-        QMAKE_CONF_COMPILER=$CFG_DEFAULT_ANDROID_NDK_ROOT/toolchains/$ANDROID_NDK_TOOLCHAIN_PREFIX-$CFG_DEFAULT_ANDROID_NDK_TOOLCHAIN_VERSION/prebuilt/$CFG_DEFAULT_ANDROID_NDK_HOST/bin/$ANDROID_NDK_TOOLS_PREFIX-g++
-    else
-        QMAKE_CONF_COMPILER=$CFG_DEFAULT_ANDROID_NDK_ROOT/toolchains/llvm/prebuilt/$CFG_DEFAULT_ANDROID_NDK_HOST/bin/clang++
-    fi
-    TEST_COMPILER="$QMAKE_CONF_COMPILER --sysroot=$CFG_DEFAULT_ANDROID_NDK_ROOT/platforms/$CFG_DEFAULT_ANDROID_PLATFORM/$ANDROID_PLATFORM_ARCH/"
-    if [ "$CFG_ANDROID_STYLE_ASSETS" = "yes" ]; then
-        QMAKE_CONFIG="$QMAKE_CONFIG android-style-assets"
-    fi
-fi
-
-TEST_COMPILER_CXXFLAGS=`getXQMakeConf QMAKE_CXXFLAGS`
-
-GCC_MACHINE_DUMP=
-case "$TEST_COMPILER" in *g++) GCC_MACHINE_DUMP=$($TEST_COMPILER -dumpmachine);; esac
-if [ -n "$GCC_MACHINE_DUMP" ]; then
-    DeviceVar set GCC_MACHINE_DUMP $($TEST_COMPILER -dumpmachine)
-fi
-
-if [ -n "$CFG_SYSROOT" ] && [ "$CFG_GCC_SYSROOT" = "yes" ]; then
-    SYSROOT_FLAG="--sysroot=$CFG_SYSROOT"
-else
-    SYSROOT_FLAG=
-fi
-export SYSROOT_FLAG    # used by config.tests/unix/{compile.test,arch.test}
-
-# Auto-detect default include and library search paths.
-
-# Use intermediate variable to get around backtick/quote nesting problems.
-awkprog='
-BEGIN { ORS = ""; FS = "="; incs = 0; libs = 0; }
-
-function normalize(dir)
-{
-    do {
-        odir = dir
-        sub(/\/[^\/]+\/\.\./, "", dir)
-    } while (dir != odir);
-    do {
-        odir = dir
-        gsub(/\/\./, "", dir)
-    } while (dir != odir);
-    sub("/$", "", dir);
-    return dir;
-}
-
-# extract include paths from indented lines between
-#   #include <...> search starts here:
-# and
-#   End of search list.
-/^\#include </ { yup=1; print "DEFAULT_INCDIRS=\""; next }
-/^End of search/ { yup=0; print "\"\n" }
-/ \(framework directory\)$/ { next }
-yup { print normalize(substr($0, 2)) "\n"; ++incs }
-
-# extract from one line like LIBRARY_PATH=/one/path:/another/path:...
-$1 == "LIBRARY_PATH" {
-    libs = split($2, library_paths, ":");
-    print "DEFAULT_LIBDIRS=\"";
-    for (lib in library_paths) {
-        dir = normalize(library_paths[lib]);
-        if (!(dir in dirs)) {
-            print dir "\n";
-            dirs[dir] = 1;
-        }
-    }
-    print "\"\n"
-}
-
-END {
-    if (incs == 0)
-        print "DEFAULT_INCDIRS=\"/usr/include\n/usr/local/include\"\n";
-    if (libs == 0)
-        print "DEFAULT_LIBDIRS=\"/lib\n/usr/lib\"\n";
-}'
-
-awkprog_result=`LC_ALL=C $TEST_COMPILER $SYSROOT_FLAG $TEST_COMPILER_CXXFLAGS -xc++ -E -v - < /dev/null 2>&1 > /dev/null | $AWK "$awkprog"`
-eval "$awkprog_result"
-[ "$OPT_VERBOSE" = "yes" ] && echo "$awkprog_result"
-
-#setup the build parts
-if [ -z "$CFG_BUILD_PARTS" ]; then
-    CFG_BUILD_PARTS="$QT_DEFAULT_BUILD_PARTS"
-
-    # build tests by default, if a developer build
-    if [ "$CFG_DEV" = "yes" ]; then
-        CFG_BUILD_PARTS="$CFG_BUILD_PARTS tests"
-    fi
-
-    # don't build tools by default when cross-compiling
-    if [ "$PLATFORM" != "$XPLATFORM" ]; then
-        CFG_BUILD_PARTS=`echo "$CFG_BUILD_PARTS" | sed 's, tools,,g'`
-    fi
-fi
-for nobuild in $CFG_NOBUILD_PARTS; do
-    CFG_BUILD_PARTS=`echo "$CFG_BUILD_PARTS" | sed "s, $nobuild,,g"`
-done
-if echo $CFG_BUILD_PARTS | grep -v libs >/dev/null 2>&1; then
-#    echo
-#    echo "WARNING: libs is a required part of the build."
-#    echo
-    CFG_BUILD_PARTS="$CFG_BUILD_PARTS libs"
+if [ "$XPLATFORM_ANDROID" = "no" ]; then
+    TEST_COMPILER=`getXQMakeConf QMAKE_CXX`
+    GCC_MACHINE_DUMP=
+    case "$TEST_COMPILER" in *g++) GCC_MACHINE_DUMP=$($TEST_COMPILER -dumpmachine);; esac
+    if [ -n "$GCC_MACHINE_DUMP" ]; then
+        DeviceVar set GCC_MACHINE_DUMP $($TEST_COMPILER -dumpmachine)
+    fi
 fi
 
 #-------------------------------------------------------------------------------
@@ -1978,10 +1525,6 @@
     fi
 fi
 
-if [ "$CFG_COMPILE_EXAMPLES" = "yes" ]; then
-    QMAKE_CONFIG="$QMAKE_CONFIG compile_examples"
-fi
-
 shortxspec=`echo $XQMAKESPEC | sed "s,^${relpath}/mkspecs/,,"`
 shortspec=`echo $QMAKESPEC | sed "s,^${relpath}/mkspecs/,,"`
 
@@ -2029,10 +1572,6 @@
 [ -d "$outpath/src/corelib/global" ] || mkdir -p "$outpath/src/corelib/global"
 
 cat > "$outpath/src/corelib/global/qconfig.cpp.new" <<EOF
-/* License Info */
-static const char qt_configure_licensee_str          [256 + 12] = "qt_lcnsuser=$Licensee";
-static const char qt_configure_licensed_products_str [256 + 12] = "qt_lcnsprod=$Edition";
-
 /* Installation date */
 static const char qt_configure_installation          [12+11]    = "qt_instdate=2012-12-20";
 
@@ -2059,10 +1598,6 @@
 #ifdef QT_BUILD_QMAKE
 # define QT_CONFIGURE_SYSROOTIFY_PREFIX $QMAKE_SYSROOTIFY
 #endif
-
-/* strlen( "qt_lcnsxxxx" ) == 12 */
-#define QT_CONFIGURE_LICENSEE qt_configure_licensee_str + 12
-#define QT_CONFIGURE_LICENSED_PRODUCTS qt_configure_licensed_products_str + 12
 
 #define QT_CONFIGURE_PREFIX_PATH qt_configure_prefix_path_str + 12
 #ifdef QT_BUILD_QMAKE
@@ -2348,2754 +1883,6 @@
     HOST_VARS_FILE="$HOST_VARS_OUTFILE"
 fi
 
-
-echo "Running configuration tests..."
-
-#-------------------------------------------------------------------------------
-# Verify makespec
-#-------------------------------------------------------------------------------
-QMAKE_OUTPUT=`"$CFG_QMAKE_PATH" -qtconf "$QTCONFFILE" -E -nocache -spec "$XQMAKESPEC" "QT=" $DEV_NULL 2>&1`
-if [ $? != "0" ]; then
-    echo "Failed to process makespec for platform '$XPLATFORM'"
-    if [ "$OPT_VERBOSE" = "yes" ]; then
-        echo "$QMAKE_OUTPUT"
-    else
-        echo "Turn on verbose messaging (-v) to see the final report."
-    fi
-    exit 101
-fi
-
-#-------------------------------------------------------------------------------
-# Detect pkg-config
-#-------------------------------------------------------------------------------
-if [ -z "$PKG_CONFIG" ]; then
-    # See if PKG_CONFIG is set in the mkspec:
-    PKG_CONFIG="`"$CFG_QMAKE_PATH" -qtconf "$QTCONFFILE" -E -nocache -spec "$XQMAKESPEC" "CONFIG=" $DEV_NULL 2>&1 | sed -n -e 's,^PKG_CONFIG = \(.*\),\1,p'`"
-    [ -n "$PKG_CONFIG" ] && [ "$OPT_VERBOSE" = "yes" ] && echo "Found pkg-config from mkspec: $PKG_CONFIG"
-fi
-if [ -z "$PKG_CONFIG" ]; then
-    PKG_CONFIG=`"$WHICH" pkg-config 2>/dev/null`
-    [ -n "$PKG_CONFIG" ] && [ "$OPT_VERBOSE" = "yes" ] && echo "Found pkg-config from \$PATH: $PKG_CONFIG"
-fi
-
-if [ "$CFG_PKGCONFIG" = "no" ]; then
-    PKG_CONFIG=
-    [ "$OPT_VERBOSE" = "yes" ] && echo "pkg-config support disabled."
-elif [ -n "$PKG_CONFIG" ]; then
-    # found a pkg-config
-    if [ "$QT_CROSS_COMPILE" = "yes" ]; then
-        # when xcompiling, check environment to see if it's actually usable
-        if [ -z "$PKG_CONFIG_LIBDIR" ]; then
-            if [ -n "$CFG_SYSROOT" ] && [ -d "$CFG_SYSROOT/usr/lib/pkgconfig" ]; then
-                PKG_CONFIG_LIBDIR=$CFG_SYSROOT/usr/lib/pkgconfig:$CFG_SYSROOT/usr/share/pkgconfig
-                if [ -n "$GCC_MACHINE_DUMP" ]; then
-                    PKG_CONFIG_LIBDIR=$PKG_CONFIG_LIBDIR:$CFG_SYSROOT/usr/lib/$GCC_MACHINE_DUMP/pkgconfig
-                fi
-                export PKG_CONFIG_LIBDIR
-                echo >&2 "Note: PKG_CONFIG_LIBDIR automatically set to $PKG_CONFIG_LIBDIR"
-            elif [ "$CFG_PKGCONFIG" = "auto" ]; then
-                PKG_CONFIG=
-                echo >&2 "Warning: Disabling pkg-config since PKG_CONFIG_LIBDIR is not set and"
-                echo >&2 "the host's .pc files would be used (even if you set PKG_CONFIG_PATH)."
-                echo >&2 "Set this variable to the directory that contains target .pc files"
-                echo >&2 "for pkg-config to function correctly when cross-compiling or"
-                echo >&2 "use -pkg-config to override this test."
-            fi
-        fi
-        if [ -z "$PKG_CONFIG_SYSROOT_DIR" ]; then
-            if [ -n "$CFG_SYSROOT" ]; then
-                PKG_CONFIG_SYSROOT_DIR=$CFG_SYSROOT
-                export PKG_CONFIG_SYSROOT_DIR
-                echo >&2 "Note: PKG_CONFIG_SYSROOT_DIR automatically set to $PKG_CONFIG_SYSROOT_DIR"
-            elif [ "$CFG_PKGCONFIG" = "auto" ]; then
-                PKG_CONFIG=
-                echo >&2 "Warning: Disabling pkg-config since PKG_CONFIG_SYSROOT_DIR is not set."
-                echo >&2 "Set this variable to your sysroot for pkg-config to function correctly when"
-                echo >&2 "cross-compiling or use -pkg-config to override this test."
-            fi
-        fi
-    fi
-    if [ -n "$PKG_CONFIG" ]; then
-        CFG_PKGCONFIG=yes
-    else
-        CFG_PKGCONFIG=no
-    fi
-elif [ "$CFG_PKGCONFIG" = "yes" ]; then
-    echo >&2 "Could not detect pkg-config from mkspec or PATH."
-    exit 101
-fi
-
-if [ -z "$PKG_CONFIG" ]; then
-    QT_CONFIG="$QT_CONFIG no-pkg-config"
-fi
-
-#-------------------------------------------------------------------------------
-# run configure tests
-#-------------------------------------------------------------------------------
-
-# parameters: path, name, extra args
-compileTest()
-{
-    path=config.tests/$1
-    name=$2
-    shift 2
-    # allow config tests which behave differently depending on the type of
-    # library being built (shared/static) e.g. see config.tests/unix/icu
-    test_config="$QMAKE_CONFIG shared"
-    if [ "$CFG_SHARED" = "no" ]; then
-        test_config="$QMAKE_CONFIG static"
-    fi
-    echo $ECHO_N "checking for $name... $ECHO_C"
-    "$unixtests/compile.test" "$XQMAKESPEC" "$test_config" $OPT_VERBOSE "$relpath" "$outpath" "$path" "$name" "$CFG_QMAKE_PATH" "$QTCONFFILE" $I_FLAGS $D_FLAGS $L_FLAGS "$@"
-}
-
-compileTestWithPkgConfig()
-{
-    if [ $# -lt 4 ]; then
-        echo "CompileTestWithPkgConfig requires at least 4 arguments."
-        echo "compileTestWithPkgConfig pkg_name configtest configtest_name qmake_postfix + additional arguments to compileTest"
-        exit 1
-    fi
-
-    local pkg_name=$1
-    local configtest=$2
-    local configtest_name="$3"
-    local qmake_postfix=$4
-    shift 4
-
-    local has_used_pkg_config="no"
-
-    local incdir_raw incdir_mod cflags
-    local libdir_raw libdir_mod libs
-    if [ -n "$PKG_CONFIG" ] && $PKG_CONFIG --exists $pkg_name 2>/dev/null; then
-        incdir_raw=`$PKG_CONFIG --cflags-only-I $pkg_name 2>/dev/null`
-        cflags=`$PKG_CONFIG --cflags-only-other $pkg_name 2>/dev/null`
-        libdir_raw=`$PKG_CONFIG --libs-only-L $pkg_name 2>/dev/null`
-        libs=`$PKG_CONFIG --libs-only-l --libs-only-other $pkg_name 2>/dev/null`
-        incdir_mod=`echo $incdir_raw | sed -e 's,^-I,,g' -e 's, -I, ,g'`
-        libdir_mod=`echo $libdir_raw | sed -e 's,^-L,,g' -e 's, -L, ,g'`
-        has_used_pkg_config="yes"
-    fi
-    if compileTest $configtest "$configtest_name" $libdir_raw $incdir_raw $libs $cflags "$@"; then
-        if [ "$has_used_pkg_config" = "yes" ] && [ -n "$qmake_postfix" ]; then
-            QMakeVar set QMAKE_INCDIR_$qmake_postfix "`shellArgumentListToQMakeList $incdir_mod`"
-            QMakeVar set QMAKE_LIBDIR_$qmake_postfix "`shellArgumentListToQMakeList $libdir_mod`"
-            QMakeVar set QMAKE_LIBS_$qmake_postfix "`shellArgumentListToQMakeList $libs`"
-            QMakeVar set QMAKE_CFLAGS_$qmake_postfix "`shellArgumentListToQMakeList $cflags`"
-        fi
-        return 0
-    else
-        return 1
-    fi
-}
-
-#-------------------------------------------------------------------------------
-# determine the target and host architectures
-#-------------------------------------------------------------------------------
-
-# Use config.tests/arch/arch.pro to have the compiler tell us what the target architecture is
-OUTFILE=$outpath/arch.result
-"$unixtests/arch.test" "$XQMAKESPEC" $OPT_VERBOSE "$relpath" "$outpath" "$OUTFILE" "target" $CFG_QMAKE_PATH $QTCONFFILE $I_FLAGS $D_FLAGS $L_FLAGS
-if [ $? -eq 0 ]; then
-    eval `cat "$OUTFILE"`
-else
-    echo
-    echo "Could not determine the target architecture!"
-    echo "Turn on verbose messaging (-v) to see the final report."
-fi
-rm -f "$OUTFILE" 2>/dev/null
-[ -z "$CFG_ARCH" ] && CFG_ARCH="unknown"
-
-if [ "$QMAKESPEC" != "$XQMAKESPEC" ]; then
-    # Do the same test again, using the host compiler
-    SYSROOT_FLAG= "$unixtests/arch.test" "$QMAKESPEC" $OPT_VERBOSE "$relpath" "$outpath" "$OUTFILE" "host" $CFG_QMAKE_PATH $QTCONFFILE $I_FLAGS $D_FLAGS $L_FLAGS
-    if [ $? -eq 0 ]; then
-        eval `cat "$OUTFILE"`
-    else
-        echo
-        echo "Could not determine the host architecture!"
-        echo "Turn on verbose messaging (-v) to see the final report."
-    fi
-    rm -f "$OUTFILE" 2>/dev/null
-    [ -z "$CFG_HOST_ARCH" ] && CFG_HOST_ARCH="unknown"
-else
-    # not cross compiling, host == target
-    CFG_HOST_ARCH="$CFG_ARCH"
-    CFG_HOST_CPUFEATURES="$CFG_CPUFEATURES"
-fi
-unset OUTFILE
-
-if [ "$OPT_VERBOSE" = "yes" ]; then
-    echo "System architecture: '$CFG_ARCH'"
-    echo "Host architecture: '$CFG_HOST_ARCH'"
-fi
-
-#-------------------------------------------------------------------------------
-# functionality tests
-#-------------------------------------------------------------------------------
-
-# auto-detect precompiled header support
-if [ "$CFG_PRECOMPILE" = "auto" ]; then
-    if "$unixtests/precomp.test" "$TEST_COMPILER" "$OPT_VERBOSE"; then
-        CFG_PRECOMPILE=no
-    else
-        CFG_PRECOMPILE=yes
-    fi
-fi
-
-# auto-detect -fvisibility support
-if [ "$CFG_REDUCE_EXPORTS" != "no" ]; then
-    if "$unixtests/fvisibility.test" "$TEST_COMPILER" "$OPT_VERBOSE"; then
-        if [ "$CFG_REDUCE_EXPORTS" = "yes" ]; then
-            echo "-reduce-exports was requested but this compiler does not support it"
-            echo "Re-run configure with -v for more information"
-            exit 1
-        fi
-        CFG_REDUCE_EXPORTS=no
-    else
-        CFG_REDUCE_EXPORTS=yes
-    fi
-fi
-
-# auto-detect -fuse-ld=gold support
-if [ "$CFG_USE_GOLD_LINKER" != "no" ]; then
-    if compilerSupportsFlag $TEST_COMPILER -fuse-ld=gold; then
-        CFG_USE_GOLD_LINKER=yes
-    else
-        if [ "$CFG_USE_GOLD_LINKER" = "yes" ]; then
-            echo "-use-gold-linker was requested but this compiler does not support it"
-            exit 1
-        fi
-        CFG_USE_GOLD_LINKER=no
-    fi
-fi
-
-# auto-detect --enable-new-dtags support
-if linkerSupportsFlag $TEST_COMPILER --enable-new-dtags; then
-    CFG_ENABLE_NEW_DTAGS=yes
-else
-    CFG_ENABLE_NEW_DTAGS=no
-fi
-
-# auto-detect -fstack-protector-strong support (for QNX only currently)
-if [ "$XPLATFORM_QNX" = "yes" ]; then
-    if compilerSupportsFlag $TEST_COMPILER -fstack-protector-strong; then
-        CFG_STACK_PROTECTOR_STRONG=yes
-    else
-        CFG_STACK_PROTECTOR_STRONG=no
-    fi
-else
-    CFG_STACK_PROTECTOR_STRONG=no
-fi
-
-# detect the availability of the -Bsymbolic-functions linker optimization
-if [ "$CFG_REDUCE_RELOCATIONS" != "no" ]; then
-    if "$unixtests/bsymbolic_functions.test" "$TEST_COMPILER" "$OPT_VERBOSE"; then
-        if [ "$CFG_REDUCE_RELOCATIONS" = "yes" ]; then
-            echo "-reduce-relocations was requested but this compiler does not support it"
-            echo "Re-run configure with -v for more information"
-            exit 1
-        fi
-        CFG_REDUCE_RELOCATIONS=no
-    else
-        CFG_REDUCE_RELOCATIONS=yes
-    fi
-fi
-
-# auto-detect GNU make support
-if [ "$CFG_USE_GNUMAKE" = "auto" ] && "$MAKE" -v | grep "GNU Make" >/dev/null 2>&1; then
-    CFG_USE_GNUMAKE=yes
-fi
-
-# find the default framework value
-if [ "$XPLATFORM_MAC" = "yes" ]; then
-    if [ "$CFG_FRAMEWORK" = "auto" ]; then
-        CFG_FRAMEWORK="$CFG_SHARED"
-    elif [ "$CFG_FRAMEWORK" = "yes" ] && [ "$CFG_SHARED" = "no" ]; then
-        echo
-        echo "WARNING: Using static linking will disable the use of Mac frameworks."
-        echo
-        CFG_FRAMEWORK="no"
-    fi
-else
-    CFG_FRAMEWORK=no
-fi
-
-if [ "$CFG_SEPARATE_DEBUG_INFO" = "yes" ]; then
-    # sanity-check for separate debug info
-    if [ "$CFG_SHARED" = "no" ]; then
-        echo "ERROR: -separate-debug-info is incompatible with -static"
-        exit 1
-    fi
-    if [ "$CFG_DEBUG" = "no" -a "$CFG_DEBUG_RELEASE" = "no" -a "$CFG_FORCEDEBUGINFO" = "no" ]; then
-        echo "ERROR: -separate-debug-info needs -debug, -debug-and-release, or -force-debug-info"
-        exit 1
-    fi
-
-    # Detect objcopy support
-    if [ "$XPLATFORM_MAC" = "no" ]; then
-        if ! compileTest unix/objcopy "objcopy"; then
-            echo "ERROR: -separate-debug-info was requested but this binutils does not support it."
-            echo "Re-run configure with -v for more information"
-            exit 1
-        fi
-    fi
-fi
-
-# Detect C++11 & up support
-stdcxx_error=false
-if [ "$CFG_STDCXX" = "c++11" ]; then
-    : # CFG_STDCXX is correct
-elif ! compileTest common/c++14 "C++14"; then
-    if [ "$CFG_STDCXX" != "auto" ]; then
-        stdcxx_error=true
-    else
-        CFG_STDCXX="c++11"
-    fi
-elif [ "$CFG_STDCXX" = "c++14" ]; then
-    : # CFG_STDCXX is correct
-elif ! compileTest common/c++1z "C++1z"; then
-    if [ "$CFG_STDCXX" != "auto" ]; then
-        stdcxx_error=true
-    else
-        CFG_STDCXX="c++14"
-    fi
-else
-    CFG_STDCXX="c++1z"
-fi
-
-if $stdcxx_error && [ "$CFG_CONFIGURE_EXIT_ON_ERROR" = "yes" ]; then
-    echo "$CFG_STDCXX support cannot be enabled due to functionality tests!"
-    echo " Turn on verbose messaging (-v) to $0 to see the final report."
-    echo " If you believe this message is in error you may use the continue"
-    echo " switch (-continue) to $0 to continue."
-    exit 101
-fi
-
-# Detect which edition of the C++ standard the compiler defaults to
-CFG_STDCXX_DEFAULT=199711
-if compileTest common/c++default "default C++ standard edition"; then
-    if [ -e "$outpath/config.tests/common/c++default/c++default.ii" ]; then
-        CFG_STDCXX_DEFAULT=`sed -n '/^[0-9]/s/L//p' "$outpath/config.tests/common/c++default/c++default.ii"`
-    else
-        if [ "$OPT_VERBOSE" = "yes" ]; then
-            echo "Failed to run the preprocessor, something is wrong with your compiler"
-        fi
-        if [ "$CFG_CONFIGURE_EXIT_ON_ERROR" = "yes" ]; then
-            exit 101
-        fi
-    fi
-fi
-
-# Detect whether 64-bit std::atomic works -- some 32-bit platforms require extra library support
-if compileTest common/atomic64 "64-bit std::atomic"; then
-    CFG_ATOMIC64=yes
-elif compileTest common/atomic64 "64-bit std::atomic in -latomic" -latomic; then
-    CFG_ATOMIC64=libatomic
-else
-    CFG_ATOMIC64=no
-fi
-
-# Detect whether std::atomic works for function pointers -- some implementations are buggy
-if ! compileTest common/atomicfptr "std::atomic for function pointers"; then
-    echo "ERROR: detected a std::atomic implementation that fails for function pointers."
-    echo "Please apply the patch corresponding to your Standard Library vendor, found in"
-    echo "  $relpath/config.tests/common/atomicfptr"
-    exit 101
-fi
-
-# detect sse2 support
-CFG_SSE_LIST=
-if [ "${CFG_SSE2}" = "auto" ]; then
-    if compileTest common/sse2 "sse2"; then
-       CFG_SSE2=yes
-       CFG_SSE_LIST=SSE2
-    else
-       CFG_SSE2=no
-    fi
-fi
-
-# detect sse3 support
-if [ "${CFG_SSE2}" = "no" ]; then
-    CFG_SSE3=no
-fi
-if [ "${CFG_SSE3}" = "auto" ]; then
-    if compileTest common/sse3 "sse3"; then
-       CFG_SSE3=yes
-       CFG_SSE_LIST="$CFG_SSE_LIST SSE3"
-    else
-       CFG_SSE3=no
-    fi
-fi
-
-# detect ssse3 support
-if [ "${CFG_SSE3}" = "no" ]; then
-    CFG_SSSE3=no
-fi
-if [ "${CFG_SSSE3}" = "auto" ]; then
-    if compileTest common/ssse3 "ssse3"; then
-       CFG_SSSE3=yes
-       CFG_SSE_LIST="$CFG_SSE_LIST SSSE3"
-    else
-       CFG_SSSE3=no
-    fi
-fi
-
-# detect sse4.1 support
-if [ "${CFG_SSSE3}" = "no" ]; then
-    CFG_SSE4_1=no
-fi
-if [ "${CFG_SSE4_1}" = "auto" ]; then
-    if compileTest common/sse4_1 "sse4_1"; then
-       CFG_SSE4_1=yes
-       CFG_SSE_LIST="$CFG_SSE_LIST SSE4.1"
-    else
-       CFG_SSE4_1=no
-    fi
-fi
-
-# detect sse4.2 support
-if [ "${CFG_SSE4_1}" = "no" ]; then
-    CFG_SSE4_2=no
-fi
-if [ "${CFG_SSE4_2}" = "auto" ]; then
-    if compileTest common/sse4_2 "sse4_2"; then
-       CFG_SSE4_2=yes
-       CFG_SSE_LIST="$CFG_SSE_LIST SSE4.2"
-    else
-       CFG_SSE4_2=no
-    fi
-fi
-
-# detect avx support
-CFG_AVX_LIST=
-if [ "${CFG_SSE4_2}" = "no" ]; then
-    CFG_AVX=no
-fi
-if [ "${CFG_AVX}" = "auto" ]; then
-    if compileTest common/avx "avx"; then
-       case "$XQMAKESPEC" in
-           *g++*|*-clang*)
-               # Some clang versions produce internal compiler errors compiling Qt AVX code
-               case `$TEST_COMPILER --version` in
-                   Apple\ clang\ version\ [23]*)
-                       CFG_AVX=no
-                       if [ "$OPT_VERBOSE" = "yes" ]; then
-                           echo 'AVX support disabled for blacklisted clang compiler'
-                       fi
-                       ;;
-                   *)
-                       CFG_AVX=yes
-                       CFG_AVX_LIST=AVX
-                       ;;
-               esac
-               ;;
-           *)
-               CFG_AVX=yes
-               CFG_AVX_LIST=AVX
-               ;;
-       esac
-    else
-       CFG_AVX=no
-    fi
-fi
-
-# detect avx2 support
-if [ "${CFG_AVX}" = "no" ]; then
-    CFG_AVX2=no
-fi
-if [ "${CFG_AVX2}" = "auto" ]; then
-    if compileTest common/avx2 "avx2"; then
-       CFG_AVX2=yes
-       CFG_AVX_LIST="$CFG_AVX_LIST AVX2"
-    else
-       CFG_AVX2=no
-    fi
-fi
-
-# detect avx512 support
-if [ "${CFG_AVX2}" = "no" ]; then
-    CFG_AVX512=
-fi
-if [ "${CFG_AVX512}" = "auto" ]; then
-    # First, test for AVX-512 Foundation
-    if compileTest common/avx512 "avx512f" AVX512=F; then
-        # Test for the sub-features
-        CFG_AVX512=f
-        CFG_AVX512_UPPER=AVX512F
-        for feature in er cd pf dq bw vl ifma vbmi; do
-            if [ -n "$BASH_VERSION" ] && [ "${BASH_VERSION%%.*}" -gt 3 ]; then
-                upper=${feature^^*}
-            elif [ -n "$ZSH_VERSION" ]; then
-                upper=${(U)feature}
-            else
-                upper=`echo $feature | tr a-z A-Z`
-            fi
-            if compileTest common/avx512 "avx512$feature" AVX512=$upper; then
-                CFG_AVX512="$CFG_AVX512 $feature"
-                CFG_AVX512_UPPER="$CFG_AVX512_UPPER AVX512$upper"
-            fi
-        done
-    else
-        CFG_AVX512=
-    fi
-fi
-
-# check Neon support
-if [ "$CFG_NEON" = "auto" ]; then
-    # no compile test, just check what the compiler has
-    case "$CFG_CPUFEATURES" in
-        *neon*)
-            CFG_NEON=yes
-            ;;
-        *)
-            CFG_NEON=no
-            ;;
-    esac
-fi
-
-# detect mips_dsp support
-if [ "$CFG_ARCH" = "mips" ] && [ "${CFG_MIPS_DSP}" = "auto" ]; then
-    if "$unixtests/compile.test" "$XQMAKESPEC" "$QMAKE_CONFIG" $OPT_VERBOSE "$relpath" "$outpath" config.tests/unix/mips_dsp "mips_dsp" "$CFG_QMAKE_PATH" "$QTCONFFILE" $L_FLAGS $I_FLAGS $D_FLAGS $l_FLAGS; then
-        CFG_MIPS_DSP=yes
-    else
-        CFG_MIPS_DSP=no
-    fi
-elif [ "$CFG_ARCH" != "mips" ]; then
-    CFG_MIPS_DSP=no
-fi
-
-# detect mips_dspr2 support
-if [ "$CFG_ARCH" = "mips" ] && [ "${CFG_MIPS_DSPR2}" = "auto" ]; then
-    if "$unixtests/compile.test" "$XQMAKESPEC" "$QMAKE_CONFIG" $OPT_VERBOSE "$relpath" "$outpath" config.tests/unix/mips_dspr2 "mips_dspr2" "$CFG_QMAKE_PATH" "$QTCONFFILE" $L_FLAGS $I_FLAGS $D_FLAGS $l_FLAGS; then
-        CFG_MIPS_DSPR2=yes
-    else
-        CFG_MIPS_DSPR2=no
-    fi
-elif [ "$CFG_ARCH" != "mips" ]; then
-    CFG_MIPS_DSPR2=no
-fi
-
-[ "$XPLATFORM_MINGW" = "yes" ] && QMakeVar add styles "windowsxp windowsvista"
-[ "$XPLATFORM_ANDROID" != "no" ] && QMakeVar add styles "android"
-
-# check IPC support
-if ! compileTest unix/ipc_sysv "ipc_sysv" ; then
-    # SYSV IPC is not supported - check POSIX IPC
-    if compileTest unix/ipc_posix "ipc_posix" ; then
-        QCONFIG_FLAGS="$QCONFIG_FLAGS QT_POSIX_IPC"
-    else
-        if [ "$XPLATFORM_ANDROID" = "no" ] && [ "$XPLATFORM_MINGW" = "no" ] ; then
-            QCONFIG_FLAGS="$QCONFIG_FLAGS QT_NO_SYSTEMSEMAPHORE QT_NO_SHAREDMEMORY"
-        fi
-    fi
-fi
-
-# detect zlib
-if [ "$CFG_ZLIB" = "no" ]; then
-    # Note: Qt no longer support builds without zlib
-    # So we force a "no" to be "auto" here.
-    # If you REALLY really need no zlib support, you can still disable
-    # it by doing the following:
-    #   add "no-zlib" to mkspecs/qconfig.pri
-    #   #define QT_NO_COMPRESS (probably by adding to src/corelib/global/qconfig.h)
-    #
-    # There's no guarantee that Qt will build under those conditions
-
-    CFG_ZLIB=auto
-    ZLIB_FORCED=yes
-fi
-
-if [ "$XPLATFORM_QNX" = "yes" ]; then
-    if [ "$CFG_SLOG2" != "no" ]; then
-        if compileTest unix/slog2 "slog2"; then
-            CFG_SLOG2=yes
-            QMAKE_CONFIG="$QMAKE_CONFIG slog2"
-        else
-            CFG_SLOG2=no
-        fi
-    fi
-    if [ "$CFG_QNX_IMF" != "no" ]; then
-        if compileTest unix/qqnx_imf "qqnx_imf"; then
-            CFG_QNX_IMF=yes
-            QMAKE_CONFIG="$QMAKE_CONFIG qqnx_imf"
-        else
-            CFG_QNX_IMF=no
-        fi
-    fi
-    if [ "$CFG_PPS" != "no" ]; then
-        if compileTest unix/pps "pps"; then
-            CFG_PPS=yes
-            QMAKE_CONFIG="$QMAKE_CONFIG qqnx_pps"
-        else
-            CFG_PPS=no
-        fi
-    fi
-
-    if [ "$CFG_LGMON" != "no" ]; then
-        if compileTest unix/lgmon "lgmon"; then
-            CFG_LGMON=yes
-            QMAKE_CONFIG="$QMAKE_CONFIG lgmon"
-        else
-            CFG_LGMON=no
-        fi
-    fi
-fi
-
-if [ "$XPLATFORM_INTEGRITY" = "yes" ]; then
-    CFG_INTEGRITYFB=yes
-    CFG_SHARED=no
-    CFG_LARGEFILE=no
-fi
-
-if [ "$CFG_ZLIB" = "auto" ]; then
-    if compileTest unix/zlib "zlib"; then
-       CFG_ZLIB=system
-    else
-       CFG_ZLIB=yes
-    fi
-fi
-
-if [ "$CFG_MTDEV" != "no" ]; then
-    if compileTest unix/mtdev "mtdev"; then
-        CFG_MTDEV=yes
-    else
-        CFG_MTDEV=no
-    fi
-fi
-if [ "$CFG_MTDEV" = "no" ]; then
-    QMakeVar add DEFINES QT_NO_MTDEV
-fi
-
-if [ "$CFG_JOURNALD" != "no" ]; then
-    if compileTest unix/journald "journald"; then
-        CFG_JOURNALD=yes
-        QMAKE_CONFIG="$QMAKE_CONFIG journald"
-    else
-        if [ "$CFG_JOURNALD" != "auto" ] && [ "$CFG_CONFIGURE_EXIT_ON_ERROR" = "yes" ]; then
-            echo "journald support cannot be enabled due to functionality tests!"
-            echo " Turn on verbose messaging (-v) to $0 to see the final report."
-            echo " If you believe this message is in error you may use the continue"
-            echo " switch (-continue) to $0 to continue."
-            exit 101
-        else
-            CFG_JOURNALD=no
-        fi
-    fi
-fi
-
-if [ "$CFG_SYSLOG" != "no" ]; then
-    if compileTest unix/syslog "syslog"; then
-        CFG_SYSLOG=yes
-        QMAKE_CONFIG="$QMAKE_CONFIG syslog"
-    else
-        if [ "$CFG_SYSLOG" != "auto" ] && [ "$CFG_CONFIGURE_EXIT_ON_ERROR" = "yes" ]; then
-            echo "syslog support cannot be enabled due to functionality tests!"
-            echo " Turn on verbose messaging (-v) to $0 to see the final report."
-            echo " If you believe this message is in error you may use the continue"
-            echo " switch (-continue) to $0 to continue."
-            exit 101
-        else
-            CFG_SYSLOG=no
-        fi
-    fi
-fi
-
-if [ "$CFG_LARGEFILE" = "auto" ]; then
-    #Large files should be enabled for all Linux systems
-    CFG_LARGEFILE=yes
-fi
-
-if [ "$CFG_GUI" = "no" ]; then
-    QPA_PLATFORM_GUARD=no
-fi
-
-# detect how jpeg should be built
-if [ "$CFG_JPEG" = "auto" ]; then
-    if [ "$CFG_SHARED" = "yes" ]; then
-        CFG_JPEG=plugin
-    else
-        CFG_JPEG=yes
-    fi
-fi
-# detect jpeg
-if [ "$CFG_LIBJPEG" = "auto" ]; then
-    if compileTest unix/libjpeg "libjpeg"; then
-       CFG_LIBJPEG=system
-    else
-       CFG_LIBJPEG=qt
-    fi
-fi
-
-# detect how gif should be built
-if [ "$CFG_GIF" = "auto" ]; then
-    if [ "$CFG_SHARED" = "yes" ]; then
-        CFG_GIF=plugin
-    else
-        CFG_GIF=yes
-    fi
-fi
-
-# detect png
-if [ "$CFG_LIBPNG" = "auto" ]; then
-    if compileTest unix/libpng "libpng"; then
-       CFG_LIBPNG=system
-    else
-       CFG_LIBPNG=qt
-    fi
-fi
-
-# detect dl
-if compileTest unix/dlopen "dlopen"; then
-    QMAKE_CONFIG="$QMAKE_CONFIG no-libdl"
-else
-    if ! compileTest unix/libdl "libdl"; then
-        QMAKE_CONFIG="$QMAKE_CONFIG no-libdl"
-        QMakeVar add DEFINES QT_NO_DYNAMIC_LIBRARY
-    fi
-fi
-
-if [ "$CFG_EGLFS" = "yes" ]; then
-    if [ "$CFG_EGL" = "no" ]; then
-        echo "The EGLFS plugin requires EGL support and cannot be built"
-        exit 101
-    fi
-    CFG_EGL=yes
-fi
-
-# auto-detect SQL-modules support
-for _SQLDR in $CFG_SQL_AVAILABLE; do
-        case $_SQLDR in
-        mysql)
-            if [ "$CFG_SQL_mysql" != "no" ]; then
-		[ -z "$CFG_MYSQL_CONFIG" ] && CFG_MYSQL_CONFIG=`"$WHICH" mysql_config`
-                if [ -x "$CFG_MYSQL_CONFIG" ]; then
-                    QT_CFLAGS_MYSQL=`$CFG_MYSQL_CONFIG --include 2>/dev/null | filterIncludeOptions`
-                    # -rdynamic should not be returned by mysql_config, but is on RHEL 6.6
-                    QT_LFLAGS_MYSQL_R=`$CFG_MYSQL_CONFIG --libs_r 2>/dev/null | filterLibraryOptions | sed "s/-rdynamic//"`
-                    QT_LFLAGS_MYSQL=`$CFG_MYSQL_CONFIG --libs 2>/dev/null | filterLibraryOptions | sed "s/-rdynamic//"`
-		    QT_MYSQL_VERSION=`$CFG_MYSQL_CONFIG --version 2>/dev/null`
-                    QT_MYSQL_VERSION_MAJOR=`echo $QT_MYSQL_VERSION | cut -d . -f 1`
-                fi
-                if [ -n "$QT_MYSQL_VERSION" ] && [ "$QT_MYSQL_VERSION_MAJOR" -lt 4 ]; then
-                    if [ "$CFG_SQL_mysql" != "auto" ] && [ "$CFG_CONFIGURE_EXIT_ON_ERROR" = "yes" ]; then
-                        echo "This version of MySql is not supported ($QT_MYSQL_VERSION)."
-                        echo " You need MySql 4 or higher."
-                        echo " If you believe this message is in error you may use the continue"
-                        echo " switch (-continue) to $0 to continue."
-                        exit 101
-                    else
-                        CFG_SQL_mysql="no"
-			QT_LFLAGS_MYSQL=""
-			QT_LFLAGS_MYSQL_R=""
-			QT_CFLAGS_MYSQL=""
-                    fi
-                else
-                    if compileTest unix/mysql_r "MySQL (thread-safe)" $QT_LFLAGS_MYSQL_R $QT_CFLAGS_MYSQL; then
-                        QMakeVar add CONFIG use_libmysqlclient_r
-                        if [ "$CFG_SQL_mysql" = "auto" ]; then
-                            CFG_SQL_mysql=plugin
-                        fi
-                        QT_LFLAGS_MYSQL="$QT_LFLAGS_MYSQL_R"
-                    elif compileTest unix/mysql "MySQL (thread-unsafe)" $QT_LFLAGS_MYSQL $QT_CFLAGS_MYSQL; then
-                        if [ "$CFG_SQL_mysql" = "auto" ]; then
-                            CFG_SQL_mysql=plugin
-                        fi
-                    else
-                        if [ "$CFG_SQL_mysql" != "auto" ] && [ "$CFG_CONFIGURE_EXIT_ON_ERROR" = "yes" ]; then
-                            echo "MySQL support cannot be enabled due to functionality tests!"
-                            echo " Turn on verbose messaging (-v) to $0 to see the final report."
-                            echo " If you believe this message is in error you may use the continue"
-                            echo " switch (-continue) to $0 to continue."
-                            exit 101
-                        else
-                            CFG_SQL_mysql=no
-			    QT_LFLAGS_MYSQL=""
-			    QT_LFLAGS_MYSQL_R=""
-			    QT_CFLAGS_MYSQL=""
-                        fi
-                    fi
-                fi
-            fi
-            ;;
-        psql)
-            if [ "$CFG_SQL_psql" != "no" ]; then
-                [ -z "$CFG_PSQL_CONFIG" ] && CFG_PSQL_CONFIG=`"$WHICH" pg_config`
-                # Be careful not to use native pg_config when cross building.
-                if [ "$XPLATFORM_MINGW" != "yes" ] && [ -x "$CFG_PSQL_CONFIG" ]; then
-                    QT_CFLAGS_PSQL=`$CFG_PSQL_CONFIG --includedir 2>/dev/null | filterIncludePath`
-                    QT_LFLAGS_PSQL=`$CFG_PSQL_CONFIG --libdir 2>/dev/null | filterLibraryPath`
-                fi
-                [ -z "$QT_CFLAGS_PSQL" ] || QT_CFLAGS_PSQL="-I$QT_CFLAGS_PSQL"
-                [ -z "$QT_LFLAGS_PSQL" ] || QT_LFLAGS_PSQL="-L$QT_LFLAGS_PSQL"
-                # But, respect PSQL_LIBS if set
-                [ -z "$PSQL_LIBS" ] || QT_LFLAGS_PSQL="$PSQL_LIBS"
-                if compileTest unix/psql "PostgreSQL" $QT_LFLAGS_PSQL $QT_CFLAGS_PSQL; then
-                    if [ "$CFG_SQL_psql" = "auto" ]; then
-                        CFG_SQL_psql=plugin
-                    fi
-                else
-                    if [ "$CFG_SQL_psql" != "auto" ] && [ "$CFG_CONFIGURE_EXIT_ON_ERROR" = "yes" ]; then
-                        echo "PostgreSQL support cannot be enabled due to functionality tests!"
-                        echo " Turn on verbose messaging (-v) to $0 to see the final report."
-                        echo " If you believe this message is in error you may use the continue"
-                        echo " switch (-continue) to $0 to continue."
-                        exit 101
-                    else
-                        CFG_SQL_psql=no
-                        QT_CFLAGS_PSQL=""
-                        QT_LFLAGS_PSQL=""
-                    fi
-                fi
-            fi
-        ;;
-        odbc)
-            if [ "$CFG_SQL_odbc" != "no" ]; then
-                if [ "$XPLATFORM_MAC" != "yes" ] && compileTest unix/odbc "ODBC"; then
-                    if [ "$CFG_SQL_odbc" = "auto" ]; then
-                        CFG_SQL_odbc=plugin
-                    fi
-                else
-                    if compileTest unix/iodbc "iODBC"; then
-                        QT_LFLAGS_ODBC="-liodbc"
-                        if [ "$CFG_SQL_odbc" = "auto" ]; then
-                            CFG_SQL_odbc=plugin
-                        fi
-                    else
-                        if [ "$CFG_SQL_odbc" != "auto" ] && [ "$CFG_CONFIGURE_EXIT_ON_ERROR" = "yes" ]; then
-                            echo "ODBC support cannot be enabled due to functionality tests!"
-                            echo " Turn on verbose messaging (-v) to $0 to see the final report."
-                            echo " If you believe this message is in error you may use the continue"
-                            echo " switch (-continue) to $0 to continue."
-                            exit 101
-                        else
-                            CFG_SQL_odbc=no
-                        fi
-                    fi
-                fi
-            fi
-            ;;
-        oci)
-            if [ "$CFG_SQL_oci" != "no" ]; then
-                if compileTest unix/oci "OCI"; then
-                    if [ "$CFG_SQL_oci" = "auto" ]; then
-                        CFG_SQL_oci=plugin
-                    fi
-                else
-                    if [ "$CFG_SQL_oci" != "auto" ] && [ "$CFG_CONFIGURE_EXIT_ON_ERROR" = "yes" ]; then
-                        echo "Oracle (OCI) support cannot be enabled due to functionality tests!"
-                        echo " Turn on verbose messaging (-v) to $0 to see the final report."
-                        echo " If you believe this message is in error you may use the continue"
-                        echo " switch (-continue) to $0 to continue."
-                        exit 101
-                    else
-                        CFG_SQL_oci=no
-                    fi
-                fi
-            fi
-            ;;
-        tds)
-            if [ "$CFG_SQL_tds" != "no" ]; then
-                [ -z "$SYBASE" ] || QT_LFLAGS_TDS="-L$SYBASE/lib"
-                [ -z "$SYBASE_LIBS" ] || QT_LFLAGS_TDS="$QT_LFLAGS_TDS $SYBASE_LIBS"
-                if compileTest unix/tds "TDS" $QT_LFLAGS_TDS; then
-                    if [ "$CFG_SQL_tds" = "auto" ]; then
-                        CFG_SQL_tds=plugin
-                    fi
-                else
-                    if [ "$CFG_SQL_tds" != "auto" ] && [ "$CFG_CONFIGURE_EXIT_ON_ERROR" = "yes" ]; then
-                        echo "TDS support cannot be enabled due to functionality tests!"
-                        echo " Turn on verbose messaging (-v) to $0 to see the final report."
-                        echo " If you believe this message is in error you may use the continue"
-                        echo " switch (-continue) to $0 to continue."
-                        exit 101
-                    else
-                        CFG_SQL_tds=no
-                    fi
-                fi
-            fi
-            ;;
-        db2)
-            if [ "$CFG_SQL_db2" != "no" ]; then
-                if compileTest unix/db2 "DB2"; then
-                    if [ "$CFG_SQL_db2" = "auto" ]; then
-                        CFG_SQL_db2=plugin
-                    fi
-                else
-                    if [ "$CFG_SQL_db2" != "auto" ] && [ "$CFG_CONFIGURE_EXIT_ON_ERROR" = "yes" ]; then
-                        echo "ODBC support cannot be enabled due to functionality tests!"
-                        echo " Turn on verbose messaging (-v) to $0 to see the final report."
-                        echo " If you believe this message is in error you may use the continue"
-                        echo " switch (-continue) to $0 to continue."
-                        exit 101
-                    else
-                        CFG_SQL_db2=no
-                    fi
-                fi
-            fi
-            ;;
-        ibase)
-            if [ "$CFG_SQL_ibase" != "no" ]; then
-                if compileTest unix/ibase "InterBase"; then
-                    if [ "$CFG_SQL_ibase" = "auto" ]; then
-                        CFG_SQL_ibase=plugin
-                    fi
-                else
-                    if [ "$CFG_SQL_ibase" != "auto" ] && [ "$CFG_CONFIGURE_EXIT_ON_ERROR" = "yes" ]; then
-                        echo "InterBase support cannot be enabled due to functionality tests!"
-                        echo " Turn on verbose messaging (-v) to $0 to see the final report."
-                        echo " If you believe this message is in error you may use the continue"
-                        echo " switch (-continue) to $0 to continue."
-                        exit 101
-                    else
-                        CFG_SQL_ibase=no
-                    fi
-                fi
-            fi
-            ;;
-        sqlite2)
-            if [ "$CFG_SQL_sqlite2" != "no" ]; then
-                if compileTest unix/sqlite2 "SQLite2"; then
-                    if [ "$CFG_SQL_sqlite2" = "auto" ]; then
-                        CFG_SQL_sqlite2=plugin
-                    fi
-                else
-                    if [ "$CFG_SQL_sqlite2" != "auto" ] && [ "$CFG_CONFIGURE_EXIT_ON_ERROR" = "yes" ]; then
-                        echo "SQLite2 support cannot be enabled due to functionality tests!"
-                        echo " Turn on verbose messaging (-v) to $0 to see the final report."
-                        echo " If you believe this message is in error you may use the continue"
-                        echo " switch (-continue) to $0 to continue."
-                        exit 101
-                    else
-                        CFG_SQL_sqlite2=no
-                    fi
-                fi
-            fi
-            ;;
-        sqlite)
-            if [ "$CFG_SQL_sqlite" != "no" ]; then
-                SQLITE_AUTODETECT_FAILED="no"
-                if [ "$CFG_SQLITE" = "system" ]; then
-                    if [ -n "$PKG_CONFIG" ] && $PKG_CONFIG --exists sqlite3 2>/dev/null; then
-                        QT_CFLAGS_SQLITE=`$PKG_CONFIG --cflags sqlite3 2>/dev/null`
-                        QT_LFLAGS_SQLITE=`$PKG_CONFIG --libs sqlite3 2>/dev/null`
-                    else
-                        QT_CFLAGS_SQLITE=
-                        QT_LFLAGS_SQLITE="-lsqlite3 -lz"
-                    fi
-                    if compileTest unix/sqlite "SQLite" $QT_LFLAGS_SQLITE $QT_CFLAGS_SQLITE; then
-                        if [ "$CFG_SQL_sqlite" = "auto" ]; then
-                            CFG_SQL_sqlite=plugin
-                        fi
-                        QMAKE_CONFIG="$QMAKE_CONFIG system-sqlite"
-                    else
-                        SQLITE_AUTODETECT_FAILED="yes"
-                        CFG_SQL_sqlite=no
-                    fi
-                elif [ -f "$relpath/src/3rdparty/sqlite/sqlite3.h" ]; then
-                    if [ "$CFG_SQL_sqlite" = "auto" ]; then
-                            CFG_SQL_sqlite=plugin
-                    fi
-                else
-                    SQLITE_AUTODETECT_FAILED="yes"
-                    CFG_SQL_sqlite=no
-                fi
-
-                if [ "$SQLITE_AUTODETECT_FAILED" = "yes" ] && [ "$CFG_CONFIGURE_EXIT_ON_ERROR" = "yes" ]; then
-                    echo "SQLite support cannot be enabled due to functionality tests!"
-                    echo " Turn on verbose messaging (-v) to $0 to see the final report."
-                    echo " If you believe this message is in error you may use the continue"
-                    echo " switch (-continue) to $0 to continue."
-                    exit 101
-                fi
-            fi
-            ;;
-        *)
-            if [ "$OPT_VERBOSE" = "yes" ]; then
-                echo "unknown SQL driver: $_SQLDR"
-            fi
-            ;;
-        esac
-done
-
-# auto-detect CUPS support
-if [ "$CFG_CUPS" != "no" ]; then
-    if compileTest unix/cups "Cups"; then
-        CFG_CUPS=yes
-    else
-        if [ "$CFG_CUPS" = "yes" ] && [ "$CFG_CONFIGURE_EXIT_ON_ERROR" = "yes" ]; then
-            echo "Cups support cannot be enabled due to functionality tests!"
-            echo " Turn on verbose messaging (-v) to $0 to see the final report."
-            echo " If you believe this message is in error you may use the continue"
-            echo " switch (-continue) to $0 to continue."
-            exit 101
-        else
-            CFG_CUPS=no
-        fi
-    fi
-fi
-
-# auto-detect iconv(3) support
-if [ "$CFG_ICONV" != "no" ]; then
-    if [ "$XPLATFORM_MINGW" = "yes" ]; then
-        CFG_ICONV=no
-    elif compileTest unix/iconv "POSIX iconv"; then
-        CFG_ICONV=yes
-    elif compileTest unix/sun-libiconv "SUN libiconv"; then
-        CFG_ICONV=sun
-    elif compileTest unix/gnu-libiconv "GNU libiconv"; then
-        CFG_ICONV=gnu
-    else
-        if [ "$CFG_ICONV" = "yes" ] && [ "$CFG_CONFIGURE_EXIT_ON_ERROR" = "yes" ]; then
-            echo "Iconv support cannot be enabled due to functionality tests!"
-            echo " Turn on verbose messaging (-v) to $0 to see the final report."
-            echo " If you believe this message is in error you may use the continue"
-            echo " switch (-continue) to $0 to continue."
-            exit 101
-        else
-            CFG_ICONV=no
-        fi
-    fi
-fi
-
-# auto-detect libdbus-1 support
-# auto: detect if libdbus-1 is present; if so, link to it
-# linked: fail if libdbus-1 is not present; otherwise link to it
-# runtime: no detection (cannot fail), load libdbus-1 at runtime
-if [ "$CFG_DBUS" = "auto" ] || [ "$CFG_DBUS" = "linked" ]; then
-    if [ -n "$PKG_CONFIG" ] && $PKG_CONFIG --atleast-version="$MIN_DBUS_1_VERSION" dbus-1 2>/dev/null; then
-        QT_CFLAGS_DBUS=`$PKG_CONFIG --cflags dbus-1 2>/dev/null`
-        QT_LIBS_DBUS=`$PKG_CONFIG --libs dbus-1 2>/dev/null`
-    else
-        QT_LIBS_DBUS="-ldbus-1"
-    fi
-    if compileTest unix/dbus "D-Bus" $QT_CFLAGS_DBUS $QT_LIBS_DBUS; then
-        QMakeVar set QT_LIBS_DBUS "$QT_LIBS_DBUS"
-        QMakeVar set QT_CFLAGS_DBUS "$QT_CFLAGS_DBUS"
-        # Try find correct host configuration for dbus tools when cross-compiling
-        if [ "$QT_CROSS_COMPILE" = "yes" ] && env -i PATH="$PATH" \
-                pkg-config --atleast-version="$MIN_DBUS_1_VERSION" dbus-1 2>/dev/null; then
-            QT_CFLAGS_DBUS=`env -i PATH="$PATH" pkg-config --cflags dbus-1 2>/dev/null`
-        fi
-        QMakeVar set QT_HOST_CFLAGS_DBUS "$QT_CFLAGS_DBUS"
-        CFG_DBUS=linked
-    else
-        # Failed to compile the test, so it's an error if CFG_DBUS is "linked"
-        if [ "$CFG_DBUS" = "linked" ] && [ "$CFG_CONFIGURE_EXIT_ON_ERROR" = "yes" ]; then
-            echo "The Qt D-Bus module cannot be enabled because libdbus-1 version $MIN_DBUS_1_VERSION was not found."
-            [ -z "$PKG_CONFIG" ] && echo " Use of pkg-config is not enabled, maybe you want to pass -pkg-config?"
-            echo " Turn on verbose messaging (-v) to $0 to see the final report."
-            echo " If you believe this message is in error you may use the continue"
-            echo " switch (-continue) to $0 to continue."
-            exit 101
-        else
-            # CFG_DBUS is "auto" here
-            CFG_DBUS=runtime
-        fi
-    fi
-fi
-
-# auto-detect libproxy support
-if [ "$CFG_LIBPROXY" != "no" ]; then
-    if compileTest common/libproxy "libproxy"; then
-        CFG_LIBPROXY=yes
-    else
-        if [ "$CFG_LIBPROXY" = "auto" ]; then
-            CFG_LIBPROXY=no
-        elif [ "$CFG_CONFIGURE_EXIT_ON_ERROR" = "yes" ]; then
-            # CFG_LIBPROXY is "yes" here
-            echo "The libproxy support cannot be enabled because libproxy was not found."
-            echo " Turn on verbose messaging (-v) to $0 to see the final report."
-            echo " If you believe this message is in error you may use the continue"
-            echo " switch (-continue) to $0 to continue."
-            exit 101
-        fi
-    fi
-fi
-
-# auto-detect Glib support
-if [ "$CFG_GLIB" != "no" ]; then
-    if [ -n "$PKG_CONFIG" ]; then
-        QT_CFLAGS_GLIB=`$PKG_CONFIG --cflags glib-2.0 gthread-2.0 2>/dev/null`
-        QT_LIBS_GLIB=`$PKG_CONFIG --libs glib-2.0 gthread-2.0 2>/dev/null`
-    fi
-    if compileTest unix/glib "Glib" $QT_CFLAGS_GLIB $QT_LIBS_GLIB; then
-        CFG_GLIB=yes
-        QMakeVar set QT_CFLAGS_GLIB "$QT_CFLAGS_GLIB"
-        QMakeVar set QT_LIBS_GLIB "$QT_LIBS_GLIB"
-    else
-        if [ "$CFG_GLIB" = "yes" ] && [ "$CFG_CONFIGURE_EXIT_ON_ERROR" = "yes" ]; then
-            echo "Glib support cannot be enabled due to functionality tests!"
-            [ -z "$PKG_CONFIG" ] && echo " Use of pkg-config is not enabled, maybe you want to pass -pkg-config?"
-            echo " Turn on verbose messaging (-v) to $0 to see the final report."
-            echo " If you believe this message is in error you may use the continue"
-            echo " switch (-continue) to $0 to continue."
-            exit 101
-        else
-            CFG_GLIB=no
-        fi
-    fi
-fi
-
-# auto-detect GTK style support
-if [ "$CFG_GLIB" = "yes" -a "$CFG_GTK" != "no" ]; then
-    if [ -n "$PKG_CONFIG" ]; then
-        QT_CFLAGS_QGTK3=`$PKG_CONFIG --cflags gtk+-3.0 2>/dev/null`
-        QT_LIBS_QGTK3=`$PKG_CONFIG --libs gtk+-3.0 2>/dev/null`
-        QT_LIBS_QGOBJECT=`$PKG_CONFIG --libs gobject-2.0 2>/dev/null`
-    fi
-    if [ -n "$QT_CFLAGS_QGTK3" ] ; then
-        CFG_GTK=yes
-        QT_CONFIG="$QT_CONFIG gtk3"
-        QMakeVar set QT_CFLAGS_QGTK3 "$QT_CFLAGS_QGTK3"
-        QMakeVar set QT_LIBS_QGTK3 "$QT_LIBS_QGTK3"
-    else
-        if [ "$CFG_GTK" = "yes" ] && [ "$CFG_CONFIGURE_EXIT_ON_ERROR" = "yes" ]; then
-            echo "GTK theme support cannot be enabled due to functionality tests!"
-            [ -z "$PKG_CONFIG" ] && echo " Use of pkg-config is not enabled, maybe you want to pass -pkg-config?"
-            echo " Turn on verbose messaging (-v) to $0 to see the final report."
-            echo " If you believe this message is in error you may use the continue"
-            echo " switch (-continue) to $0 to continue."
-            exit 101
-        else
-            CFG_GTK=no
-        fi
-    fi
-elif [ "$CFG_GLIB" = "no" ]; then
-    CFG_GTK=no
-fi
-
-# auto-detect libicu support
-if [ "$CFG_ICU" != "no" ]; then
-    if compileTest unix/icu "ICU"; then
-        [ "$CFG_ICU" = "auto" ] && CFG_ICU=yes
-    else
-        if [ "$CFG_ICU" = "auto" ]; then
-            CFG_ICU=no
-        elif [ "$CFG_CONFIGURE_EXIT_ON_ERROR" = "yes" ]; then
-            # CFG_ICU is "yes"
-
-            echo "The ICU library support cannot be enabled."
-            echo " Turn on verbose messaging (-v) to $0 to see the final report."
-            echo " If you believe this message is in error you may use the continue"
-            echo " switch (-continue) to $0 to continue."
-            exit 101
-        fi
-    fi
-fi
-
-# Auto-detect PulseAudio support
-if [ "$CFG_PULSEAUDIO" != "no" ]; then
-    if [ -n "$PKG_CONFIG" ]; then
-        QT_CFLAGS_PULSEAUDIO=`$PKG_CONFIG --cflags libpulse '>=' 0.9.10 libpulse-mainloop-glib 2>/dev/null`
-        QT_LIBS_PULSEAUDIO=`$PKG_CONFIG --libs libpulse '>=' 0.9.10 libpulse-mainloop-glib 2>/dev/null`
-    fi
-    if compileTest unix/pulseaudio "PulseAudio" $QT_CFLAGS_PULSEAUDIO $QT_LIBS_PULSEAUDIO; then
-        CFG_PULSEAUDIO=yes
-        QMakeVar set QT_CFLAGS_PULSEAUDIO "$QT_CFLAGS_PULSEAUDIO"
-        QMakeVar set QT_LIBS_PULSEAUDIO "$QT_LIBS_PULSEAUDIO"
-    else
-        if [ "$CFG_PULSEAUDIO" = "yes" ] && [ "$CFG_CONFIGURE_EXIT_ON_ERROR" = "yes" ]; then
-            echo "PulseAudio support cannot be enabled due to functionality tests!"
-            [ -z "$PKG_CONFIG" ] && echo " Use of pkg-config is not enabled, maybe you want to pass -pkg-config?"
-            echo " Turn on verbose messaging (-v) to $0 to see the final report."
-            echo " If you believe this message is in error you may use the continue"
-            echo " switch (-continue) to $0 to continue."
-            exit 101
-        else
-            CFG_PULSEAUDIO=no
-        fi
-    fi
-fi
-
-# X11/MINGW OpenGL
-if [ "$XPLATFORM_MINGW" = "yes" ]; then
-    # auto-detect OpenGL support (es2 = OpenGL ES 2.0 or higher)
-    if [ "$CFG_GUI" = "no" ]; then
-        if [ "$CFG_OPENGL" = "auto" ]; then
-            CFG_OPENGL=no
-        fi
-        if [ "$CFG_OPENGL" != "no" ]; then
-            echo "OpenGL enabled, but GUI disabled."
-            echo " You might need to either enable the GUI or disable OpenGL"
-            exit 1
-        fi
-    fi
-    if [ "$CFG_OPENGL" = "auto" ] || [ "$CFG_OPENGL" = "yes" ]; then
-        if compileTest x11/opengl "OpenGL"; then
-            CFG_OPENGL=desktop
-        elif compileTest unix/opengles2 "OpenGL ES 2.0"; then
-            CFG_OPENGL=es2
-        else
-            if [ "$CFG_OPENGL" = "yes" ]; then
-                echo "All the OpenGL functionality tests failed!"
-                echo " You might need to modify the include and library search paths by editing"
-                echo " QMAKE_INCDIR_OPENGL, QMAKE_LIBDIR_OPENGL and QMAKE_LIBS_OPENGL in"
-                echo " ${XQMAKESPEC}."
-                exit 1
-            fi
-            CFG_OPENGL=no
-        fi
-        case "$PLATFORM" in
-        hpux*)
-            # HP-UX have buggy glx headers; check if we really need to define the GLXFBConfig struct.
-            if [ "$CFG_OPENGL" = "desktop" ]; then
-                compileTest x11/glxfbconfig "OpenGL"
-                if [ $? != "0" ]; then
-                    QMakeVar add DEFINES QT_DEFINE_GLXFBCONFIG_STRUCT
-                fi
-            fi
-            ;;
-        *)
-            ;;
-        esac
-    elif [ "$CFG_OPENGL" = "es2" ]; then
-        #OpenGL ES 2.0
-        compileTest unix/opengles2 "OpenGL ES 2.0"
-        if [ $? != "0" ]; then
-            echo "The OpenGL ES 2.0 functionality test failed!"
-            echo " You might need to modify the include and library search paths by editing"
-            echo " QMAKE_INCDIR_OPENGL_ES2, QMAKE_LIBDIR_OPENGL_ES2 and QMAKE_LIBS_OPENGL_ES2 in"
-            echo " ${XQMAKESPEC}."
-            exit 1
-        fi
-    elif [ "$CFG_OPENGL" = "desktop" ]; then
-        # Desktop OpenGL support
-        compileTest x11/opengl "OpenGL"
-        if [ $? != "0" ]; then
-            echo "The OpenGL functionality test failed!"
-            echo " You might need to modify the include and library search paths by editing"
-            echo " QMAKE_INCDIR_OPENGL, QMAKE_LIBDIR_OPENGL and QMAKE_LIBS_OPENGL in"
-            echo " ${XQMAKESPEC}."
-            exit 1
-        fi
-        case "$PLATFORM" in
-        hpux*)
-            # HP-UX have buggy glx headers; check if we really need to define the GLXFBConfig struct.
-            compileTest x11/glxfbconfig "OpenGL"
-            if [ $? != "0" ]; then
-                QMakeVar add DEFINES QT_DEFINE_GLXFBCONFIG_STRUCT
-            fi
-            ;;
-        *)
-            ;;
-        esac
-    fi
-fi # X11/MINGW OpenGL
-
-if [ "$XPLATFORM_MAC" = "yes" ]; then
-    if [ "$CFG_COREWLAN" = "auto" ]; then
-        if compileTest mac/corewlan "CoreWlan"; then
-            CFG_COREWLAN=yes
-        else
-            CFG_COREWLAN=no
-        fi
-    fi
-fi
-
-# auto-detect OpenGL support (es2 = OpenGL ES 2.0 or higher)
-if [ "$CFG_OPENGL" = "auto" ] || [ "$CFG_OPENGL" = "yes" ]; then
-    if compileTestWithPkgConfig gl unix/opengldesktop "OpenGL" OPENGL; then
-        CFG_OPENGL=desktop
-    elif compileTestWithPkgConfig glesv2 unix/opengles2 "OpenGL ES 2.0" OPENGL_ES2; then
-        CFG_OPENGL=es2
-    else
-        if [ "$CFG_OPENGL" = "yes" ]; then
-            echo "All the OpenGL functionality tests failed!"
-            echo " You might need to modify the include and library search paths by editing"
-            echo " QMAKE_INCDIR_OPENGL, QMAKE_LIBDIR_OPENGL and QMAKE_LIBS_OPENGL in"
-            echo " ${XQMAKESPEC}."
-            exit 1
-        fi
-        CFG_OPENGL=no
-    fi
-elif [ "$CFG_OPENGL" = "es2" ]; then
-    #OpenGL ES 2.0
-
-    compileTestWithPkgConfig glesv2 unix/opengles2 "OpenGL ES 2.0" OPENGL_ES2
-    if [ $? != "0" ]; then
-        echo "The OpenGL ES 2.0 functionality test failed!"
-        [ -z "$PKG_CONFIG" ] && echo " Use of pkg-config is not enabled, maybe you want to pass -pkg-config?"
-        echo " You might need to modify the include and library search paths by editing"
-        echo " QMAKE_INCDIR_OPENGL_ES2, QMAKE_LIBDIR_OPENGL_ES2 and QMAKE_LIBS_OPENGL_ES2 in"
-        echo " ${XQMAKESPEC}."
-        exit 1
-    fi
-elif [ "$CFG_OPENGL" = "desktop" ]; then
-    # Desktop OpenGL support
-    compileTestWithPkgConfig gl unix/opengldesktop "OpenGL" OPENGL
-    if [ $? != "0" ]; then
-        echo "The OpenGL functionality test failed!"
-        echo " You might need to modify the include and library search paths by editing"
-        echo " QMAKE_INCDIR_OPENGL, QMAKE_LIBDIR_OPENGL and QMAKE_LIBS_OPENGL in"
-        echo " ${XQMAKESPEC}."
-        exit 1
-    fi
-fi
-
-# If OpenGL ES 2.0 is enabled, check for 3.0 and higher. This is used to allow
-# compile-time differentiation and including the version specific (but backwards
-# compatible) ES headers (for example, GLES3/gl31.h). Other than that, there is
-# no difference in the configuration, even the library is the same.
-if [ "$CFG_OPENGL" = "es2" ] && [ "$CFG_OPENGLES3" = "yes" ]; then
-    if compileTestWithPkgConfig glesv2 unix/opengles3 "OpenGL ES 3.0" ""; then
-        # Add a define for ES3, in addition to ES and ES2.
-        QCONFIG_FLAGS="$QCONFIG_FLAGS QT_OPENGL_ES_3"
-    fi
-    if compileTestWithPkgConfig glesv2 unix/opengles31 "OpenGL ES 3.1" ""; then
-        # Add a define for ES31.
-        QCONFIG_FLAGS="$QCONFIG_FLAGS QT_OPENGL_ES_3_1"
-    fi
-fi
-
-# auto-detect FontConfig support
-ORIG_CFG_FREETYPE="$CFG_FREETYPE"
-if [ "$CFG_FONTCONFIG" != "no" ]; then
-    if [ -n "$PKG_CONFIG" ] && $PKG_CONFIG --exists fontconfig --exists freetype2 2>/dev/null; then
-        QT_CFLAGS_FONTCONFIG=`$PKG_CONFIG --cflags fontconfig --cflags freetype2 2>/dev/null`
-        QT_LIBS_FONTCONFIG=`$PKG_CONFIG --libs fontconfig --libs freetype2 2>/dev/null`
-    else
-        QT_CFLAGS_FONTCONFIG=
-        QT_LIBS_FONTCONFIG="-lfreetype -lfontconfig"
-    fi
-    if compileTest unix/fontconfig "FontConfig" $QT_CFLAGS_FONTCONFIG $QT_LIBS_FONTCONFIG; then
-        QT_CONFIG="$QT_CONFIG fontconfig"
-        QMakeVar set QMAKE_CFLAGS_FONTCONFIG "$QT_CFLAGS_FONTCONFIG"
-        QMakeVar set QMAKE_LIBS_FONTCONFIG "$QT_LIBS_FONTCONFIG"
-        CFG_FONTCONFIG=yes
-        CFG_FREETYPE=system
-    else
-        CFG_FONTCONFIG=no
-    fi
-
-fi
-
-# Save these for a check later
-ORIG_CFG_XCB="$CFG_XCB"
-ORIG_CFG_EGLFS="$CFG_EGLFS"
-ORIG_CFG_DIRECTFB="$CFG_DIRECTFB"
-ORIG_CFG_LINUXFB="$CFG_LINUXFB"
-ORIG_CFG_MIRCLIENT="$CFG_MIRCLIENT"
-
-if [ "$CFG_LIBUDEV" != "no" ]; then
-    if [ -n "$PKG_CONFIG" ] && $PKG_CONFIG --exists libudev 2>/dev/null; then
-        QMAKE_INCDIR_LIBUDEV=`$PKG_CONFIG --cflags-only-I libudev 2>/dev/null | sed -e 's,^-I,,g' -e 's, -I, ,g'`
-        QMAKE_LIBS_LIBUDEV=`$PKG_CONFIG --libs libudev 2>/dev/null`
-        QMAKE_CFLAGS_LIBUDEV=`$PKG_CONFIG --cflags libudev 2>/dev/null`
-        QMakeVar set QMAKE_INCDIR_LIBUDEV "$QMAKE_INCDIR_LIBUDEV"
-        QMakeVar set QMAKE_LIBS_LIBUDEV "$QMAKE_LIBS_LIBUDEV"
-    fi
-    if compileTest unix/libudev "libudev" $QMAKE_CFLAGS_LIBUDEV $QMAKE_LIBS_LIBUDEV; then
-        CFG_LIBUDEV=yes
-        QT_CONFIG="$QT_CONFIG libudev"
-    elif [ "$CFG_LIBUDEV" = "yes" ]; then
-        echo "The libudev functionality test failed!"
-        [ -z "$PKG_CONFIG" ] && echo " Use of pkg-config is not enabled, maybe you want to pass -pkg-config?"
-        exit 1
-    else
-        CFG_LIBUDEV=no
-    fi
-fi
-if [ "$CFG_LIBUDEV" = "no" ]; then
-    QMakeVar add DEFINES QT_NO_LIBUDEV
-fi
-
-if [ "$CFG_EVDEV" != "no" ]; then
-    if compileTest unix/evdev "evdev"; then
-        CFG_EVDEV=yes
-        QT_CONFIG="$QT_CONFIG evdev"
-    elif [ "$CFG_EVDEV" = "yes" ]; then
-        echo "The evdev functionality test failed!"
-        exit 1
-    else
-        CFG_EVDEV=no
-    fi
-fi
-if [ "$CFG_EVDEV" = "no" ]; then
-    QMakeVar add DEFINES QT_NO_EVDEV
-fi
-
-if [ "$CFG_TSLIB" != "no" ]; then
-    if compileTest unix/tslib "tslib"; then
-        CFG_TSLIB=yes
-        QT_CONFIG="$QT_CONFIG tslib"
-    elif [ "$CFG_TSLIB" = "yes" ]; then
-        echo "The tslib functionality test failed!"
-        exit 1
-    else
-        CFG_TSLIB=no
-    fi
-fi
-if [ "$CFG_TSLIB" = "no" ]; then
-    QMakeVar add DEFINES QT_NO_TSLIB
-fi
-
-if [ "$CFG_XKBCOMMON_EVDEV" != "no" ]; then
-    if [ -n "$PKG_CONFIG" ] && $PKG_CONFIG --exists xkbcommon 2>/dev/null; then
-        QMAKE_INCDIR_XKBCOMMON_EVDEV=`$PKG_CONFIG --cflags-only-I xkbcommon 2>/dev/null | sed -e 's,^-I,,g' -e 's, -I, ,g'`
-        QMAKE_LIBS_XKBCOMMON_EVDEV=`$PKG_CONFIG --libs xkbcommon 2>/dev/null`
-        QMAKE_CFLAGS_XKBCOMMON_EVDEV=`$PKG_CONFIG --cflags xkbcommon 2>/dev/null`
-        QMakeVar set QMAKE_INCDIR_XKBCOMMON_EVDEV "$QMAKE_INCDIR_XKBCOMMON_EVDEV"
-        QMakeVar set QMAKE_LIBS_XKBCOMMON_EVDEV "$QMAKE_LIBS_XKBCOMMON_EVDEV"
-    fi
-    if compileTest unix/xkbcommon "xkbcommon" $QMAKE_CFLAGS_XKBCOMMON_EVDEV $QMAKE_LIBS_XKBCOMMON_EVDEV; then
-        CFG_XKBCOMMON_EVDEV=yes
-        QT_CONFIG="$QT_CONFIG xkbcommon-evdev"
-    elif [ "$CFG_XKBCOMMON_EVDEV" = "yes" ]; then
-        echo "The xkbcommon-evdev functionality test failed!"
-        exit 1
-    else
-        CFG_XKBCOMMON_EVDEV=no
-    fi
-fi
-
-if [ "$CFG_LIBINPUT" != "no" ] && [ "$CFG_LIBUDEV" != "no" ]; then
-    if [ -n "$PKG_CONFIG" ] && $PKG_CONFIG --exists libinput 2>/dev/null; then
-        QMAKE_INCDIR_LIBINPUT=`$PKG_CONFIG --cflags-only-I libinput 2>/dev/null | sed -e 's,^-I,,g' -e 's, -I, ,g'`
-        QMAKE_LIBS_LIBINPUT=`$PKG_CONFIG --libs libinput 2>/dev/null`
-        QMAKE_CFLAGS_LIBINPUT=`$PKG_CONFIG --cflags libinput 2>/dev/null`
-        QMAKE_LIBINPUT_VERSION_MAJOR=`$PKG_CONFIG --modversion libinput 2>/dev/null | cut -d . -f 1`
-        QMAKE_LIBINPUT_VERSION_MINOR=`$PKG_CONFIG --modversion libinput 2>/dev/null | cut -d . -f 2`
-        QMakeVar set QMAKE_LIBINPUT_VERSION_MAJOR "$QMAKE_LIBINPUT_VERSION_MAJOR"
-        QMakeVar set QMAKE_LIBINPUT_VERSION_MINOR "$QMAKE_LIBINPUT_VERSION_MINOR"
-        QMakeVar set QMAKE_INCDIR_LIBINPUT "$QMAKE_INCDIR_LIBINPUT"
-        QMakeVar set QMAKE_LIBS_LIBINPUT "$QMAKE_LIBS_LIBINPUT"
-    fi
-    if compileTest unix/libinput "libinput" $QMAKE_CFLAGS_LIBINPUT $QMAKE_LIBS_LIBINPUT; then
-        CFG_LIBINPUT=yes
-        QT_CONFIG="$QT_CONFIG libinput"
-    elif [ "$CFG_LIBINPUT" = "yes" ]; then
-        echo "The libinput functionality test failed!"
-        exit 1
-    else
-        CFG_LIBINPUT=no
-    fi
-else
-    CFG_LIBINPUT=no
-fi
-if [ "$CFG_LIBINPUT" = "no" ]; then
-    QMakeVar add DEFINES QT_NO_LIBINPUT
-fi
-
-# Check we actually have X11 :-)
-if compileTest x11/xlib "XLib"; then
-    QT_CONFIG="$QT_CONFIG xlib"
-fi
-
-# auto-detect Xrender support
-if [ "$CFG_XRENDER" != "no" ]; then
-    if compileTest x11/xrender "Xrender"; then
-        CFG_XRENDER=yes
-        QT_CONFIG="$QT_CONFIG xrender"
-    else
-        if [ "$CFG_XRENDER" = "yes" ] && [ "$CFG_CONFIGURE_EXIT_ON_ERROR" = "yes" ]; then
-            echo "Xrender support cannot be enabled due to functionality tests!"
-            echo " Turn on verbose messaging (-v) to $0 to see the final report."
-            echo " If you believe this message is in error you may use the continue"
-            echo " switch (-continue) to $0 to continue."
-            exit 101
-        else
-            CFG_XRENDER=no
-        fi
-    fi
-fi
-
-# auto-detect XInput2 support
-if [ "$CFG_XINPUT2" != "no" ]; then
-    if compileTest x11/xinput2 "XInput2"; then
-        if [ -n "$PKG_CONFIG" ] && $PKG_CONFIG --exists xi 2>/dev/null; then
-            QMAKE_LIBXI_VERSION_MAJOR=`$PKG_CONFIG --modversion xi 2>/dev/null | cut -d . -f 1`
-            QMAKE_LIBXI_VERSION_MINOR=`$PKG_CONFIG --modversion xi 2>/dev/null | cut -d . -f 2`
-            QMAKE_LIBXI_VERSION_PATCH=`$PKG_CONFIG --modversion xi 2>/dev/null | cut -d . -f 3`
-            QMakeVar set QMAKE_LIBXI_VERSION_MAJOR "$QMAKE_LIBXI_VERSION_MAJOR"
-            QMakeVar set QMAKE_LIBXI_VERSION_MINOR "$QMAKE_LIBXI_VERSION_MINOR"
-            QMakeVar set QMAKE_LIBXI_VERSION_PATCH "$QMAKE_LIBXI_VERSION_PATCH"
-        fi
-        CFG_XINPUT2=yes
-    else
-        if [ "$CFG_XINPUT2" = "yes" ] && [ "$CFG_CONFIGURE_EXIT_ON_ERROR" = "yes" ]; then
-            echo "XInput2 support cannot be enabled due to functionality tests!"
-            echo " Turn on verbose messaging (-v) to $0 to see the final report."
-            echo " If you believe this message is in error you may use the continue"
-            echo " switch (-continue) to $0 to continue."
-            exit 101
-        else
-            CFG_XINPUT2=no
-        fi
-    fi
-fi
-
-if [ "$CFG_XCB" != "no" ]; then
-    if [ -n "$PKG_CONFIG" ] && $PKG_CONFIG --exists "xcb >= 1.5" 2>/dev/null; then
-        QMAKE_CFLAGS_XCB="`$PKG_CONFIG --cflags xcb 2>/dev/null`"
-        QMAKE_LIBS_XCB="`$PKG_CONFIG --libs xcb 2>/dev/null`"
-    fi
-    if [ -n "$PKG_CONFIG" ] && $PKG_CONFIG --exists "x11" 2> /dev/null; then
-        QMAKE_X11_PREFIX="`$PKG_CONFIG --variable=prefix x11`"
-    else
-        # default to LSB prefix
-        QMAKE_X11_PREFIX="/usr"
-    fi
-    QMakeVar set QMAKE_X11_PREFIX "$QMAKE_X11_PREFIX"
-
-    if [ "$CFG_XKBCOMMON" != no ] && compileTest qpa/xcb "xcb" $QMAKE_CFLAGS_XCB $QMAKE_LIBS_XCB; then
-        QT_CONFIG="$QT_CONFIG xcb-plugin"
-
-        if [ "$CFG_XCB" = "qt" ]; then
-            QT_CONFIG="$QT_CONFIG xcb-qt"
-
-            if compileTest qpa/xcb-glx "xcb-glx" $QMAKE_CFLAGS_XCB $QMAKE_LIBS_XCB; then
-                CFG_XCB_GLX=yes
-                QT_CONFIG="$QT_CONFIG xcb-glx"
-            fi
-        else
-            CFG_XCB="system"
-            if [ -n "$PKG_CONFIG" ] && $PKG_CONFIG --exists "xcb >= 1.5" 2>/dev/null; then
-                XCB_PACKAGES="xcb xcb-shm xcb-sync xcb-xfixes xcb-randr xcb-image xcb-keysyms xcb-icccm xcb-shape"
-                QMAKE_CFLAGS_XCB="`$PKG_CONFIG --cflags $XCB_PACKAGES 2>/dev/null`"
-                QMAKE_LIBS_XCB="`$PKG_CONFIG --libs $XCB_PACKAGES 2>/dev/null`"
-            fi
-
-            # libxcb version 1.10 was the first version that enables xcb-xkb by default,
-            # therefore the minimal xcb-xkb version we support is 1.10
-            CFG_XKB=no
-            if $PKG_CONFIG --exists "xcb-xkb >= 1.10" 2>/dev/null; then
-                QMAKE_CFLAGS_XKB="`$PKG_CONFIG --cflags xcb xcb-xkb 2>/dev/null`"
-                QMAKE_LIBS_XKB="`$PKG_CONFIG --libs xcb xcb-xkb 2>/dev/null`"
-                if compileTest qpa/xcb-xkb "xcb-xkb" $QMAKE_CFLAGS_XKB $QMAKE_LIBS_XKB; then
-                    CFG_XKB=yes
-                fi
-            fi
-            if [ "$CFG_XKB" = "no" ]; then
-                QMakeVar add DEFINES QT_NO_XKB
-            fi
-
-            if compileTest qpa/xcb-syslibs "xcb-syslibs" $QMAKE_CFLAGS_XCB $QMAKE_LIBS_XCB; then
-                if compileTest qpa/xcb-render "xcb-render" $QMAKE_CFLAGS_XCB $QMAKE_LIBS_XCB; then
-                    QT_CONFIG="$QT_CONFIG xcb-render"
-                fi
-
-                if compileTest qpa/xcb-glx "xcb-glx" $QMAKE_CFLAGS_XCB $QMAKE_LIBS_XCB; then
-                    CFG_XCB_GLX=yes
-                    QT_CONFIG="$QT_CONFIG xcb-glx"
-                fi
-            else
-                echo "The test for linking against libxcb and support libraries failed!"
-                echo " You might need to install dependency packages, or pass -qt-xcb."
-                echo " See src/plugins/platforms/xcb/README."
-                exit 1
-            fi
-        fi
-
-        if [ "$CFG_XCB_XLIB" != "no" ]; then
-            if compileTest qpa/xcb-xlib "xcb-xlib" $QMAKE_CFLAGS_XCB $QMAKE_LIBS_XCB; then
-                QT_CONFIG="$QT_CONFIG xcb-xlib"
-                CFG_XCB_XLIB=yes
-            else
-                CFG_XCB_XLIB=no
-            fi
-        fi
-
-        if [ "$CFG_SM" != "no" ] && [ -n "$PKG_CONFIG" ]; then
-            if $PKG_CONFIG --exists "sm" 2>/dev/null && $PKG_CONFIG --exists "ice" 2>/dev/null; then
-                QT_CONFIG="$QT_CONFIG xcb-sm"
-            fi
-        fi
-    else
-        if [ "$CFG_XCB" != "auto" ]; then
-            echo "The test for linking against libxcb failed!"
-            [ -z "$PKG_CONFIG" ] && echo " Use of pkg-config is not enabled, maybe you want to pass -pkg-config?"
-            echo " You might need to install dependency packages for libxcb."
-            echo " See src/plugins/platforms/xcb/README."
-            exit 1
-        fi
-        CFG_XCB=no
-    fi
-fi
-
-if [ "$CFG_DIRECTFB" != "no" ]; then
-    if [ -n "$PKG_CONFIG" ] && $PKG_CONFIG --exists directfb 2>/dev/null; then
-        QMAKE_CFLAGS_DIRECTFB=`$PKG_CONFIG --cflags directfb 2>/dev/null`
-        QMAKE_LIBS_DIRECTFB=`$PKG_CONFIG --libs directfb 2>/dev/null`
-        if compileTest qpa/directfb "DirectFB" $QMAKE_CFLAGS_DIRECTFB $QMAKE_LIBS_DIRECTFB; then
-            CFG_DIRECTFB=yes
-        elif [ "$CFG_DIRECTFB" = "yes" ] && [ "$CFG_CONFIGURE_EXIT_ON_ERROR" = "yes" ]; then
-            echo " DirectFB support cannot be enabled due to functionality tests!"
-            [ -z "$PKG_CONFIG" ] && echo " Use of pkg-config is not enabled, maybe you want to pass -pkg-config?"
-            echo " Turn on verbose messaging (-v) to $0 to see the final report."
-            echo " If you believe this message is in error you may use the continue"
-            echo " switch (-continue) to $0 to continue."
-            exit 101
-        else
-            CFG_DIRECTFB=no
-        fi
-    else
-        CFG_DIRECTFB=no
-    fi
-fi
-
-if [ "$CFG_GBM" != "no" ]; then
-    if compileTest qpa/gbm "GBM"; then
-        CFG_GBM=yes
-    elif [ "$CFG_GBM" = "yes" ] && [ "$CFG_CONFIGURE_EXIT_ON_ERROR" = "yes" ]; then
-        echo " GBM support cannot be enabled due to functionality tests!"
-        echo " Turn on verbose messaging (-v) to $0 to see the final report."
-        echo " If you believe this message is in error you may use the continue"
-        echo " switch (-continue) to $0 to continue."
-        exit 101
-    else
-        CFG_GBM=no
-    fi
-fi
-
-if [ "$CFG_LINUXFB" != "no" ]; then
-    if compileTest qpa/linuxfb "LinuxFB"; then
-        CFG_LINUXFB=yes
-    elif [ "$CFG_LINUXFB" = "yes" ] && [ "$CFG_CONFIGURE_EXIT_ON_ERROR" = "yes" ]; then
-        echo " Linux Framebuffer support cannot be enabled due to functionality tests!"
-        echo " Turn on verbose messaging (-v) to $0 to see the final report."
-        echo " If you believe this message is in error you may use the continue"
-        echo " switch (-continue) to $0 to continue."
-        exit 101
-    else
-        CFG_LINUXFB=no
-    fi
-fi
-
-if [ "$CFG_KMS" != "no" ]; then
-    if compileTest qpa/kms "KMS"; then
-        CFG_KMS=yes
-    elif [ "$CFG_KMS" = "yes" ] && [ "$CFG_CONFIGURE_EXIT_ON_ERROR" = "yes" ]; then
-        echo " KMS support cannot be enabled due to functionality tests!"
-        echo " Turn on verbose messaging (-v) to $0 to see the final report."
-        echo " If you believe this message is in error you may use the continue"
-        echo " switch (-continue) to $0 to continue."
-        exit 101
-    else
-        CFG_KMS=no
-    fi
-fi
-
-if [ "$CFG_MIRCLIENT" != "no" ]; then
-    if compileTest qpa/mirclient "Mir client"; then
-        CFG_MIRCLIENT=yes
-    elif [ "$CFG_MIRCLIENT" = "yes" ]; then
-        echo " Mir client support cannot be enabled due to functionality tests!"
-        echo " Turn on verbose messaging (-v) to $0 to see the final report."
-        echo " If you believe this message is in error you may use the continue"
-        echo " switch (-continue) to $0 to continue."
-        exit 101
-    else
-        CFG_MIRCLIENT=no
-    fi
-fi
-
-# Detect libxkbcommon
-MIN_REQ_XKBCOMMON="0.4.1"
-# currently only xcb platform plugin supports building xkbcommon
-if [ "$CFG_XCB" != "no" ]; then
-    if [ "$CFG_XKBCOMMON" != "no" ] && [ "$CFG_XKBCOMMON" != "qt" ]; then
-        # Check if there is a suitable system-wide xkbcommon
-        if [ -n "$PKG_CONFIG" ] && $PKG_CONFIG --exists "xkbcommon xkbcommon-x11 >= $MIN_REQ_XKBCOMMON" 2>/dev/null; then
-            QMAKE_CFLAGS_XKBCOMMON="`$PKG_CONFIG --cflags xkbcommon xkbcommon-x11 2>/dev/null`"
-            QMAKE_LIBS_XKBCOMMON="`$PKG_CONFIG --libs xkbcommon xkbcommon-x11 2>/dev/null`"
-
-            QMakeVar set QMAKE_CFLAGS_XKBCOMMON "$QMAKE_CFLAGS_XKBCOMMON"
-            QMakeVar set QMAKE_LIBS_XKBCOMMON "$QMAKE_LIBS_XKBCOMMON"
-            CFG_XKBCOMMON=system
-        elif [ "$CFG_XKBCOMMON" = "system" ] && [ "$CFG_CONFIGURE_EXIT_ON_ERROR" = "yes" ]; then
-            echo " xkbcommon support cannot be enabled because either xkbcommon or "
-            echo " xkbcommon-x11 >= $MIN_REQ_XKBCOMMON was not found via pkg-config!"
-            [ -z "$PKG_CONFIG" ] && echo " Use of pkg-config is not enabled, maybe you want to pass -pkg-config?"
-            echo " Turn on verbose messaging (-v) to $0 to see the final report."
-            echo " If you believe this message is in error you may use the continue"
-            echo " switch (-continue) to $0 to continue."
-            exit 101
-        else
-            # use the bundled version instead
-            CFG_XKBCOMMON=qt
-        fi
-    fi
-    if [ "$CFG_XKBCOMMON" = "qt" ]; then
-        QT_CONFIG="$QT_CONFIG xkbcommon-qt"
-        # detect XKB config root
-        if [ "$CFG_XKB_CONFIG_ROOT" = "auto" ]; then
-            if [ -n "$PKG_CONFIG" ] && $PKG_CONFIG --exists "xkeyboard-config" 2> /dev/null; then
-                CFG_XKB_CONFIG_ROOT="`$PKG_CONFIG --variable=xkb_base xkeyboard-config`"
-            else
-                # search for xkb configs in most probable locations
-                if [ -d "/usr/share/X11/xkb" ]; then
-                    # Linux
-                    CFG_XKB_CONFIG_ROOT="/usr/share/X11/xkb"
-                elif [ -d "/usr/local/share/X11/xkb" ]; then
-                    # BSD UNIX
-                    CFG_XKB_CONFIG_ROOT="/usr/local/share/X11/xkb"
-                fi
-            fi
-        fi
-        QMakeVar set QMAKE_XKB_CONFIG_ROOT "$CFG_XKB_CONFIG_ROOT"
-        if [ "$CFG_XKB_CONFIG_ROOT" = "auto" ]; then
-            CFG_XKB_CONFIG_ROOT="not found"
-        fi
-    fi
-else
-    CFG_XKBCOMMON=no
-fi
-
-# EGL Support
-if [ "$CFG_EGL" != "no" ]; then
-    if [ "$CFG_EGL" = "yes" ] && [ "$CFG_OPENGL" = "no" ]; then
-        echo "EGL support was requested but OpenGL support is disabled."
-        echo "Either disable EGL support or enable OpenGL support."
-        exit 101
-    fi
-
-    if [ -n "$PKG_CONFIG" ] && $PKG_CONFIG --exists egl 2>/dev/null; then
-        QMAKE_INCDIR_EGL=`$PKG_CONFIG --cflags-only-I egl 2>/dev/null | sed -e 's,^-I,,g' -e 's, -I, ,g'`
-        QMAKE_LIBS_EGL=`$PKG_CONFIG --libs egl 2>/dev/null`
-        QMAKE_CFLAGS_EGL=`$PKG_CONFIG --cflags egl 2>/dev/null`
-        QMakeVar set QMAKE_INCDIR_EGL "$QMAKE_INCDIR_EGL"
-        QMakeVar set QMAKE_LIBS_EGL "$QMAKE_LIBS_EGL"
-        QMakeVar set QMAKE_CFLAGS_EGL "`echo " $QMAKE_CFLAGS_EGL " | sed -e 's, -I[^ ]* , ,g;s,^ ,,;s, $,,'`"
-    fi       # detect EGL support
-    if compileTest qpa/egl "EGL" $QMAKE_CFLAGS_EGL $QMAKE_LIBS_EGL; then
-        CFG_EGL=yes
-        if compileTest qpa/egl-x11 "EGL-X11" $QMAKE_CFLAGS_EGL $QMAKE_LIBS_EGL; then
-            CFG_EGL_X=yes
-        else
-            CFG_EGL_X=no
-        fi
-    elif [ "$CFG_EGL" = "yes" ]; then
-        echo " The EGL functionality test failed; EGL is required by some QPA plugins to manage contexts & surfaces."
-        [ -z "$PKG_CONFIG" ] && echo " Use of pkg-config is not enabled, maybe you want to pass -pkg-config?"
-        echo " You might need to modify the include and library search paths by editing"
-        echo " QMAKE_INCDIR_EGL, QMAKE_LIBDIR_EGL and QMAKE_LIBS_EGL in ${XQMAKESPEC}."
-        exit 1
-    else
-        CFG_EGL=no
-        CFG_EGL_X=no
-    fi
-fi
-
-if [ "$CFG_EGLFS" != "no" ]; then
-    if [ "$XPLATFORM_QNX" = "no" ] && [ "$CFG_OPENGL" != "no" ]; then
-        CFG_EGLFS="$CFG_EGL"
-        # Detect eglfs backends.
-        if compileTest qpa/eglfs-brcm "eglfs-brcm"; then
-            CFG_EGLFS_BRCM=yes
-        else
-            CFG_EGLFS_BRCM=no
-        fi
-        if compileTest qpa/eglfs-egldevice "eglfs-egldevice"; then
-            CFG_EGLFS_EGLDEVICE=yes
-        else
-            CFG_EGLFS_EGLDEVICE=no
-        fi
-        if compileTest qpa/eglfs-mali "eglfs-mali" \
-            || compileTest qpa/eglfs-mali-2 "eglfs-mali-2"; then
-            CFG_EGLFS_MALI=yes
-        else
-            CFG_EGLFS_MALI=no
-        fi
-        if compileTest qpa/eglfs-viv "eglfs-viv"; then
-            CFG_EGLFS_VIV=yes
-        else
-            CFG_EGLFS_VIV=no
-        fi
-        if [ "$CFG_EGLFS_VIV" = "yes" ] && compileTest qpa/wayland-server "wayland-server"; then
-            CFG_EGLFS_VIV_WL=yes
-        else
-            CFG_EGLFS_VIV_WL=no
-        fi
-    else
-        CFG_EGLFS="no"
-    fi
-fi
-
-# Detect accessibility support
-if [ "$CFG_ACCESSIBILITY" = "no" ]; then
-    echo >&2 "Warning: Disabling Accessibility. This version of Qt is unsupported."
-else
-    CFG_ACCESSIBILITY=yes
-
-    # linux/xcb accessibility bridge needs dbus
-    if [ "$CFG_XCB" != "no" ]; then
-        if [ "$CFG_DBUS" != "no" ]; then
-            CFG_ACCESSIBILITY_ATSPI_BRIDGE=yes
-            QT_CONFIG="$QT_CONFIG accessibility-atspi-bridge"
-        else
-            echo >&2 "Warning: Disabling Linux Accessibility Bridge: DBus is missing."
-            QCONFIG_FLAGS="$QCONFIG_FLAGS QT_NO_ACCESSIBILITY_ATSPI_BRIDGE"
-        fi
-    fi
-fi
-
-# Determine the default QPA platform
-if [ -z "$QT_QPA_DEFAULT_PLATFORM" ]; then
-    # check the mkspec
-    QT_QPA_DEFAULT_PLATFORM=`getXQMakeConf QT_QPA_DEFAULT_PLATFORM`
-    if [ -z "$QT_QPA_DEFAULT_PLATFORM" ]; then
-        if [ "$XPLATFORM_MINGW" = "yes" ]; then
-            QT_QPA_DEFAULT_PLATFORM="windows"
-        elif [ "$XPLATFORM_MAC" = "yes" ]; then
-            QT_QPA_DEFAULT_PLATFORM="cocoa"
-        elif [ "$UNAME_SYSTEM" = "QNX" ]; then
-            QT_QPA_DEFAULT_PLATFORM="qnx"
-        elif [ "$XPLATFORM_INTEGRITY" = "yes" ]; then
-            QT_QPA_DEFAULT_PLATFORM="integrityfb"
-        else
-            QT_QPA_DEFAULT_PLATFORM="xcb"
-        fi
-    fi
-fi
-
-if [ -n "$QMAKE_CFLAGS_XCB" ] || [ -n "$QMAKE_LIBS_XCB" ]; then
-    QMakeVar set QMAKE_CFLAGS_XCB "$QMAKE_CFLAGS_XCB"
-    QMakeVar set QMAKE_LIBS_XCB "$QMAKE_LIBS_XCB"
-fi
-
-if [ "$CFG_DIRECTFB" = "yes" ]; then
-    QT_CONFIG="$QT_CONFIG directfb"
-    QMakeVar set QMAKE_CFLAGS_DIRECTFB "$QMAKE_CFLAGS_DIRECTFB"
-    QMakeVar set QMAKE_LIBS_DIRECTFB "$QMAKE_LIBS_DIRECTFB"
-fi
-if [ "$CFG_GBM" = "yes" ]; then
-    QT_CONFIG="$QT_CONFIG gbm"
-fi
-if [ "$CFG_LINUXFB" = "yes" ]; then
-    QT_CONFIG="$QT_CONFIG linuxfb"
-fi
-if [ "$CFG_INTEGRITYFB" = "yes" ]; then
-    QT_CONFIG="$QT_CONFIG integrityfb"
-fi
-if [ "$CFG_KMS" = "yes" ]; then
-    QT_CONFIG="$QT_CONFIG kms"
-fi
-if [ "$CFG_MIRCLIENT" = "yes" ]; then
-    QT_CONFIG="$QT_CONFIG mirclient"
-fi
-
-if [ "$XPLATFORM_MAC" = "no" ] && [ "$XPLATFORM_MINGW" = "no" ] && [ "$XPLATFORM_QNX" = "no" ] && [ "$XPLATFORM_ANDROID" = "no" ] && [ "$XPLATFORM_HAIKU" = "no" ] && [ "$XPLATFORM_INTEGRITY" = "no" ]; then
-    if [ "$CFG_XCB" = "no" ] && [ "$CFG_EGLFS" = "no" ] && [ "$CFG_DIRECTFB" = "no" ] && [ "$CFG_LINUXFB" = "no" ] && [ "$CFG_MIRCLIENT" = "no" ]; then
-        if [ "$QPA_PLATFORM_GUARD" = "yes" ] &&
-            ( [ "$ORIG_CFG_XCB" = "auto" ] || [ "$ORIG_CFG_EGLFS" = "auto" ] || [ "$ORIG_CFG_DIRECTFB" = "auto" ] || [ "$ORIG_CFG_LINUXFB" = "auto" ] || [ "$ORIG_CFG_MIRCLIENT" = "auto" ] ); then
-        echo "No QPA platform plugin enabled!"
-        echo " If you really want to build without a QPA platform plugin you must pass"
-        echo " -no-qpa-platform-guard to configure. Doing this will"
-        echo " produce a Qt that can not run GUI applications."
-        echo " The dependencies needed for xcb to build are listed in"
-        echo " src/plugins/platforms/xcb/README"
-        exit 1
-    fi
-fi
-    fi
-
-# double-conversion support
-if [ "$CFG_DOUBLECONVERSION" = "no" ]; then
-    if ! compileTest common/xlocalescanprint "XLocaleScanPrint"; then
-        echo "Your C library does not provide sscanf_l or snprintf_l."
-        echo "You need to use libdouble-conversion for double/string conversion."
-        exit 1
-    fi
-elif [ "$CFG_DOUBLECONVERSION" != "qt" ]; then
-    if compileTest unix/doubleconversion "DoubleConversion"; then
-        CFG_DOUBLECONVERSION=system
-    elif [ "$CFG_DOUBLECONVERSION" = "system" ]; then
-        echo "No system libdouble-conversion found."
-        exit 1
-    else
-        CFG_DOUBLECONVERSION=qt
-    fi
-fi
-
-# freetype support
-[ "$XPLATFORM_MINGW" = "yes" ] && [ "$CFG_FREETYPE" = "auto" ] && CFG_FREETYPE=no
-if [ "$CFG_FREETYPE" = "auto" ]; then
-    if compileTest unix/freetype "FreeType"; then
-        CFG_FREETYPE=system
-    else
-        CFG_FREETYPE=yes
-    fi
-fi
-
-# harfbuzz support
-[ "$XPLATFORM_MAC" = "yes" ] && [ "$CFG_HARFBUZZ" = "auto" ] && CFG_HARFBUZZ=qt
-if [ "$CFG_HARFBUZZ" = "auto" ] || [ "$CFG_HARFBUZZ" = "system" ]; then
-    if compileTest unix/harfbuzz "HarfBuzz"; then
-        CFG_HARFBUZZ=system
-    else
-        if [ "$CFG_HARFBUZZ" = "system" ] && [ "$CFG_CONFIGURE_EXIT_ON_ERROR" = "yes" ]; then
-            echo " HarfBuzz system library support cannot be enabled due to functionality tests!"
-            echo " Turn on verbose messaging (-v) to $0 to see the final report."
-            echo " If you believe this message is in error you may use the continue"
-            echo " switch (-continue) to $0 to continue."
-            exit 101
-        else
-            CFG_HARFBUZZ=qt
-        fi
-    fi
-fi
-if [ "$XPLATFORM_MAC" = "yes" -a "$CFG_HARFBUZZ" != "qt" ]; then
-    echo
-    echo "WARNING: On OS X, AAT is supported only with -qt-harfbuzz."
-    echo
-fi
-
-if ! compileTest unix/stl "STL" &&
-    [ "$CFG_CONFIGURE_EXIT_ON_ERROR" = "yes" ]; then
-    echo "STL functionality check failed! Cannot build Qt with this STL library."
-    echo " Turn on verbose messaging (-v) to $0 to see the final report."
-    exit 101
-fi
-
-
-# detect POSIX clock_gettime()
-if [ "$CFG_CLOCK_GETTIME" = "auto" ]; then
-    if compileTest unix/clock-gettime "POSIX clock_gettime()"; then
-	CFG_CLOCK_GETTIME=yes
-    else
-	CFG_CLOCK_GETTIME=no
-    fi
-fi
-
-# detect POSIX monotonic clocks
-if [ "$CFG_CLOCK_GETTIME" = "yes" ] && [ "$CFG_CLOCK_MONOTONIC" = "auto" ]; then
-    if compileTest unix/clock-monotonic "POSIX Monotonic Clock"; then
-	CFG_CLOCK_MONOTONIC=yes
-    else
-	CFG_CLOCK_MONOTONIC=no
-    fi
-elif [ "$CFG_CLOCK_GETTIME" = "no" ]; then
-    CFG_CLOCK_MONOTONIC=no
->>>>>>> 0eb77c30
-fi
-
-if [ -f "$relpath"/LICENSE.PREVIEW.COMMERCIAL ] && [ $COMMERCIAL_USER = "yes" ]; then
-    # Commercial preview release
-    Licensee="Preview"
-    Edition="Preview"
-    EditionString="Technology Preview"
-elif [ $COMMERCIAL_USER = "yes" ]; then
-    if [ $UNAME_SYSTEM = "Linux" ]; then
-        case "$PLATFORM" in
-        *-32)
-            Licheck=licheck32
-            ;;
-        *-64)
-            Licheck=licheck64
-            ;;
-        *)
-            if file -L /bin/sh | grep -q "64-bit" ; then
-                Licheck=licheck64
-            else
-                Licheck=licheck32
-            fi
-            ;;
-        esac
-    elif [ $UNAME_SYSTEM = "Darwin" ]; then
-        Licheck=licheck_mac
-    else
-        echo >&2 "Host operating system not supported by this edition of Qt."
-        exit 1
-    fi
-    if [ -x "$relpath/bin/$Licheck" ]; then
-        LicheckOutput=`$relpath/bin/$Licheck $OPT_CONFIRM_LICENSE $relpath $outpath\
-                       $PLATFORM $XPLATFORM`
-        if [ $? -ne 0 ]; then
-            exit 1
-        else
-            eval "$LicheckOutput"
-        fi
-    else
-        echo
-        echo "Error: This is the Open Source version of Qt."
-        echo "If you want to use Enterprise features of Qt,"
-        echo "use the contact form at http://www.qt.io/contact-us"
-        echo "to purchase a license."
-        echo
-        exit 1
-    fi
-elif [ $COMMERCIAL_USER = "no" ]; then
-    # Open Source edition - may only be used under the terms of the LGPLv3 or GPLv2.
-    Licensee="Open Source"
-    Edition="OpenSource"
-    EditionString="Open Source"
-fi
-
-if [ "$Edition" = "OpenSource" ] || [ "$Edition" = "Preview" ]; then
-    echo
-    echo "This is the Qt ${EditionString} Edition."
-    echo
-fi
-
-if [ "$Edition" = "OpenSource" ]; then
-    while true; do
-        if [ "$CFG_ANDROID_STYLE_ASSETS" = "no" ] || [ "$XPLATFORM_ANDROID" = "no" ]; then
-            echo "You are licensed to use this software under the terms of"
-            echo "the GNU Lesser General Public License (LGPL) versions 3."
-            echo "You are also licensed to use this software under the terms of"
-            echo "the GNU General Public License (GPL) versions 2."
-            affix="either"
-            showGPL2="yes"
-        else
-            echo "You are licensed to use this software under the terms of"
-            echo "the GNU Lesser General Public License (LGPL) versions 3."
-            showGPL2="no"
-            affix="the"
-        fi
-
-        echo
-        if [ "$OPT_CONFIRM_LICENSE" = "yes" ]; then
-            echo "You have already accepted the terms of the $EditionString license."
-            acceptance=yes
-        else
-            if [ -f "$relpath/LICENSE.LGPL3" ]; then
-                echo "Type 'L' to view the GNU Lesser General Public License version 3."
-            fi
-            if [ "$showGPL2" = "yes" ]; then
-                echo "Type 'G' to view the GNU General Public License version 2."
-            fi
-            echo "Type 'yes' to accept this license offer."
-            echo "Type 'no' to decline this license offer."
-            echo
-            echo $ECHO_N "Do you accept the terms of $affix license? $ECHO_C"
-            read acceptance
-        fi
-        echo
-        if [ "$acceptance" = "yes" ] || [ "$acceptance" = "y" ]; then
-            break
-        elif [ "$acceptance" = "no" ]; then
-            echo "You are not licensed to use this software."
-            echo
-            exit 1
-        elif [ "$acceptance" = "L" ]; then
-            more "$relpath/LICENSE.LGPL3"
-        elif [ "$acceptance" = "G" ] && [ "$showGPL2" = "yes" ]; then
-            more "$relpath/LICENSE.GPL2"
-        fi
-    done
-elif [ "$Edition" = "Preview" ]; then
-    TheLicense=`head -n 1 "$relpath/LICENSE.PREVIEW.COMMERCIAL"`
-    while true; do
-
-        if [ "$OPT_CONFIRM_LICENSE" = "yes" ]; then
-            echo "You have already accepted the terms of the $EditionString license."
-            acceptance=yes
-        else
-            echo "You are licensed to use this software under the terms of"
-            echo "the $TheLicense"
-            echo
-            echo "Type '?' to read the Preview License."
-            echo "Type 'yes' to accept this license offer."
-            echo "Type 'no' to decline this license offer."
-            echo
-            echo $ECHO_N "Do you accept the terms of the license? $ECHO_C"
-            read acceptance
-        fi
-        echo
-        if [ "$acceptance" = "yes" ]; then
-            break
-        elif [ "$acceptance" = "no" ] ;then
-            echo "You are not licensed to use this software."
-            echo
-            exit 0
-        elif [ "$acceptance" = "?" ]; then
-            more "$relpath/LICENSE.PREVIEW.COMMERCIAL"
-        fi
-    done
-fi
-
-#-------------------------------------------------------------------------------
-# command line and environment validation
-#-------------------------------------------------------------------------------
-
-if [ "$XPLATFORM_ANDROID" = "yes" ]; then
-    if [ -z "$CFG_DEFAULT_ANDROID_NDK_HOST" ]; then
-        case $PLATFORM in
-        linux-*)
-            if [ -d "$CFG_DEFAULT_ANDROID_NDK_ROOT/toolchains/arm-linux-androideabi-$CFG_DEFAULT_ANDROID_NDK_TOOLCHAIN_VERSION/prebuilt/linux-x86" ]; then
-                CFG_DEFAULT_ANDROID_NDK_HOST=linux-x86
-            elif [ -d "$CFG_DEFAULT_ANDROID_NDK_ROOT/toolchains/arm-linux-androideabi-$CFG_DEFAULT_ANDROID_NDK_TOOLCHAIN_VERSION/prebuilt/linux-x86_64" ]; then
-                CFG_DEFAULT_ANDROID_NDK_HOST=linux-x86_64
-            fi
-            ;;
-        macx-*)
-            CFG_DEFAULT_ANDROID_NDK_HOST=darwin-x86
-            if [ -d "$CFG_DEFAULT_ANDROID_NDK_ROOT/toolchains/arm-linux-androideabi-$CFG_DEFAULT_ANDROID_NDK_TOOLCHAIN_VERSION/prebuilt/darwin-x86_64" ]; then
-                CFG_DEFAULT_ANDROID_NDK_HOST=darwin-x86_64
-            fi
-            ;;
-        win32-*)
-            CFG_DEFAULT_ANDROID_NDK_HOST=windows
-            if [ -d "$CFG_DEFAULT_ANDROID_NDK_ROOT/toolchains/arm-linux-androideabi-$CFG_DEFAULT_ANDROID_NDK_TOOLCHAIN_VERSION/prebuilt/windows-x86_64" ]; then
-                CFG_DEFAULT_ANDROID_NDK_HOST=windows-x86_64
-            fi
-            ;;
-        esac
-    fi
-
-        if [ -z "$CFG_DEFAULT_ANDROID_NDK_ROOT" ]; then
-            echo
-            echo "Can not find Android NDK. Please use -android-ndk option to specify one"
-            exit 1
-        fi
-        if [ -z "$CFG_DEFAULT_ANDROID_SDK_ROOT" ]; then
-            echo
-            echo "Can not find Android SDK. Please use -android-sdk option to specify one"
-            exit 1
-        fi
-        if [ -z "CFG_DEFAULT_ANDROID_NDK_TOOLCHAIN_VERSION" ] || [ ! -d "$CFG_DEFAULT_ANDROID_NDK_ROOT/toolchains/arm-linux-androideabi-$CFG_DEFAULT_ANDROID_NDK_TOOLCHAIN_VERSION/prebuilt" ]; then
-            echo
-            echo "Can not detect Android NDK toolchain. Please use -android-toolchain-version to specify"
-            exit 1
-        fi
-        if [ -z "$CFG_DEFAULT_ANDROID_NDK_HOST" ] || [ ! -d "$CFG_DEFAULT_ANDROID_NDK_ROOT/toolchains/arm-linux-androideabi-$CFG_DEFAULT_ANDROID_NDK_TOOLCHAIN_VERSION/prebuilt/$CFG_DEFAULT_ANDROID_NDK_HOST" ]; then
-            echo
-            echo "Can not detect the android host. Please use -android-ndk-host option to specify one"
-            exit 1
-        fi
-
-        DeviceVar set DEFAULT_ANDROID_SDK_ROOT "$CFG_DEFAULT_ANDROID_SDK_ROOT"
-        DeviceVar set DEFAULT_ANDROID_NDK_ROOT "$CFG_DEFAULT_ANDROID_NDK_ROOT"
-        DeviceVar set DEFAULT_ANDROID_PLATFORM "$CFG_DEFAULT_ANDROID_PLATFORM"
-        DeviceVar set DEFAULT_ANDROID_NDK_HOST "$CFG_DEFAULT_ANDROID_NDK_HOST"
-        DeviceVar set DEFAULT_ANDROID_TARGET_ARCH "$CFG_DEFAULT_ANDROID_TARGET_ARCH"
-        DeviceVar set DEFAULT_ANDROID_NDK_TOOLCHAIN_VERSION "$CFG_DEFAULT_ANDROID_NDK_TOOLCHAIN_VERSION"
-fi
-
-if [ -d "$PLATFORM" ]; then
-  QMAKESPEC="$PLATFORM"
-else
-  QMAKESPEC="$relpath/mkspecs/${PLATFORM}"
-fi
-if [ -d "$XPLATFORM" ]; then
-  XQMAKESPEC="$XPLATFORM"
-else
-  XQMAKESPEC="$relpath/mkspecs/${XPLATFORM}"
-fi
-
-if [ "$BUILD_ON_MAC" = "yes" ]; then
-   if [ `basename $QMAKESPEC` = "macx-xcode" ] || [ `basename $XQMAKESPEC` = "macx-xcode" ]; then
-      echo >&2
-      echo "   Platform 'macx-xcode' should not be used when building Qt/Mac." >&2
-      echo "   Please build Qt/Mac with 'macx-clang' or 'macx-g++', then use" >&2
-      echo "   the 'macx-xcode' spec for your application, and it will link to" >&2
-      echo "   the Qt/Mac build using the settings of the original mkspec." >&2
-      echo >&2
-      exit 2
-    fi
-fi
-
-# check specified platforms are supported
-if [ '!' -d "$QMAKESPEC" ]; then
-    echo
-    echo "   The specified system/compiler is not supported:"
-    echo
-    echo "      $QMAKESPEC"
-    echo
-    echo "   Please see the README file for a complete list."
-    echo
-    exit 2
-fi
-if [ '!' -d "$XQMAKESPEC" ]; then
-    echo
-    echo "   The specified system/compiler is not supported:"
-    echo
-    echo "      $XQMAKESPEC"
-    echo
-    echo "   Please see the README file for a complete list."
-    echo
-    exit 2
-fi
-if [ '!' -f "${XQMAKESPEC}/qplatformdefs.h" ]; then
-    echo
-    echo "   The specified system/compiler port is not complete:"
-    echo
-    echo "      $XQMAKESPEC/qplatformdefs.h"
-    echo
-    echo "   Please information use the contact form at http://www.qt.io/contact-us"
-    echo
-    exit 2
-fi
-
-#-------------------------------------------------------------------------------
-# build tree initialization
-#-------------------------------------------------------------------------------
-
-# is this a shadow build?
-if [ "$OPT_SHADOW" = "maybe" ]; then
-    OPT_SHADOW=no
-    if [ "$relpath" != "$outpath" ] && [ '!' -f "$outpath/configure" ]; then
-        if [ -h "$outpath" ]; then
-            [ "$relpath" -ef "$outpath" ] || OPT_SHADOW=yes
-        else
-            OPT_SHADOW=yes
-        fi
-    fi
-fi
-if [ "$OPT_SHADOW" = "yes" ]; then
-    if [ -f "$relpath/.qmake.cache" -o -f "$relpath/src/corelib/global/qconfig.h" -o -f "$relpath/src/corelib/global/qconfig.cpp" ]; then
-        echo >&2 "You cannot make a shadow build from a source tree containing a previous build."
-        echo >&2 "Cannot proceed."
-        exit 1
-    fi
-    [ "$OPT_VERBOSE" = "yes" ] && echo "Performing shadow build..."
-fi
-
-# if the source tree is different from the build tree,
-# symlink or copy part of the sources
-if [ "$OPT_SHADOW" = "yes" ]; then
-    echo "Preparing build tree..."
-
-    [ -d "$outpath/bin" ] || mkdir -p "$outpath/bin"
-
-    mkdir -p "$outpath/mkspecs"
-fi
-
-if [ "$XPLATFORM_ANDROID" != "yes" ]; then
-    TEST_COMPILER=`getXQMakeConf QMAKE_CXX`
-    GCC_MACHINE_DUMP=
-    case "$TEST_COMPILER" in *g++) GCC_MACHINE_DUMP=$($TEST_COMPILER -dumpmachine);; esac
-    if [ -n "$GCC_MACHINE_DUMP" ]; then
-        DeviceVar set GCC_MACHINE_DUMP $($TEST_COMPILER -dumpmachine)
-    fi
-fi
-
-#-------------------------------------------------------------------------------
-# postprocess installation and deployment paths
-#-------------------------------------------------------------------------------
-
-if [ -z "$QT_INSTALL_PREFIX" ]; then
-    if [ "$CFG_DEV" = "yes" ]; then
-        QT_INSTALL_PREFIX="$outpath" # In Development, we use sandboxed builds by default
-    else
-        QT_INSTALL_PREFIX="/usr/local/Qt-${QT_VERSION}" # the default install prefix is /usr/local/Qt-$QT_VERSION
-    fi
-fi
-QT_INSTALL_PREFIX=`makeabs "$QT_INSTALL_PREFIX"`
-
-if [ -z "$QT_EXT_PREFIX" ]; then
-    QT_EXT_PREFIX=$QT_INSTALL_PREFIX
-    if [ -n "$CFG_SYSROOT" ]; then
-        QMAKE_SYSROOTIFY=true
-    else
-        QMAKE_SYSROOTIFY=false
-    fi
-else
-    QT_EXT_PREFIX=`makeabs "$QT_EXT_PREFIX"`
-    QMAKE_SYSROOTIFY=false
-fi
-
-if [ -z "$QT_HOST_PREFIX" ]; then
-    if $QMAKE_SYSROOTIFY; then
-        QT_HOST_PREFIX=$CFG_SYSROOT$QT_EXT_PREFIX
-    else
-        QT_HOST_PREFIX=$QT_EXT_PREFIX
-    fi
-    HAVE_HOST_PATH=false
-else
-    QT_HOST_PREFIX=`makeabs "$QT_HOST_PREFIX"`
-    HAVE_HOST_PATH=true
-fi
-
-#------- make the paths relative to the prefixes --------
-
-PREFIX_COMPLAINTS=
-PREFIX_REMINDER=false
-while read basevar baseoption var option; do
-    eval path=\$QT_${basevar}_$var
-    [ -z "$path" ] && continue
-    path=`makeabs "$path"`
-    eval base=\$QT_${basevar}_PREFIX
-    rel=${path##$base}
-    if [ x"$rel" = x"$path" ]; then
-        if [ x"$option" != x"sysconf" ]; then
-            PREFIX_COMPLAINTS="$PREFIX_COMPLAINTS
-        NOTICE: -${option}dir is not a subdirectory of ${baseoption}prefix."
-            eval \$HAVE_${basevar}_PATH || PREFIX_REMINDER=true
-        fi
-        eval QT_REL_${basevar}_$var=\$rel
-    elif [ -z "$rel" ]; then
-        eval QT_REL_${basevar}_$var=.
-    else
-        eval QT_REL_${basevar}_$var=\${rel#/}
-    fi
-done <<EOF
-INSTALL - DOCS doc
-INSTALL - HEADERS header
-INSTALL - LIBS lib
-INSTALL - LIBEXECS libexec
-INSTALL - BINS bin
-INSTALL - PLUGINS plugin
-INSTALL - IMPORTS import
-INSTALL - QML qml
-INSTALL - ARCHDATA archdata
-INSTALL - DATA data
-INSTALL - TRANSLATIONS translation
-INSTALL - EXAMPLES examples
-INSTALL - TESTS tests
-INSTALL - SETTINGS sysconf
-HOST -host BINS hostbin
-HOST -host LIBS hostlib
-HOST -host DATA hostdata
-EOF
-$PREFIX_REMINDER && PREFIX_COMPLAINTS="$PREFIX_COMPLAINTS
-        Maybe you forgot to specify -prefix/-hostprefix?"
-
-if [ -z "$QT_REL_INSTALL_HEADERS" ]; then
-    QT_REL_INSTALL_HEADERS=include
-fi
-
-if [ -z "$QT_REL_INSTALL_LIBS" ]; then
-    QT_REL_INSTALL_LIBS=lib
-fi
-
-if [ -z "$QT_REL_INSTALL_BINS" ]; then
-    QT_REL_INSTALL_BINS=bin
-fi
-
-if [ -z "$QT_REL_INSTALL_ARCHDATA" ]; then
-    QT_REL_INSTALL_ARCHDATA=.
-fi
-if [ x"$QT_REL_INSTALL_ARCHDATA" != x. ]; then
-    QT_REL_INSTALL_ARCHDATA_PREFIX=$QT_REL_INSTALL_ARCHDATA/
-fi
-
-if [ -z "$QT_REL_INSTALL_LIBEXECS" ]; then
-    if [ "$XPLATFORM_MINGW" = "yes" ]; then
-        QT_REL_INSTALL_LIBEXECS=${QT_REL_INSTALL_ARCHDATA_PREFIX}bin
-    else
-        QT_REL_INSTALL_LIBEXECS=${QT_REL_INSTALL_ARCHDATA_PREFIX}libexec
-    fi
-fi
-
-if [ -z "$QT_REL_INSTALL_PLUGINS" ]; then
-    QT_REL_INSTALL_PLUGINS=${QT_REL_INSTALL_ARCHDATA_PREFIX}plugins
-fi
-
-if [ -z "$QT_REL_INSTALL_IMPORTS" ]; then
-    QT_REL_INSTALL_IMPORTS=${QT_REL_INSTALL_ARCHDATA_PREFIX}imports
-fi
-
-if [ -z "$QT_REL_INSTALL_QML" ]; then
-    QT_REL_INSTALL_QML=${QT_REL_INSTALL_ARCHDATA_PREFIX}qml
-fi
-
-if [ -z "$QT_REL_INSTALL_DATA" ]; then
-    QT_REL_INSTALL_DATA=.
-fi
-if [ x"$QT_REL_INSTALL_DATA" != x. ]; then
-    QT_REL_INSTALL_DATA_PREFIX=$QT_REL_INSTALL_DATA/
-fi
-
-if [ -z "$QT_REL_INSTALL_DOCS" ]; then
-    QT_REL_INSTALL_DOCS=${QT_REL_INSTALL_DATA_PREFIX}doc
-fi
-
-if [ -z "$QT_REL_INSTALL_TRANSLATIONS" ]; then
-    QT_REL_INSTALL_TRANSLATIONS=${QT_REL_INSTALL_DATA_PREFIX}translations
-fi
-
-if [ -z "$QT_REL_INSTALL_EXAMPLES" ]; then
-    QT_REL_INSTALL_EXAMPLES=examples
-fi
-
-if [ -z "$QT_REL_INSTALL_TESTS" ]; then
-    QT_REL_INSTALL_TESTS=tests
-fi
-
-if [ -z "$QT_REL_INSTALL_SETTINGS" ]; then
-    if [ "$XPLATFORM_MAC" = "yes" ]; then
-        QT_REL_INSTALL_SETTINGS=/Library/Preferences/Qt
-    else
-        QT_REL_INSTALL_SETTINGS=etc/xdg
-    fi
-fi
-
-#------- host paths --------
-
-if [ -z "$QT_REL_HOST_BINS" ]; then
-    if $HAVE_HOST_PATH; then
-        QT_REL_HOST_BINS=bin
-    else
-        QT_REL_HOST_BINS=$QT_REL_INSTALL_BINS
-    fi
-fi
-
-if [ -z "$QT_REL_HOST_LIBS" ]; then
-    if $HAVE_HOST_PATH; then
-        QT_REL_HOST_LIBS=lib
-    else
-        QT_REL_HOST_LIBS=$QT_REL_INSTALL_LIBS
-    fi
-fi
-
-if [ -z "$QT_REL_HOST_DATA" ]; then
-    if $HAVE_HOST_PATH; then
-        QT_REL_HOST_DATA=.
-    else
-        QT_REL_HOST_DATA=$QT_REL_INSTALL_ARCHDATA
-    fi
-fi
-
-shortxspec=`echo $XQMAKESPEC | sed "s,^${relpath}/mkspecs/,,"`
-shortspec=`echo $QMAKESPEC | sed "s,^${relpath}/mkspecs/,,"`
-
-QT_CONFIGURE_STR_OFF=0
-
-addConfStr()
-{
-    QT_CONFIGURE_STR_OFFSETS="$QT_CONFIGURE_STR_OFFSETS $QT_CONFIGURE_STR_OFF,"
-    QT_CONFIGURE_STRS="$QT_CONFIGURE_STRS    \"$1\\0\"
-"
-    count=`echo "$1" | wc -c`
-    QT_CONFIGURE_STR_OFF=`expr $QT_CONFIGURE_STR_OFF + $count`
-}
-
-QT_CONFIGURE_STR_OFFSETS=
-QT_CONFIGURE_STRS=
-addConfStr "$QT_REL_INSTALL_DOCS"
-addConfStr "$QT_REL_INSTALL_HEADERS"
-addConfStr "$QT_REL_INSTALL_LIBS"
-addConfStr "$QT_REL_INSTALL_LIBEXECS"
-addConfStr "$QT_REL_INSTALL_BINS"
-addConfStr "$QT_REL_INSTALL_PLUGINS"
-addConfStr "$QT_REL_INSTALL_IMPORTS"
-addConfStr "$QT_REL_INSTALL_QML"
-addConfStr "$QT_REL_INSTALL_ARCHDATA"
-addConfStr "$QT_REL_INSTALL_DATA"
-addConfStr "$QT_REL_INSTALL_TRANSLATIONS"
-addConfStr "$QT_REL_INSTALL_EXAMPLES"
-addConfStr "$QT_REL_INSTALL_TESTS"
-QT_CONFIGURE_STR_OFFSETS_ALL=$QT_CONFIGURE_STR_OFFSETS
-QT_CONFIGURE_STRS_ALL=$QT_CONFIGURE_STRS
-
-QT_CONFIGURE_STR_OFFSETS=
-QT_CONFIGURE_STRS=
-addConfStr "$CFG_SYSROOT"
-addConfStr "$QT_REL_HOST_BINS"
-addConfStr "$QT_REL_HOST_LIBS"
-addConfStr "$QT_REL_HOST_DATA"
-addConfStr "$shortxspec"
-addConfStr "$shortspec"
-
-#-------------------------------------------------------------------------------
-# generate qconfig.cpp
-#-------------------------------------------------------------------------------
-[ -d "$outpath/src/corelib/global" ] || mkdir -p "$outpath/src/corelib/global"
-
-cat > "$outpath/src/corelib/global/qconfig.cpp.new" <<EOF
-/* Installation date */
-static const char qt_configure_installation          [12+11]    = "qt_instdate=2012-12-20";
-
-/* Installation Info */
-static const char qt_configure_prefix_path_str       [256 + 12] = "qt_prfxpath=$QT_INSTALL_PREFIX";
-#ifdef QT_BUILD_QMAKE
-static const char qt_configure_ext_prefix_path_str   [256 + 12] = "qt_epfxpath=$QT_EXT_PREFIX";
-static const char qt_configure_host_prefix_path_str  [256 + 12] = "qt_hpfxpath=$QT_HOST_PREFIX";
-#endif
-
-static const short qt_configure_str_offsets[] = {
-    $QT_CONFIGURE_STR_OFFSETS_ALL
-#ifdef QT_BUILD_QMAKE
-    $QT_CONFIGURE_STR_OFFSETS
-#endif
-};
-static const char qt_configure_strs[] =
-$QT_CONFIGURE_STRS_ALL#ifdef QT_BUILD_QMAKE
-$QT_CONFIGURE_STRS#endif
-;
-
-#define QT_CONFIGURE_SETTINGS_PATH "$QT_REL_INSTALL_SETTINGS"
-
-#ifdef QT_BUILD_QMAKE
-# define QT_CONFIGURE_SYSROOTIFY_PREFIX $QMAKE_SYSROOTIFY
-#endif
-
-#define QT_CONFIGURE_PREFIX_PATH qt_configure_prefix_path_str + 12
-#ifdef QT_BUILD_QMAKE
-# define QT_CONFIGURE_EXT_PREFIX_PATH qt_configure_ext_prefix_path_str + 12
-# define QT_CONFIGURE_HOST_PREFIX_PATH qt_configure_host_prefix_path_str + 12
-#endif
-EOF
-
-# avoid unecessary rebuilds by copying only if qconfig.cpp has changed
-if cmp -s "$outpath/src/corelib/global/qconfig.cpp" "$outpath/src/corelib/global/qconfig.cpp.new"; then
-    rm -f "$outpath/src/corelib/global/qconfig.cpp.new"
-else
-    [ -f "$outpath/src/corelib/global/qconfig.cpp" ] && chmod +w "$outpath/src/corelib/global/qconfig.cpp"
-    mv "$outpath/src/corelib/global/qconfig.cpp.new" "$outpath/src/corelib/global/qconfig.cpp"
-    chmod -w "$outpath/src/corelib/global/qconfig.cpp"
-fi
-
-
-# -----------------------------------------------------------------------------
-# build qmake
-# -----------------------------------------------------------------------------
-
-# symlink includes
-if [ -e "$relpath/.git" ]; then
-    if [ -z "$PERL" ]; then
-        echo
-        echo "You need perl in your PATH to make a build from GIT."
-        echo "Cannot proceed."
-        exit 1
-    fi
-
-    "$relpath/bin/syncqt.pl" -version $QT_VERSION -minimal -module QtCore "$relpath" || exit 1
-fi
-
-# $1: input variable name (awk regexp)
-# $2: optional output variable name
-# $3: optional value transformation (sed command)
-# relies on $QMAKESPEC, $COMPILER_CONF and $mkfile being set correctly, as the latter
-# is where the resulting variable is written to
-setBootstrapVariable()
-{
-    getQMakeConf "$1" | echo ${2-$1} = `if [ -n "$3" ]; then sed "$3"; else cat; fi` >> "$mkfile"
-}
-
-# build qmake
-if true; then ###[ '!' -f "$outpath/bin/qmake" ];
-    echo "Creating qmake..."
-
-    mkdir -p "$outpath/qmake" || exit
-    # fix makefiles
-    for mkfile in GNUmakefile Makefile; do
-        EXTRA_LFLAGS=
-        EXTRA_CFLAGS=
-        in_mkfile="${mkfile}.in"
-        if [ "$mkfile" = "Makefile" ]; then
-#           if which qmake >/dev/null 2>&1 && [ -f qmake/qmake.pro ]; then
-#               (cd qmake && qmake) >/dev/null 2>&1 && continue
-#           fi
-            in_mkfile="${mkfile}.unix"
-        fi
-        in_mkfile="$relpath/qmake/$in_mkfile"
-        mkfile="$outpath/qmake/$mkfile"
-        if [ -f "$mkfile" ]; then
-            [ "$CFG_DEV" = "yes" ] && "$WHICH" chflags >/dev/null 2>&1 && chflags nouchg "$mkfile"
-            rm -f "$mkfile"
-        fi
-        [ -f "$in_mkfile" ] || continue
-
-        echo "########################################################################" > "$mkfile"
-        echo "## This file was autogenerated by configure, all changes will be lost ##" >> "$mkfile"
-        echo "########################################################################" >> "$mkfile"
-        EXTRA_OBJS=
-        EXTRA_SRCS=
-        EXTRA_CFLAGS="\$(QMAKE_CFLAGS) \$(QMAKE_CFLAGS_SPLIT_SECTIONS)"
-        EXTRA_CXXFLAGS="\$(QMAKE_CXXFLAGS) \$(QMAKE_CXXFLAGS_CXX11) \$(QMAKE_CXXFLAGS_SPLIT_SECTIONS)"
-        EXTRA_LFLAGS="\$(QMAKE_LFLAGS) \$(QMAKE_LFLAGS_GCSECTIONS)"
-
-        if [ "$PLATFORM" = "irix-cc" ] || [ "$PLATFORM" = "irix-cc-64" ]; then
-	    EXTRA_LFLAGS="$EXTRA_LFLAGS -lm"
-        fi
-
-        [ "$CFG_SILENT" = "yes" ] && CC_TRANSFORM='s,^,\@,' || CC_TRANSFORM=
-        setBootstrapVariable QMAKE_CC CC "$CC_TRANSFORM"
-        setBootstrapVariable QMAKE_CXX CXX "$CC_TRANSFORM"
-        setBootstrapVariable QMAKE_CFLAGS
-        setBootstrapVariable QMAKE_CFLAGS_SPLIT_SECTIONS
-        setBootstrapVariable QMAKE_CXXFLAGS
-        setBootstrapVariable QMAKE_CXXFLAGS_CXX11
-        setBootstrapVariable QMAKE_CXXFLAGS_SPLIT_SECTIONS
-        setBootstrapVariable QMAKE_LFLAGS
-        setBootstrapVariable QMAKE_LFLAGS_GCSECTIONS
-
-        if [ "$CFG_DEBUG" = "no" ] || [ "$CFG_RELEASE_TOOLS" = "yes" ]; then
-            setBootstrapVariable QMAKE_CFLAGS_RELEASE
-            setBootstrapVariable QMAKE_CXXFLAGS_RELEASE
-            EXTRA_CFLAGS="$EXTRA_CFLAGS \$(QMAKE_CFLAGS_RELEASE)"
-            EXTRA_CXXFLAGS="$EXTRA_CXXFLAGS \$(QMAKE_CXXFLAGS_RELEASE)"
-        else
-            setBootstrapVariable QMAKE_CFLAGS_DEBUG
-            setBootstrapVariable QMAKE_CXXFLAGS_DEBUG
-            EXTRA_CFLAGS="$EXTRA_CFLAGS \$(QMAKE_CFLAGS_DEBUG)"
-            EXTRA_CXXFLAGS="$EXTRA_CXXFLAGS \$(QMAKE_CXXFLAGS_DEBUG)"
-        fi
-
-        case `basename "$PLATFORM"` in
-        win32-g++*)
-            EXTRA_CFLAGS="$EXTRA_CFLAGS -DUNICODE"
-            EXTRA_CXXFLAGS="$EXTRA_CXXFLAGS -DUNICODE"
-            EXTRA_OBJS="qfilesystemengine_win.o \
-                        qfilesystemiterator_win.o \
-                        qfsfileengine_win.o \
-                        qlocale_win.o \
-                        qsettings_win.o \
-                        qsystemlibrary.o \
-                        registry.o"
-            EXTRA_SRCS="\"\$(SOURCE_PATH)/src/corelib/corelib/io/qfilesystemengine_win.cpp\" \
-                        \"\$(SOURCE_PATH)/src/corelib/io/qfilesystemiterator_win.cpp\" \
-                        \"\$(SOURCE_PATH)/src/corelib/io/qfsfileengine_win.cpp\" \
-                        \"\$(SOURCE_PATH)/src/corelib/io/qsettings_win.cpp\" \
-                        \"\$(SOURCE_PATH)/src/corelib/tools/qlocale_win.cpp\" \
-                        \"\$(SOURCE_PATH)/src/corelib/plugin/qsystemlibrary.cpp\" \
-                        \"\$(SOURCE_PATH)/tools/shared/windows/registry.cpp\""
-            EXTRA_LFLAGS="$EXTRA_LFLAGS -static -s -lole32 -luuid -ladvapi32 -lkernel32"
-            EXEEXT=".exe"
-            ;;
-        *)
-            EXTRA_OBJS="qfilesystemengine_unix.o \
-                        qfilesystemiterator_unix.o \
-                        qfsfileengine_unix.o \
-                        qlocale_unix.o"
-            EXTRA_SRCS="\"\$(SOURCE_PATH)/src/corelib/io/qfilesystemengine_unix.cpp\" \
-                        \"\$(SOURCE_PATH)/src/corelib/io/qfilesystemiterator_unix.cpp\" \
-                        \"\$(SOURCE_PATH)/src/corelib/io/qfsfileengine_unix.cpp\" \
-                        \"\$(SOURCE_PATH)/src/corelib/tools/qlocale_unix.cpp\""
-            EXEEXT=
-            ;;
-        esac
-        if [ "$BUILD_ON_MAC" = "yes" ]; then
-            echo "COCOA_LFLAGS =-framework Foundation -framework CoreServices" >>"$mkfile"
-            echo "CARBON_LFLAGS =-framework ApplicationServices" >>"$mkfile"
-            echo "CARBON_CFLAGS =-fconstant-cfstrings" >>"$mkfile"
-            EXTRA_LFLAGS="$EXTRA_LFLAGS \$(COCOA_LFLAGS)"
-            EXTRA_LFLAGS="$EXTRA_LFLAGS \$(CARBON_LFLAGS)"
-            EXTRA_CFLAGS="$EXTRA_CFLAGS \$(CARBON_CFLAGS)"
-            EXTRA_CXXFLAGS="$EXTRA_CXXFLAGS \$(CARBON_CFLAGS)"
-            EXTRA_OBJS="$EXTRA_OBJS \
-                        qsettings_mac.o \
-                        qcore_mac.o \
-                        qcore_mac_objc.o"
-            EXTRA_SRCS="$EXTRA_SRCS \
-                        \"\$(SOURCE_PATH)/src/corelib/io/qsettings_mac.cpp\" \
-                        \"\$(SOURCE_PATH)/src/corelib/kernel/qcore_mac.cpp\" \
-                        \"\$(SOURCE_PATH)/src/corelib/kernel/qcore_mac_objc.mm\""
-        fi
-
-        echo >>"$mkfile"
-	adjrelpath=`echo "$relpath" | sed 's/ /\\\\\\\\ /g'`
-	adjoutpath=`echo "$outpath" | sed 's/ /\\\\\\\\ /g'`
-	adjqmakespec=`echo "$QMAKESPEC" | sed 's/ /\\\\\\\\ /g'`
-
-        echo "BUILD_PATH = .." >> "$mkfile"
-        echo "SOURCE_PATH = $adjrelpath" >> "$mkfile"
-        if [ -e "$relpath/.git" ]; then
-            echo 'INC_PATH = $(BUILD_PATH)/include' >> "$mkfile"
-        else
-            echo 'INC_PATH = $(SOURCE_PATH)/include' >> "$mkfile"
-        fi
-        echo "QMAKESPEC = $adjqmakespec" >> "$mkfile"
-        echo "QT_VERSION = $QT_VERSION" >> "$mkfile"
-        echo "QT_MAJOR_VERSION = $QT_MAJOR_VERSION" >> "$mkfile"
-        echo "QT_MINOR_VERSION = $QT_MINOR_VERSION" >> "$mkfile"
-        echo "QT_PATCH_VERSION = $QT_PATCH_VERSION" >> "$mkfile"
-        echo "EXTRA_CFLAGS = $EXTRA_CFLAGS" >> "$mkfile"
-        echo "EXTRA_CXXFLAGS = $EXTRA_CXXFLAGS" >> "$mkfile"
-        echo "QTOBJS =" $EXTRA_OBJS >> "$mkfile"
-        echo "QTSRCS =" $EXTRA_SRCS >> "$mkfile"
-        echo "LFLAGS = $EXTRA_LFLAGS" >> "$mkfile"
-        echo "EXEEXT = $EXEEXT" >> "$mkfile"
-        echo "RM_F = rm -f" >> "$mkfile"
-        echo "RM_RF = rm -rf" >> "$mkfile"
-
-        if [ "$BUILD_ON_MAC" = "yes" ]; then
-            echo "EXTRA_CXXFLAGS += -MMD" >> "$mkfile"
-            cat "$in_mkfile" >> "$mkfile"
-            echo "-include \$(notdir \$(DEPEND_SRC:%.cpp=%.d))" >> "$mkfile"
-        else
-            cat "$in_mkfile" >> "$mkfile"
-            if "$WHICH" makedepend >/dev/null 2>&1 && grep 'depend:' "$mkfile" >/dev/null 2>&1; then
-                (cd "$outpath/qmake" && "$MAKE" -f "$mkfile" depend) >/dev/null 2>&1
-                sed 's,^.*/\([^/]*.o\):,\1:,g' "$mkfile" >"$mkfile.tmp"
-                sed "s,$outpath,$adjoutpath,g" "$mkfile.tmp" >"$mkfile"
-                rm "$mkfile.tmp"
-            fi
-        fi
-    done
-
-    if [ "$OPT_VERBOSE" = yes ]; then
-        # Show the output of make
-        (cd "$outpath/qmake"; "$MAKE") || exit 2
-    else
-        # Hide the output of make
-        # Use bash to print dots, if we have it, and stdout is a tty.
-        if test -t 1 && $WHICH bash > /dev/null 2>/dev/null; then
-            bash -c 'set -o pipefail
-                cd "$0/qmake"; "$1" | while read line; do
-                    builtin echo -n .
-                done' "$outpath" "$MAKE" || exit 2
-        else
-            (cd "$outpath/qmake"; "$MAKE" -s) || exit 2
-        fi
-        echo "Done."
-    fi
-fi # Build qmake
-
-#-------------------------------------------------------------------------------
-# create a qt.conf for the Qt build tree itself
-#-------------------------------------------------------------------------------
-
-QTCONFFILE="$outpath/bin/qt.conf"
-cat > "$QTCONFFILE" <<EOF
-[EffectivePaths]
-Prefix=..
-EOF
-if [ -n "$CFG_HOST_QT_TOOLS_PATH" ]; then
-    cat >> "$QTCONFFILE" <<EOF
-[Paths]
-Prefix=$QT_EXT_PREFIX
-Documentation=$QT_REL_INSTALL_DOCS
-Headers=$QT_REL_INSTALL_HEADERS
-Libraries=$QT_REL_INSTALL_LIBS
-LibraryExecutables=$QT_REL_INSTALL_LIBEXECS
-Binaries=$QT_REL_INSTALL_BINS
-Plugins=$QT_REL_INSTALL_PLUGINS
-Imports=$QT_REL_INSTALL_IMPORTS
-Qml2Imports=$QT_REL_INSTALL_QML
-ArchData=$QT_REL_INSTALL_ARCHDATA
-Data=$QT_REL_INSTALL_DATA
-Translations=$QT_REL_INSTALL_TRANSLATIONS
-Examples=$QT_REL_INSTALL_EXAMPLES
-Tests=$QT_REL_INSTALL_TESTS
-HostPrefix=$QT_HOST_PREFIX
-HostBinaries=$QT_REL_HOST_BINS
-HostLibraries=$QT_REL_HOST_LIBS
-HostData=$QT_REL_HOST_DATA
-TargetSpec=$XPLATFORM
-HostSpec=$PLATFORM
-EOF
-    if [ -n "$CFG_SYSROOT" ]; then
-        cat >> "$QTCONFFILE" <<EOF
-Sysroot=$CFG_SYSROOT
-EOF
-    fi
-fi
-if [ x"$relpath" != x"$outpath" ]; then
-    cat >> "$QTCONFFILE" <<EOF
-[EffectiveSourcePaths]
-Prefix=$relpath
-EOF
-fi
-
-[ -z "$CFG_HOST_QT_TOOLS_PATH" ] && CFG_HOST_QT_TOOLS_PATH="$outpath/bin"
-CFG_QMAKE_PATH="$CFG_HOST_QT_TOOLS_PATH/qmake"
-
-#-------------------------------------------------------------------------------
-# write out device config before we run the test.
-#-------------------------------------------------------------------------------
-DEVICE_VARS_OUTFILE="$outpath/mkspecs/qdevice.pri"
-if cmp -s "$DEVICE_VARS_FILE" "$DEVICE_VARS_OUTFILE"; then
-    rm -f "$DEVICE_VARS_FILE"
-else
-    mv -f $DEVICE_VARS_FILE "$DEVICE_VARS_OUTFILE"
-    DEVICE_VARS_FILE="$DEVICE_VARS_OUTFILE"
-fi
-
-#-------------------------------------------------------------------------------
-# write out host config.
-#-------------------------------------------------------------------------------
-HOST_VARS_OUTFILE="$outpath/mkspecs/qhost.pri"
-if cmp -s "$HOST_VARS_FILE" "$HOST_VARS_OUTFILE"; then
-    rm -f "$HOST_VARS_FILE"
-else
-    mv -f $HOST_VARS_FILE "$HOST_VARS_OUTFILE"
-    HOST_VARS_FILE="$HOST_VARS_OUTFILE"
-fi
-
 #-------------------------------------------------------------------------------
 # Verify makespec
 #-------------------------------------------------------------------------------
