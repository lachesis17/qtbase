#!/bin/sh
#############################################################################
##
## Copyright (C) 2013 Digia Plc and/or its subsidiary(-ies).
## Copyright (C) 2013 Intel Corporation.
## Contact: http://www.qt-project.org/legal
##
## This file is the build configuration utility of the Qt Toolkit.
##
## $QT_BEGIN_LICENSE:LGPL$
## Commercial License Usage
## Licensees holding valid commercial Qt licenses may use this file in
## accordance with the commercial license agreement provided with the
## Software or, alternatively, in accordance with the terms contained in
## a written agreement between you and Digia.  For licensing terms and
## conditions see http://qt.digia.com/licensing.  For further information
## use the contact form at http://qt.digia.com/contact-us.
##
## GNU Lesser General Public License Usage
## Alternatively, this file may be used under the terms of the GNU Lesser
## General Public License version 2.1 as published by the Free Software
## Foundation and appearing in the file LICENSE.LGPL included in the
## packaging of this file.  Please review the following information to
## ensure the GNU Lesser General Public License version 2.1 requirements
## will be met: http://www.gnu.org/licenses/old-licenses/lgpl-2.1.html.
##
## In addition, as a special exception, Digia gives you certain additional
## rights.  These rights are described in the Digia Qt LGPL Exception
## version 1.1, included in the file LGPL_EXCEPTION.txt in this package.
##
## GNU General Public License Usage
## Alternatively, this file may be used under the terms of the GNU
## General Public License version 3.0 as published by the Free Software
## Foundation and appearing in the file LICENSE.GPL included in the
## packaging of this file.  Please review the following information to
## ensure the GNU General Public License version 3.0 requirements will be
## met: http://www.gnu.org/copyleft/gpl.html.
##
##
## $QT_END_LICENSE$
##
#############################################################################

#-------------------------------------------------------------------------------
# script initialization
#-------------------------------------------------------------------------------

# the name of this script
relconf=`basename $0`
# the directory of this script is the "source tree"
relpath=`dirname $0`
relpath=`(cd "$relpath"; /bin/pwd)`
# the current directory is the "build tree" or "object tree"
outpath=`/bin/pwd`

# where to find which..
unixtests="$relpath/config.tests/unix"
mactests="$relpath/config.tests/mac"
WHICH="$unixtests/which.test"

PERL=`$WHICH perl 2>/dev/null`

# find out which awk we want to use, prefer gawk, then nawk, then regular awk
AWK=
for e in gawk nawk awk; do
    if "$WHICH" $e >/dev/null 2>&1 && ( $e -f /dev/null /dev/null ) >/dev/null 2>&1; then
        AWK=$e
        break
    fi
done

# find a make command
if [ -z "$MAKE" ]; then
    MAKE=
    for mk in gmake make; do
        if "$WHICH" $mk >/dev/null 2>&1; then
            MAKE=`"$WHICH" $mk`
            break
        fi
    done
    if [ -z "$MAKE" ]; then
        echo >&2 "You don't seem to have 'make' or 'gmake' in your PATH."
        echo >&2 "Cannot proceed."
        exit 1
    fi
    # export MAKE, we need it later in the config.tests
    export MAKE
fi

# do this early so we don't store it in config.status
CFG_TOPLEVEL=
if [ x"$1" = x"-top-level" ]; then
    CFG_TOPLEVEL=yes
    shift
fi

# later cache the command line in config.status
OPT_CMDLINE=`echo $@ | sed "s,-v ,,g; s,-v$,,g"`

# initialize global variables
QMAKE_SWITCHES=
QMAKE_VARS=
QMAKE_CONFIG=
QTCONFIG_CONFIG=
QT_CONFIG=
SUPPORTED=
QMAKE_VARS_FILE=.qmake.vars
DEVICE_VARS_FILE=.device.vars

:> "$QMAKE_VARS_FILE"
:> "$DEVICE_VARS_FILE"

#-------------------------------------------------------------------------------
# utility functions
#-------------------------------------------------------------------------------

shellEscape()
{
    echo "$@" | sed 's/ /\ /g'
}

shellQuoteLines()
{
    # The call of the outer echo makes the shell word-split the output of
    # the nested pipe, thus effectively converting newlines to spaces.
    echo `echo "$1" | sed 's,^[^ ]* .*$,"&",'`
}

# Adds a new qmake variable to the cache
# Usage: QMakeVar mode varname contents
#   where mode is one of: set, add, del
QMakeVar()
{
    case "$1" in
	set)
	    eq="="
	    ;;
	add)
	    eq="+="
	    ;;
	del)
	    eq="-="
	    ;;
	*)
	    echo >&2 "BUG: wrong command to QMakeVar: $1"
	    ;;
    esac

    echo "$2" "$eq" "$3" >> "$QMAKE_VARS_FILE"
}

shellArgumentListToQMakeListHelper()
{
    local retval
    for arg in "$@"; do retval="$retval \"$arg\""; done
    echo "$retval"
}

# Convert a string usable on a shell command line into word-by-word quoted
# qmake list.
shellArgumentListToQMakeList()
{
    # eval is needed for the shell to interpret the backslash escape sequences
    eval shellArgumentListToQMakeListHelper "$@"
}

# Helper function for getQMakeConf. It parses include statements in
# qmake.conf and prints out the expanded file
expandQMakeConf()
{
    while read line; do case "$line" in
        include*)
	    inc_file=`echo "$line" | sed -n -e "/^include.*(.*)/s/include.*(\(.*\)).*$/\1/p"`
	    current_dir=`dirname "$1"`
	    conf_file="$current_dir/$inc_file"
	    if [ ! -f  "$conf_file" ]; then
                echo "WARNING: Unable to find file $conf_file" >&2
                continue
            fi
            expandQMakeConf "$conf_file"
        ;;
        *load\(device_config\)*)
            conf_file="$DEVICE_VARS_FILE"
            if [ ! -f  "$conf_file" ]; then
                echo "WARNING: Unable to find file $conf_file" >&2
                continue
            fi
            expandQMakeConf "$conf_file"
        ;;
        *)
            echo "$line"
        ;;
    esac; done < "$1"
}

extractQMakeVariables()
{
    $AWK '
BEGIN {
    values["LITERAL_WHITESPACE"] = " "
    values["LITERAL_DOLLAR"] = "$"
}
/^!?host_build:/ {
    scopeStart = index($0, ":") + 1
    condition = substr($0, 0, scopeStart - 2)
    if (condition != "'"$1"'") { next }
    $0 = substr($0, scopeStart)
}
/^[_A-Z0-9.]+[ \t]*\+?=/ {
    valStart = index($0, "=") + 1

    append = 0
    if (substr($0, valStart - 2, 1) == "+") {
        append = 1
    }

    variable = substr($0, 0, valStart - 2 - append)
    value = substr($0, valStart)
    gsub("[ \t]+", "", variable)
    gsub("^[ \t]+", "", value)
    gsub("[ \t]+$", "", value)

    ovalue = ""
    while (match(value, /\$\$(\{[_A-Z0-9.]+\}|[_A-Z0-9.]+)/)) {
        ovalue = ovalue substr(value, 1, RSTART - 1)
        var = substr(value, RSTART + 2, RLENGTH - 2)
        value = substr(value, RSTART + RLENGTH)
        if (var ~ /^\{/) {
            var = substr(var, 2, length(var) - 2)
        }
        ovalue = ovalue values[var]
    }
    value = ovalue value

    ovalue = ""
    while (match(value, /\$\$system\(("[^"]*"|[^)]*)\)/)) {
        ovalue = ovalue substr(value, 1, RSTART - 1)
        cmd = substr(value, RSTART + 9, RLENGTH - 10)
        gsub(/^"|"$/, "", cmd)
        value = substr(value, RSTART + RLENGTH)
        while ((cmd | getline line) > 0) {
            ovalue = ovalue line
        }
        close(cmd)
    }
    value = ovalue value

    combinedValue = values[variable]
    if (append == 1 && length(combinedValue) > 0) {
        combinedValue = combinedValue " " value
    } else {
        combinedValue = value
    }
    values[variable] = combinedValue
}
END {
    for (var in values) {
        print var "=" values[var]
    }
}
'
}

getSingleQMakeVariable()
{
    echo "$2" | $AWK "/^($1)=/ { print substr(\$0, index(\$0, \"=\") + 1) }"
}

macSDKify()
{
    # Normally we take care of sysrootifying in sdk.prf, but configure extracts some
    # values before qmake is even built, so we have to duplicate the logic here.

    sdk=$(getSingleQMakeVariable "QMAKE_MAC_SDK" "$1")
    if [ -z "$sdk" ]; then echo "QMAKE_MAC_SDK must be set when building on Mac" >&2; exit 1; fi
    sysroot=$(/usr/bin/xcodebuild -sdk $sdk -version Path 2>/dev/null)
    if [ -z "$sysroot" ]; then echo "Failed to resolve SDK path for '$sdk'" >&2; exit 1; fi

    case "$sdk" in
        macosx*)
            version_min_flag="-mmacosx-version-min=$(getSingleQMakeVariable QMAKE_MACOSX_DEPLOYMENT_TARGET "$1")"
        ;;
        iphoneos*)
            version_min_flag="-miphoneos-version-min=$(getSingleQMakeVariable QMAKE_IOS_DEPLOYMENT_TARGET "$1")"
        ;;
        iphonesimulator*)
            version_min_flag="-mios-simulator-version-min=$(getSingleQMakeVariable QMAKE_IOS_DEPLOYMENT_TARGET "$1")"
        ;;
        *)
        ;;
    esac

    echo "$1" | while read line; do
        case "$line" in
            QMAKE_CC=*|QMAKE_CXX=*|QMAKE_FIX_RPATH=*|QMAKE_AR=*|QMAKE_RANLIB=*|QMAKE_LINK=*|QMAKE_LINK_SHLIB=*)
                # Prefix tool with toolchain path
                var=$(echo "$line" | cut -d '=' -f 1)
                val=$(echo "$line" | cut -d '=' -f 2-)
                sdk_val=$(/usr/bin/xcrun -sdk $sdk -find $(echo $val | cut -d ' ' -f 1))
                val=$(echo $sdk_val $(echo $val | cut -s -d ' ' -f 2-))
                echo "$var=$val"
            ;;
            QMAKE_CFLAGS=*|QMAKE_CXXFLAGS=*|QMAKE_OBJECTIVE_CFLAGS=*)
                echo "$line -isysroot $sysroot $version_min_flag"
            ;;
            QMAKE_LFLAGS=*)
                echo "$line -Wl,-syslibroot,$sysroot $version_min_flag"
            ;;
            *)
                echo "$line"
            ;;
        esac
    done
}

# relies on $QMAKESPEC being set correctly. parses include statements in
# qmake.conf and prints out the expanded file
getQMakeConf()
{
    if [ -z "$specvals" ]; then
        specvals=`expandQMakeConf "$QMAKESPEC/qmake.conf" | extractQMakeVariables "host_build"`
        if [ "$BUILD_ON_MAC" = "yes" ]; then specvals=$(macSDKify "$specvals"); fi
    fi
    getSingleQMakeVariable "$1" "$specvals"
}

getXQMakeConf()
{
    if [ -z "$xspecvals" ]; then
        xspecvals=`expandQMakeConf "$XQMAKESPEC/qmake.conf" | extractQMakeVariables "!host_build"`
        if [ "$XPLATFORM_MAC" = "yes" ]; then xspecvals=$(macSDKify "$xspecvals"); fi
    fi
    getSingleQMakeVariable "$1" "$xspecvals"
}

compilerSupportsFlag()
{
    cat >conftest.cpp <<EOF
int main() { return 0; }
EOF
    "$@" -o conftest-out.o conftest.cpp
    ret=$?
    rm -f conftest.cpp conftest-out.o
    return $ret
}

linkerSupportsFlag()
{
    compiler=$1
    shift
    lflags=-Wl
    for flag
    do
	safe_flag=`shellEscape "$flag"`
	lflags=$lflags,$safe_flag
    done
    compilerSupportsFlag $compiler $lflags >/dev/null 2>&1
}

# $1: newline-separated list of default paths
# stdin: input path
# stdout: input path or nothing
filterDefaultPaths()
{
    local path
    path=`cat`
    echo "$1" | grep "^$path\$" > /dev/null || echo "$path"
}

filterIncludePath()
{
    filterDefaultPaths "$DEFAULT_INCDIRS"
}

filterLibraryPath()
{
    filterDefaultPaths "$DEFAULT_LIBDIRS"
}

filterPathOptionsHelper()
{
    local flag defpaths sep p path
    flag=$1; shift
    defpaths=$1; shift
    sep=
    for p in "$@"; do
        path=${p#$flag}
        if [ "x$path" != "x$p" ]; then
            path=`echo "$path" | filterDefaultPaths "$defpaths"`
            test -z "$path" && continue
        fi
        # Re-quote for shell & qmake
        p=`echo "$p" | sed 's,[^ ]* .*,"&",g'`
        printf "%s%s" "$sep" "$p"
        sep=" "
    done
    echo
}

# $1: flag
# $2: newline-separated list of default paths
# stdin: list of command line options
# sdout: stdin without the options naming default paths
filterPathOptions()
{
    # The eval does escape interpretation for us
    eval filterPathOptionsHelper $1 "\"$2\"" "`cat`"
}

filterIncludeOptions()
{
    filterPathOptions -I "$DEFAULT_INCDIRS"
}

filterLibraryOptions()
{
    filterPathOptions -L "$DEFAULT_LIBDIRS"
}

substPrefix()
{
    base=${1#$QT_SYSROOT_PREFIX}
    if [ x"$base" != x"$1" ]; then
        echo "$QT_EXT_PREFIX$base"
    else
        echo "$1"
    fi
}

#-------------------------------------------------------------------------------
# device options
#-------------------------------------------------------------------------------
DeviceVar()
{
    case "$1" in
        set)
            eq="="
            ;;
        *)
            echo >&2 "BUG: wrong command to QMakeVar: $1"
            ;;
    esac

    echo "$2" "$eq" "$3" >> "$DEVICE_VARS_FILE"
}

resolveDeviceMkspec()
{
    result=$(find "$relpath/mkspecs/devices/" -type d -name "*$1*" | sed "s,^$relpath/mkspecs/,,")
    match_count=$(echo "$result" | wc -w)
    if [ "$match_count" -gt 1 ]; then
        echo >&2 "Error: Multiple matches for device '$1'. Candidates are:"
        tabbed_result=$(echo "$result" | sed "s,^,    ,")
        echo >&2 "$tabbed_result"
        echo "undefined"
    elif [ "$match_count" -eq 0 ]; then
        echo >&2 "Error: No device matching '$1'"
        echo "undefined"
    else
        echo "$result"
    fi
}

#-------------------------------------------------------------------------------
# operating system detection
#-------------------------------------------------------------------------------

# need that throughout the script
UNAME_MACHINE=`(uname -m) 2>/dev/null` || UNAME_MACHINE=unknown
UNAME_RELEASE=`(uname -r) 2>/dev/null` || UNAME_RELEASE=unknown
UNAME_SYSTEM=`(uname -s) 2>/dev/null`  || UNAME_SYSTEM=unknown
UNAME_VERSION=`(uname -v) 2>/dev/null` || UNAME_VERSION=unknown

# detect the "echo without newline" style. usage: echo $ECHO_N "<string>$ECHO_C"
if echo '\c' | grep '\c' >/dev/null; then
    ECHO_N=-n
else
    ECHO_C='\c'
fi

#-------------------------------------------------------------------------------
# window system detection
#-------------------------------------------------------------------------------

BUILD_ON_MAC=no
if [ -d /System/Library/Frameworks/Carbon.framework ]; then
    BUILD_ON_MAC=yes
fi
BUILD_ON_MSYS=no
HOST_DIRLIST_SEP=":"
DEV_NULL=/dev/null
if [ "$OSTYPE" = "msys" ]; then
    HOST_DIRLIST_SEP=";"
    BUILD_ON_MSYS=yes
    DEV_NULL=/tmp/empty-file
    echo "" > $DEV_NULL
    relpath=`(cd "$relpath"; pwd -W)`
    outpath=`pwd -W`
fi

#-------------------------------------------------------------------------------
# Verify Xcode installation on Mac OS
#-------------------------------------------------------------------------------

if [ "$BUILD_ON_MAC" = "yes" ]; then
    if ! /usr/bin/xcode-select --print-path >/dev/null 2>&1; then
        echo >&2
        echo "   No Xcode is selected. Use xcode-select -switch to choose an Xcode" >&2
        echo "   version. See the xcode-select man page for more information." >&2
        echo >&2
        exit 2
    fi

    if ! /usr/bin/xcrun -find xcrun >/dev/null 2>&1; then
        echo >&2
        echo "   Xcode not set up properly. You may need to confirm the license" >&2
        echo "   agreement by running /usr/bin/xcodebuild without arguments." >&2
        echo >&2
        exit 2
    fi
fi

#-----------------------------------------------------------------------------
# Qt version detection
#-----------------------------------------------------------------------------
QT_VERSION=`grep '^# *define *QT_VERSION_STR' "$relpath"/src/corelib/global/qglobal.h`
QT_MAJOR_VERSION=
QT_MINOR_VERSION=0
QT_PATCH_VERSION=0
if [ -n "$QT_VERSION" ]; then
   QT_VERSION=`echo $QT_VERSION | sed 's,^# *define *QT_VERSION_STR *"*\([^ ]*\)"$,\1,'`
   MAJOR=`echo $QT_VERSION | sed 's,^\([0-9]*\)\.\([0-9]*\)\.\([0-9]*\).*,\1,'`
   if [ -n "$MAJOR" ]; then
     MINOR=`echo $QT_VERSION | sed 's,^\([0-9]*\)\.\([0-9]*\)\.\([0-9]*\).*,\2,'`
      PATCH=`echo $QT_VERSION | sed 's,^\([0-9]*\)\.\([0-9]*\)\.\([0-9]*\).*,\3,'`
      QT_MAJOR_VERSION="$MAJOR"
      [ -z "$MINOR" ] || QT_MINOR_VERSION="$MINOR"
      [ -z "$PATCH" ] || QT_PATCH_VERSION="$PATCH"
   fi
fi
if [ -z "$QT_MAJOR_VERSION" ]; then
   echo "Cannot process version from qglobal.h: $QT_VERSION"
   echo "Cannot proceed."
   exit 1
fi

#-------------------------------------------------------------------------------
# initalize variables
#-------------------------------------------------------------------------------

SYSTEM_VARIABLES="RANLIB STRIP OBJDUMP LD CC CXX CFLAGS CXXFLAGS LDFLAGS"
for varname in $SYSTEM_VARIABLES; do
    qmakevarname="${varname}"
    # use LDFLAGS for autoconf compat, but qmake uses QMAKE_LFLAGS
    if [ "${varname}" = "LDFLAGS" ]; then
        qmakevarname="LFLAGS"
    elif [ "${varname}" = "LD" ]; then
        qmakevarname="LINK"
    fi
    cmd=`echo \
'if [ -n "\$'${varname}'" ]; then
    QMakeVar set QMAKE_'${qmakevarname}' "\$'${varname}'"
fi'`
    eval "$cmd"
done
# Use CC/CXX to run config.tests
mkdir -p "$outpath/config.tests"
rm -f "$outpath/config.tests/.qmake.cache"
cp "$QMAKE_VARS_FILE" "$outpath/config.tests/.qmake.cache"

QMakeVar add styles "mac fusion windows"

# QTDIR may be set and point to an old or system-wide Qt installation
unset QTDIR

# the minimum version of libdbus-1 that we require:
MIN_DBUS_1_VERSION=1.2

# initalize internal variables
CFG_CONFIGURE_EXIT_ON_ERROR=yes
CFG_PROFILE=no
CFG_STRIP=yes
CFG_GUI=auto # (yes|no|auto)
CFG_WIDGETS=yes
CFG_QCONFIG=full
CFG_DEBUG=auto
CFG_MYSQL_CONFIG=
CFG_DEBUG_RELEASE=no
CFG_FORCEDEBUGINFO=no
CFG_SHARED=yes
CFG_SM=auto
CFG_XSHAPE=auto
CFG_XSYNC=auto
CFG_XVIDEO=auto
CFG_XINERAMA=runtime
CFG_XFIXES=runtime
CFG_ZLIB=auto
CFG_SQLITE=qt
CFG_GIF=auto
CFG_PNG=yes
CFG_LIBPNG=auto
CFG_JPEG=auto
CFG_LIBJPEG=auto
CFG_XCURSOR=runtime
CFG_XRANDR=runtime
CFG_XRENDER=auto
CFG_MITSHM=auto
CFG_OPENGL=auto
CFG_OPENVG=auto
CFG_OPENVG_LC_INCLUDES=no
CFG_OPENVG_SHIVA=auto
CFG_OPENVG_ON_OPENGL=auto
CFG_EGL=auto
CFG_GLX=auto
CFG_SSE=auto
CFG_FONTCONFIG=auto
CFG_FREETYPE=auto
CFG_HARFBUZZ=no
CFG_SQL_AVAILABLE=
QT_ALL_BUILD_PARTS=" libs tools examples tests "
QT_DEFAULT_BUILD_PARTS="libs tools examples"
CFG_BUILD_PARTS=""
CFG_NOBUILD_PARTS=""
CFG_SKIP_MODULES=""
CFG_COMPILE_EXAMPLES=yes
CFG_RELEASE_QMAKE=no
CFG_AUDIO_BACKEND=auto
CFG_QML_DEBUG=yes
CFG_JAVASCRIPTCORE_JIT=auto
CFG_PKGCONFIG=auto
CFG_STACK_PROTECTOR_STRONG=auto
CFG_SLOG2=auto
CFG_PPS=auto
CFG_SYSTEM_PROXIES=no

# Target architecture
CFG_ARCH=
CFG_CPUFEATURES=
# Host architecture, same as CFG_ARCH when not cross-compiling
CFG_HOST_ARCH=
CFG_HOST_CPUFEATURES=
# Set when the -arch or -host-arch arguments are used
OPT_OBSOLETE_HOST_ARG=no

CFG_USE_GNUMAKE=no
CFG_XINPUT2=auto
CFG_XINPUT=runtime
CFG_XKB=auto
CFG_XKBCOMMON=auto
CFG_XCB=auto
CFG_XCB_XLIB=auto
CFG_XCB_GLX=no
CFG_EGLFS=auto
CFG_DIRECTFB=auto
CFG_LINUXFB=auto
CFG_KMS=auto
CFG_LIBUDEV=auto
CFG_OBSOLETE_WAYLAND=no
CFG_EVDEV=auto
CFG_TSLIB=no
CFG_NIS=auto
CFG_CUPS=auto
CFG_ICONV=auto
CFG_DBUS=auto
CFG_GLIB=auto
CFG_QGTKSTYLE=auto
CFG_LARGEFILE=auto
CFG_OPENSSL=auto
CFG_PRECOMPILE=auto
CFG_SEPARATE_DEBUG_INFO=no
CFG_SEPARATE_DEBUG_INFO_NOCOPY=no
CFG_REDUCE_EXPORTS=auto
CFG_SSE2=auto
CFG_SSE3=auto
CFG_SSSE3=auto
CFG_SSE4_1=auto
CFG_SSE4_2=auto
CFG_AVX=auto
CFG_AVX2=auto
CFG_REDUCE_RELOCATIONS=auto
CFG_ACCESSIBILITY=auto
CFG_ACCESSIBILITY_ATSPI_BRIDGE=no # will be enabled depending on dbus and accessibility being enabled
CFG_IWMMXT=no
CFG_NEON=auto
CFG_MIPS_DSP=auto
CFG_MIPS_DSPR2=auto
CFG_CLOCK_GETTIME=auto
CFG_CLOCK_MONOTONIC=auto
CFG_POSIX_FALLOCATE=auto
CFG_MREMAP=auto
CFG_GETADDRINFO=auto
CFG_IPV6IFNAME=auto
CFG_GETIFADDRS=auto
CFG_INOTIFY=auto
CFG_EVENTFD=auto
CFG_RPATH=yes
CFG_FRAMEWORK=auto
DEFINES=
D_FLAGS=
I_FLAGS=
L_FLAGS=
RPATH_FLAGS=
W_FLAGS=
QCONFIG_FLAGS=
XPLATFORM=              # This seems to be the QMAKESPEC, like "linux-g++"
XPLATFORM_MAC=no
XPLATFORM_IOS=no
XPLATFORM_ANDROID=no
XPLATFORM_MINGW=no      # Whether target platform is MinGW (win32-g++*)
XPLATFORM_MAEMO=no
XPLATFORM_QNX=no
PLATFORM=$QMAKESPEC
QT_CROSS_COMPILE=no
OPT_CONFIRM_LICENSE=no
OPT_SHADOW=maybe
OPT_VERBOSE=no
OPT_HELP=
CFG_SILENT=no
CFG_ALSA=auto
CFG_PULSEAUDIO=auto
CFG_COREWLAN=auto
CFG_PROCESS=yes
CFG_ICU=auto
CFG_FORCE_ASSERTS=no
CFG_PCRE=auto
QPA_PLATFORM_GUARD=yes
CFG_CXX11=auto
CFG_DIRECTWRITE=no
CFG_WERROR=auto
CFG_QREAL=double
OPT_MAC_SDK=
COMMERCIAL_USER=ask
LICENSE_FILE=
CFG_DEV=no

# initalize variables used for installation
QT_INSTALL_PREFIX=
QT_INSTALL_DOCS=
QT_INSTALL_HEADERS=
QT_INSTALL_LIBS=
QT_INSTALL_BINS=
QT_INSTALL_LIBEXECS=
QT_INSTALL_PLUGINS=
QT_INSTALL_IMPORTS=
QT_INSTALL_QML=
QT_INSTALL_ARCHDATA=
QT_INSTALL_DATA=
QT_INSTALL_TRANSLATIONS=
QT_INSTALL_SETTINGS=
QT_INSTALL_EXAMPLES=
QT_INSTALL_TESTS=
CFG_SYSROOT=
CFG_GCC_SYSROOT="yes"
QT_HOST_PREFIX=
QT_HOST_BINS=
QT_HOST_LIBS=
QT_HOST_DATA=
QT_EXT_PREFIX=

#flags for SQL drivers
QT_CFLAGS_PSQL=
QT_LFLAGS_PSQL=
QT_CFLAGS_MYSQL=
QT_LFLAGS_MYSQL=
QT_LFLAGS_MYSQL_R=
QT_CFLAGS_SQLITE=
QT_LFLAGS_SQLITE=
QT_LFLAGS_ODBC="-lodbc"
QT_LFLAGS_TDS=

# flags for libdbus-1
QT_CFLAGS_DBUS=
QT_LIBS_DBUS=

# flags for Glib (X11 only)
QT_CFLAGS_GLIB=
QT_LIBS_GLIB=

# default qpa platform
QT_QPA_DEFAULT_PLATFORM=

# Android vars
CFG_DEFAULT_ANDROID_NDK_ROOT=$ANDROID_NDK_ROOT
CFG_DEFAULT_ANDROID_SDK_ROOT=$ANDROID_SDK_ROOT
CFG_DEFAULT_ANDROID_PLATFORM=android-9
CFG_DEFAULT_ANDROID_TARGET_ARCH=armeabi-v7a
CFG_DEFAULT_ANDROID_NDK_TOOLCHAIN_VERSION=4.8
CFG_DEFAULT_ANDROID_NDK_HOST=$ANDROID_NDK_HOST

#-------------------------------------------------------------------------------
# check SQL drivers available in this package
#-------------------------------------------------------------------------------

# opensource version removes some drivers, so force them to be off
CFG_SQL_tds=no
CFG_SQL_oci=no
CFG_SQL_db2=no

CFG_SQL_AVAILABLE=
if [ -d "$relpath/src/plugins/sqldrivers" ]; then
  for a in "$relpath/src/plugins/sqldrivers/"*; do
     if [ -d "$a" ]; then
	 base_a=`basename "$a"`
  	 CFG_SQL_AVAILABLE="${CFG_SQL_AVAILABLE} ${base_a}"
	 eval "CFG_SQL_${base_a}=auto"
     fi
  done
fi

CFG_IMAGEFORMAT_PLUGIN_AVAILABLE=
if [ -d "$relpath/src/plugins/imageformats" ]; then
    for a in "$relpath/src/plugins/imageformats/"*; do
        if [ -d "$a" ]; then
            base_a=`basename "$a"`
            CFG_IMAGEFORMAT_PLUGIN_AVAILABLE="${CFG_IMAGEFORMAT_PLUGIN_AVAILABLE} ${base_a}"
        fi
    done
fi

#-------------------------------------------------------------------------------
# parse command line arguments
#-------------------------------------------------------------------------------

# parse the arguments, setting things to "yes" or "no"
while [ "$#" -gt 0 ]; do
    CURRENT_OPT="$1"
    UNKNOWN_ARG=no
    case "$1" in
    #Autoconf style options
    --enable-*)
        VAR=`echo $1 | sed "s,^--enable-\(.*\),\1,"`
        VAL=yes
        ;;
    --disable-*)
        VAR=`echo $1 | sed "s,^--disable-\(.*\),\1,"`
        VAL=no
        ;;
    --*=*)
        VAR=`echo $1 | sed "s,^--\(.*\)=.*,\1,"`
        VAL=`echo $1 | sed "s,^--.*=\(.*\),\1,"`
        ;;
    --no-*)
        VAR=`echo $1 | sed "s,^--no-\(.*\),\1,"`
        VAL=no
        ;;
    --*)
        VAR=`echo $1 | sed "s,^--\(.*\),\1,"`
        VAL=yes
        ;;
    #Qt plugin options
    -no-*-*|-plugin-*-*|-qt-*-*)
        VAR=`echo $1 | sed "s,^-[^-]*-\(.*\),\1,"`
        VAL=`echo $1 | sed "s,^-\([^-]*\).*,\1,"`
        ;;
    #Qt style no options
    -no-*)
        VAR=`echo $1 | sed "s,^-no-\(.*\),\1,"`
        VAL=no
        ;;
    #Qt style options that pass an argument
    -prefix| \
    -docdir| \
    -headerdir| \
    -plugindir| \
    -importdir| \
    -qmldir| \
    -archdatadir| \
    -datadir| \
    -libdir| \
    -bindir| \
    -libexecdir| \
    -translationdir| \
    -sysconfdir| \
    -examplesdir| \
    -testsdir| \
    -hostdatadir| \
    -hostbindir| \
    -hostlibdir| \
    -extprefix| \
    -sysroot| \
    -depths| \
    -make| \
    -nomake| \
    -skip| \
    -platform| \
    -xplatform| \
    -device| \
    -device-option| \
    -sdk| \
    -arch| \
    -host-arch| \
    -mysql_config| \
    -qpa| \
    -qconfig| \
    -qreal| \
    -android-sdk| \
    -android-ndk| \
    -android-ndk-platform| \
    -android-ndk-host| \
    -android-arch| \
    -android-toolchain-version)
        VAR=`echo $1 | sed "s,^-\(.*\),\1,"`
        shift
        VAL="$1"
        ;;
    #Qt style complex options in one command
    -enable-*|-disable-*)
        VAR=`echo $1 | sed "s,^-\([^-]*\)-.*,\1,"`
        VAL=`echo $1 | sed "s,^-[^-]*-\(.*\),\1,"`
        ;;
    -system-proxies)
        VAR=system-proxies
        VAL=yes
        ;;
    -no-system-proxies)
        VAR=system-proxies
        VAL=no
        ;;
    #Qt Builtin/System style options
    -no-*|-system-*|-qt-*)
        VAR=`echo $1 | sed "s,^-[^-]*-\(.*\),\1,"`
        VAL=`echo $1 | sed "s,^-\([^-]*\)-.*,\1,"`
        ;;
    #Options that cannot be generalized
    -k|-continue)
        VAR=fatal_error
        VAL=no
        ;;
    -opengl)
        VAR=opengl
        # this option may or may not be followed by an argument
        if [ -z "$2" ] || echo "$2" | grep '^-' >/dev/null 2>&1; then
            VAL=yes
        else
            shift;
            VAL=$1
        fi
	;;
    -openvg)
        VAR=openvg
        # this option may or may not be followed by an argument
        if [ -z "$2" ] || echo "$2" | grep '^-' >/dev/null 2>&1; then
            VAL=yes
        else
            shift;
            VAL=$1
        fi
	;;
    -hostprefix)
        VAR=`echo $1 | sed "s,^-\(.*\),\1,"`
        # this option may or may not be followed by an argument
        if [ -z "$2" ] || echo "$2" | grep '^-' >/dev/null 2>&1; then
            VAL=$outpath
        else
            shift;
            VAL=$1
        fi
        ;;
    -qtnamespace)
        VAR="qtnamespace"
        shift
        VAL="$1"
        ;;
    -qtlibinfix)
        VAR="qtlibinfix"
        shift
        VAL="$1"
        ;;
    -D?*|-D)
        VAR="add_define"
        if [ "$1" = "-D" ]; then
            shift
            VAL="$1"
        else
            VAL=`echo $1 | sed 's,-D,,'`
        fi
        ;;
    -fpu)
        VAR="fpu"
        # this option may or may not be followed by an argument
        if [ -z "$2" ] || echo "$2" | grep '^-' >/dev/null 2>&1; then
            VAL=no
        else
            shift
            VAL=$1
        fi
        ;;
    -I?*|-I)
        VAR="add_ipath"
        if [ "$1" = "-I" ]; then
            shift
            VAL="$1"
        else
            VAL=`echo $1 | sed 's,-I,,'`
        fi
        ;;
    -L?*|-L)
        VAR="add_lpath"
        if [ "$1" = "-L" ]; then
            shift
            VAL="$1"
        else
            VAL=`echo $1 | sed 's,-L,,'`
        fi
        ;;
    -R?*|-R)
        VAR="add_rpath"
        if [ "$1" = "-R" ]; then
            shift
            VAL="$1"
        else
            VAL=`echo $1 | sed 's,-R,,'`
        fi
        ;;
    -l)  # -lfoo is handled differently
        VAR="add_link"
        shift
        VAL="$1"
        ;;
    -F?*|-F)
        VAR="add_fpath"
        if [ "$1" = "-F" ]; then
            shift
            VAL="$1"
        else
            VAL=`echo $1 | sed 's,-F,,'`
        fi
        ;;
    -fw)  # -fwfoo is handled differently
        VAR="add_framework"
        shift
        VAL="$1"
        ;;
    -W*)
        VAR="add_warn"
        VAL="$1"
        ;;
    #General options, including Qt style yes options
    -*)
        VAR=`echo $1 | sed "s,^-\(.*\),\1,"`
        VAL="yes"
        ;;
    *)
        UNKNOWN_ARG=yes
        ;;
    esac
    if [ "$UNKNOWN_ARG" = "yes" ]; then
        echo "$1: unknown argument"
        ERROR=yes
        shift
        continue
     fi
    shift

    UNKNOWN_OPT=no
    case "$VAR" in
    accessibility)
        if [ "$VAL" = "yes" ] || [ "$VAL" = "no" ]; then
            CFG_ACCESSIBILITY="$VAL"
        else
            UNKNOWN_OPT=yes
        fi
        ;;
    license)
	LICENSE_FILE="$VAL"
	;;
    gnumake)
        CFG_USE_GNUMAKE="$VAL"
        ;;
    mysql_config)
	CFG_MYSQL_CONFIG="$VAL"
	;;
    prefix)
        QT_INSTALL_PREFIX="$VAL"
        ;;
    hostprefix)
	QT_HOST_PREFIX="$VAL"
	;;
    hostdatadir)
        QT_HOST_DATA="$VAL"
        ;;
    hostbindir)
        QT_HOST_BINS="$VAL"
        ;;
    hostlibdir)
        QT_HOST_LIBS="$VAL"
        ;;
    extprefix)
        QT_EXT_PREFIX="$VAL"
        ;;
    pkg-config)
        if [ "$VAL" = "yes" ] || [ "$VAL" = "no" ]; then
            CFG_PKGCONFIG="$VAL"
        else
            UNKNOWN_OPT=yes
        fi
        ;;
    force-pkg-config)
        CFG_PKGCONFIG="force"
        ;;
    docdir)
        QT_INSTALL_DOCS="$VAL"
        ;;
    headerdir)
        QT_INSTALL_HEADERS="$VAL"
        ;;
    plugindir)
        QT_INSTALL_PLUGINS="$VAL"
        ;;
    importdir)
        QT_INSTALL_IMPORTS="$VAL"
        ;;
    qmldir)
        QT_INSTALL_QML="$VAL"
        ;;
    archdatadir)
        QT_INSTALL_ARCHDATA="$VAL"
        ;;
    datadir)
        QT_INSTALL_DATA="$VAL"
        ;;
    libdir)
        QT_INSTALL_LIBS="$VAL"
        ;;
    qtnamespace)
        QT_NAMESPACE="$VAL"
        ;;
    qtlibinfix)
        QT_LIBINFIX="$VAL"
        ;;
    translationdir)
        QT_INSTALL_TRANSLATIONS="$VAL"
        ;;
    sysconfdir|settingsdir)
        QT_INSTALL_SETTINGS="$VAL"
        ;;
    examplesdir)
        QT_INSTALL_EXAMPLES="$VAL"
        ;;
    testsdir)
        QT_INSTALL_TESTS="$VAL"
        ;;
    qconfig)
        CFG_QCONFIG="$VAL"
        ;;
    qreal)
        CFG_QREAL="$VAL"
        ;;
    sysroot)
        CFG_SYSROOT="$VAL"
        ;;
    gcc-sysroot)
        CFG_GCC_SYSROOT="$VAL"
        ;;
    bindir)
        QT_INSTALL_BINS="$VAL"
        ;;
    libexecdir)
        QT_INSTALL_LIBEXECS="$VAL"
        ;;
    sse)
        if [ "$VAL" = "yes" ] || [ "$VAL" = "no" ]; then
            CFG_SSE="$VAL"
        else
            UNKNOWN_OPT=yes
        fi
	;;
    opengl)
        if  [ "$VAL" = "auto" ] || [ "$VAL" = "desktop" ] ||
            [ "$VAL" = "yes" ] || [ "$VAL" = "no" ] ||
            [ "$VAL" = "es2" ]; then
            CFG_OPENGL="$VAL"
        else
            UNKNOWN_OPT=yes
        fi
        ;;
    openvg)
        if [ "$VAL" = "auto" ] || [ "$VAL" = "yes" ] || [ "$VAL" = "no" ]; then
            CFG_OPENVG="$VAL"
        else
            UNKNOWN_OPT=yes
        fi
        ;;
    nomake)
        if [ -n "${QT_ALL_BUILD_PARTS%%* $VAL *}" ]; then
            echo "Unknown part $VAL passed to -nomake." >&2
            exit 1
        fi
	CFG_NOBUILD_PARTS="$CFG_NOBUILD_PARTS $VAL"
        ;;
    make)
        if [ "$VAL" = "no" ]; then
            UNKNOWN_OPT=yes
        else
            if [ -n "${QT_ALL_BUILD_PARTS%%* $VAL *}" ]; then
                echo "Unknown part $VAL passed to -make." >&2
                exit 1
            fi
            CFG_BUILD_PARTS="$CFG_BUILD_PARTS $VAL"
        fi
        ;;
    skip)
        VAL=qt${VAL#qt}
        if ! [ -d $relpath/../$VAL ]; then
            echo "Attempting to skip non-existent module $VAL." >&2
            exit 1
        fi
        CFG_SKIP_MODULES="$CFG_SKIP_MODULES $VAL"
        ;;
    compile-examples)
        if [ "$VAL" = "yes" ] || [ "$VAL" = "no" ]; then
            CFG_COMPILE_EXAMPLES="$VAL"
        else
            UNKNOWN_OPT=yes
        fi
        ;;
    sdk)
        if [ "$BUILD_ON_MAC" = "yes" ]; then
            DeviceVar set !host_build:QMAKE_MAC_SDK "$VAL"
            OPT_MAC_SDK="$VAL"
        else
            UNKNOWN_OPT=yes
        fi
	;;
    arch|host-arch)
        OPT_OBSOLETE_HOST_ARG=yes
        ;;
    harfbuzz)
        [ "$VAL" = "yes" ] && VAL=qt
        if [ "$VAL" = "qt" ] || [ "$VAL" = "no" ] || [ "$VAL" = "system" ]; then
            CFG_HARFBUZZ="$VAL"
        else
            UNKNOWN_OPT=yes
        fi
        ;;

    framework)
        if [ "$BUILD_ON_MAC" = "yes" ]; then
            CFG_FRAMEWORK="$VAL"
        else
            UNKNOWN_OPT=yes
        fi
        ;;
    profile)
        if [ "$VAL" = "yes" ]; then
            CFG_PROFILE=yes
	    QMakeVar add QMAKE_CFLAGS -pg
	    QMakeVar add QMAKE_CXXFLAGS -pg
	    QMakeVar add QMAKE_LFLAGS -pg
            QMAKE_VARS="$QMAKE_VARS CONFIG+=nostrip"
        else
            UNKNOWN_OPT=yes
        fi
        ;;
    strip)
        if [ "$VAL" = "yes" ] || [ "$VAL" = "no" ]; then
            CFG_STRIP=$VAL
        else
            UNKNOWN_OPT=yes
        fi
        ;;
    testcocoon)
        if [ "$VAL" = "yes" ]; then
            QTCONFIG_CONFIG="$QTCONFIG_CONFIG testcocoon"
        fi
        ;;
    gcov)
        if [ "$VAL" = "yes" ]; then
            QTCONFIG_CONFIG="$QTCONFIG_CONFIG gcov"
        fi
        ;;
    platform)
        PLATFORM="$VAL"
        # keep compatibility with old platform names
        case $PLATFORM in
        aix-64)
            PLATFORM=aix-xlc-64
            ;;
        hpux-o64)
            PLATFORM=hpux-acc-o64
            ;;
        hpux-n64)
            PLATFORM=hpux-acc-64
            ;;
        hpux-acc-n64)
            PLATFORM=hpux-acc-64
            ;;
        irix-n32)
            PLATFORM=irix-cc
            ;;
        irix-64)
            PLATFORM=irix-cc-64
            ;;
        irix-cc-n64)
            PLATFORM=irix-cc-64
            ;;
        reliant-64)
            PLATFORM=reliant-cds-64
            ;;
        solaris-64)
            PLATFORM=solaris-cc-64
            ;;
        openunix-cc)
            PLATFORM=unixware-cc
            ;;
        openunix-g++)
            PLATFORM=unixware-g++
            ;;
        unixware7-cc)
            PLATFORM=unixware-cc
            ;;
        unixware7-g++)
            PLATFORM=unixware-g++
            ;;
        macx-g++-64)
            PLATFORM=macx-g++
	    NATIVE_64_ARCH=
            case `uname -p` in
            i386) NATIVE_64_ARCH="x86_64" ;;
            powerpc) NATIVE_64_ARCH="ppc64" ;;
            *)   echo "WARNING: Can't detect CPU architecture for macx-g++-64" ;;
            esac
	    if [ ! -z "$NATIVE_64_ARCH" ]; then
		QTCONFIG_CONFIG="$QTCONFIG_CONFIG $NATIVE_64_ARCH"
            fi
            ;;
        esac
        ;;
    xplatform)
        XPLATFORM="$VAL"
        case `basename "$XPLATFORM"` in win32-g++*)
            XPLATFORM_MINGW=yes
            CFG_RPATH=no
            CFG_REDUCE_EXPORTS=no
            ;;
        esac
        ;;
    device)
        XPLATFORM=`resolveDeviceMkspec $VAL`
        [ "$XPLATFORM" = "undefined" ] && exit 101
        ;;
    device-option)
        DEV_VAR=`echo $VAL | cut -d '=' -f 1`
        DEV_VAL=`echo $VAL | cut -d '=' -f 2-`
        DeviceVar set $DEV_VAR "$DEV_VAL"
        ;;
    qpa)
        QT_QPA_DEFAULT_PLATFORM="$VAL"
        ;;
    debug-and-release)
        if [ "$VAL" = "yes" ] || [ "$VAL" = "no" ]; then
            CFG_DEBUG_RELEASE="$VAL"
        else
            UNKNOWN_OPT=yes
        fi
        ;;
    optimized-qmake)
        if [ "$VAL" = "yes" ] || [ "$VAL" = "no" ]; then
            CFG_RELEASE_QMAKE="$VAL"
        else
            UNKNOWN_OPT=yes
        fi
        ;;
    release)
        if [ "$VAL" = "yes" ]; then
            CFG_DEBUG=no
        elif [ "$VAL" = "no" ]; then
            CFG_DEBUG=yes
        else
            UNKNOWN_OPT=yes
        fi
        ;;
    debug)
        CFG_DEBUG="$VAL"
        ;;
    force-debug-info)
        CFG_FORCEDEBUGINFO="$VAL"
        ;;
    developer-build)
        CFG_DEV="yes"
        ;;
    commercial)
        COMMERCIAL_USER="yes"
        ;;
    opensource)
        COMMERCIAL_USER="no"
        ;;
    static)
        if [ "$VAL" = "yes" ]; then
            CFG_SHARED=no
        elif [ "$VAL" = "no" ]; then
            CFG_SHARED=yes
        else
            UNKNOWN_OPT=yes
        fi
        ;;
    fatal_error)
        if [ "$VAL" = "yes" ] || [ "$VAL" = "no" ]; then
            CFG_CONFIGURE_EXIT_ON_ERROR="$VAL"
        else
            UNKNOWN_OPT=yes
        fi
        ;;
    feature-*)
            FEATURE=`echo $VAR | sed "s,^[^-]*-\([^-]*\),\1," | tr 'abcdefghijklmnopqrstuvwxyz-' 'ABCDEFGHIJKLMNOPQRSTUVWXYZ_'`
            if [ "$VAL" = "no" ]; then
                QCONFIG_FLAGS="$QCONFIG_FLAGS QT_NO_$FEATURE"
            elif [ "$VAL" = "yes" ] || [ "$VAL" = "unknown" ]; then
                QCONFIG_FLAGS="$QCONFIG_FLAGS QT_$FEATURE"
            else
                UNKNOWN_OPT=yes
            fi
        ;;
    shared)
        if [ "$VAL" = "yes" ] || [ "$VAL" = "no" ]; then
            CFG_SHARED="$VAL"
        else
            UNKNOWN_OPT=yes
        fi
        ;;
    gif)
        if [ "$VAL" = "no" ]; then
            CFG_GIF="$VAL"
        else
            UNKNOWN_OPT=yes
        fi
        ;;
    sm)
        if [ "$VAL" = "yes" ] || [ "$VAL" = "no" ]; then
            CFG_SM="$VAL"
        else
            UNKNOWN_OPT=yes
        fi

        ;;
    xinerama)
        if [ "$VAL" = "yes" ] || [ "$VAL" = "no" ] || [ "$VAL" = "runtime" ]; then
            CFG_XINERAMA="$VAL"
        else
            UNKNOWN_OPT=yes
        fi
        ;;
    xshape)
        if [ "$VAL" = "yes" ] || [ "$VAL" = "no" ]; then
            CFG_XSHAPE="$VAL"
        else
            UNKNOWN_OPT=yes
        fi
        ;;
    xvideo)
        if [ "$VAL" = "yes" ] || [ "$VAL" = "no" ]; then
            CFG_XVIDEO="$VAL"
        else
            UNKNOWN_OPT=yes
        fi
        ;;
    xsync)
        if [ "$VAL" = "yes" ] || [ "$VAL" = "no" ]; then
            CFG_XSYNC="$VAL"
        else
            UNKNOWN_OPT=yes
        fi
        ;;
     xinput2)
        if [ "$VAL" = "yes" ] || [ "$VAL" = "no" ]; then
            CFG_XINPUT2="$VAL"
        else
            UNKNOWN_OPT=yes
        fi
        ;;
    xinput)
        if [ "$VAL" = "yes" ] || [ "$VAL" = "no" ] || [ "$VAL" = "runtime" ]; then
            CFG_XINPUT="$VAL"
        else
            UNKNOWN_OPT=yes
        fi
        ;;
    egl)
        if [ "$VAL" = "yes" ] || [ "$VAL" = "no" ]; then
            CFG_EGL="$VAL"
        else
            UNKNOWN_OPT=yes
        fi
        ;;
    glx)
        if [ "$VAL" = "yes" ] || [ "$VAL" = "no" ]; then
            CFG_GLX="$VAL"
        else
            UNKNOWN_OPT=yes
        fi
        ;;
    pch)
        if [ "$VAL" = "yes" ] || [ "$VAL" = "no" ]; then
            CFG_PRECOMPILE="$VAL"
        else
            UNKNOWN_OPT=yes
        fi
        ;;
    separate-debug-info)
        if [ "$VAL" = "yes" ] || [ "$VAL" = "no" ]; then
            CFG_SEPARATE_DEBUG_INFO="$VAL"
        elif [ "$VAL" = "nocopy" ] ; then
            CFG_SEPARATE_DEBUG_INFO="yes"
            CFG_SEPARATE_DEBUG_INFO_NOCOPY="yes"
        else
            UNKNOWN_OPT=yes
        fi
        ;;
    reduce-exports)
        if [ "$VAL" = "yes" ] || [ "$VAL" = "no" ]; then
            CFG_REDUCE_EXPORTS="$VAL"
        else
            UNKNOWN_OPT=yes
        fi
        ;;
    sse2)
        if [ "$VAL" = "no" ]; then
            CFG_SSE2="$VAL"
        else
            UNKNOWN_OPT=yes
        fi
        ;;
    sse3)
        if [ "$VAL" = "no" ]; then
            CFG_SSE3="$VAL"
        else
            UNKNOWN_OPT=yes
        fi
        ;;
    ssse3)
        if [ "$VAL" = "no" ]; then
            CFG_SSSE3="$VAL"
        else
            UNKNOWN_OPT=yes
        fi
        ;;
    sse4.1)
        if [ "$VAL" = "no" ]; then
            CFG_SSE4_1="$VAL"
        else
            UNKNOWN_OPT=yes
        fi
        ;;
    sse4.2)
        if [ "$VAL" = "no" ]; then
            CFG_SSE4_2="$VAL"
        else
            UNKNOWN_OPT=yes
        fi
        ;;
    avx)
        if [ "$VAL" = "no" ]; then
            CFG_AVX="$VAL"
        else
            UNKNOWN_OPT=yes
        fi
        ;;
    avx2)
        if [ "$VAL" = "no" ]; then
            CFG_AVX2="$VAL"
        else
            UNKNOWN_OPT=yes
        fi
        ;;
    iwmmxt)
	CFG_IWMMXT="yes"
	;;
    neon)
        if [ "$VAL" = "no" ]; then
            CFG_NEON="$VAL"
        else
            UNKNOWN_OPT=yes
        fi
        ;;
    mips_dsp)
        if [ "$VAL" = "no" ]; then
            CFG_MIPS_DSP="$VAL"
        else
            UNKNOWN_OPT=yes
        fi
        ;;
    mips_dspr2)
        if [ "$VAL" = "no" ]; then
            CFG_MIPS_DSPR2="$VAL"
        else
            UNKNOWN_OPT=yes
        fi
        ;;
    reduce-relocations)
        if [ "$VAL" = "yes" ] || [ "$VAL" = "no" ]; then
            CFG_REDUCE_RELOCATIONS="$VAL"
        else
            UNKNOWN_OPT=yes
        fi
        ;;
    zlib)
        [ "$VAL" = "qt" ] && VAL=yes
        if [ "$VAL" = "yes" ] || [ "$VAL" = "no" ] || [ "$VAL" = "system" ]; then
            CFG_ZLIB="$VAL"
        else
            UNKNOWN_OPT=yes
        fi
        # No longer supported:
        #[ "$VAL" = "no" ] && CFG_LIBPNG=no
        ;;
    sqlite)
        if [ "$VAL" = "system" ]; then
            CFG_SQLITE=system
        else
            UNKNOWN_OPT=yes
        fi
        ;;
    libpng)
        [ "$VAL" = "yes" ] && VAL=qt
        if [ "$VAL" = "qt" ] || [ "$VAL" = "no" ] || [ "$VAL" = "system" ]; then
            CFG_LIBPNG="$VAL"
        else
            UNKNOWN_OPT=yes
        fi
        ;;
    libjpeg)
        [ "$VAL" = "yes" ] && VAL=qt
        if [ "$VAL" = "qt" ] || [ "$VAL" = "no" ] || [ "$VAL" = "system" ]; then
            CFG_LIBJPEG="$VAL"
        else
            UNKNOWN_OPT=yes
        fi
        ;;
    xcursor)
        if [ "$VAL" = "yes" ] || [ "$VAL" = "no" ] || [ "$VAL" = "runtime" ]; then
            CFG_XCURSOR="$VAL"
        else
            UNKNOWN_OPT=yes
        fi
        ;;
    xfixes)
        if [ "$VAL" = "yes" ] || [ "$VAL" = "no" ] || [ "$VAL" = "runtime" ]; then
            CFG_XFIXES="$VAL"
        else
            UNKNOWN_OPT=yes
        fi
        ;;
    xrandr)
        if [ "$VAL" = "yes" ] || [ "$VAL" = "no" ] || [ "$VAL" = "runtime" ]; then
            CFG_XRANDR="$VAL"
        else
            UNKNOWN_OPT=yes
        fi
        ;;
    xrender)
        if [ "$VAL" = "yes" ] || [ "$VAL" = "no" ]; then
            CFG_XRENDER="$VAL"
        else
            UNKNOWN_OPT=yes
        fi
        ;;
    mitshm)
        if [ "$VAL" = "yes" ] || [ "$VAL" = "no" ]; then
            CFG_MITSHM="$VAL"
        else
            UNKNOWN_OPT=yes
        fi
        ;;
    fontconfig)
        if [ "$VAL" = "yes" ] || [ "$VAL" = "no" ]; then
            CFG_FONTCONFIG="$VAL"
        else
            UNKNOWN_OPT=yes
        fi
        ;;
    freetype)
        [ "$VAL" = "yes" ] && VAL=qt
        if [ "$VAL" = "qt" ] || [ "$VAL" = "no" ] || [ "$VAL" = "system" ]; then
            CFG_FREETYPE="$VAL"
        else
            UNKNOWN_OPT=yes
        fi
        ;;
    xkb)
        if [ "$VAL" = "yes" ] || [ "$VAL" = "no" ]; then
            CFG_XKB="$VAL"
        else
            UNKNOWN_OPT=yes
        fi
        ;;
    xkbcommon)
        if [ "$VAL" = "yes" ] || [ "$VAL" = "no" ] || [ "$VAL" = "qt" ] || [ "$VAL" = "system" ]; then
            CFG_XKBCOMMON="$VAL"
        else
            UNKNOWN_OPT=yes
        fi
        ;;
    xcb)
        if [ "$VAL" = "yes" ] || [ "$VAL" = "no" ] || [ "$VAL" = "system" ] || [ "$VAL" = "qt" ]; then
            CFG_XCB="$VAL"
            if [ "$VAL" = "yes" ]; then
                CFG_XCB="system"
            fi
        else
            UNKNOWN_OPT=yes
        fi
        ;;
    xcb-xlib)
        if [ "$VAL" = "yes" ] || [ "$VAL" = "no" ]; then
            CFG_XCB_XLIB="$VAL"
        else
            UNKNOWN_OPT=yes
        fi
        ;;
    wayland)
        CFG_OBSOLETE_WAYLAND=yes
        ;;
    eglfs)
        if [ "$VAL" = "yes" ] || [ "$VAL" = "no" ]; then
            CFG_EGLFS="$VAL"
        else
            UNKNOWN_OPT=yes
        fi
        ;;
    directfb)
        if [ "$VAL" = "yes" ] || [ "$VAL" = "no" ]; then
            CFG_DIRECTFB="$VAL"
        else
            UNKNOWN_OPT=yes
        fi
        ;;
    linuxfb)
        if [ "$VAL" = "yes" ] || [ "$VAL" = "no" ]; then
            CFG_LINUXFB="$VAL"
        else
            UNKNOWN_OPT=yes
        fi
        ;;
    kms)
        if [ "$VAL" = "yes" ] || [ "$VAL" = "no" ]; then
            CFG_KMS="$VAL"
        else
            UNKNOWN_OPT=yes
        fi
        ;;
    libudev)
        if [ "$VAL" = "yes" ] || [ "$VAL" = "no" ]; then
            CFG_LIBUDEV="$VAL"
        else
            UNKNOWN_OPT=yes
        fi
        ;;
    evdev)
        if [ "$VAL" = "yes" ] || [ "$VAL" = "no" ]; then
            CFG_EVDEV="$VAL"
        else
            UNKNOWN_OPT=yes
        fi
        ;;
    tslib)
        if [ "$VAL" = "yes" ] || [ "$VAL" = "no" ]; then
            CFG_TSLIB="$VAL"
        else
            UNKNOWN_OPT=yes
        fi
        ;;
    cups)
        if [ "$VAL" = "yes" ] || [ "$VAL" = "no" ]; then
            CFG_CUPS="$VAL"
        else
            UNKNOWN_OPT=yes
        fi
        ;;
    iconv)
        if [ "$VAL" = "yes" ] || [ "$VAL" = "no" ]; then
            CFG_ICONV="$VAL"
        else
            UNKNOWN_OPT=yes
        fi
        ;;
    glib)
        if [ "$VAL" = "yes" ] || [ "$VAL" = "no" ]; then
            CFG_GLIB="$VAL"
        else
            UNKNOWN_OPT=yes
        fi
        ;;
    slog2)
        if [ "$VAL" = "yes" ] || [ "$VAL" = "no" ]; then
            CFG_SLOG2="$VAL"
        else
            UNKNOWN_OPT=yes
        fi
        ;;
    pps)
        if [ "$VAL" = "yes" ] || [ "$VAL" = "no" ]; then
            CFG_PPS="$VAL"
        else
            UNKNOWN_OPT=yes
        fi
        ;;
    gtkstyle)
        if [ "$VAL" = "yes" ] || [ "$VAL" = "no" ]; then
            CFG_QGTKSTYLE="$VAL"
        else
            UNKNOWN_OPT=yes
        fi
        ;;
    gui)
        if [ "$VAL" = "yes" ] || [ "$VAL" = "auto" ]; then
            CFG_GUI="yes"
        else
            if [ "$VAL" = "no" ]; then
                CFG_GUI="no"
            else
                UNKNOWN_OPT=yes
            fi
        fi
        ;;
    widgets)
        if [ "$VAL" = "yes" ] || [ "$VAL" = "auto" ]; then
            CFG_WIDGETS="yes"
        elif [ "$VAL" = "no" ]; then
            CFG_WIDGETS="no"
        else
            UNKNOWN_OPT=yes
        fi
        ;;
    qpa-platform-guard)
        if [ "$VAL" = "yes" ] || [ "$VAL" = "no" ]; then
            QPA_PLATFORM_GUARD="$VAL"
        else
            UNKNOWN_OPT=yes
        fi
        ;;
    dbus)
        if [ "$VAL" = "yes" ] || [ "$VAL" = "no" ] || [ "$VAL" = "linked" ]; then
            CFG_DBUS="$VAL"
	elif [ "$VAL" = "runtime" ]; then
	    CFG_DBUS="yes"
        else
            UNKNOWN_OPT=yes
        fi
        ;;
    dbus-linked)
        if [ "$VAL" = "yes" ]; then
	    CFG_DBUS="linked"
	else
            UNKNOWN_OPT=yes
        fi
        ;;
    nis)
        if [ "$VAL" = "yes" ] || [ "$VAL" = "no" ]; then
            CFG_NIS="$VAL"
        else
            UNKNOWN_OPT=yes
        fi
        ;;
    largefile)
        if [ "$VAL" = "yes" ] || [ "$VAL" = "no" ]; then
            CFG_LARGEFILE="$VAL"
        else
            UNKNOWN_OPT=yes
        fi
        ;;
    openssl)
        if [ "$VAL" = "yes" ] || [ "$VAL" = "no" ]; then
            CFG_OPENSSL="$VAL"
        else
            UNKNOWN_OPT=yes
        fi
        ;;
    openssl-linked)
        if [ "$VAL" = "yes" ]; then
            CFG_OPENSSL="linked"
        else
            UNKNOWN_OPT=yes
        fi
        ;;
    qml-debug)
        if [ "$VAL" = "yes" ]; then
            CFG_QML_DEBUG="yes"
        else
            if [ "$VAL" = "no" ]; then
                CFG_QML_DEBUG="no"
            else
                UNKNOWN_OPT=yes
            fi
        fi
        ;;
    javascript-jit)
        if [ "$VAL" = "yes" ] || [ "$VAL" = "auto" ] || [ "$VAL" = "no" ]; then
            CFG_JAVASCRIPTCORE_JIT="$VAL"
        else
            UNKNOWN_OPT=yes
        fi
        ;;
    confirm-license)
        if [ "$VAL" = "yes" ]; then
            OPT_CONFIRM_LICENSE="$VAL"
        else
            UNKNOWN_OPT=yes
        fi
        ;;
    h|help)
        if [ "$VAL" = "yes" ]; then
            OPT_HELP="$VAL"
        else
            UNKNOWN_OPT=yes
        fi
        ;;
    sql-*|imageformat-*)
        # if Qt style options were used, $VAL can be "no", "qt", or "plugin"
        # if autoconf style options were used, $VAL can be "yes" or "no"
        [ "$VAL" = "yes" ] && VAL=qt
        # now $VAL should be "no", "qt", or "plugin"... double-check
        if [ "$VAL" != "no" ] && [ "$VAL" != "qt" ] && [ "$VAL" != "plugin" ]; then
            UNKNOWN_OPT=yes
        fi
        # now $VAL is "no", "qt", or "plugin"
        OPT="$VAL"
        VAL=`echo $VAR | sed "s,^[^-]*-\([^-]*\).*,\1,"`
        VAR=`echo $VAR | sed "s,^\([^-]*\).*,\1,"`

        # Grab the available values
        case "$VAR" in
        sql)
            avail="$CFG_SQL_AVAILABLE"
            ;;
        imageformat)
            avail="$CFG_IMAGEFORMAT_PLUGIN_AVAILABLE"
            if [ "$OPT" != "plugin" ]; then
                # png is always built in
                avail="$avail png"
            fi
            ;;
        *)
            avail=""
            echo "BUG: Unhandled type $VAR used in $CURRENT_OPT"
            ;;
        esac

        # Check that that user's value is available.
        found=no
        for d in $avail; do
            if [ "$VAL" = "$d" ]; then
                found=yes
                break
            fi
        done
        if [ "$found" != "yes" ]; then
            echo "$CURRENT_OPT: unknown argument"
            ERROR=yes
            continue
        fi

        if [ "$VAR" = "sql" ]; then
            # set the CFG_SQL_driver
            eval "CFG_SQL_$VAL=\$OPT"
            continue
        elif [ "$VAR" = "imageformat" ]; then
            [ "$OPT" = "qt" ] && OPT=yes
            VAL="`echo $VAL |tr a-z A-Z`"
            eval "CFG_$VAL=$OPT"
            continue
        fi

        if [ "$OPT" = "plugin" ] || [ "$OPT" = "qt" ]; then
            if [ "$OPT" = "plugin" ]; then
                VAR="${VAR}-${OPT}"
            fi
	    QMakeVar add "${VAR}s" "${VAL}"
        elif [ "$OPT" = "no" ]; then
            PLUG_VAR="${VAR}-plugin"
            IN_VAR="${VAR}"
	    QMakeVar del "${IN_VAR}s" "$VAL"
	    QMakeVar del "${PLUG_VAR}s" "$VAL"
        fi
        ;;
    v|verbose)
        if [ "$VAL" = "yes" ]; then
            if [ "$OPT_VERBOSE" = "$VAL" ]; then            # takes two verboses to turn on qmake debugs
                QMAKE_SWITCHES="$QMAKE_SWITCHES -d"
            else
                OPT_VERBOSE=yes
            fi
        elif [ "$VAL" = "no" ]; then
            if [ "$OPT_VERBOSE" = "$VAL" ] && echo "$QMAKE_SWITCHES" | grep ' -d' >/dev/null 2>&1; then
                QMAKE_SWITCHES=`echo $QMAKE_SWITCHES | sed "s, -d,,"`
            else
                OPT_VERBOSE=no
            fi
        else
            UNKNOWN_OPT=yes
        fi
        ;;
    rpath)
        if [ "$VAL" = "yes" ] || [ "$VAL" = "no" ]; then
            CFG_RPATH="$VAL"
        else
            UNKNOWN_OPT=yes
        fi
        ;;
    add_define)
        DEFINES="$DEFINES \"$VAL\""
        D_FLAGS="$D_FLAGS -D\"$VAL\""
        ;;
    add_ipath)
        I_FLAGS="$I_FLAGS -I\"${VAL}\""
        ;;
    add_lpath)
        L_FLAGS="$L_FLAGS -L\"${VAL}\""
        ;;
    add_rpath)
        RPATH_FLAGS="$RPATH_FLAGS \"${VAL}\""
        ;;
    add_link)
        L_FLAGS="$L_FLAGS -l\"${VAL}\""
        ;;
    add_fpath)
        if [ "$BUILD_ON_MAC" = "yes" ]; then
            L_FLAGS="$L_FLAGS -F\"${VAL}\""
            I_FLAGS="$I_FLAGS -F\"${VAL}\""
        else
            UNKNOWN_OPT=yes
        fi
        ;;
    add_framework)
        if [ "$BUILD_ON_MAC" = "yes" ]; then
            L_FLAGS="$L_FLAGS -framework \"${VAL}\""
        else
            UNKNOWN_OPT=yes
        fi
        ;;
    add_warn)
        W_FLAGS="$W_FLAGS \"${VAL}\""
        ;;
    silent)
        CFG_SILENT="$VAL"
        ;;
    dont-process)
        CFG_PROCESS=no
        ;;
    process)
        CFG_PROCESS=partial
        ;;
    fully-process)
        CFG_PROCESS=full
        ;;
    audio-backend)
        if [ "$VAL" = "yes" ] || [ "$VAL" = "no" ]; then
            CFG_AUDIO_BACKEND="$VAL"
        else
            UNKNOWN_OPT=yes
        fi
        ;;
    icu)
        if [ "$VAL" = "yes" ] || [ "$VAL" = "no" ]; then
            CFG_ICU="$VAL"
        else
            UNKNOWN_OPT=yes
        fi
        ;;
    force-asserts)
        if [ "$VAL" = "yes" ] || [ "$VAL" = "no" ]; then
            CFG_FORCE_ASSERTS="$VAL"
        else
            UNKNOWN_OPT=yes
        fi
        ;;
    pcre)
        if [ "$VAL" = "qt" ] || [ "$VAL" = "system" ]; then
            CFG_PCRE="$VAL"
        else
            UNKNOWN_OPT=yes
        fi
        ;;
    c++11)
        if [ "$VAL" = "yes" ] || [ "$VAL" = "no" ]; then
            CFG_CXX11="$VAL"
        else
            UNKNOWN_OPT=yes
        fi
        ;;
    system-proxies)
        if [ "$VAL" = "yes" ] || [ "$VAL" = "no" ]; then
            CFG_SYSTEM_PROXIES="$VAL"
        else
            UNKNOWN_OPT=yes
        fi
        ;;
    directwrite)
        if [ "$XPLATFORM_MINGW" = "yes" ] ; then
            if [ "$VAL" = "yes" ] || [ "$VAL" = "no" ]; then
                CFG_DIRECTWRITE="$VAL"
            else
                UNKNOWN_OPT=yes
            fi
        else
            UNKNOWN_OPT=yes
        fi
        ;;
    warnings-are-errors|Werror)
        if [ "$VAL" = "yes" ] || [ "$VAL" = "no" ]; then
            CFG_WERROR="$VAL"
        else
            UNKNOWN_OPT=yes
        fi
        ;;
    android-sdk)
        CFG_DEFAULT_ANDROID_SDK_ROOT="$VAL"
        ;;
    android-ndk)
        CFG_DEFAULT_ANDROID_NDK_ROOT="$VAL"
        ;;
    android-ndk-platform)
        CFG_DEFAULT_ANDROID_PLATFORM="$VAL"
        ;;
    android-ndk-host)
        CFG_DEFAULT_ANDROID_NDK_HOST="$VAL"
        ;;
    android-arch)
        CFG_DEFAULT_ANDROID_TARGET_ARCH="$VAL"
        ;;
    android-toolchain-version)
        CFG_DEFAULT_ANDROID_NDK_TOOLCHAIN_VERSION="$VAL"
        ;;
    l*)  # -lfoo
        if [ "$VAL" = "yes" ]; then
            L_FLAGS="$L_FLAGS -l\"${VAR#l}\""
        else
            UNKNOWN_OPT=yes
        fi
        ;;
    fw*)  # -fwfoo
        if [ "$VAL" = "yes" ]; then
            if [ "$BUILD_ON_MAC" = "yes" ]; then
                L_FLAGS="$L_FLAGS -framework \"${VAR#fw}\""
            else
                UNKNOWN_OPT=yes
            fi
        else
            UNKNOWN_OPT=yes
        fi
        ;;
    *)
        UNKNOWN_OPT=yes
        ;;
    esac
    if [ "$UNKNOWN_OPT" = "yes" ]; then
        echo "${CURRENT_OPT}: invalid command-line switch"
        ERROR=yes
    fi
done
[ "x$ERROR" = "xyes" ] && exit 1

#-------------------------------------------------------------------------------
# help - interactive parts of the script _after_ this section please
#-------------------------------------------------------------------------------

if [ "$OPT_HELP" = "yes" ]; then
    cat <<EOF
Usage:  $relconf [options]

Installation options:

 These are optional, but you may specify install directories.

    -prefix <dir> ...... This will install everything relative to <dir>
                         (default /usr/local/Qt-${QT_VERSION}, \$PWD if -developer-build is active)

    -extprefix <dir> ... When -sysroot is used, install everything to <dir>,
                         rather than into SYSROOT/PREFIX.

    -hostprefix [dir] .. Tools and libraries needed when developing
                         applications are installed in [dir]. If [dir] is
                         not given, the current build directory will be used.
                         (default EXTPREFIX)

 You may use these to separate different parts of the install:

    -bindir <dir> ......... User executables will be installed to <dir>
                            (default PREFIX/bin)
    -headerdir <dir> ...... Headers will be installed to <dir>
                            (default PREFIX/include)
    -libdir <dir> ......... Libraries will be installed to <dir>
                            (default PREFIX/lib)
    -archdatadir <dir> .... Arch-dependent data used by Qt will be installed to <dir>
                            (default PREFIX)
    -plugindir <dir> ...... Plugins will be installed to <dir>
                            (default ARCHDATADIR/plugins)
    -libexecdir <dir> ..... Program executables will be installed to <dir>
                            (default ARCHDATADIR/libexec, ARCHDATADIR/bin for MinGW)
    -importdir <dir> ...... Imports for QML1 will be installed to <dir>
                            (default ARCHDATADIR/imports)
    -qmldir <dir> ......... Imports for QML2 will be installed to <dir>
                            (default ARCHDATADIR/qml)
    -datadir <dir> ........ Arch-independent data used by Qt will be installed to <dir>
                            (default PREFIX)
    -docdir <dir> ......... Documentation will be installed to <dir>
                            (default DATADIR/doc)
    -translationdir <dir> . Translations of Qt programs will be installed to <dir>
                            (default DATADIR/translations)
    -sysconfdir <dir> ..... Settings used by Qt programs will be looked for in <dir>
                            (default PREFIX/etc/xdg)
    -examplesdir <dir> .... Examples will be installed to <dir>
                            (default PREFIX/examples)
    -testsdir <dir> ....... Tests will be installed to <dir>
                            (default PREFIX/tests)

    -hostbindir <dir> .. Host executables will be installed to <dir>
                         (default HOSTPREFIX/bin)
    -hostlibdir <dir> .. Host libraries will be installed to <dir>
                         (default HOSTPREFIX/lib)
    -hostdatadir <dir> . Data used by qmake will be installed to <dir>
                         (default HOSTPREFIX)

Configure options:

 The defaults (*) are usually acceptable. A plus (+) denotes a default value
 that needs to be evaluated. If the evaluation succeeds, the feature is
 included. Here is a short explanation of each option:

 *  -release ........... Compile and link Qt with debugging turned off.
    -debug ............. Compile and link Qt with debugging turned on.
    -debug-and-release . Compile and link two versions of Qt, with and without
                         debugging turned on (Mac only).

    -force-debug-info .. Create symbol files for release builds.

    -developer-build ... Compile and link Qt with Qt developer options (including auto-tests exporting)

    -opensource ........ Compile and link the Open-Source Edition of Qt.
    -commercial ........ Compile and link the Commercial Edition of Qt.

    -confirm-license ... Automatically acknowledge the license (use with
                         either -opensource or -commercial)

    -no-c++11 .......... Do not compile Qt with C++11 support enabled.
 +  -c++11 ............. Compile Qt with C++11 support enabled.

 *  -shared ............ Create and use shared Qt libraries.
    -static ............ Create and use static Qt libraries.

 *  -process ........... Generate only a top-level Makefile.
    -fully-process ..... Generate Makefiles for the entire Qt tree.
    -dont-process ...... Do not generate any Makefiles.

    -no-largefile ...... Disables large file support.
 +  -largefile ......... Enables Qt to access files larger than 4 GB.

    -no-accessibility .. Do not compile Accessibility support.
                         Disabling accessibility is not recommended, as it will break QStyle
                         and may break other internal parts of Qt.
                         With this switch you create a source incompatible version of Qt,
                         which is unsupported.
 +  -accessibility ..... Compile Accessibility support.

    -no-sql-<driver> ... Disable SQL <driver> entirely.
    -qt-sql-<driver> ... Enable a SQL <driver> in the Qt SQL module, by default
                         none are turned on.
    -plugin-sql-<driver> Enable SQL <driver> as a plugin to be linked to
                         at run time.

                         Possible values for <driver>:
                         [$CFG_SQL_AVAILABLE ]

    -system-sqlite ..... Use sqlite from the operating system.

    -no-javascript-jit . Do not build the JavaScriptCore JIT compiler.
 +  -javascript-jit .... Build the JavaScriptCore JIT compiler.

    -no-qml-debug ...... Do not build the in-process QML debugging support.
 +  -qml-debug ......... Build the QML debugging support.

    -platform target ... The operating system and compiler you are building
                         on (default detected from host system).

                         See the README file for a list of supported
                         operating systems and compilers.

    -no-sse2 ........... Do not compile with use of SSE2 instructions.
    -no-sse3 ........... Do not compile with use of SSE3 instructions.
    -no-ssse3 .......... Do not compile with use of SSSE3 instructions.
    -no-sse4.1 ......... Do not compile with use of SSE4.1 instructions.
    -no-sse4.2 ......... Do not compile with use of SSE4.2 instructions.
    -no-avx ............ Do not compile with use of AVX instructions.
    -no-avx2 ........... Do not compile with use of AVX2 instructions.
    -no-neon ........... Do not compile with use of NEON instructions.
    -no-mips_dsp ....... Do not compile with use of MIPS DSP instructions.
    -no-mips_dspr2 ..... Do not compile with use of MIPS DSP rev2 instructions.

    -qtnamespace <name>  Wraps all Qt library code in 'namespace <name> {...}'.
    -qtlibinfix <infix>  Renames all libQt*.so to libQt*<infix>.so.

    -testcocoon ........ Instrument Qt with the TestCocoon code coverage tool.
    -gcov .............. Instrument Qt with the GCov code coverage tool.

    -D <string> ........ Add an explicit define to the preprocessor.
    -I <string> ........ Add an explicit include path.
    -L <string> ........ Add an explicit library path.

 +  -pkg-config ........ Use pkg-config to detect include and library paths. By default,
                         configure determines whether to use pkg-config or not with
                         some heuristics such as checking the environment variables.
    -no-pkg-config ..... Disable use of pkg-config.
    -force-pkg-config .. Force usage of pkg-config (skips pkg-config usability
                         detection heuristic).

    -help, -h .......... Display this information.

Third Party Libraries:

    -qt-zlib ........... Use the zlib bundled with Qt.
 +  -system-zlib ....... Use zlib from the operating system.
                         See http://www.gzip.org/zlib

    -no-gif ............ Do not compile GIF reading support.

    -no-libpng ......... Do not compile PNG support.
    -qt-libpng ......... Use the libpng bundled with Qt.
 +  -system-libpng ..... Use libpng from the operating system.
                         See http://www.libpng.org/pub/png

    -no-libjpeg ........ Do not compile JPEG support.
    -qt-libjpeg ........ Use the libjpeg bundled with Qt.
 +  -system-libjpeg .... Use libjpeg from the operating system.
                         See http://www.ijg.org

    -no-freetype ....... Do not compile in Freetype2 support.
    -qt-freetype ....... Use the libfreetype bundled with Qt.
 +  -system-freetype.... Use the libfreetype provided by the system (enabled if -fontconfig is active).
                         See http://www.freetype.org

 *  -no-harfbuzz ....... Do not compile HarfBuzz-NG support.
    -qt-harfbuzz ....... (experimental) Use HarfBuzz-NG bundled with Qt
                         to do text shaping. It can still be disabled
                         by setting QT_HARFBUZZ environment variable to "old".
    -system-harfbuzz ... (experimental) Use HarfBuzz-NG from the operating system
                         to do text shaping. It can still be disabled
                         by setting QT_HARFBUZZ environment variable to "old".

    -no-openssl ........ Do not compile support for OpenSSL.
 +  -openssl ........... Enable run-time OpenSSL support.
    -openssl-linked .... Enabled linked OpenSSL support.

    -qt-pcre ........... Use the PCRE library bundled with Qt.
 +  -system-pcre ....... Use the PCRE library from the operating system.

    -qt-xcb ............ Use xcb- libraries bundled with Qt.
                         (libxcb.so will still be used from operating system).
 +  -system-xcb ........ Use xcb- libraries from the operating system.

    -qt-xkbcommon ...... Use the xkbcommon library bundled with Qt.
 +  -system-xkbcommon .. Use the xkbcommon library from the operating system.

    -no-xinput2 ........ Do not compile XInput2 support.
 *  -xinput2 ........... Compile XInput2 support.

    -no-xcb-xlib........ Do not compile Xcb-Xlib support.
 *  -xcb-xlib........... Compile Xcb-Xlib support.

    -no-glib ........... Do not compile Glib support.
 +  -glib .............. Compile Glib support.

Additional options:

    -make <part> ....... Add part to the list of parts to be built at make time.
                         (defaults to: $QT_DEFAULT_BUILD_PARTS)
    -nomake <part> ..... Exclude part from the list of parts to be built.

    -skip <module> ..... Exclude an entire module from the build.

    -no-compile-examples ... Install only the sources of examples.

    -no-gui ............ Don't build the Qt GUI module and dependencies.
 +  -gui ............... Build the Qt GUI module and dependencies.

    -no-widgets ........ Don't build the Qt Widgets module and dependencies.
 +  -widgets ........... Build the Qt Widgets module and dependencies.

    -R <string> ........ Add an explicit runtime library path to the Qt
                         libraries.
    -l <string> ........ Add an explicit library.

    -no-rpath .......... Do not use the library install path as a runtime
                         library path.
 +  -rpath ............. Link Qt libraries and executables using the library
                         install path as a runtime library path. Equivalent
                         to -R install_libpath

    -continue .......... Continue as far as possible if an error occurs.

    -verbose, -v ....... Print verbose information about each step of the
                         configure process.

    -silent ............ Reduce the build output so that warnings and errors
                         can be seen more easily.

 *  -no-optimized-qmake ... Do not build qmake optimized.
    -optimized-qmake ...... Build qmake optimized.

    -no-nis ............ Do not compile NIS support.
 *  -nis ............... Compile NIS support.

    -no-cups ........... Do not compile CUPS support.
 *  -cups .............. Compile CUPS support.
                         Requires cups/cups.h and libcups.so.2.

    -no-iconv .......... Do not compile support for iconv(3).
 *  -iconv ............. Compile support for iconv(3).

    -no-icu ............ Do not compile support for ICU libraries.
 +  -icu ............... Compile support for ICU libraries.

    -no-fontconfig ..... Do not compile FontConfig support.
 +  -fontconfig ........ Compile FontConfig support.

    -no-strip .......... Do not strip binaries and libraries of unneeded symbols.
 *  -strip ............. Strip binaries and libraries of unneeded symbols when installing.

 *  -no-pch ............ Do not use precompiled header support.
    -pch ............... Use precompiled header support.

    -no-dbus ........... Do not compile the Qt D-Bus module.
 +  -dbus .............. Compile the Qt D-Bus module and dynamically load libdbus-1.
    -dbus-linked ....... Compile the Qt D-Bus module and link to libdbus-1.

    -reduce-relocations ..... Reduce relocations in the libraries through extra
                              linker optimizations (Qt/X11 and Qt for Embedded Linux only;
                              experimental; needs GNU ld >= 2.18).

    -force-asserts ........ Force Q_ASSERT to be enabled even in release builds.

    -device <name> ............... Cross-compile for device <name> (experimental)
    -device-option <key=value> ... Add device specific options for the device mkspec
                                   (experimental)

    -no-separate-debug-info . Do not store debug information in a separate file.
 *  -separate-debug-info .... Strip debug information into a separate file.

    -no-xcb ............ Do not compile Xcb (X protocol C-language Binding) support.
 *  -xcb ............... Compile Xcb support.

    -no-eglfs .......... Do not compile EGLFS (EGL Full Screen/Single Surface) support.
 *  -eglfs ............. Compile EGLFS support.

    -no-directfb ....... Do not compile DirectFB support.
 *  -directfb .......... Compile DirectFB support.

    -no-linuxfb ........ Do not compile Linux Framebuffer support.
 *  -linuxfb ........... Compile Linux Framebuffer support.

    -no-kms ............ Do not compile KMS support.
 *  -kms ............... Compile KMS support (Requires EGL).

    -qpa <name> ......... Sets the default QPA platform (e.g xcb, cocoa, windows).

    -xplatform target ... The target platform when cross-compiling.

    -sysroot <dir> ...... Sets <dir> as the target compiler's and qmake's sysroot and also sets pkg-config paths.
    -no-gcc-sysroot ..... When using -sysroot, it disables the passing of --sysroot to the compiler

    -no-feature-<feature> Do not compile in <feature>.
    -feature-<feature> .. Compile in <feature>. The available features
                          are described in src/corelib/global/qfeatures.txt

    -qconfig local ...... Use src/corelib/global/qconfig-local.h rather than the
                          default ($CFG_QCONFIG).

    -qreal [double|float] typedef qreal to the specified type. The default is double.
                          Note that changing this flag affects binary compatibility.

    -no-opengl .......... Do not support OpenGL.
    -opengl <api> ....... Enable OpenGL support
                          With no parameter, this will attempt to auto-detect
                          OpenGL ES 2, or regular desktop OpenGL.
                          Use es2 for <api> to override auto-detection.

 *  -no-system-proxies .. Do not use system network proxies by default.
    -system-proxies ..... Use system network proxies by default.

    -no-warnings-are-errors Make warnings be treated normally
    -warnings-are-errors  Make warnings be treated as errors
                          (enabled if -developer-build is active)

QNX/Blackberry options:

    -no-slog2 .......... Do not compile with slog2 support.
    -slog2 ............. Compile with slog2 support.

    -no-pps ............ Do not compile with pps support.
    -pps ............... Compile with pps support.

MacOS/iOS options:

    -Fstring ........... Add an explicit framework path.
    -fw string ......... Add an explicit framework.

 *  -framework ......... Build Qt as a series of frameworks and
                         link tools against those frameworks.
    -no-framework ...... Do not build Qt as a series of frameworks.

    -sdk <sdk> ......... Build Qt using Apple provided SDK <sdk>. The argument should be
                         one of the available SDKs as listed by 'xcodebuild -showsdks'.
                         Note that the argument applies only to Qt libraries and applications built
                         using the target mkspec - not host tools such as qmake, moc, rcc, etc.

Android options:

    -android-sdk path .............. The Android SDK root path.
                                     (default \$ANDROID_SDK_ROOT)

    -android-ndk path .............. The Android NDK root path.
                                     (default \$ANDROID_NDK_ROOT)

    -android-ndk-platform .......... Sets the android platform
                                     (default $CFG_DEFAULT_ANDROID_PLATFORM)

    -android-ndk-host .............. Sets the android NDK host (linux-x86, linux-x86_64, etc.)
                                     (default \$ANDROID_NDK_HOST)

    -android-arch .................. Sets the android architecture (armeabi, armeabi-v7a, x86, mips)
                                     (default $CFG_DEFAULT_ANDROID_TARGET_ARCH)

    -android-toolchain-version ..... Sets the android toolchain version
                                     (default $CFG_DEFAULT_ANDROID_NDK_TOOLCHAIN_VERSION)
EOF

   exit 0
fi # Help

#-------------------------------------------------------------------------------
# platform detection
#-------------------------------------------------------------------------------

if [ -z "$PLATFORM" ]; then
    PLATFORM_NOTES=
    case "$UNAME_SYSTEM:$UNAME_RELEASE" in
     Darwin:*)
        # Select compiler. Use g++ unless we find a usable Clang version. Note that
        # we are checking the "Apple" clang/LLVM version number, not the actual
        # clang/LLVM version number that the Apple version was based on. We look
        # for Apple clang version 3.0 or higher, which was branched off LLVM 3.0
        # from SVN, and first included in Xcode 4.2. Also note that we do not care
        # about the OS version, since we're not using the clang version that comes
        # with the system. We use 'xcrun' to check the clang version that's part of
        # the Xcode installation.
        XCRUN=`/usr/bin/xcrun -sdk macosx clang -v 2>&1`
        CLANGVERSION=`echo "$XCRUN" | sed -n 's/.*version \([0-9]\).*/\1/p'`
        expr "$CLANGVERSION" : '[0-9]' > /dev/null || { echo "Unable to determine CLANG version from output of xcrun: $XCRUN" ; exit 2 ; }
        if [ "$CLANGVERSION" -ge 3 ]; then
            PLATFORM=macx-clang

            # Advertise g++ as an alternative on Lion and below
            if [ "$(uname -r | cut -d. -f1)" -le 11 ]; then
                PLATFORM_NOTES="\n    - Also available for Mac OS X: macx-g++\n"
            fi
        else
            PLATFORM=macx-g++
        fi
        ;;
     AIX:*)
        #PLATFORM=aix-g++
        #PLATFORM=aix-g++-64
        PLATFORM=aix-xlc
        #PLATFORM=aix-xlc-64
        PLATFORM_NOTES="
            - Also available for AIX: aix-g++ aix-g++-64 aix-xlc-64
        "
        ;;
     GNU:*)
        PLATFORM=hurd-g++
        ;;
     dgux:*)
        PLATFORM=dgux-g++
        ;;
#     DYNIX/ptx:4*)
#       PLATFORM=dynix-g++
#       ;;
     ULTRIX:*)
        PLATFORM=ultrix-g++
        ;;
     FreeBSD:*)
        PLATFORM=freebsd-g++
        PLATFORM_NOTES="
            - Also available for FreeBSD: freebsd-icc
        "
        ;;
     OpenBSD:*)
        PLATFORM=openbsd-g++
        ;;
     NetBSD:*)
        PLATFORM=netbsd-g++
        ;;
     BSD/OS:*|BSD/386:*)
        PLATFORM=bsdi-g++
        ;;
     IRIX*:*)
        #PLATFORM=irix-g++
        PLATFORM=irix-cc
        #PLATFORM=irix-cc-64
        PLATFORM_NOTES="
            - Also available for IRIX: irix-g++ irix-cc-64
        "
        ;;
     HP-UX:*)
        case "$UNAME_MACHINE" in
            ia64)
                #PLATFORM=hpuxi-acc-32
                PLATFORM=hpuxi-acc-64
                PLATFORM_NOTES="
                    - Also available for HP-UXi: hpuxi-acc-32
                "
            ;;
            *)
                #PLATFORM=hpux-g++
                PLATFORM=hpux-acc
                #PLATFORM=hpux-acc-64
                #PLATFORM=hpux-cc
                #PLATFORM=hpux-acc-o64
                PLATFORM_NOTES="
                    - Also available for HP-UX: hpux-g++ hpux-acc-64 hpux-acc-o64
                "
            ;;
        esac
        ;;
     OSF1:*)
        #PLATFORM=tru64-g++
        PLATFORM=tru64-cxx
        PLATFORM_NOTES="
            - Also available for Tru64: tru64-g++
        "
        ;;
     Linux:*)
        PLATFORM=linux-g++
        PLATFORM_NOTES="
            - Also available for Linux: linux-kcc linux-icc linux-cxx
        "
        ;;
     SunOS:5*)
        if [ "$XPLATFORM_MINGW" = "yes" ]; then
            PLATFORM="solaris-g++"
        else
            #PLATFORM=solaris-g++
            PLATFORM=solaris-cc
            #PLATFORM=solaris-cc64
        fi
        PLATFORM_NOTES="
            - Also available for Solaris: solaris-g++ solaris-cc-64
        "
        ;;
     ReliantUNIX-*:*|SINIX-*:*)
        PLATFORM=reliant-cds
        #PLATFORM=reliant-cds-64
        PLATFORM_NOTES="
            - Also available for Reliant UNIX: reliant-cds-64
        "
        ;;
     CYGWIN*:*)
        PLATFORM=cygwin-g++
        ;;
     LynxOS*:*)
        PLATFORM=lynxos-g++
        ;;
     OpenUNIX:*)
        #PLATFORM=unixware-g++
        PLATFORM=unixware-cc
        PLATFORM_NOTES="
            - Also available for OpenUNIX: unixware-g++
        "
        ;;
     UnixWare:*)
        #PLATFORM=unixware-g++
        PLATFORM=unixware-cc
        PLATFORM_NOTES="
            - Also available for UnixWare: unixware-g++
        "
        ;;
     SCO_SV:*)
        #PLATFORM=sco-g++
        PLATFORM=sco-cc
        PLATFORM_NOTES="
            - Also available for SCO OpenServer: sco-g++
        "
        ;;
     UNIX_SV:*)
        PLATFORM=unixware-g++
        ;;
     QNX:*)
        PLATFORM=unsupported/qnx-g++
        ;;
     *)
            echo >&2
            echo "   The build script does not currently recognize all" >&2
            echo "   platforms supported by Qt." >&2
            echo "   Rerun this script with a -platform option listed to" >&2
            echo "   set the system/compiler combination you use." >&2
            echo >&2
            exit 2
    esac
fi

[ -z "$XPLATFORM" ] && XPLATFORM="$PLATFORM"

case "$XPLATFORM" in
    *win32-g++*)
        XPLATFORM_MINGW=yes
        ;;
    *-maemo*)
        XPLATFORM_MAEMO=yes
        ;;
    *qnx-*|*blackberry-*)
        XPLATFORM_QNX=yes
        ;;
    *ios*)
        XPLATFORM_MAC=yes
        XPLATFORM_IOS=yes
        ;;
    *macx*)
        XPLATFORM_MAC=yes
        ;;
    # XPLATFORM_ANDROID should not be set for unsupported/android-g++
    *unsupported*)
        ;;
    *android-g++*)
        XPLATFORM_ANDROID=yes
        ;;
esac

#-------------------------------------------------------------------------------
# check the license
#-------------------------------------------------------------------------------

if [ "$COMMERCIAL_USER" = "ask" ]; then
    while true; do
        echo "Which edition of Qt do you want to use ?"
        echo
        echo "Type 'c' if you want to use the Commercial Edition."
        echo "Type 'o' if you want to use the Open Source Edition."
        echo
        read commercial
        echo
        if [ "$commercial" = "c" ]; then
            COMMERCIAL_USER="yes"
            break
        elif [ "$commercial" = "o" ]; then
            COMMERCIAL_USER="no"
            break
        fi
    done
fi

CFG_RTOS_ENABLED=yes
EditionString=Commercial
if [ -f "$relpath"/LICENSE.PREVIEW.COMMERCIAL ] && [ $COMMERCIAL_USER = "yes" ]; then
    # Commercial preview release
    Licensee="Preview"
    Edition="Preview"
    QT_EDITION="QT_EDITION_DESKTOP"
    LicenseType="Technology Preview"
elif [ $COMMERCIAL_USER = "yes" ]; then
    # one of commercial editions

    # read in the license file
    [ -z "$LICENSE_FILE" ] && LICENSE_FILE="$QT_LICENSE_FILE"
    [ -z "$LICENSE_FILE" ] && LICENSE_FILE="$HOME/.qt-license"
    if [ -f "$LICENSE_FILE" ]; then
        tr -d '\r' <"$LICENSE_FILE" >"${LICENSE_FILE}.tmp"
        diff "${LICENSE_FILE}.tmp" "${LICENSE_FILE}" >/dev/null 2>&1 || LICENSE_FILE="${LICENSE_FILE}.tmp"
        . "$LICENSE_FILE" >/dev/null 2>&1
        if [ -z "$LicenseKeyExt" ]; then
            echo
            echo "You are using an old license file."
            echo
            echo "Please install the license file supplied by Digia,"
            echo "or install the Qt Open Source Edition if you intend to"
            echo "develop free software."
            exit 1
        fi
        if [ -z "$Licensee" ]; then
            echo
            echo "Invalid license key. Please check the license key."
            exit 1
        fi
    else
        if [ -z "$LicenseKeyExt" ]; then
            echo
            echo $ECHO_N "Please enter your license key: $ECHO_C"
            read LicenseKeyExt
            Licensee="Unknown user"
        fi
    fi

    # Key verification
    echo "$LicenseKeyExt" | grep ".....*-....*-....*-....*-.....*-.....*-...." >/dev/null 2>&1 \
        && LicenseValid="yes" \
        || LicenseValid="no"
    if [ "$LicenseValid" != "yes" ]; then
        echo
        echo "Invalid license key. Please check the license key."
        exit 1
    fi
    ProductCode=`echo $LicenseKeyExt | cut -f 1 -d - | cut -b 1`
    PlatformCode=`echo $LicenseKeyExt | cut -f 2 -d -`
    LicenseTypeCode=`echo $LicenseKeyExt | cut -f 3 -d -`
    LicenseFeatureCode=`echo $LicenseKeyExt | cut -f 4 -d - | cut -b 1`

    # determine which edition we are licensed to use
    case "$LicenseTypeCode" in
    F4M)
        LicenseType="Commercial"
        case $ProductCode in
        F)
            Edition="Universal"
            QT_EDITION="QT_EDITION_UNIVERSAL"
            ;;
        B)
            Edition="FullFramework"
            EditionString="Full Framework"
            QT_EDITION="QT_EDITION_DESKTOP"
            ;;
        L)
            Edition="GUIFramework"
            EditionString="GUI Framework"
            QT_EDITION="QT_EDITION_DESKTOPLIGHT"
            ;;
        esac
        ;;
    Z4M|R4M|Q4M)
        LicenseType="Evaluation"
        QMakeVar add DEFINES QT_EVAL
        case $ProductCode in
        B)
            Edition="Evaluation"
            QT_EDITION="QT_EDITION_EVALUATION"
            ;;
        esac
        ;;
    esac
    if [ -z "$LicenseType" -o -z "$Edition" -o -z "$QT_EDITION" ]; then
        echo
        echo "Invalid license key. Please check the license key."
        exit 1
    fi

    # verify that we are licensed to use Qt on this platform
    LICENSE_EXTENSION=
    case "$PlatformCode" in
    *L)
        CFG_RTOS_ENABLED=yes
        PlatformCode=`echo "$PlatformCode" | sed 'h;y/8NPQRTZ/UCWX9M7/;x;G;s/\(.\)....\(.\)./\1\2/'`
        ;;
    *)
        CFG_RTOS_ENABLED=no
        PlatformCode=`echo "$PlatformCode" | sed 's/.$//'`
        ;;
    esac
    ### EMBEDDED_QPA logic missing ###
    case "$PlatformCode,$XPLATFORM_MAC" in
    X9,* | XC,* | XU,* | XW,* | XM,*)
        # Qt All-OS
        LICENSE_EXTENSION="-ALLOS"
        ;;
    8M,* | KM,* | S9,* | SC,* | SM,* | SU,* | SW,* | X9,* | XC,* | XU,* | XW,*)
        # Qt for Embedded Linux
        LICENSE_EXTENSION="-EMBEDDED"
        ;;
    6M,* | N7,* | N9,* | NX,*)
        # Embedded no-deploy
        LICENSE_EXTENSION="-EMBEDDED"
        ;;
    FM,* | LM,yes | ZM,no)
        # Desktop
        LICENSE_EXTENSION="-DESKTOP"
        ;;
    *)
        Platform=Linux/X11
        [ "$XPLATFORM_MAC" = "yes" ] && Platform='Mac OS X'
        echo
        echo "You are not licensed for the $Platform platform."
        echo
        echo "Please use the contact form at http://qt.digia.com/contact-us"
        echo "to upgrade your license to include the $Platform platform, or install"
        echo "the Qt Open Source Edition if you intend to develop free software."
        exit 1
        ;;
    esac

    if test -r "$relpath/.LICENSE"; then
        # Generic, non-final license
        LICENSE_EXTENSION=""
        line=`sed 'y/a-z/A-Z/;q' "$relpath"/.LICENSE`
        case "$line" in
        *BETA*)
            Edition=Beta
            ;;
        *TECHNOLOGY?PREVIEW*)
            Edition=Preview
            ;;
        *EVALUATION*)
            Edition=Evaluation
            ;;
        *)
            echo >&2 "Invalid license files; cannot continue"
            exit 1
            ;;
        esac
        Licensee="$Edition"
        EditionString="$Edition"
        QT_EDITION="QT_EDITION_DESKTOP"
    fi

    case "$LicenseFeatureCode" in
    B|G|L|Y)
        # US
        case "$LicenseType" in
        Commercial)
            cp -f "$relpath/.LICENSE${LICENSE_EXTENSION}-US" "$outpath/LICENSE"
            ;;
        Evaluation)
            cp -f "$relpath/.LICENSE-EVALUATION-US" "$outpath/LICENSE"
            ;;
        esac
        ;;
    2|4|5|F)
        # non-US
        case "$LicenseType" in
        Commercial)
            cp -f "$relpath/.LICENSE${LICENSE_EXTENSION}" "$outpath/LICENSE"
            ;;
        Evaluation)
            cp -f "$relpath/.LICENSE-EVALUATION" "$outpath/LICENSE"
            ;;
        esac
        ;;
    *)
        echo
        echo "Invalid license key. Please check the license key."
        exit 1
        ;;
    esac
    case "$LicenseFeatureCode" in
    4|B|F|Y)
        CFG_RTOS_ENABLED=yes
        ;;
    2|5|G|L)
        CFG_RTOS_ENABLED=no
        ;;
    esac
    if [ '!' -f "$outpath/LICENSE" ]; then
        echo "The LICENSE, LICENSE.GPL3 LICENSE.LGPL file shipped with"
        echo "this software has disappeared."
        echo
        echo "Sorry, you are not licensed to use this software."
        echo "Try re-installing."
        echo
        exit 1
    fi
elif [ $COMMERCIAL_USER = "no" ]; then
    # Open Source edition - may only be used under the terms of the GPL or LGPL.
    Licensee="Open Source"
    Edition="OpenSource"
    EditionString="Open Source"
    QT_EDITION="QT_EDITION_OPENSOURCE"
fi
echo
echo "This is the Qt ${EditionString} Edition."
echo

if [ "$CFG_RTOS_ENABLED" = "no" ]; then
    case `basename "$XPLATFORM"` in
    qnx-* | vxworks-*)
        echo ""
        echo "You are not licensed for Qt for `basename $XPLATFORM`."
        echo ""
        echo "Please use the contact form at http://qt.digia.com/contact-us"
        echo "to upgrade your license to include this platform, or install"
        echo "the Qt Open Source Edition if you intend to develop free software."
        exit 1
        ;;
    esac
fi

if [ "$Edition" = "OpenSource" ]; then
    while true; do
        echo "You are licensed to use this software under the terms of"
        echo "the Lesser GNU General Public License (LGPL) versions 2.1."
        if [ -f "$relpath/LICENSE.GPL3" ]; then
            echo "You are also licensed to use this software under the terms of"
            echo "the GNU General Public License (GPL) versions 3."
            affix="either"
        else
            affix="the"
        fi
        echo
        if [ "$OPT_CONFIRM_LICENSE" = "yes" ]; then
            echo "You have already accepted the terms of the $LicenseType license."
            acceptance=yes
        else
            if [ -f "$relpath/LICENSE.GPL3" ]; then
                echo "Type '3' to view the GNU General Public License version 3."
            fi
            echo "Type 'L' to view the Lesser GNU General Public License version 2.1."
            echo "Type 'yes' to accept this license offer."
            echo "Type 'no' to decline this license offer."
            echo
            echo $ECHO_N "Do you accept the terms of $affix license? $ECHO_C"
            read acceptance
        fi
        echo
        if [ "$acceptance" = "yes" ] || [ "$acceptance" = "y" ]; then
            break
        elif [ "$acceptance" = "no" ]; then
            echo "You are not licensed to use this software."
            echo
            exit 1
        elif [ "$acceptance" = "3" ]; then
            more "$relpath/LICENSE.GPL3"
        elif [ "$acceptance" = "L" ]; then
            more "$relpath/LICENSE.LGPL"
        fi
    done
elif [ "$Edition" = "Preview" ]; then
    TheLicense=`head -n 1 "$relpath/LICENSE.PREVIEW.COMMERCIAL"`
    while true; do

        if [ "$OPT_CONFIRM_LICENSE" = "yes" ]; then
            echo "You have already accepted the terms of the $LicenseType license."
            acceptance=yes
        else
            echo "You are licensed to use this software under the terms of"
            echo "the $TheLicense"
            echo
            echo "Type '?' to read the Preview License."
            echo "Type 'yes' to accept this license offer."
            echo "Type 'no' to decline this license offer."
            echo
            echo $ECHO_N "Do you accept the terms of the license? $ECHO_C"
            read acceptance
        fi
        echo
        if [ "$acceptance" = "yes" ]; then
            break
        elif [ "$acceptance" = "no" ] ;then
            echo "You are not licensed to use this software."
            echo
            exit 0
        elif [ "$acceptance" = "?" ]; then
            more "$relpath/LICENSE.PREVIEW.COMMERCIAL"
        fi
    done
elif [ "$Edition" != "OpenSource" ]; then
    if [ -n "$ExpiryDate" ]; then
        ExpiryDate=`echo $ExpiryDate | sed -e "s,-,,g" | tr -d "\n\r"`
        [ -z "$ExpiryDate" ] && ExpiryDate="0"
        Today=`date +%Y%m%d`
        if [ "$Today" -gt "$ExpiryDate" ]; then
            case "$LicenseType" in
            Commercial|Academic|Educational)
                echo
                echo "WARNING  WARNING  WARNING  WARNING"
                echo
                echo "  Your support and upgrade period has expired."
                echo
                echo "  You may continue to use your last licensed release"
                echo "  of Qt under the terms of your existing license"
                echo "  agreement. But you are not entitled to technical"
                echo "  support, nor are you entitled to use any more recent"
                echo "  Qt releases."
                echo
                echo "  Please use the contact form at http://qt.digia.com/contact-us"
                echo "  to renew your support and upgrades for this license."
                echo
                echo "WARNING  WARNING  WARNING  WARNING"
                echo
                sleep 3
                ;;
            Evaluation|*)
                echo
                echo "NOTICE  NOTICE  NOTICE  NOTICE"
                echo
                echo "  Your Evaluation license has expired."
                echo
                echo "  You are no longer licensed to use this software. Please"
                echo "  use the contact form at http://qt.digia.com/contact-us to"
                echo "  purchase license, or install the Qt Open Source Edition"
                echo "  if you intend to develop free software."
                echo
                echo "NOTICE  NOTICE  NOTICE  NOTICE"
                echo
                exit 1
                ;;
            esac
        fi
    fi
    TheLicense=`head -n 1 "$outpath/LICENSE"`
    while true; do
        if [ "$OPT_CONFIRM_LICENSE" = "yes" ]; then
            echo "You have already accepted the terms of the $TheLicense."
            acceptance=yes
        else
            echo "You are licensed to use this software under the terms of"
            echo "the $TheLicense."
            echo
            echo "Type '?' to view the $TheLicense."
            echo "Type 'yes' to accept this license offer."
            echo "Type 'no' to decline this license offer."
            echo
            echo $ECHO_N "Do you accept the terms of the $TheLicense? $ECHO_C"
            read acceptance
        fi
        echo
        if [ "$acceptance" = "yes" ]; then
            break
        elif [ "$acceptance" = "no" ]; then
            echo "You are not licensed to use this software."
            echo
            exit 1
        else [ "$acceptance" = "?" ]
            more "$outpath/LICENSE"
        fi
    done
fi

#-------------------------------------------------------------------------------
# command line and environment validation
#-------------------------------------------------------------------------------

# update QT_CONFIG to show our current predefined configuration
CFG_QCONFIG_PATH=$relpath/src/corelib/global/qconfig-${CFG_QCONFIG}.h
case "$CFG_QCONFIG" in
minimal|small|medium|large|full)
    # these are a sequence of increasing functionality
    for c in minimal small medium large full; do
        QT_CONFIG="$QT_CONFIG $c-config"
        [ "$CFG_QCONFIG" = $c ] && break
    done
    [ "$CFG_QCONFIG" = full ] && CFG_QCONFIG_PATH=
    ;;
*)
    # not known to be sufficient for anything
    if [ ! -f "$CFG_QCONFIG_PATH" ]; then
        CFG_QCONFIG_PATH=`"$relpath/config.tests/unix/makeabs" "${CFG_QCONFIG}"`
        if [ ! -f "$CFG_QCONFIG_PATH" ]; then
            echo >&2 "Error: configuration file not found:"
            echo >&2 "  $relpath/src/corelib/global/qconfig-${CFG_QCONFIG}.h"
            echo >&2 "  or"
            echo >&2 "  $CFG_QCONFIG_PATH"
            exit 1
        fi
    fi
esac

if [ "$XPLATFORM_MAC" = "no" -a "$CFG_DEBUG_RELEASE" = "yes" ]; then
    echo
    echo "WARNING: -debug-and-release is not supported outside of Mac OS X."
    echo "Qt can be built in release mode with separate debug information, so"
    echo "-debug-and-release is not necessary anymore"
    echo
fi

if [ "$CFG_XCB" != "no" ] && [ "$CFG_XKBCOMMON" = "no" ]; then
    echo "Error: -no-xkbcommon is not supported on XCB platform plugin."
    exit 101
fi

if [ "$XPLATFORM_ANDROID" = "yes" ]; then
    if [ -z "$CFG_DEFAULT_ANDROID_NDK_HOST" ]; then
        case $PLATFORM in
        linux-*)
            if [ -d "$CFG_DEFAULT_ANDROID_NDK_ROOT/toolchains/arm-linux-androideabi-$CFG_DEFAULT_ANDROID_NDK_TOOLCHAIN_VERSION/prebuilt/linux-x86" ]; then
                CFG_DEFAULT_ANDROID_NDK_HOST=linux-x86
            elif [ -d "$CFG_DEFAULT_ANDROID_NDK_ROOT/toolchains/arm-linux-androideabi-$CFG_DEFAULT_ANDROID_NDK_TOOLCHAIN_VERSION/prebuilt/linux-x86_64" ]; then
                CFG_DEFAULT_ANDROID_NDK_HOST=linux-x86_64
            fi
            ;;
        macx-*)
            CFG_DEFAULT_ANDROID_NDK_HOST=darwin-x86
            if [ ! -z "$NATIVE_64_ARCH" ] && [ -d "$CFG_DEFAULT_ANDROID_NDK_ROOT/toolchains/arm-linux-androideabi-$CFG_DEFAULT_ANDROID_NDK_TOOLCHAIN_VERSION/prebuilt/darwin-x86_64" ]; then
                CFG_DEFAULT_ANDROID_NDK_HOST=darwin-x86_64
            fi
            ;;
        win32-*)
            CFG_DEFAULT_ANDROID_NDK_HOST=windows
            if [ ! -z "$NATIVE_64_ARCH" ] && [ -d "$CFG_DEFAULT_ANDROID_NDK_ROOT/toolchains/arm-linux-androideabi-$CFG_DEFAULT_ANDROID_NDK_TOOLCHAIN_VERSION/prebuilt/windows-x86_64" ]; then
                CFG_DEFAULT_ANDROID_NDK_HOST=windows-x86_64
            fi
            ;;
        esac
    fi

        if [ -z "$CFG_DEFAULT_ANDROID_NDK_ROOT" ]; then
            echo
            echo "Can not find Android NDK. Please use -android-ndk option to specify one"
            exit 1
        fi
        if [ -z "$CFG_DEFAULT_ANDROID_SDK_ROOT" ]; then
            echo
            echo "Can not find Android SDK. Please use -android-sdk option to specify one"
            exit 1
        fi
        if [ -z "CFG_DEFAULT_ANDROID_NDK_TOOLCHAIN_VERSION" ] || [ ! -d "$CFG_DEFAULT_ANDROID_NDK_ROOT/toolchains/arm-linux-androideabi-$CFG_DEFAULT_ANDROID_NDK_TOOLCHAIN_VERSION/prebuilt" ]; then
            echo
            echo "Can not detect Android NDK toolchain. Please use -android-toolchain-version to specify"
            exit 1
        fi
        if [ -z "$CFG_DEFAULT_ANDROID_NDK_HOST" ] || [ ! -d "$CFG_DEFAULT_ANDROID_NDK_ROOT/toolchains/arm-linux-androideabi-$CFG_DEFAULT_ANDROID_NDK_TOOLCHAIN_VERSION/prebuilt/$CFG_DEFAULT_ANDROID_NDK_HOST" ]; then
            echo
            echo "Can not detect the android host. Please use -android-ndk-host option to specify one"
            exit 1
        fi

        QT_QPA_DEFAULT_PLATFORM="android"
        CFG_LARGEFILE="no"

        DeviceVar set DEFAULT_ANDROID_SDK_ROOT "$CFG_DEFAULT_ANDROID_SDK_ROOT"
        DeviceVar set DEFAULT_ANDROID_NDK_ROOT "$CFG_DEFAULT_ANDROID_NDK_ROOT"
        DeviceVar set DEFAULT_ANDROID_PLATFORM "$CFG_DEFAULT_ANDROID_PLATFORM"
        DeviceVar set DEFAULT_ANDROID_NDK_HOST "$CFG_DEFAULT_ANDROID_NDK_HOST"
        DeviceVar set DEFAULT_ANDROID_TARGET_ARCH "$CFG_DEFAULT_ANDROID_TARGET_ARCH"
        DeviceVar set DEFAULT_ANDROID_NDK_TOOLCHAIN_VERSION "$CFG_DEFAULT_ANDROID_NDK_TOOLCHAIN_VERSION"
fi

if [ -d "$PLATFORM" ]; then
  QMAKESPEC="$PLATFORM"
else
  QMAKESPEC="$relpath/mkspecs/${PLATFORM}"
fi
if [ -d "$XPLATFORM" ]; then
  XQMAKESPEC="$XPLATFORM"
else
  XQMAKESPEC="$relpath/mkspecs/${XPLATFORM}"
fi
if [ "$PLATFORM" != "$XPLATFORM" ]; then
    QT_CROSS_COMPILE=yes
    QMAKE_CONFIG="$QMAKE_CONFIG cross_compile"
    QTCONFIG_CONFIG="$QTCONFIG_CONFIG cross_compile"
fi

if [ "$BUILD_ON_MAC" = "yes" ]; then
   if [ `basename $QMAKESPEC` = "macx-xcode" ] || [ `basename $XQMAKESPEC` = "macx-xcode" ]; then
      echo >&2
      echo "   Platform 'macx-xcode' should not be used when building Qt/Mac." >&2
      echo "   Please build Qt/Mac with 'macx-clang' or 'macx-g++', then use" >&2
      echo "   the 'macx-xcode' spec for your application, and it will link to" >&2
      echo "   the Qt/Mac build using the settings of the original mkspec." >&2
      echo >&2
      exit 2
    fi
fi

# check specified platforms are supported
if [ '!' -d "$QMAKESPEC" ]; then
    echo
    echo "   The specified system/compiler is not supported:"
    echo
    echo "      $QMAKESPEC"
    echo
    echo "   Please see the README file for a complete list."
    echo
    exit 2
fi
if [ '!' -d "$XQMAKESPEC" ]; then
    echo
    echo "   The specified system/compiler is not supported:"
    echo
    echo "      $XQMAKESPEC"
    echo
    echo "   Please see the README file for a complete list."
    echo
    exit 2
fi
if [ '!' -f "${XQMAKESPEC}/qplatformdefs.h" ]; then
    echo
    echo "   The specified system/compiler port is not complete:"
    echo
    echo "      $XQMAKESPEC/qplatformdefs.h"
    echo
    echo "   Please use the contact form at http://qt.digia.com/contact-us"
    echo
    exit 2
fi

#-------------------------------------------------------------------------------
# build tree initialization
#-------------------------------------------------------------------------------

# is this a shadow build?
if [ "$OPT_SHADOW" = "maybe" ]; then
    OPT_SHADOW=no
    if [ "$relpath" != "$outpath" ] && [ '!' -f "$outpath/configure" ]; then
        if [ -h "$outpath" ]; then
            [ "$relpath" -ef "$outpath" ] || OPT_SHADOW=yes
        else
            OPT_SHADOW=yes
        fi
    fi
fi
if [ "$OPT_SHADOW" = "yes" ]; then
    if [ -f "$relpath/.qmake.cache" -o -f "$relpath/src/corelib/global/qconfig.h" -o -f "$relpath/src/corelib/global/qconfig.cpp" ]; then
        echo >&2 "You cannot make a shadow build from a source tree containing a previous build."
        echo >&2 "Cannot proceed."
        exit 1
    fi
    [ "$OPT_VERBOSE" = "yes" ] && echo "Performing shadow build..."
fi

# if the source tree is different from the build tree,
# symlink or copy part of the sources
if [ "$OPT_SHADOW" = "yes" ]; then
    echo "Preparing build tree..."

    [ -d "$outpath/bin" ] || mkdir -p "$outpath/bin"

    mkdir -p "$outpath/mkspecs"
fi

# symlink fonts to be able to run application from build directory
if [ ! -d "${outpath}/lib/fonts" ]; then
    if [ "$PLATFORM" = "$XPLATFORM" ]; then
        mkdir -p "${outpath}/lib"
        ln -s "${relpath}/lib/fonts" "${outpath}/lib/fonts"
    fi
fi

#-------------------------------------------------------------------------------
# tests that don't need qmake (must be run before displaying help)
#-------------------------------------------------------------------------------

# detect build style
if [ "$CFG_DEBUG" = "auto" ]; then
    if [ "$XPLATFORM_MAC" = "yes" -o "$XPLATFORM_MINGW" = "yes" ]; then
        CFG_DEBUG_RELEASE=yes
        CFG_DEBUG=yes
    elif [ "$CFG_DEV" = "yes" ]; then
        CFG_DEBUG_RELEASE=no
        CFG_DEBUG=yes
    else
        CFG_DEBUG_RELEASE=no
        CFG_DEBUG=no
    fi
fi
if [ "$CFG_DEBUG_RELEASE" = "yes" ]; then
    QT_CONFIG="$QT_CONFIG build_all debug_and_release"
fi

if [ "$CFG_FORCEDEBUGINFO" = "yes" ]; then
    QMAKE_CONFIG="$QMAKE_CONFIG force_debug_info"
fi

if [ "$XPLATFORM_IOS" = "yes" ]; then
    CFG_RPATH="no"
    CFG_PKGCONFIG="no"
    CFG_NOBUILD_PARTS="$CFG_NOBUILD_PARTS examples tests"
    CFG_SHARED="no" # iOS builds should be static to be able to submit to the App Store
    CFG_CXX11="no" # C++11 support disabled for now
    CFG_SKIP_MODULES="$CFG_SKIP_MODULES qtconnectivity qtdoc qtlocation qtmacextras qtserialport qttools qtwebkit qtwebkit-examples"

    # If the user passes -sdk on the command line we build a SDK-specific Qt build.
    # Otherwise we build a joined simulator and device build, which is the default.
    if [ -z "$OPT_MAC_SDK" ]; then
         QT_CONFIG="$QT_CONFIG build_all"
         QTCONFIG_CONFIG="$QTCONFIG_CONFIG iphonesimulator_and_iphoneos"
    fi
fi

# disable GTK style support auto-detection on Mac
if [ "$XPLATFORM_MAC" = "yes" ] && [ "$CFG_QGTKSTYLE" = "auto" ]; then
    CFG_QGTKSTYLE=no
fi

QMAKE_CONF_COMPILER=`getXQMakeConf QMAKE_CXX`

TEST_COMPILER=$QMAKE_CONF_COMPILER

if [ "$XPLATFORM_ANDROID" = "yes" ] ; then
    ANDROID_NDK_TOOLS_PREFIX=
    ANDROID_PLATFORM_ARCH=
    case $CFG_DEFAULT_ANDROID_TARGET_ARCH in
        armeabi*)
            ANDROID_NDK_TOOLS_PREFIX=arm-linux-androideabi
            ANDROID_PLATFORM_ARCH=arch-arm
            ;;
        x86)
            ANDROID_NDK_TOOLS_PREFIX=x86
            ANDROID_PLATFORM_ARCH=arch-x86
            ;;
        mips)
            ANDROID_NDK_TOOLS_PREFIX=mipsel-linux-android
            ANDROID_PLATFORM_ARCH=arch-mips
            ;;
        *)
            echo "ERROR: Unknown android arch $CFG_DEFAULT_ANDROID_TARGET_ARCH"
            exit 1
            ;;
    esac
    QMAKE_CONF_COMPILER=$CFG_DEFAULT_ANDROID_NDK_ROOT/toolchains/$ANDROID_NDK_TOOLS_PREFIX-$CFG_DEFAULT_ANDROID_NDK_TOOLCHAIN_VERSION/prebuilt/$CFG_DEFAULT_ANDROID_NDK_HOST/bin/$ANDROID_NDK_TOOLS_PREFIX-g++
    TEST_COMPILER="$QMAKE_CONF_COMPILER --sysroot=$CFG_DEFAULT_ANDROID_NDK_ROOT/platforms/$CFG_DEFAULT_ANDROID_PLATFORM/$ANDROID_PLATFORM_ARCH/"
fi

if [ "$XPLATFORM_SYMBIAN_SBSV2" = "no" ]; then
    if [ -z "$TEST_COMPILER" ]; then
        echo "ERROR: Cannot set the compiler for the configuration tests"
        exit 1
    fi
fi
TEST_COMPILER_CXXFLAGS=`getXQMakeConf QMAKE_CXXFLAGS`

GCC_MACHINE_DUMP=
case "$TEST_COMPILER" in *g++) GCC_MACHINE_DUMP=$($TEST_COMPILER -dumpmachine);; esac
if [ -n "$GCC_MACHINE_DUMP" ]; then
    DeviceVar set GCC_MACHINE_DUMP $($TEST_COMPILER -dumpmachine)
fi

if [ -n "$CFG_SYSROOT" ] && [ "$CFG_GCC_SYSROOT" = "yes" ]; then
    SYSROOT_FLAG="--sysroot=$CFG_SYSROOT"
else
    SYSROOT_FLAG=
fi
export SYSROOT_FLAG    # used by config.tests/unix/{compile.test,arch.test}

# auto-detect precompiled header support
if [ "$CFG_PRECOMPILE" = "auto" ]; then
    if "$unixtests/precomp.test" "$TEST_COMPILER" "$OPT_VERBOSE"; then
       CFG_PRECOMPILE=no
    else
       CFG_PRECOMPILE=yes
    fi
fi

# auto-detect support for separate debug info in objcopy
if [ "$CFG_SEPARATE_DEBUG_INFO" != "no" ] && [ "$CFG_SHARED" = "yes" ]; then
    TEST_OBJCOPY=`getXQMakeConf QMAKE_OBJCOPY`
    COMPILER_WITH_FLAGS="$TEST_COMPILER $TEST_COMPILER_CXXFLAGS"
    if "$unixtests/objcopy.test" "$COMPILER_WITH_FLAGS" "$TEST_OBJCOPY" "$OPT_VERBOSE"; then
       CFG_SEPARATE_DEBUG_INFO=no
    else
       case "$PLATFORM" in
       hpux-*)
           # binutils on HP-UX is buggy; default to no.
           CFG_SEPARATE_DEBUG_INFO=no
           ;;
       *)
           CFG_SEPARATE_DEBUG_INFO=yes
           ;;
       esac
    fi
fi

# auto-detect -fvisibility support
if [ "$CFG_REDUCE_EXPORTS" != "no" ]; then
    if "$unixtests/fvisibility.test" "$TEST_COMPILER" "$OPT_VERBOSE"; then
       if [ "$CFG_REDUCE_EXPORTS" = "yes" ]; then
           echo "-reduce-exports was requested but this compiler does not support it"
           echo "Re-run configure with -v for more information"
           exit 1
       fi
       CFG_REDUCE_EXPORTS=no
    else
       CFG_REDUCE_EXPORTS=yes
    fi
fi

# auto-detect -fstack-protector-strong support (for QNX only currently)
if [ "$XPLATFORM_QNX" = "yes" ]; then
    if compilerSupportsFlag $TEST_COMPILER -fstack-protector-strong; then
       CFG_STACK_PROTECTOR_STRONG=yes
    else
       CFG_STACK_PROTECTOR_STRONG=no
    fi
else
   CFG_STACK_PROTECTOR_STRONG=no
fi

# detect the availability of the -Bsymbolic-functions linker optimization
if [ "$CFG_REDUCE_RELOCATIONS" != "no" ]; then
    if "$unixtests/bsymbolic_functions.test" "$TEST_COMPILER" "$OPT_VERBOSE"; then
       if [ "$CFG_REDUCE_RELOCATIONS" = "yes" ]; then
           echo "-reduce-relocations was requested but this compiler does not support it"
           echo "Re-run configure with -v for more information"
           exit 1
       fi
        CFG_REDUCE_RELOCATIONS=no
    else
        CFG_REDUCE_RELOCATIONS=yes
    fi
fi

# auto-detect GNU make support
if [ "$CFG_USE_GNUMAKE" = "auto" ] && "$MAKE" -v | grep "GNU Make" >/dev/null 2>&1; then
   CFG_USE_GNUMAKE=yes
fi

# find the default framework value
if [ "$XPLATFORM_MAC" = "yes" ]; then
    if [ "$CFG_FRAMEWORK" = "auto" ]; then
        CFG_FRAMEWORK="$CFG_SHARED"
    elif [ "$CFG_FRAMEWORK" = "yes" ] && [ "$CFG_SHARED" = "no" ]; then
	echo
	echo "WARNING: Using static linking will disable the use of Mac frameworks."
	echo
        CFG_FRAMEWORK="no"
    fi
else
    CFG_FRAMEWORK=no
fi

# Auto-detect default include and library search paths.

# Use intermediate variable to get around backtick/quote nesting problems.
awkprog='
BEGIN { ORS = ""; FS = "="; incs = 0; libs = 0; }

function normalize(dir)
{
    do {
        odir = dir
        gsub(/\/[^\/]+\/\.\./, "", dir)
    } while (dir != odir);
    do {
        odir = dir
        gsub(/\/\./, "", dir)
    } while (dir != odir);
    sub("/$", "", dir);
    return dir;
}

# extract include paths from indented lines between
#   #include <...> search starts here:
# and
#   End of search list.
/^\#include </ { yup=1; print "DEFAULT_INCDIRS=\""; next }
/^End of search/ { yup=0; print "\"\n" }
/ \(framework directory\)$/ { next }
yup { print normalize(substr($0, 2)) "\n"; ++incs }

# extract from one line like LIBRARY_PATH=/one/path:/another/path:...
$1 == "LIBRARY_PATH" {
    libs = split($2, library_paths, ":");
    print "DEFAULT_LIBDIRS=\"";
    for (lib in library_paths) {
        dir = normalize(library_paths[lib]);
        if (!(dir in dirs)) {
            print dir "\n";
            dirs[dir] = 1;
        }
    }
    print "\"\n"
}

END {
    if (incs == 0)
        print "DEFAULT_INCDIRS=\"/usr/include\n/usr/local/include\"\n";
    if (libs == 0)
        print "DEFAULT_LIBDIRS=\"/lib\n/usr/lib\"\n";
}'

unset tty
[ "$OPT_VERBOSE" = "yes" ] && tty=/dev/stderr
eval "`LC_ALL=C $TEST_COMPILER $SYSROOT_FLAG $TEST_COMPILER_CXXFLAGS -xc++ -E -v - < /dev/null 2>&1 > /dev/null | $AWK "$awkprog" | tee $tty`"
unset tty

#setup the build parts
if [ -z "$CFG_BUILD_PARTS" ]; then
    CFG_BUILD_PARTS="$QT_DEFAULT_BUILD_PARTS"

    # build tests by default, if a developer build
    if [ "$CFG_DEV" = "yes" ]; then
        CFG_BUILD_PARTS="$CFG_BUILD_PARTS tests"
    fi

    # don't build tools by default when cross-compiling
    if [ "$PLATFORM" != "$XPLATFORM" ]; then
	CFG_BUILD_PARTS=`echo "$CFG_BUILD_PARTS" | sed "s, tools,,g"`
    fi
fi
for nobuild in $CFG_NOBUILD_PARTS; do
    CFG_BUILD_PARTS=`echo "$CFG_BUILD_PARTS" | sed "s, $nobuild,,g"`
done
if echo $CFG_BUILD_PARTS | grep -v libs >/dev/null 2>&1; then
#    echo
#    echo "WARNING: libs is a required part of the build."
#    echo
    CFG_BUILD_PARTS="$CFG_BUILD_PARTS libs"
fi

#-------------------------------------------------------------------------------
# post process QT_INSTALL_* variables
#-------------------------------------------------------------------------------

if [ -z "$QT_INSTALL_PREFIX" ]; then
    if [ "$CFG_DEV" = "yes" ]; then
        QT_INSTALL_PREFIX="$outpath" # In Development, we use sandboxed builds by default
    else
        QT_INSTALL_PREFIX="/usr/local/Qt-${QT_VERSION}" # the default install prefix is /usr/local/Qt-$QT_VERSION
    fi
fi
QT_INSTALL_PREFIX=`"$relpath/config.tests/unix/makeabs" "$QT_INSTALL_PREFIX"`

if [ -z "$QT_INSTALL_HEADERS" ]; then #default
    QT_INSTALL_HEADERS="$QT_INSTALL_PREFIX/include"
fi
QT_INSTALL_HEADERS=`"$relpath/config.tests/unix/makeabs" "$QT_INSTALL_HEADERS"`

if [ -z "$QT_INSTALL_LIBS" ]; then #default
    QT_INSTALL_LIBS="$QT_INSTALL_PREFIX/lib" #fallback
fi
QT_INSTALL_LIBS=`"$relpath/config.tests/unix/makeabs" "$QT_INSTALL_LIBS"`

if [ -z "$QT_INSTALL_ARCHDATA" ]; then #default
    QT_INSTALL_ARCHDATA="$QT_INSTALL_PREFIX" #fallback
fi
QT_INSTALL_ARCHDATA=`"$relpath/config.tests/unix/makeabs" "$QT_INSTALL_ARCHDATA"`

if [ -z "$QT_INSTALL_DATA" ]; then #default
    QT_INSTALL_DATA="$QT_INSTALL_PREFIX" #fallback
fi
QT_INSTALL_DATA=`"$relpath/config.tests/unix/makeabs" "$QT_INSTALL_DATA"`

if [ -z "$QT_INSTALL_BINS" ]; then #default
    QT_INSTALL_BINS="$QT_INSTALL_PREFIX/bin" #fallback
fi
QT_INSTALL_BINS=`"$relpath/config.tests/unix/makeabs" "$QT_INSTALL_BINS"`

if [ "$XPLATFORM_MINGW" = "yes" ]; then
    QT_INSTALL_LIBEXECS_DIRNAME="bin"
else
    QT_INSTALL_LIBEXECS_DIRNAME="libexec"
fi

if [ -z "$QT_INSTALL_LIBEXECS" ]; then #default
    QT_INSTALL_LIBEXECS="$QT_INSTALL_ARCHDATA/$QT_INSTALL_LIBEXECS_DIRNAME" #fallback
fi
QT_INSTALL_LIBEXECS=`"$relpath/config.tests/unix/makeabs" "$QT_INSTALL_LIBEXECS"`

if [ -z "$QT_INSTALL_DOCS" ]; then #default
    QT_INSTALL_DOCS="$QT_INSTALL_DATA/doc" #fallback
fi
QT_INSTALL_DOCS=`"$relpath/config.tests/unix/makeabs" "$QT_INSTALL_DOCS"`

if [ -z "$QT_INSTALL_PLUGINS" ]; then #default
    QT_INSTALL_PLUGINS="$QT_INSTALL_ARCHDATA/plugins" #fallback
fi
QT_INSTALL_PLUGINS=`"$relpath/config.tests/unix/makeabs" "$QT_INSTALL_PLUGINS"`

if [ -z "$QT_INSTALL_IMPORTS" ]; then #default
    QT_INSTALL_IMPORTS="$QT_INSTALL_ARCHDATA/imports" #fallback
fi
QT_INSTALL_IMPORTS=`"$relpath/config.tests/unix/makeabs" "$QT_INSTALL_IMPORTS"`

#qml
if [ -z "$QT_INSTALL_QML" ]; then #default
    QT_INSTALL_QML="$QT_INSTALL_ARCHDATA/qml" #fallback
fi
QT_INSTALL_QML=`"$relpath/config.tests/unix/makeabs" "$QT_INSTALL_QML"`

if [ -z "$QT_INSTALL_TRANSLATIONS" ]; then #default
    QT_INSTALL_TRANSLATIONS="$QT_INSTALL_DATA/translations" #fallback
fi
QT_INSTALL_TRANSLATIONS=`"$relpath/config.tests/unix/makeabs" "$QT_INSTALL_TRANSLATIONS"`

if [ -z "$QT_INSTALL_SETTINGS" ]; then #default
    if [ "$XPLATFORM_MAC" = "yes" ]; then
        QT_INSTALL_SETTINGS=/Library/Preferences/Qt
    else
        QT_INSTALL_SETTINGS=$QT_INSTALL_PREFIX/etc/xdg
    fi
fi
QT_INSTALL_SETTINGS=`"$relpath/config.tests/unix/makeabs" "$QT_INSTALL_SETTINGS"`

if [ -z "$QT_INSTALL_EXAMPLES" ]; then #default
    QT_INSTALL_EXAMPLES="$QT_INSTALL_PREFIX/examples" #fallback
fi
QT_INSTALL_EXAMPLES=`"$relpath/config.tests/unix/makeabs" "$QT_INSTALL_EXAMPLES"`

#tests
if [ -z "$QT_INSTALL_TESTS" ]; then #default
    QT_INSTALL_TESTS="$QT_INSTALL_PREFIX/tests" #fallback
fi
QT_INSTALL_TESTS=`"$relpath/config.tests/unix/makeabs" "$QT_INSTALL_TESTS"`

#------- sysroot-external install paths --------

QT_SYSROOT_PREFIX=$QT_INSTALL_PREFIX
QT_SYSROOT_DOCS=$QT_INSTALL_DOCS
QT_SYSROOT_HEADERS=$QT_INSTALL_HEADERS
QT_SYSROOT_LIBS=$QT_INSTALL_LIBS
QT_SYSROOT_LIBEXECS=$QT_INSTALL_LIBEXECS
QT_SYSROOT_BINS=$QT_INSTALL_BINS
QT_SYSROOT_PLUGINS=$QT_INSTALL_PLUGINS
QT_SYSROOT_IMPORTS=$QT_INSTALL_IMPORTS
QT_SYSROOT_QML=$QT_INSTALL_QML
QT_SYSROOT_ARCHDATA=$QT_INSTALL_ARCHDATA
QT_SYSROOT_DATA=$QT_INSTALL_DATA
QT_SYSROOT_TRANSLATIONS=$QT_INSTALL_TRANSLATIONS
QT_SYSROOT_EXAMPLES=$QT_INSTALL_EXAMPLES
QT_SYSROOT_TESTS=$QT_INSTALL_TESTS
if [ -n "$QT_EXT_PREFIX" ]; then
    QT_INSTALL_PREFIX=$QT_EXT_PREFIX
    QT_INSTALL_DOCS=`substPrefix "$QT_INSTALL_DOCS"`
    QT_INSTALL_HEADERS=`substPrefix "$QT_INSTALL_HEADERS"`
    QT_INSTALL_LIBS=`substPrefix "$QT_INSTALL_LIBS"`
    QT_INSTALL_LIBEXECS=`substPrefix "$QT_INSTALL_LIBEXECS"`
    QT_INSTALL_BINS=`substPrefix "$QT_INSTALL_BINS"`
    QT_INSTALL_PLUGINS=`substPrefix "$QT_INSTALL_PLUGINS"`
    QT_INSTALL_IMPORTS=`substPrefix "$QT_INSTALL_IMPORTS"`
    QT_INSTALL_QML=`substPrefix "$QT_INSTALL_QML"`
    QT_INSTALL_ARCHDATA=`substPrefix "$QT_INSTALL_ARCHDATA"`
    QT_INSTALL_DATA=`substPrefix "$QT_INSTALL_DATA"`
    QT_INSTALL_TRANSLATIONS=`substPrefix "$QT_INSTALL_TRANSLATIONS"`
    QT_INSTALL_EXAMPLES=`substPrefix "$QT_INSTALL_EXAMPLES"`
    QT_INSTALL_TESTS=`substPrefix "$QT_INSTALL_TESTS"`
fi

#------- host paths --------

if [ -z "$QT_HOST_PREFIX" ]; then
    QT_HOST_PREFIX=$QT_INSTALL_PREFIX
    haveHpx=false
else
    QT_HOST_PREFIX=`"$relpath/config.tests/unix/makeabs" "$QT_HOST_PREFIX"`
    haveHpx=true
fi

if [ -z "$QT_HOST_BINS" ]; then #default
    if $haveHpx; then
        QT_HOST_BINS="$QT_HOST_PREFIX/bin" #fallback
    else
        QT_HOST_BINS="$QT_INSTALL_BINS"
    fi
fi
QT_HOST_BINS=`"$relpath/config.tests/unix/makeabs" "$QT_HOST_BINS"`

if [ -z "$QT_HOST_LIBS" ]; then #default
    if $haveHpx; then
        QT_HOST_LIBS="$QT_HOST_PREFIX/lib" #fallback
    else
        QT_HOST_LIBS="$QT_INSTALL_LIBS"
    fi
fi
QT_HOST_LIBS=`"$relpath/config.tests/unix/makeabs" "$QT_HOST_LIBS"`

if [ -z "$QT_HOST_DATA" ]; then #default
    if $haveHpx; then
        QT_HOST_DATA="$QT_HOST_PREFIX"
    else
        QT_HOST_DATA="$QT_INSTALL_ARCHDATA"
    fi
else
    QT_HOST_DATA=`"$relpath/config.tests/unix/makeabs" "$QT_HOST_DATA"`
fi

if [ "$CFG_COMPILE_EXAMPLES" = "yes" ]; then
    QMAKE_CONFIG="$QMAKE_CONFIG compile_examples"
fi

#-------------------------------------------------------------------------------
# generate qconfig.cpp
#-------------------------------------------------------------------------------
[ -d "$outpath/src/corelib/global" ] || mkdir -p "$outpath/src/corelib/global"

shortxspec=`echo $XQMAKESPEC | sed "s,^${relpath}/mkspecs/,,"`
shortspec=`echo $QMAKESPEC | sed "s,^${relpath}/mkspecs/,,"`

if [ -z "$QT_EXT_PREFIX" ]; then
    QMAKE_SYSROOTIFY=y
else
    QMAKE_SYSROOTIFY=n
fi

cat > "$outpath/src/corelib/global/qconfig.cpp.new" <<EOF
/* License Info */
static const char qt_configure_licensee_str          [256 + 12] = "qt_lcnsuser=$Licensee";
static const char qt_configure_licensed_products_str [256 + 12] = "qt_lcnsprod=$Edition";

/* Installation date */
static const char qt_configure_installation          [12+11]    = "qt_instdate=`date +%Y-%m-%d`";

/* Installation Info */
static const char qt_configure_prefix_path_strs[][256 + 12] = {
#ifndef QT_BUILD_QMAKE
    "qt_prfxpath=$QT_SYSROOT_PREFIX",
    "qt_docspath=$QT_SYSROOT_DOCS",
    "qt_hdrspath=$QT_SYSROOT_HEADERS",
    "qt_libspath=$QT_SYSROOT_LIBS",
    "qt_lbexpath=$QT_SYSROOT_LIBEXECS",
    "qt_binspath=$QT_SYSROOT_BINS",
    "qt_plugpath=$QT_SYSROOT_PLUGINS",
    "qt_impspath=$QT_SYSROOT_IMPORTS",
    "qt_qml2path=$QT_SYSROOT_QML",
    "qt_adatpath=$QT_SYSROOT_ARCHDATA",
    "qt_datapath=$QT_SYSROOT_DATA",
    "qt_trnspath=$QT_SYSROOT_TRANSLATIONS",
    "qt_xmplpath=$QT_SYSROOT_EXAMPLES",
    "qt_tstspath=$QT_SYSROOT_TESTS",
#else
    "qt_prfxpath=$QT_INSTALL_PREFIX",
    "qt_docspath=$QT_INSTALL_DOCS",
    "qt_hdrspath=$QT_INSTALL_HEADERS",
    "qt_libspath=$QT_INSTALL_LIBS",
    "qt_lbexpath=$QT_INSTALL_LIBEXECS",
    "qt_binspath=$QT_INSTALL_BINS",
    "qt_plugpath=$QT_INSTALL_PLUGINS",
    "qt_impspath=$QT_INSTALL_IMPORTS",
    "qt_qml2path=$QT_INSTALL_QML",
    "qt_adatpath=$QT_INSTALL_ARCHDATA",
    "qt_datapath=$QT_INSTALL_DATA",
    "qt_trnspath=$QT_INSTALL_TRANSLATIONS",
    "qt_xmplpath=$QT_INSTALL_EXAMPLES",
    "qt_tstspath=$QT_INSTALL_TESTS",
    "qt_ssrtpath=$CFG_SYSROOT",
    "qt_hpfxpath=$QT_HOST_PREFIX",
    "qt_hbinpath=$QT_HOST_BINS",
    "qt_hlibpath=$QT_HOST_LIBS",
    "qt_hdatpath=$QT_HOST_DATA",
    "qt_targspec=$shortxspec",
    "qt_hostspec=$shortspec",
#endif
};
static const char qt_configure_settings_path_str[256 + 12] = "qt_stngpath=$QT_INSTALL_SETTINGS";

#ifdef QT_BUILD_QMAKE
static const char qt_sysrootify_prefix[] = "qt_ssrtfpfx=$QMAKE_SYSROOTIFY";
#endif
EOF

cat >> "$outpath/src/corelib/global/qconfig.cpp.new" <<EOF

/* strlen( "qt_lcnsxxxx" ) == 12 */
#define QT_CONFIGURE_LICENSEE qt_configure_licensee_str + 12;
#define QT_CONFIGURE_LICENSED_PRODUCTS qt_configure_licensed_products_str + 12;

#define QT_CONFIGURE_SETTINGS_PATH qt_configure_settings_path_str + 12;
EOF

# avoid unecessary rebuilds by copying only if qconfig.cpp has changed
if cmp -s "$outpath/src/corelib/global/qconfig.cpp" "$outpath/src/corelib/global/qconfig.cpp.new"; then
    rm -f "$outpath/src/corelib/global/qconfig.cpp.new"
else
    [ -f "$outpath/src/corelib/global/qconfig.cpp" ] && chmod +w "$outpath/src/corelib/global/qconfig.cpp"
    mv "$outpath/src/corelib/global/qconfig.cpp.new" "$outpath/src/corelib/global/qconfig.cpp"
    chmod -w "$outpath/src/corelib/global/qconfig.cpp"
fi

# -----------------------------------------------------------------------------
if [ "$LicenseType" = "Evaluation" ]; then
    EVALKEY=qt_qevalkey=$LicenseKeyExt
elif echo "$DEFINES" | grep QT_EVAL >/dev/null 2>&1; then
    EVALKEY=qt_qevalkey=
fi

if [ -n "$EVALKEY" ]; then
    rm -f "$outpath/src/corelib/global/qconfig_eval.cpp"
    cat > "$outpath/src/corelib/global/qconfig_eval.cpp" <<EOF
/* Evaluation license key */
static const volatile char qt_eval_key_data                   [512 + 12] = "$EVALKEY";
EOF
    chmod -w "$outpath/src/corelib/global/qconfig_eval.cpp"
fi


# -----------------------------------------------------------------------------
# build qmake
# -----------------------------------------------------------------------------

# symlink includes
if [ -e "$relpath/.git" ]; then
    if [ -z "$PERL" ]; then
        echo
        echo "You need perl in your PATH to make a build from GIT."
        echo "Cannot proceed."
        exit 1
    fi

    "$relpath/bin/syncqt.pl" -minimal -module QtCore "$relpath" || exit 1
fi

# $1: input variable name (awk regexp)
# $2: optional output variable name
# $3: optional value transformation (sed command)
# relies on $QMAKESPEC, $COMPILER_CONF and $mkfile being set correctly, as the latter
# is where the resulting variable is written to
setBootstrapVariable()
{
    getQMakeConf "$1" | echo ${2-$1} = `if [ -n "$3" ]; then sed "$3"; else cat; fi` >> "$mkfile"
}

# build qmake
if true; then ###[ '!' -f "$outpath/bin/qmake" ];
    echo "Creating qmake..."

    mkdir -p "$outpath/qmake" || exit
    # fix makefiles
    for mkfile in GNUmakefile Makefile; do
        EXTRA_LFLAGS=
        EXTRA_CFLAGS=
        in_mkfile="${mkfile}.in"
        if [ "$mkfile" = "Makefile" ]; then
#           if which qmake >/dev/null 2>&1 && [ -f qmake/qmake.pro ]; then
#               (cd qmake && qmake) >/dev/null 2>&1 && continue
#           fi
            in_mkfile="${mkfile}.unix"
        fi
        in_mkfile="$relpath/qmake/$in_mkfile"
        mkfile="$outpath/qmake/$mkfile"
        if [ -f "$mkfile" ]; then
            [ "$CFG_DEV" = "yes" ] && "$WHICH" chflags >/dev/null 2>&1 && chflags nouchg "$mkfile"
            rm -f "$mkfile"
        fi
        [ -f "$in_mkfile" ] || continue

        echo "########################################################################" > "$mkfile"
        echo "## This file was autogenerated by configure, all changes will be lost ##" >> "$mkfile"
        echo "########################################################################" >> "$mkfile"
        EXTRA_OBJS=
        EXTRA_SRCS=
        EXTRA_CFLAGS="\$(QMAKE_CFLAGS)"
        EXTRA_CXXFLAGS="\$(QMAKE_CXXFLAGS)"
        EXTRA_LFLAGS="\$(QMAKE_LFLAGS)"

        if [ "$PLATFORM" = "irix-cc" ] || [ "$PLATFORM" = "irix-cc-64" ]; then
	    EXTRA_LFLAGS="$EXTRA_LFLAGS -lm"
        fi

        [ "$CFG_SILENT" = "yes" ] && CC_TRANSFORM='s,^,\@,' || CC_TRANSFORM=
        setBootstrapVariable QMAKE_CC CC "$CC_TRANSFORM"
        setBootstrapVariable QMAKE_CXX CXX "$CC_TRANSFORM"
        setBootstrapVariable QMAKE_CFLAGS
        setBootstrapVariable QMAKE_CXXFLAGS
        setBootstrapVariable QMAKE_LFLAGS

        if [ "$CFG_RELEASE_QMAKE" = "yes" ]; then
            setBootstrapVariable QMAKE_CFLAGS_RELEASE
            setBootstrapVariable QMAKE_CXXFLAGS_RELEASE
            EXTRA_CFLAGS="$EXTRA_CFLAGS \$(QMAKE_CFLAGS_RELEASE)"
            EXTRA_CXXFLAGS="$EXTRA_CXXFLAGS \$(QMAKE_CXXFLAGS_RELEASE)"
        elif [ "$CFG_DEBUG" = "yes" ]; then
            setBootstrapVariable QMAKE_CFLAGS_DEBUG
            setBootstrapVariable QMAKE_CXXFLAGS_DEBUG
            EXTRA_CFLAGS="$EXTRA_CFLAGS \$(QMAKE_CFLAGS_DEBUG)"
            EXTRA_CXXFLAGS="$EXTRA_CXXFLAGS \$(QMAKE_CXXFLAGS_DEBUG)"
        fi

        if [ -n "$RPATH_FLAGS" ] && [ -n "`getQMakeConf 'QMAKE_(LFLAGS_)?RPATH'`" ]; then
            setBootstrapVariable "QMAKE_(LFLAGS_)?RPATH" QMAKE_LFLAGS_RPATH
            for rpath in $RPATH_FLAGS; do
                EXTRA_LFLAGS="\$(QMAKE_LFLAGS_RPATH)\"$rpath\" $EXTRA_LFLAGS"
            done
        fi
        if [ "$BUILD_ON_MSYS" = "yes" ]; then
            EXTRA_CFLAGS="-DUNICODE"
            EXTRA_CXXFLAGS="-DUNICODE"
            EXTRA_OBJS="qfilesystemengine_win.o \
                        qfilesystemiterator_win.o \
                        qfsfileengine_win.o \
                        qlocale_win.o \
                        qsettings_win.o \
                        qsystemlibrary.o \
                        registry.o"
            EXTRA_SRCS="\"\$(SOURCE_PATH)/src/corelib/corelib/io/qfilesystemengine_win.cpp\" \
                        \"\$(SOURCE_PATH)/src/corelib/io/qfilesystemiterator_win.cpp\" \
                        \"\$(SOURCE_PATH)/src/corelib/io/qfsfileengine_win.cpp\" \
                        \"\$(SOURCE_PATH)/src/corelib/io/qsettings_win.cpp\" \
                        \"\$(SOURCE_PATH)/src/corelib/tools/qlocale_win.cpp\" \
                        \"\$(SOURCE_PATH)/src/corelib/plugin/qsystemlibrary.cpp\" \
                        \"\$(SOURCE_PATH)/tools/shared/windows/registry.cpp\""
            EXTRA_LFLAGS="-static -s -lole32 -luuid -ladvapi32 -lkernel32"
            EXEEXT=".exe"
        else
            EXTRA_OBJS="qfilesystemengine_unix.o \
                        qfilesystemiterator_unix.o \
                        qfsfileengine_unix.o \
                        qlocale_unix.o"
            EXTRA_SRCS="\"\$(SOURCE_PATH)/src/corelib/io/qfilesystemengine_unix.cpp\" \
                        \"\$(SOURCE_PATH)/src/corelib/io/qfilesystemiterator_unix.cpp\" \
                        \"\$(SOURCE_PATH)/src/corelib/io/qfsfileengine_unix.cpp\" \
                        \"\$(SOURCE_PATH)/src/corelib/tools/qlocal_unix.cpp\""
            EXEEXT=
        fi
        if [ "$BUILD_ON_MAC" = "yes" ]; then
            echo "CARBON_LFLAGS =-framework ApplicationServices" >>"$mkfile"
            echo "CARBON_CFLAGS =-fconstant-cfstrings" >>"$mkfile"
            EXTRA_LFLAGS="$EXTRA_LFLAGS \$(CARBON_LFLAGS)"
            EXTRA_CFLAGS="$EXTRA_CFLAGS \$(CARBON_CFLAGS)"
            EXTRA_CXXFLAGS="$EXTRA_CXXFLAGS \$(CARBON_CFLAGS)"
            EXTRA_OBJS="$EXTRA_OBJS \
                        qsettings_mac.o \
                        qcore_mac.o"
            EXTRA_SRCS="$EXTRA_SRCS \
                        \"\$(SOURCE_PATH)/src/corelib/io/qsettings_mac.cpp\" \
                        \"\$(SOURCE_PATH)/src/corelib/kernel/qcore_mac.cpp\""
        fi
        if [ '!' -z "$D_FLAGS" ]; then
            EXTRA_CFLAGS="$EXTRA_CFLAGS $D_FLAGS"
        fi
        echo >>"$mkfile"
	adjrelpath=`echo "$relpath" | sed 's/ /\\\\\\\\ /g'`
	adjoutpath=`echo "$outpath" | sed 's/ /\\\\\\\\ /g'`
	adjqmakespec=`echo "$QMAKESPEC" | sed 's/ /\\\\\\\\ /g'`

        echo "BUILD_PATH = $adjoutpath" >> "$mkfile"
        echo "SOURCE_PATH = $adjrelpath" >> "$mkfile"
        if [ -e "$relpath/.git" ]; then
            echo 'INC_PATH = $(BUILD_PATH)/include' >> "$mkfile"
        else
            echo 'INC_PATH = $(SOURCE_PATH)/include' >> "$mkfile"
        fi
        echo "QMAKESPEC = $adjqmakespec" >> "$mkfile"
        echo "QT_VERSION = $QT_VERSION" >> "$mkfile"
        echo "EXTRA_CFLAGS = $EXTRA_CFLAGS" >> "$mkfile"
        echo "EXTRA_CXXFLAGS = $EXTRA_CXXFLAGS" >> "$mkfile"
        echo "QTOBJS =" $EXTRA_OBJS >> "$mkfile"
        echo "QTSRCS =" $EXTRA_SRCS >> "$mkfile"
        echo "LFLAGS = $EXTRA_LFLAGS" >> "$mkfile"
        echo "EXEEXT = $EXEEXT" >> "$mkfile"
        echo "RM_F = rm -f" >> "$mkfile"
        echo "RM_RF = rm -rf" >> "$mkfile"
        if [ $QT_EDITION = "QT_EDITION_OPENSOURCE" ]; then
            echo "EXTRA_CPPFLAGS = -DQMAKE_OPENSOURCE_EDITION" >> "$mkfile"
        fi
        cat "$in_mkfile" >> "$mkfile"

        if "$WHICH" makedepend >/dev/null 2>&1 && grep 'depend:' "$mkfile" >/dev/null 2>&1; then
            (cd "$outpath/qmake" && "$MAKE" -f "$mkfile" depend) >/dev/null 2>&1
	    sed "s,^.*/\([^/]*.o\):,\1:,g" "$mkfile" >"$mkfile.tmp"
	    sed "s,$outpath,$adjoutpath,g" "$mkfile.tmp" >"$mkfile"
	    rm "$mkfile.tmp"
        fi
    done

    (cd "$outpath/qmake"; "$MAKE") || exit 2
fi # Build qmake

echo "Running configuration tests..."

#-------------------------------------------------------------------------------
# create a qt.conf for the Qt build tree itself
#-------------------------------------------------------------------------------

QTCONFFILE="$outpath/bin/qt.conf"
cat > "$QTCONFFILE" <<EOF
[EffectivePaths]
Prefix=..
EOF
if [ x"$relpath" != x"$outpath" ]; then
    cat >> "$QTCONFFILE" <<EOF
[EffectiveSourcePaths]
Prefix=$relpath
EOF
fi

#-------------------------------------------------------------------------------
# write out device config before we run the test.
#-------------------------------------------------------------------------------
DEVICE_VARS_OUTFILE="$outpath/mkspecs/qdevice.pri"
if cmp -s "$DEVICE_VARS_FILE" "$DEVICE_VARS_OUTFILE"; then
    rm -f "$DEVICE_VARS_FILE"
else
    mv -f $DEVICE_VARS_FILE "$DEVICE_VARS_OUTFILE"
    DEVICE_VARS_FILE="$DEVICE_VARS_OUTFILE"
fi

#-------------------------------------------------------------------------------
# Verify makespec
#-------------------------------------------------------------------------------
QMAKE_OUTPUT=`$outpath/bin/qmake -E -nocache -spec "$XQMAKESPEC" "QT=" $DEV_NULL 2>&1`
if [ $? != "0" ]; then
    echo "Failed to process makespec for platform '$XPLATFORM'"
    if [ "$OPT_VERBOSE" = "yes" ]; then
        echo "$QMAKE_OUTPUT"
    else
        echo "Turn on verbose messaging (-v) to see the final report."
    fi
    exit 101
fi

#-------------------------------------------------------------------------------
# Detect pkg-config
#-------------------------------------------------------------------------------
if [ -z "$PKG_CONFIG" ]; then
    # See if PKG_CONFIG is set in the mkspec:
    PKG_CONFIG="`"$outpath/bin/qmake" -E -nocache -spec "$XQMAKESPEC" "CONFIG=" $DEV_NULL 2>&1 | sed -n -e 's,^PKG_CONFIG = \(.*\),\1,p'`"
fi
if [ -z "$PKG_CONFIG" ]; then
    PKG_CONFIG=`"$WHICH" pkg-config 2>/dev/null`
fi

if [ "$CFG_PKGCONFIG" = "no" ]; then
    PKG_CONFIG=
elif [ "$CFG_PKGCONFIG" = "force" ]; then
    echo >&2 ""
    echo >&2 "You have asked to use pkg-config. Please make sure you have"
    echo >&2 "a correctly setup pkg-config environment!"
    echo >&2 ""
elif [ -n "$PKG_CONFIG" ]; then
    # found a pkg-config
    if [ "$QT_CROSS_COMPILE" = "yes" ]; then
        # when xcompiling, check environment to see if it's actually usable
        if [ -z "$PKG_CONFIG_LIBDIR" ]; then
            if [ -n "$CFG_SYSROOT" ] && [ -d "$CFG_SYSROOT/usr/lib/pkgconfig" ]; then
                PKG_CONFIG_LIBDIR=$CFG_SYSROOT/usr/lib/pkgconfig:$CFG_SYSROOT/usr/share/pkgconfig
                if [ -n "$GCC_MACHINE_DUMP" ]; then
                    PKG_CONFIG_LIBDIR=$PKG_CONFIG_LIBDIR:$CFG_SYSROOT/usr/lib/$GCC_MACHINE_DUMP/pkgconfig
                fi
                export PKG_CONFIG_LIBDIR
                echo >&2 "Note: PKG_CONFIG_LIBDIR automatically set to $PKG_CONFIG_LIBDIR"
            elif [ "$CFG_PKGCONFIG" = "yes" ]; then
                echo >&2 "Error: PKG_CONFIG_LIBDIR has not been set. This could mean"
                echo >&2 "the host's .pc files will be used (even if you set PKG_CONFIG_PATH)."
                echo >&2 "Set this variable to the directory that contains target .pc files"
                echo >&2 "for pkg-config to function correctly when cross-compiling or"
                echo >&2 "use -force-pkg-config to override this test."
                exit 101
            else
                PKG_CONFIG=
                echo >&2 "Warning: Disabling pkg-config since PKG_CONFIG_LIBDIR is not set."
            fi
        fi
        if [ -z "$PKG_CONFIG_SYSROOT_DIR" ]; then
            if [ -n "$CFG_SYSROOT" ]; then
                PKG_CONFIG_SYSROOT_DIR=$CFG_SYSROOT
                export PKG_CONFIG_SYSROOT_DIR
                echo >&2 "Note: PKG_CONFIG_SYSROOT_DIR automatically set to $PKG_CONFIG_SYSROOT_DIR"
            elif [ "$CFG_PKGCONFIG" = "yes" ]; then
                echo >&2 "Error: PKG_CONFIG_SYSROOT_DIR has not been set. Set this variable"
                echo >&2 "to your sysroot for pkg-config to function correctly when cross-compiling"
                echo >&2 "or use -force-pkg-config to override this test."
                exit 101
            else
                PKG_CONFIG=
                echo >&2 "Warning: Disabling pkg-config since PKG_CONFIG_SYSROOT_DIR is not set."
            fi
        fi
    fi
elif [ "$CFG_PKGCONFIG" = "yes" ]; then
    echo >&2 "Could not detect pkg-config from mkspec or PATH."
    exit 101
fi

if [ -z "$PKG_CONFIG" ]; then
    QT_CONFIG="$QT_CONFIG no-pkg-config"
fi

#-------------------------------------------------------------------------------
# tests that need qmake
#-------------------------------------------------------------------------------

# parameters: path, name, extra args
compileTest()
{
    path=config.tests/$1
    name=$2
    shift 2
    "$unixtests/compile.test" "$XQMAKESPEC" "$QMAKE_CONFIG" $OPT_VERBOSE "$relpath" "$outpath" "$path" "$name" $I_FLAGS $D_FLAGS $L_FLAGS "$@"
}

#-------------------------------------------------------------------------------
# determine the target and host architectures
#-------------------------------------------------------------------------------

# Use config.tests/arch/arch.pro to have the compiler tell us what the target architecture is
OUTFILE=$outpath/arch.result
"$unixtests/arch.test" "$XQMAKESPEC" $OPT_VERBOSE "$relpath" "$outpath" "$OUTFILE" "target"
if [ $? -eq 0 ]; then
    eval `cat "$OUTFILE"`
else
    echo
    echo "Could not determine the target architecture!"
    echo "Turn on verbose messaging (-v) to see the final report."
fi
rm -f "$OUTFILE" 2>/dev/null
[ -z "$CFG_ARCH" ] && CFG_ARCH="unknown"

if [ "$QMAKESPEC" != "$XQMAKESPEC" ]; then
    # Do the same test again, using the host compiler
    SYSROOT_FLAG= "$unixtests/arch.test" "$QMAKESPEC" $OPT_VERBOSE "$relpath" "$outpath" "$OUTFILE" "host"
    if [ $? -eq 0 ]; then
        eval `cat "$OUTFILE"`
    else
        echo
        echo "Could not determine the host architecture!"
        echo "Turn on verbose messaging (-v) to see the final report."
    fi
    rm -f "$OUTFILE" 2>/dev/null
    [ -z "$CFG_HOST_ARCH" ] && CFG_HOST_ARCH="unknown"
else
    # not cross compiling, host == target
    CFG_HOST_ARCH="$CFG_ARCH"
    CFG_HOST_CPUFEATURES="$CFG_CPUFEATURES"
fi
unset OUTFILE

if [ "$OPT_VERBOSE" = "yes" ]; then
    echo "System architecture: '$CFG_ARCH'"
    echo "Host architecture: '$CFG_HOST_ARCH'"
fi

#-------------------------------------------------------------------------------
# functionality tests
#-------------------------------------------------------------------------------

# Detect C++11 support
if [ "$CFG_CXX11" != "no" ]; then
    # Configure detects compiler features based on cross compiler, so we need
    # to explicitly disable C++11 on Mac to avoid breaking builds where the
    # host compiler does not support it.
    if [ "$BUILD_ON_MAC" = "yes" ] && [ "$XPLATFORM_ANDROID" = "yes" ]; then
        CFG_CXX11="no"
    elif compileTest common/c++11 "C++11"; then
        CFG_CXX11="yes"
    elif [ "$CFG_CXX11" != "auto" ] && [ "$CFG_CONFIGURE_EXIT_ON_ERROR" = "yes" ]; then
        echo "C++11 support cannot be enabled due to functionality tests!"
        echo " Turn on verbose messaging (-v) to $0 to see the final report."
        echo " If you believe this message is in error you may use the continue"
        echo " switch (-continue) to $0 to continue."
        exit 101
    else
        CFG_CXX11="no"
    fi
fi

# detect availability of float math.h functions
if compileTest unix/floatmath "floatmath"; then
    CFG_USE_FLOATMATH=yes
else
    CFG_USE_FLOATMATH=no
fi

# detect sse2 support
if [ "${CFG_SSE2}" = "auto" ]; then
    if compileTest common/sse2 "sse2"; then
       CFG_SSE2=yes
    else
       CFG_SSE2=no
    fi
fi

# detect sse3 support
if [ "${CFG_SSE3}" = "auto" ]; then
    if compileTest common/sse3 "sse3"; then
       CFG_SSE3=yes
    else
       CFG_SSE3=no
    fi
fi

# detect ssse3 support
if [ "${CFG_SSSE3}" = "auto" ]; then
    if compileTest common/ssse3 "ssse3"; then
       CFG_SSSE3=yes
    else
       CFG_SSSE3=no
    fi
fi

# detect sse4.1 support
if [ "${CFG_SSE4_1}" = "auto" ]; then
    if compileTest common/sse4_1 "sse4_1"; then
       CFG_SSE4_1=yes
    else
       CFG_SSE4_1=no
    fi
fi

# detect sse4.2 support
if [ "${CFG_SSE4_2}" = "auto" ]; then
    if compileTest common/sse4_2 "sse4_2"; then
       CFG_SSE4_2=yes
    else
       CFG_SSE4_2=no
    fi
fi

# detect avx support
if [ "${CFG_AVX}" = "auto" ]; then
    if compileTest common/avx "avx"; then
       case "$XQMAKESPEC" in
           *g++*|*-clang*)
               # Some clang versions produce internal compiler errors compiling Qt AVX code
               case `$TEST_COMPILER --version` in
                   Apple\ clang\ version\ [23]*)
                       CFG_AVX=no
                       if [ "$OPT_VERBOSE" = "yes" ]; then
                           echo 'AVX support disabled for blacklisted clang compiler'
                       fi
                       ;;
                   *)
                       CFG_AVX=yes
                       ;;
               esac
               ;;
           *)
               CFG_AVX=yes
               ;;
       esac
    else
       CFG_AVX=no
    fi
fi

# detect avx2 support
if [ "${CFG_AVX}" = "no" ]; then
    CFG_AVX2=no
fi
if [ "${CFG_AVX2}" = "auto" ]; then
    if compileTest common/avx2 "avx2"; then
       CFG_AVX2=yes
    else
       CFG_AVX2=no
    fi
fi

# check iWMMXt support
if [ "$CFG_IWMMXT" = "yes" ]; then
    compileTest unix/iwmmxt "iwmmxt"
    if [ $? != "0" ]; then
        echo "The iWMMXt functionality test failed!"
	echo " Please make sure your compiler supports iWMMXt intrinsics!"
	exit 1
    fi
fi

# detect neon support
if [ "$CFG_ARCH" = "arm" ] && [ "${CFG_NEON}" = "auto" ]; then
    if compileTest unix/neon "neon"; then
	CFG_NEON=yes
    else
	CFG_NEON=no
    fi
elif [ "$CFG_ARCH" != "arm" ]; then
    CFG_NEON=no
fi

# detect mips_dsp support
if [ "$CFG_ARCH" = "mips" ] && [ "${CFG_MIPS_DSP}" = "auto" ]; then
    if "$unixtests/compile.test" "$XQMAKESPEC" "$QMAKE_CONFIG" $OPT_VERBOSE "$relpath" "$outpath" config.tests/unix/mips_dsp "mips_dsp" $L_FLAGS $I_FLAGS $D_FLAGS $l_FLAGS; then
        CFG_MIPS_DSP=yes
    else
        CFG_MIPS_DSP=no
    fi
elif [ "$CFG_ARCH" != "mips" ]; then
    CFG_MIPS_DSP=no
fi

# detect mips_dspr2 support
if [ "$CFG_ARCH" = "mips" ] && [ "${CFG_MIPS_DSPR2}" = "auto" ]; then
    if "$unixtests/compile.test" "$XQMAKESPEC" "$QMAKE_CONFIG" $OPT_VERBOSE "$relpath" "$outpath" config.tests/unix/mips_dspr2 "mips_dspr2" $L_FLAGS $I_FLAGS $D_FLAGS $l_FLAGS; then
        CFG_MIPS_DSPR2=yes
    else
        CFG_MIPS_DSPR2=no
    fi
elif [ "$CFG_ARCH" != "mips" ]; then
    CFG_MIPS_DSPR2=no
fi

[ "$XPLATFORM_MINGW" = "yes" ] && QMakeVar add styles "windowsxp windowsvista"
[ "$XPLATFORM_ANDROID" = "yes" ] && QMakeVar add styles "android"

# detect zlib
if [ "$CFG_ZLIB" = "no" ]; then
    # Note: Qt no longer support builds without zlib
    # So we force a "no" to be "auto" here.
    # If you REALLY really need no zlib support, you can still disable
    # it by doing the following:
    #   add "no-zlib" to mkspecs/qconfig.pri
    #   #define QT_NO_COMPRESS (probably by adding to src/corelib/global/qconfig.h)
    #
    # There's no guarantee that Qt will build under those conditions

    CFG_ZLIB=auto
    ZLIB_FORCED=yes
fi

if [ "$XPLATFORM_QNX" = "yes" ]; then
    if [ "$CFG_SLOG2" != "no" ]; then
        if compileTest unix/slog2 "slog2"; then
            CFG_SLOG2=yes
            QMAKE_CONFIG="$QMAKE_CONFIG slog2"
        else
            CFG_SLOG2=no
        fi
    fi

    if [ "$CFG_PPS" != "no" ]; then
        if compileTest unix/pps "pps"; then
            CFG_PPS=yes
            QMAKE_CONFIG="$QMAKE_CONFIG qqnx_pps"
        else
            CFG_PPS=no
        fi
    fi
fi

if [ "$CFG_ZLIB" = "auto" ]; then
    if compileTest unix/zlib "zlib"; then
       CFG_ZLIB=system
    else
       CFG_ZLIB=yes
    fi
fi

if [ "$CFG_LARGEFILE" = "auto" ]; then
    #Large files should be enabled for all Linux systems
    CFG_LARGEFILE=yes
fi

if [ "$CFG_GUI" = "no" ]; then
    QPA_PLATFORM_GUARD=no
fi

# detect how jpeg should be built
if [ "$CFG_JPEG" = "auto" ]; then
    if [ "$CFG_SHARED" = "yes" ]; then
        CFG_JPEG=plugin
    else
        CFG_JPEG=yes
    fi
fi
# detect jpeg
if [ "$CFG_LIBJPEG" = "auto" ]; then
    if compileTest unix/libjpeg "libjpeg"; then
       CFG_LIBJPEG=system
    else
       CFG_LIBJPEG=qt
    fi
fi

# detect how gif should be built
if [ "$CFG_GIF" = "auto" ]; then
    if [ "$CFG_SHARED" = "yes" ]; then
        CFG_GIF=plugin
    else
        CFG_GIF=yes
    fi
fi

# detect png
if [ "$CFG_LIBPNG" = "auto" ]; then
    if compileTest unix/libpng "libpng"; then
       CFG_LIBPNG=system
    else
       CFG_LIBPNG=qt
    fi
fi

if [ "$CFG_EGLFS" = "yes" ]; then
    if [ "$CFG_EGL" = "no" ]; then
        echo "The EGLFS plugin requires EGL support and cannot be built"
        exit 101
    fi
    CFG_EGL=yes
fi

if [ "$CFG_KMS" = "yes" ]; then
    if [ "$CFG_EGL" = "no" ]; then
        echo "The KMS plugin requires EGL support and cannot be built"
        exit 101
    fi
fi

# auto-detect SQL-modules support
for _SQLDR in $CFG_SQL_AVAILABLE; do
        case $_SQLDR in
        mysql)
            if [ "$CFG_SQL_mysql" != "no" ]; then
		[ -z "$CFG_MYSQL_CONFIG" ] && CFG_MYSQL_CONFIG=`"$WHICH" mysql_config`
                if [ -x "$CFG_MYSQL_CONFIG" ]; then
                    QT_CFLAGS_MYSQL=`$CFG_MYSQL_CONFIG --include 2>/dev/null | filterIncludeOptions`
                    QT_LFLAGS_MYSQL_R=`$CFG_MYSQL_CONFIG --libs_r 2>/dev/null | filterLibraryOptions`
                    QT_LFLAGS_MYSQL=`$CFG_MYSQL_CONFIG --libs 2>/dev/null | filterLibraryOptions`
		    QT_MYSQL_VERSION=`$CFG_MYSQL_CONFIG --version 2>/dev/null`
                    QT_MYSQL_VERSION_MAJOR=`echo $QT_MYSQL_VERSION | cut -d . -f 1`
                fi
                if [ -n "$QT_MYSQL_VERSION" ] && [ "$QT_MYSQL_VERSION_MAJOR" -lt 4 ]; then
                    if [ "$CFG_SQL_mysql" != "auto" ] && [ "$CFG_CONFIGURE_EXIT_ON_ERROR" = "yes" ]; then
                        echo "This version of MySql is not supported ($QT_MYSQL_VERSION)."
                        echo " You need MySql 4 or higher."
                        echo " If you believe this message is in error you may use the continue"
                        echo " switch (-continue) to $0 to continue."
                        exit 101
                    else
                        CFG_SQL_mysql="no"
			QT_LFLAGS_MYSQL=""
			QT_LFLAGS_MYSQL_R=""
			QT_CFLAGS_MYSQL=""
                    fi
                else
                    if compileTest unix/mysql_r "MySQL (thread-safe)" $QT_LFLAGS_MYSQL_R $QT_CFLAGS_MYSQL; then
                        QMakeVar add CONFIG use_libmysqlclient_r
                        if [ "$CFG_SQL_mysql" = "auto" ]; then
                            CFG_SQL_mysql=plugin
                        fi
                        QT_LFLAGS_MYSQL="$QT_LFLAGS_MYSQL_R"
                    elif compileTest unix/mysql "MySQL (thread-unsafe)" $QT_LFLAGS_MYSQL $QT_CFLAGS_MYSQL; then
                        if [ "$CFG_SQL_mysql" = "auto" ]; then
                            CFG_SQL_mysql=plugin
                        fi
                    else
                        if [ "$CFG_SQL_mysql" != "auto" ] && [ "$CFG_CONFIGURE_EXIT_ON_ERROR" = "yes" ]; then
                            echo "MySQL support cannot be enabled due to functionality tests!"
                            echo " Turn on verbose messaging (-v) to $0 to see the final report."
                            echo " If you believe this message is in error you may use the continue"
                            echo " switch (-continue) to $0 to continue."
                            exit 101
                        else
                            CFG_SQL_mysql=no
			    QT_LFLAGS_MYSQL=""
			    QT_LFLAGS_MYSQL_R=""
			    QT_CFLAGS_MYSQL=""
                        fi
                    fi
                fi
            fi
            ;;
        psql)
            if [ "$CFG_SQL_psql" != "no" ]; then
                # Be careful not to use native pg_config when cross building.
                if [ "$XPLATFORM_MINGW" != "yes" ] && "$WHICH" pg_config >/dev/null 2>&1; then
                    QT_CFLAGS_PSQL=`pg_config --includedir 2>/dev/null | filterIncludePath`
                    QT_LFLAGS_PSQL=`pg_config --libdir 2>/dev/null | filterLibraryPath`
                fi
                [ -z "$QT_CFLAGS_PSQL" ] || QT_CFLAGS_PSQL="-I$QT_CFLAGS_PSQL"
                [ -z "$QT_LFLAGS_PSQL" ] || QT_LFLAGS_PSQL="-L$QT_LFLAGS_PSQL"
                # But, respect PSQL_LIBS if set
                [ -z "$PSQL_LIBS" ] || QT_LFLAGS_PSQL="$PSQL_LIBS"
                if compileTest unix/psql "PostgreSQL" $QT_LFLAGS_PSQL $QT_CFLAGS_PSQL; then
                    if [ "$CFG_SQL_psql" = "auto" ]; then
                        CFG_SQL_psql=plugin
                    fi
                else
                    if [ "$CFG_SQL_psql" != "auto" ] && [ "$CFG_CONFIGURE_EXIT_ON_ERROR" = "yes" ]; then
                        echo "PostgreSQL support cannot be enabled due to functionality tests!"
                        echo " Turn on verbose messaging (-v) to $0 to see the final report."
                        echo " If you believe this message is in error you may use the continue"
                        echo " switch (-continue) to $0 to continue."
                        exit 101
                    else
                        CFG_SQL_psql=no
                        QT_CFLAGS_PSQL=""
                        QT_LFLAGS_PSQL=""
                    fi
                fi
            fi
        ;;
        odbc)
            if [ "$CFG_SQL_odbc" != "no" ]; then
                if [ "$XPLATFORM_MAC" != "yes" ] && compileTest unix/odbc "ODBC"; then
                    if [ "$CFG_SQL_odbc" = "auto" ]; then
                        CFG_SQL_odbc=plugin
                    fi
                else
                    if compileTest unix/iodbc "iODBC"; then
                        QT_LFLAGS_ODBC="-liodbc"
                        if [ "$CFG_SQL_odbc" = "auto" ]; then
                            CFG_SQL_odbc=plugin
                        fi
                    else
                        if [ "$CFG_SQL_odbc" != "auto" ] && [ "$CFG_CONFIGURE_EXIT_ON_ERROR" = "yes" ]; then
                            echo "ODBC support cannot be enabled due to functionality tests!"
                            echo " Turn on verbose messaging (-v) to $0 to see the final report."
                            echo " If you believe this message is in error you may use the continue"
                            echo " switch (-continue) to $0 to continue."
                            exit 101
                        else
                            CFG_SQL_odbc=no
                        fi
                    fi
                fi
            fi
            ;;
        oci)
            if [ "$CFG_SQL_oci" != "no" ]; then
                if compileTest unix/oci "OCI"; then
                    if [ "$CFG_SQL_oci" = "auto" ]; then
                        CFG_SQL_oci=plugin
                    fi
                else
                    if [ "$CFG_SQL_oci" != "auto" ] && [ "$CFG_CONFIGURE_EXIT_ON_ERROR" = "yes" ]; then
                        echo "Oracle (OCI) support cannot be enabled due to functionality tests!"
                        echo " Turn on verbose messaging (-v) to $0 to see the final report."
                        echo " If you believe this message is in error you may use the continue"
                        echo " switch (-continue) to $0 to continue."
                        exit 101
                    else
                        CFG_SQL_oci=no
                    fi
                fi
            fi
            ;;
        tds)
            if [ "$CFG_SQL_tds" != "no" ]; then
                [ -z "$SYBASE" ] || QT_LFLAGS_TDS="-L$SYBASE/lib"
                [ -z "$SYBASE_LIBS" ] || QT_LFLAGS_TDS="$QT_LFLAGS_TDS $SYBASE_LIBS"
                if compileTest unix/tds "TDS" $QT_LFLAGS_TDS; then
                    if [ "$CFG_SQL_tds" = "auto" ]; then
                        CFG_SQL_tds=plugin
                    fi
                else
                    if [ "$CFG_SQL_tds" != "auto" ] && [ "$CFG_CONFIGURE_EXIT_ON_ERROR" = "yes" ]; then
                        echo "TDS support cannot be enabled due to functionality tests!"
                        echo " Turn on verbose messaging (-v) to $0 to see the final report."
                        echo " If you believe this message is in error you may use the continue"
                        echo " switch (-continue) to $0 to continue."
                        exit 101
                    else
                        CFG_SQL_tds=no
                    fi
                fi
            fi
            ;;
        db2)
            if [ "$CFG_SQL_db2" != "no" ]; then
                if compileTest unix/db2 "DB2"; then
                    if [ "$CFG_SQL_db2" = "auto" ]; then
                        CFG_SQL_db2=plugin
                    fi
                else
                    if [ "$CFG_SQL_db2" != "auto" ] && [ "$CFG_CONFIGURE_EXIT_ON_ERROR" = "yes" ]; then
                        echo "ODBC support cannot be enabled due to functionality tests!"
                        echo " Turn on verbose messaging (-v) to $0 to see the final report."
                        echo " If you believe this message is in error you may use the continue"
                        echo " switch (-continue) to $0 to continue."
                        exit 101
                    else
                        CFG_SQL_db2=no
                    fi
                fi
            fi
            ;;
        ibase)
            if [ "$CFG_SQL_ibase" != "no" ]; then
                if compileTest unix/ibase "InterBase"; then
                    if [ "$CFG_SQL_ibase" = "auto" ]; then
                        CFG_SQL_ibase=plugin
                    fi
                else
                    if [ "$CFG_SQL_ibase" != "auto" ] && [ "$CFG_CONFIGURE_EXIT_ON_ERROR" = "yes" ]; then
                        echo "InterBase support cannot be enabled due to functionality tests!"
                        echo " Turn on verbose messaging (-v) to $0 to see the final report."
                        echo " If you believe this message is in error you may use the continue"
                        echo " switch (-continue) to $0 to continue."
                        exit 101
                    else
                        CFG_SQL_ibase=no
                    fi
                fi
            fi
            ;;
        sqlite2)
            if [ "$CFG_SQL_sqlite2" != "no" ]; then
                if compileTest unix/sqlite2 "SQLite2"; then
                    if [ "$CFG_SQL_sqlite2" = "auto" ]; then
                        CFG_SQL_sqlite2=plugin
                    fi
                else
                    if [ "$CFG_SQL_sqlite2" != "auto" ] && [ "$CFG_CONFIGURE_EXIT_ON_ERROR" = "yes" ]; then
                        echo "SQLite2 support cannot be enabled due to functionality tests!"
                        echo " Turn on verbose messaging (-v) to $0 to see the final report."
                        echo " If you believe this message is in error you may use the continue"
                        echo " switch (-continue) to $0 to continue."
                        exit 101
                    else
                        CFG_SQL_sqlite2=no
                    fi
                fi
            fi
            ;;
        sqlite)
            if [ "$CFG_SQL_sqlite" != "no" ]; then
                SQLITE_AUTODETECT_FAILED="no"
                if [ "$CFG_SQLITE" = "system" ]; then
                    if [ -n "$PKG_CONFIG" ] && $PKG_CONFIG --exists sqlite3 2>/dev/null; then
                        QT_CFLAGS_SQLITE=`$PKG_CONFIG --cflags sqlite3 2>/dev/null`
                        QT_LFLAGS_SQLITE=`$PKG_CONFIG --libs sqlite3 2>/dev/null`
                    else
                        QT_CFLAGS_SQLITE=
                        QT_LFLAGS_SQLITE="-lsqlite3 -lz"
                    fi
                    if compileTest unix/sqlite "SQLite" $QT_LFLAGS_SQLITE $QT_CFLAGS_SQLITE; then
                        if [ "$CFG_SQL_sqlite" = "auto" ]; then
                            CFG_SQL_sqlite=plugin
                        fi
                        QMAKE_CONFIG="$QMAKE_CONFIG system-sqlite"
                    else
                        SQLITE_AUTODETECT_FAILED="yes"
                        CFG_SQL_sqlite=no
                    fi
                elif [ -f "$relpath/src/3rdparty/sqlite/sqlite3.h" ]; then
                    if [ "$CFG_SQL_sqlite" = "auto" ]; then
                            CFG_SQL_sqlite=plugin
                    fi
                else
                    SQLITE_AUTODETECT_FAILED="yes"
                    CFG_SQL_sqlite=no
                fi

                if [ "$SQLITE_AUTODETECT_FAILED" = "yes" ] && [ "$CFG_CONFIGURE_EXIT_ON_ERROR" = "yes" ]; then
                    echo "SQLite support cannot be enabled due to functionality tests!"
                    echo " Turn on verbose messaging (-v) to $0 to see the final report."
                    echo " If you believe this message is in error you may use the continue"
                    echo " switch (-continue) to $0 to continue."
                    exit 101
                fi
            fi
            ;;
        *)
            if [ "$OPT_VERBOSE" = "yes" ]; then
                echo "unknown SQL driver: $_SQLDR"
            fi
            ;;
        esac
done

# auto-detect NIS support
if [ "$CFG_NIS" != "no" ]; then
    if compileTest unix/nis "NIS"; then
        CFG_NIS=yes
    else
        if [ "$CFG_NIS" = "yes" ] && [ "$CFG_CONFIGURE_EXIT_ON_ERROR" = "yes" ]; then
            echo "NIS support cannot be enabled due to functionality tests!"
            echo " Turn on verbose messaging (-v) to $0 to see the final report."
            echo " If you believe this message is in error you may use the continue"
            echo " switch (-continue) to $0 to continue."
            exit 101
        else
            CFG_NIS=no
        fi
    fi
fi

# auto-detect CUPS support
if [ "$CFG_CUPS" != "no" ]; then
    if compileTest unix/cups "Cups"; then
        CFG_CUPS=yes
    else
        if [ "$CFG_CUPS" = "yes" ] && [ "$CFG_CONFIGURE_EXIT_ON_ERROR" = "yes" ]; then
            echo "Cups support cannot be enabled due to functionality tests!"
            echo " Turn on verbose messaging (-v) to $0 to see the final report."
            echo " If you believe this message is in error you may use the continue"
            echo " switch (-continue) to $0 to continue."
            exit 101
        else
            CFG_CUPS=no
        fi
    fi
fi

# auto-detect iconv(3) support
if [ "$CFG_ICONV" != "no" ]; then
    if [ "$XPLATFORM_MINGW" = "yes" ]; then
        CFG_ICONV=no
    elif compileTest unix/iconv "POSIX iconv"; then
        CFG_ICONV=yes
    elif compileTest unix/sun-libiconv "SUN libiconv"; then
        CFG_ICONV=sun
    elif compileTest unix/gnu-libiconv "GNU libiconv"; then
        CFG_ICONV=gnu
    else
        if [ "$CFG_ICONV" = "yes" ] && [ "$CFG_CONFIGURE_EXIT_ON_ERROR" = "yes" ]; then
            echo "Iconv support cannot be enabled due to functionality tests!"
            echo " Turn on verbose messaging (-v) to $0 to see the final report."
            echo " If you believe this message is in error you may use the continue"
            echo " switch (-continue) to $0 to continue."
            exit 101
        else
            CFG_ICONV=no
        fi
    fi
fi

# auto-detect libdbus-1 support
if [ "$CFG_DBUS" != "no" ]; then
    if [ -n "$PKG_CONFIG" ] && $PKG_CONFIG --atleast-version="$MIN_DBUS_1_VERSION" dbus-1 2>/dev/null; then
        QT_CFLAGS_DBUS=`$PKG_CONFIG --cflags dbus-1 2>/dev/null`
        QT_LIBS_DBUS=`$PKG_CONFIG --libs dbus-1 2>/dev/null`
    fi
    if compileTest unix/dbus "D-Bus" $QT_CFLAGS_DBUS $QT_LIBS_DBUS; then
        [ "$CFG_DBUS" = "auto" ] && CFG_DBUS=yes
        QMakeVar set QT_CFLAGS_DBUS "$QT_CFLAGS_DBUS"
        QMakeVar set QT_LIBS_DBUS "$QT_LIBS_DBUS"
    else
        if [ "$CFG_DBUS" = "auto" ]; then
            CFG_DBUS=no
        elif [ "$CFG_CONFIGURE_EXIT_ON_ERROR" = "yes" ]; then
            # CFG_DBUS is "yes" or "linked" here

            echo "The Qt D-Bus module cannot be enabled because libdbus-1 version $MIN_DBUS_1_VERSION was not found."
            echo " Turn on verbose messaging (-v) to $0 to see the final report."
            echo " If you believe this message is in error you may use the continue"
            echo " switch (-continue) to $0 to continue."
            exit 101
        fi
    fi
fi

# auto-detect Glib support
if [ "$CFG_GLIB" != "no" ]; then
    if [ -n "$PKG_CONFIG" ]; then
        QT_CFLAGS_GLIB=`$PKG_CONFIG --cflags glib-2.0 gthread-2.0 2>/dev/null`
        QT_LIBS_GLIB=`$PKG_CONFIG --libs glib-2.0 gthread-2.0 2>/dev/null`
    fi
    if compileTest unix/glib "Glib" $QT_CFLAGS_GLIB $QT_LIBS_GLIB; then
        CFG_GLIB=yes
        QMakeVar set QT_CFLAGS_GLIB "$QT_CFLAGS_GLIB"
        QMakeVar set QT_LIBS_GLIB "$QT_LIBS_GLIB"
    else
        if [ "$CFG_GLIB" = "yes" ] && [ "$CFG_CONFIGURE_EXIT_ON_ERROR" = "yes" ]; then
            echo "Glib support cannot be enabled due to functionality tests!"
            echo " Turn on verbose messaging (-v) to $0 to see the final report."
            echo " If you believe this message is in error you may use the continue"
            echo " switch (-continue) to $0 to continue."
            exit 101
        else
            CFG_GLIB=no
        fi
    fi
fi

# auto-detect GTK style support
if [ "$CFG_GLIB" = "yes" -a "$CFG_QGTKSTYLE" != "no" ]; then
    if [ -n "$PKG_CONFIG" ]; then
        QT_CFLAGS_QGTK2=`$PKG_CONFIG --cflags gtk+-2.0 ">=" 2.18 atk 2>/dev/null`
        QT_LIBS_QGTK2=`$PKG_CONFIG --libs gtk+-2.0 2>/dev/null`
        QT_LIBS_QGOBJECT=`$PKG_CONFIG --libs gobject-2.0 2>/dev/null`
    fi
    if [ -n "$QT_CFLAGS_QGTK2" ] ; then
        CFG_QGTKSTYLE=yes
        QT_CONFIG="$QT_CONFIG gtk2 gtkstyle"
        QMakeVar set QT_CFLAGS_QGTKSTYLE "$QT_CFLAGS_QGTK2"
        QMakeVar set QT_LIBS_QGTKSTYLE "$QT_LIBS_QGOBJECT"
        QMakeVar set QT_CFLAGS_QGTK2 "$QT_CFLAGS_QGTK2"
        QMakeVar set QT_LIBS_QGTK2 "$QT_LIBS_QGTK2"
    else
        if [ "$CFG_QGTKSTYLE" = "yes" ] && [ "$CFG_CONFIGURE_EXIT_ON_ERROR" = "yes" ]; then
            echo "Gtk theme support cannot be enabled due to functionality tests!"
            echo " Turn on verbose messaging (-v) to $0 to see the fin  al report."
            echo " If you believe this message is in error you may use the continue"
            echo " switch (-continue) to $0 to continue."
            exit 101
        else
            CFG_QGTKSTYLE=no
        fi
    fi
elif [ "$CFG_GLIB" = "no" ]; then
    CFG_QGTKSTYLE=no
fi

# auto-detect libicu support
if [ "$CFG_ICU" != "no" ]; then
    if compileTest unix/icu "ICU"; then
        [ "$CFG_ICU" = "auto" ] && CFG_ICU=yes
    else
        if [ "$CFG_ICU" = "auto" ]; then
            CFG_ICU=no
        elif [ "$CFG_CONFIGURE_EXIT_ON_ERROR" = "yes" ]; then
            # CFG_ICU is "yes"

            echo "The ICU library support cannot be enabled."
            echo " Turn on verbose messaging (-v) to $0 to see the final report."
            echo " If you believe this message is in error you may use the continue"
            echo " switch (-continue) to $0 to continue."
            exit 101
        fi
    fi
fi

# Auto-detect PulseAudio support
if [ "$CFG_PULSEAUDIO" != "no" ]; then
    if [ -n "$PKG_CONFIG" ]; then
        QT_CFLAGS_PULSEAUDIO=`$PKG_CONFIG --cflags libpulse '>=' 0.9.10 libpulse-mainloop-glib 2>/dev/null`
        QT_LIBS_PULSEAUDIO=`$PKG_CONFIG --libs libpulse '>=' 0.9.10 libpulse-mainloop-glib 2>/dev/null`
    fi
    if compileTest unix/pulseaudio "PulseAudio" $QT_CFLAGS_PULSEAUDIO $QT_LIBS_PULSEAUDIO; then
        CFG_PULSEAUDIO=yes
        QMakeVar set QT_CFLAGS_PULSEAUDIO "$QT_CFLAGS_PULSEAUDIO"
        QMakeVar set QT_LIBS_PULSEAUDIO "$QT_LIBS_PULSEAUDIO"
    else
        if [ "$CFG_PULSEAUDIO" = "yes" ] && [ "$CFG_CONFIGURE_EXIT_ON_ERROR" = "yes" ]; then
            echo "PulseAudio support cannot be enabled due to functionality tests!"
            echo " Turn on verbose messaging (-v) to $0 to see the final report."
            echo " If you believe this message is in error you may use the continue"
            echo " switch (-continue) to $0 to continue."
            exit 101
        else
            CFG_PULSEAUDIO=no
        fi
    fi
fi

# X11/MINGW OpenGL
if [ "$XPLATFORM_MINGW" = "yes" ]; then
    # auto-detect OpenGL support (es2 = OpenGL ES 2.x)
    if [ "$CFG_GUI" = "no" ]; then
        if [ "$CFG_OPENGL" = "auto" ]; then
            CFG_OPENGL=no
        fi
        if [ "$CFG_OPENGL" != "no" ]; then
            echo "OpenGL enabled, but GUI disabled."
            echo " You might need to either enable the GUI or disable OpenGL"
            exit 1
        fi
    fi
    if [ "$CFG_OPENGL" = "auto" ] || [ "$CFG_OPENGL" = "yes" ]; then
        if compileTest x11/opengl "OpenGL"; then
            CFG_OPENGL=desktop
        elif compileTest unix/opengles2 "OpenGL ES 2.x"; then
            CFG_OPENGL=es2
        else
            if [ "$CFG_OPENGL" = "yes" ]; then
                echo "All the OpenGL functionality tests failed!"
                echo " You might need to modify the include and library search paths by editing"
                echo " QMAKE_INCDIR_OPENGL, QMAKE_LIBDIR_OPENGL and QMAKE_LIBS_OPENGL in"
                echo " ${XQMAKESPEC}."
                exit 1
            fi
            CFG_OPENGL=no
        fi
    elif [ "$CFG_OPENGL" = "es2" ]; then
        #OpenGL ES 2.x
        compileTest unix/opengles2 "OpenGL ES 2.x"
        if [ $? != "0" ]; then
            echo "The OpenGL ES 2.0 functionality test failed!"
            echo " You might need to modify the include and library search paths by editing"
            echo " QMAKE_INCDIR_OPENGL_ES2, QMAKE_LIBDIR_OPENGL_ES2 and QMAKE_LIBS_OPENGL_ES2 in"
            echo " ${XQMAKESPEC}."
            exit 1
        fi
    elif [ "$CFG_OPENGL" = "desktop" ]; then
        # Desktop OpenGL support
        compileTest x11/opengl "OpenGL"
        if [ $? != "0" ]; then
            echo "The OpenGL functionality test failed!"
            echo " You might need to modify the include and library search paths by editing"
            echo " QMAKE_INCDIR_OPENGL, QMAKE_LIBDIR_OPENGL and QMAKE_LIBS_OPENGL in"
            echo " ${XQMAKESPEC}."
            exit 1
        fi
    fi
fi # X11/MINGW OpenGL

if [ "$XPLATFORM_MAC" = "yes" ]; then
    if [ "$CFG_COREWLAN" = "auto" ]; then
        if compileTest mac/corewlan "CoreWlan"; then
            CFG_COREWLAN=yes
        else
            CFG_COREWLAN=no
        fi
    fi
fi

# auto-detect OpenGL support (es2 = OpenGL ES 2.x)
if [ "$CFG_OPENGL" = "auto" ] || [ "$CFG_OPENGL" = "yes" ]; then
    if compileTest unix/opengldesktop "OpenGL"; then
        CFG_OPENGL=desktop
    elif compileTest unix/opengles2 "OpenGL ES 2.x"; then
        CFG_OPENGL=es2
    else
        if [ "$CFG_OPENGL" = "yes" ]; then
            echo "All the OpenGL functionality tests failed!"
            echo " You might need to modify the include and library search paths by editing"
            echo " QMAKE_INCDIR_OPENGL, QMAKE_LIBDIR_OPENGL and QMAKE_LIBS_OPENGL in"
            echo " ${XQMAKESPEC}."
            exit 1
        fi
        CFG_OPENGL=no
    fi
elif [ "$CFG_OPENGL" = "es2" ]; then
    #OpenGL ES 2.x
    if [ -n "$PKG_CONFIG" ] && $PKG_CONFIG --exists glesv2 2>/dev/null; then
        QMAKE_INCDIR_OPENGL_ES2=`$PKG_CONFIG --cflags-only-I glesv2 2>/dev/null | sed -e 's,^-I,,g' -e 's, -I, ,g'`
        QMAKE_LIBDIR_OPENGL_ES2=`$PKG_CONFIG --libs-only-L glesv2 2>/dev/null | sed -e 's,^-L,,g' -e 's, -L, ,g'`
        QMAKE_LIBS_OPENGL_ES2=`$PKG_CONFIG --libs glesv2 2>/dev/null`
        QMAKE_CFLAGS_OPENGL_ES2=`$PKG_CONFIG --cflags glesv2 2>/dev/null`
        QMakeVar set QMAKE_INCDIR_OPENGL_ES2 "`shellArgumentListToQMakeList "$QMAKE_INCDIR_OPENGL_ES2"`"
        QMakeVar set QMAKE_LIBDIR_OPENGL_ES2 "`shellArgumentListToQMakeList "$QMAKE_LIBDIR_OPENGL_ES2"`"
        QMakeVar set QMAKE_LIBS_OPENGL_ES2 "`shellArgumentListToQMakeList "$QMAKE_LIBS_OPENGL_ES2"`"
    fi

    compileTest unix/opengles2 "OpenGL ES 2.x" $QMAKE_LIBS_OPENGL_ES2 $QMAKE_CFLAGS_OPENGL_ES2
    if [ $? != "0" ]; then
        echo "The OpenGL ES 2.0 functionality test failed!"
        echo " You might need to modify the include and library search paths by editing"
        echo " QMAKE_INCDIR_OPENGL_ES2, QMAKE_LIBDIR_OPENGL_ES2 and QMAKE_LIBS_OPENGL_ES2 in"
        echo " ${XQMAKESPEC}."
        exit 1
    fi
elif [ "$CFG_OPENGL" = "desktop" ]; then
    # Desktop OpenGL support
    compileTest unix/opengldesktop "OpenGL"
    if [ $? != "0" ]; then
        echo "The OpenGL functionality test failed!"
        echo " You might need to modify the include and library search paths by editing"
        echo " QMAKE_INCDIR_OPENGL, QMAKE_LIBDIR_OPENGL and QMAKE_LIBS_OPENGL in"
        echo " ${XQMAKESPEC}."
        exit 1
    fi
fi

# auto-detect FontConfig support
if [ "$CFG_FONTCONFIG" != "no" ]; then
    if [ -n "$PKG_CONFIG" ] && $PKG_CONFIG --exists fontconfig --exists freetype2 2>/dev/null; then
        QT_CFLAGS_FONTCONFIG=`$PKG_CONFIG --cflags fontconfig --cflags freetype2 2>/dev/null`
        QT_LIBS_FONTCONFIG=`$PKG_CONFIG --libs fontconfig --libs freetype2 2>/dev/null`
    else
        QT_CFLAGS_FONTCONFIG=
        QT_LIBS_FONTCONFIG="-lfreetype -lfontconfig"
    fi
    if compileTest unix/fontconfig "FontConfig" $QT_CFLAGS_FONTCONFIG $QT_LIBS_FONTCONFIG; then
        QT_CONFIG="$QT_CONFIG fontconfig"
        QMakeVar set QMAKE_CFLAGS_FONTCONFIG "$QT_CFLAGS_FONTCONFIG"
        QMakeVar set QMAKE_LIBS_FONTCONFIG "$QT_LIBS_FONTCONFIG"
        CFG_FONTCONFIG=yes
        CFG_FREETYPE=system
    else
        CFG_FONTCONFIG=no
    fi

fi

# Save these for a check later
ORIG_CFG_XCB="$CFG_XCB"
ORIG_CFG_EGLFS="$CFG_EGLFS"
ORIG_CFG_DIRECTFB="$CFG_DIRECTFB"
ORIG_CFG_LINUXFB="$CFG_LINUXFB"
ORIG_CFG_KMS="$CFG_KMS"

if [ "$CFG_LIBUDEV" != "no" ]; then
    if [ -n "$PKG_CONFIG" ] && $PKG_CONFIG --exists libudev 2>/dev/null; then
        QMAKE_INCDIR_LIBUDEV=`$PKG_CONFIG --cflags-only-I libudev 2>/dev/null | sed -e 's,^-I,,g' -e 's, -I, ,g'`
        QMAKE_LIBS_LIBUDEV=`$PKG_CONFIG --libs libudev 2>/dev/null`
        QMakeVar set QMAKE_INCDIR_LIBUDEV "$QMAKE_INCDIR_LIBUDEV"
        QMakeVar set QMAKE_LIBS_LIBUDEV "$QMAKE_LIBS_LIBUDEV"
    fi
    if compileTest unix/libudev "libudev" $QMAKE_INCDIR_LIBUDEV $QMAKE_LIBS_LIBUDEV; then
        CFG_LIBUDEV=yes
        QT_CONFIG="$QT_CONFIG libudev"
    elif [ "$CFG_LIBUDEV" = "yes" ]; then
        echo "The libudev functionality test failed!"
        exit 1
    else
        CFG_LIBUDEV=no
    fi
fi
if [ "$CFG_LIBUDEV" = "no" ]; then
    QMakeVar add DEFINES QT_NO_LIBUDEV
fi

if [ "$CFG_EVDEV" != "no" ]; then
    if compileTest unix/evdev "evdev"; then
        CFG_EVDEV=yes
        QT_CONFIG="$QT_CONFIG evdev"
    elif [ "$CFG_EVDEV" = "yes" ]; then
        echo "The evdev functionality test failed!"
        exit 1
    else
        CFG_EVDEV=no
    fi
fi
if [ "$CFG_EVDEV" = "no" ]; then
    QMakeVar add DEFINES QT_NO_EVDEV
fi

if [ "$CFG_TSLIB" != "no" ]; then
    if compileTest unix/tslib "tslib"; then
        CFG_TSLIB=yes
        QT_CONFIG="$QT_CONFIG tslib"
    elif [ "$CFG_TSLIB" = "yes" ]; then
        echo "The tslib functionality test failed!"
        exit 1
    else
        CFG_TSLIB=no
    fi
fi

# Check we actually have X11 :-)
if compileTest x11/xlib "XLib"; then
    QT_CONFIG="$QT_CONFIG xlib"
fi

if [ "$CFG_XCB" != "no" ]; then
    if [ -n "$PKG_CONFIG" ] && $PKG_CONFIG --exists "xcb >= 1.5" 2>/dev/null; then
        QMAKE_CFLAGS_XCB="`$PKG_CONFIG --cflags xcb 2>/dev/null`"
        QMAKE_LIBS_XCB="`$PKG_CONFIG --libs xcb 2>/dev/null`"
    fi
    if compileTest qpa/xcb "xcb" $QMAKE_CFLAGS_XCB $QMAKE_LIBS_XCB; then

        if [ "$CFG_XCB" = "qt" ]; then
            QT_CONFIG="$QT_CONFIG xcb-qt"
        else
            CFG_XCB="system"

            if [ -n "$PKG_CONFIG" ] && $PKG_CONFIG --exists "xcb >= 1.5" 2>/dev/null; then
                XCB_PACKAGES="xcb xcb-shm xcb-sync xcb-xfixes xcb-randr xcb-image xcb-keysyms xcb-icccm"
                QMAKE_CFLAGS_XCB="`$PKG_CONFIG --cflags $XCB_PACKAGES 2>/dev/null`"
                QMAKE_LIBS_XCB="`$PKG_CONFIG --libs $XCB_PACKAGES 2>/dev/null`"
                # for xcb-xkb tests
                QMAKE_CFLAGS_XKB="`$PKG_CONFIG --cflags xcb xcb-xkb 2>/dev/null`"
                QMAKE_LIBS_XKB="`$PKG_CONFIG --libs xcb xcb-xkb 2>/dev/null`"
            fi

            if compileTest qpa/xcb-xkb "xcb-xkb" $QMAKE_CFLAGS_XKB $QMAKE_LIBS_XKB; then
                CFG_XKB=yes
            else
                CFG_XKB=no
                QMakeVar add DEFINES QT_NO_XKB
            fi

            if compileTest qpa/xcb-syslibs "xcb-syslibs" $QMAKE_CFLAGS_XCB $QMAKE_LIBS_XCB; then
                if compileTest qpa/xcb-render "xcb-render" $QMAKE_CFLAGS_XCB $QMAKE_LIBS_XCB; then
                    QT_CONFIG="$QT_CONFIG xcb-render"
                fi

                if compileTest qpa/xcb-glx "xcb-glx" $QMAKE_CFLAGS_XCB $QMAKE_LIBS_XCB; then
                    CFG_XCB_GLX=yes
                    QT_CONFIG="$QT_CONFIG xcb-glx"
                fi
            else
                echo "The test for linking against libxcb and support libraries failed!"
                echo " You might need to install dependency packages, or pass -qt-xcb."
                echo " See src/plugins/platforms/xcb/README."
                exit 1
            fi
        fi

<<<<<<< HEAD
        # Check for X11. Eventually we should port everything to XCB,
        # but for now the port is incomplete and Xlib is a requirement.
        if compileTest x11/xlib "XLib"; then
            QT_CONFIG="$QT_CONFIG xlib"
        else
            echo "The test for linking against Xlib failed!"
            echo " You might need to install dependency packages."
            echo " See src/plugins/platforms/xcb/README."
            exit 1
        fi

        if [ "$CFG_XCB_XLIB" != "no" ]; then
            if compileTest qpa/xcb-xlib "xcb-xlib" $QMAKE_CFLAGS_XCB $QMAKE_LIBS_XCB; then
                QT_CONFIG="$QT_CONFIG xcb-xlib"
                CFG_XCB_XLIB=yes
            else
                CFG_XCB_XLIB=no
            fi
=======
        if compileTest qpa/xcb-xlib "xcb-xlib" $QMAKE_CFLAGS_XCB $QMAKE_LIBS_XCB; then
            QT_CONFIG="$QT_CONFIG xcb-xlib"
>>>>>>> 835b8213
        fi

        if [ "$CFG_SM" != "no" ] && [ -n "$PKG_CONFIG" ]; then
            if $PKG_CONFIG --exists "sm" 2>/dev/null && $PKG_CONFIG --exists "ice" 2>/dev/null; then
                QT_CONFIG="$QT_CONFIG xcb-sm"
            fi
        fi

        # auto-detect Xrender support
        if [ "$CFG_XRENDER" != "no" ]; then
            if compileTest x11/xrender "Xrender"; then
                CFG_XRENDER=yes
                QT_CONFIG="$QT_CONFIG xrender"
            else
                if [ "$CFG_XRENDER" = "yes" ] && [ "$CFG_CONFIGURE_EXIT_ON_ERROR" = "yes" ]; then
                    echo "Xrender support cannot be enabled due to functionality tests!"
                    echo " Turn on verbose messaging (-v) to $0 to see the final report."
                    echo " If you believe this message is in error you may use the continue"
                    echo " switch (-continue) to $0 to continue."
                    exit 101
                else
                    CFG_XRENDER=no
                fi
            fi
        fi

        # auto-detect XInput2 support. Needed by xcb too.
        if [ "$CFG_XINPUT2" != "no" ]; then
            if compileTest x11/xinput2 "XInput2"; then
                CFG_XINPUT2=yes
                CFG_XINPUT=no
            else
                if [ "$CFG_XINPUT2" = "yes" ] && [ "$CFG_CONFIGURE_EXIT_ON_ERROR" = "yes" ]; then
                    echo "XInput2 support cannot be enabled due to functionality tests!"
                    echo " Turn on verbose messaging (-v) to $0 to see the final report."
                    echo " If you believe this message is in error you may use the continue"
                    echo " switch (-continue) to $0 to continue."
                    exit 101
                else
                    CFG_XINPUT2=no
                fi
            fi
        fi
    else
        if [ "$CFG_XCB" != "auto" ]; then
            echo "The test for linking against libxcb failed!"
            echo " You might need to install dependency packages for libxcb."
            echo " See src/plugins/platforms/xcb/README."
            exit 1
        fi
        CFG_XCB=no
    fi
fi
if [ "$CFG_XCB" = "no" ]; then
    QMakeVar add DEFINES QT_NO_XCB
fi

if [ "$CFG_DIRECTFB" != "no" ]; then
    if [ -n "$PKG_CONFIG" ] && $PKG_CONFIG --exists directfb 2>/dev/null; then
        QMAKE_CFLAGS_DIRECTFB=`$PKG_CONFIG --cflags directfb 2>/dev/null`
        QMAKE_LIBS_DIRECTFB=`$PKG_CONFIG --libs directfb 2>/dev/null`
        if compileTest qpa/directfb "DirectFB" $QMAKE_CFLAGS_DIRECTFB $QMAKE_LIBS_DIRECTFB; then
            CFG_DIRECTFB=yes
        elif [ "$CFG_DIRECTFB" = "yes" ] && [ "$CFG_CONFIGURE_EXIT_ON_ERROR" = "yes" ]; then
            echo " DirectFB support cannot be enabled due to functionality tests!"
            echo " Turn on verbose messaging (-v) to $0 to see the final report."
            echo " If you believe this message is in error you may use the continue"
            echo " switch (-continue) to $0 to continue."
            exit 101
        else
            CFG_DIRECTFB=no
        fi
    else
        CFG_DIRECTFB=no
    fi
fi

if [ "$CFG_LINUXFB" != "no" ]; then
    if compileTest qpa/linuxfb "LinuxFB"; then
        CFG_LINUXFB=yes
    elif [ "$CFG_LINUXFB" = "yes" ] && [ "$CFG_CONFIGURE_EXIT_ON_ERROR" = "yes" ]; then
        echo " Linux Framebuffer support cannot be enabled due to functionality tests!"
        echo " Turn on verbose messaging (-v) to $0 to see the final report."
        echo " If you believe this message is in error you may use the continue"
        echo " switch (-continue) to $0 to continue."
        exit 101
    else
        CFG_LINUXFB=no
    fi
fi

if [ "$CFG_KMS" != "no" ]; then
    if compileTest qpa/kms "KMS"; then
        CFG_KMS=yes
    elif [ "$CFG_KMS" = "yes" ] && [ "$CFG_CONFIGURE_EXIT_ON_ERROR" = "yes" ]; then
        echo " KMS support cannot be enabled due to functionality tests!"
        echo " Turn on verbose messaging (-v) to $0 to see the final report."
        echo " If you believe this message is in error you may use the continue"
        echo " switch (-continue) to $0 to continue."
        exit 101
    else
        CFG_KMS=no
    fi
fi

# Detect libxkbcommon
ORIG_CFG_XKBCOMMON="$CFG_XKBCOMMON"
if [ "$CFG_XKBCOMMON" != "qt" ]; then
    # currently only xcb platform plugin requires xkbcommon, for other platforms it can be set to 'no'
    if [ "$CFG_XKBCOMMON" != "no" ]; then
        if [ -n "$PKG_CONFIG" ] && $PKG_CONFIG --exists "xkbcommon >= 0.2.0" 2>/dev/null; then
            QMAKE_CFLAGS_XKBCOMMON="`$PKG_CONFIG --cflags xkbcommon 2>/dev/null`"
            QMAKE_LIBS_XKBCOMMON="`$PKG_CONFIG --libs xkbcommon 2>/dev/null`"
            QMAKE_VERSION_XKBCOMMON="`$PKG_CONFIG --modversion xkbcommon 2>/dev/null`"

            QMakeVar set QMAKE_CFLAGS_XKBCOMMON "$QMAKE_CFLAGS_XKBCOMMON"
            QMakeVar set QMAKE_LIBS_XKBCOMMON "$QMAKE_LIBS_XKBCOMMON"
            QMakeVar set QMAKE_VERSION_XKBCOMMON "$QMAKE_VERSION_XKBCOMMON"
            CFG_XKBCOMMON=system
        else
            CFG_XKBCOMMON=no
        fi

        if [ "$CFG_XCB" != "no" ] && [ "$CFG_XKBCOMMON" = "no" ]; then
            # use the bundled version instead
            CFG_XKBCOMMON=qt
        fi
    fi
fi

if [ "$CFG_XKBCOMMON" = "qt" ]; then
    QT_CONFIG="$QT_CONFIG xkbcommon-qt"
elif [ "$CFG_XKBCOMMON" = "no" ]; then
    QMakeVar add DEFINES QT_NO_XKBCOMMON
fi

# EGL Support
if [ "$CFG_EGL" != "no" ]; then
    if [ "$CFG_EGL" = "yes" ] && [ "$CFG_OPENGL" = "no" ]; then
        echo "EGL support was requested but OpenGL support is disabled."
        echo "Either disable EGL support or enable OpenGL support."
        exit 101
    fi

    if [ -n "$PKG_CONFIG" ] && $PKG_CONFIG --exists egl 2>/dev/null; then
        QMAKE_INCDIR_EGL=`$PKG_CONFIG --cflags-only-I egl 2>/dev/null | sed -e 's,^-I,,g' -e 's, -I, ,g'`
        QMAKE_LIBS_EGL=`$PKG_CONFIG --libs egl 2>/dev/null`
        QMAKE_CFLAGS_EGL=`$PKG_CONFIG --cflags egl 2>/dev/null`
        QMakeVar set QMAKE_INCDIR_EGL "$QMAKE_INCDIR_EGL"
        QMakeVar set QMAKE_LIBS_EGL "$QMAKE_LIBS_EGL"
        QMakeVar set QMAKE_CFLAGS_EGL "`echo " $QMAKE_CFLAGS_EGL " | sed -e 's, -I[^ ]* , ,g;s,^ ,,;s, $,,'`"
    fi       # detect EGL support
    if compileTest qpa/egl "EGL" $QMAKE_CFLAGS_EGL $QMAKE_LIBS_EGL; then
        CFG_EGL=yes
    elif [ "$CFG_EGL" = "yes" ]; then
        echo " The EGL functionality test failed; EGL is required by some QPA plugins to manage contexts & surfaces."
        echo " You might need to modify the include and library search paths by editing"
        echo " QMAKE_INCDIR_EGL, QMAKE_LIBDIR_EGL and QMAKE_LIBS_EGL in ${XQMAKESPEC}."
        exit 1
    else
        CFG_EGL=no
    fi
fi

# GLX Support
if [ "$CFG_GLX" != "no" ]; then
    if  [ "$CFG_GLX" = "yes" ] && [ "$CFG_OPENGL" = "no" ]; then
        echo "GLX support was requested but OpenGL support is disabled."
        echo "Either disable GLX support or enable OpenGL support."
        exit 101
    fi
    if compileTest qpa/glx "GLX"; then
        CFG_GLX=yes
    elif [ "$CFG_GLX" = "yes" ]; then
        echo " The GLX functionality test failed; GLX is required by the xcb plugin to manage contexts & surfaces."
        exit 1
    else
        CFG_GLX=no
    fi
fi


if [ "$CFG_EGLFS" != "no" ]; then
    if [ "$XPLATFORM_QNX" = "no" ]; then
        CFG_EGLFS="$CFG_EGL"
    else
        CFG_EGLFS="no"
    fi
fi

if [ "$CFG_KMS" = "yes" ]; then
    if [ "$CFG_EGL" = "yes" ]; then
        CFG_KMS="yes"
    else
        CFG_KMS="no"
    fi
fi

# Detect accessibility support
if [ "$CFG_ACCESSIBILITY" = "no" ]; then
    echo >&2 "Warning: Disabling Accessibility. This version of Qt is unsupported."
else
    CFG_ACCESSIBILITY=yes

    # linux/xcb accessibility bridge needs dbus
    if [ "$CFG_XCB" != "no" ]; then
        if [ "$CFG_DBUS" != "no" ]; then
            CFG_ACCESSIBILITY_ATSPI_BRIDGE=yes
            QT_CONFIG="$QT_CONFIG accessibility-atspi-bridge"
        else
            echo >&2 "Warning: Disabling Linux Accessibility Bridge: DBus is missing."
            QCONFIG_FLAGS="$QCONFIG_FLAGS QT_NO_ACCESSIBILITY_ATSPI_BRIDGE"
        fi
    fi
fi

# Determine the default QPA platform
if [ -z "$QT_QPA_DEFAULT_PLATFORM" ]; then
    # check the mkspec
    QT_QPA_DEFAULT_PLATFORM=`getXQMakeConf QT_QPA_DEFAULT_PLATFORM`
    if [ -z "$QT_QPA_DEFAULT_PLATFORM" ]; then
        if [ "$XPLATFORM_MINGW" = "yes" ]; then
            QT_QPA_DEFAULT_PLATFORM="windows"
        elif [ "$XPLATFORM_MAC" = "yes" ]; then
            QT_QPA_DEFAULT_PLATFORM="cocoa"
        elif [ "$UNAME_SYSTEM" = "QNX" ]; then
            QT_QPA_DEFAULT_PLATFORM="qnx"
        else
            QT_QPA_DEFAULT_PLATFORM="xcb"
        fi
    fi
fi

if [ -n "$QMAKE_CFLAGS_XCB" ] || [ -n "$QMAKE_LIBS_XCB" ]; then
    QMakeVar set QMAKE_CFLAGS_XCB "$QMAKE_CFLAGS_XCB"
    QMakeVar set QMAKE_LIBS_XCB "$QMAKE_LIBS_XCB"
fi

if [ "$CFG_DIRECTFB" = "yes" ]; then
    QT_CONFIG="$QT_CONFIG directfb"
    QMakeVar set QMAKE_CFLAGS_DIRECTFB "$QMAKE_CFLAGS_DIRECTFB"
    QMakeVar set QMAKE_LIBS_DIRECTFB "$QMAKE_LIBS_DIRECTFB"
fi
if [ "$CFG_LINUXFB" = "yes" ]; then
    QT_CONFIG="$QT_CONFIG linuxfb"
fi
if [ "$CFG_KMS" = "yes" ]; then
    QT_CONFIG="$QT_CONFIG kms"
fi

if [ "$XPLATFORM_MAC" = "no" ] && [ "$XPLATFORM_MINGW" = "no" ] && [ "$XPLATFORM_QNX" = "no" ] && [ "$XPLATFORM_ANDROID" = "no" ]; then
    if [ "$CFG_XCB" = "no" ] && [ "$CFG_EGLFS" = "no" ] && [ "$CFG_DIRECTFB" = "no" ] && [ "$CFG_LINUXFB" = "no" ] && [ "$CFG_KMS" = "no" ]; then
        if [ "$QPA_PLATFORM_GUARD" = "yes" ] &&
            ( [ "$ORIG_CFG_XCB" = "auto" ] || [ "$ORIG_CFG_EGLFS" = "auto" ] || [ "$ORIG_CFG_DIRECTFB" = "auto" ] || [ "$ORIG_CFG_LINUXFB" = "auto" ] || [ "$ORIG_CFG_KMS" = "auto" ] ); then
        echo "No QPA platform plugin enabled!"
        echo " If you really want to build without a QPA platform plugin you must pass"
        echo " -no-qpa-platform-guard to configure. Doing this will"
        echo " produce a Qt that can not run GUI applications."
        echo " The dependencies needed for xcb to build are listed in"
        echo " src/plugins/platforms/xcb/README"
        exit 1
    fi
fi
    fi

# freetype support
[ "$XPLATFORM_MINGW" = "yes" ] && [ "$CFG_FREETYPE" = "auto" ] && CFG_FREETYPE=no
if [ "$CFG_FREETYPE" = "auto" ]; then
    if compileTest unix/freetype "FreeType"; then
        CFG_FREETYPE=system
    else
        CFG_FREETYPE=yes
    fi
fi

# harfbuzz support
[ "$XPLATFORM_MINGW" = "yes" ] && [ "$CFG_HARFBUZZ" = "auto" ] && CFG_HARFBUZZ=no
if [ "$CFG_HARFBUZZ" = "auto" ]; then
    if compileTest unix/harfbuzz "HarfBuzz"; then
        CFG_HARFBUZZ=system
    else
        CFG_HARFBUZZ=yes
    fi
fi

if ! compileTest unix/stl "STL" &&
    [ "$CFG_CONFIGURE_EXIT_ON_ERROR" = "yes" ]; then
    echo "STL functionality check failed! Cannot build Qt with this STL library."
    echo " Turn on verbose messaging (-v) to $0 to see the final report."
    exit 101
fi


# detect POSIX clock_gettime()
if [ "$CFG_CLOCK_GETTIME" = "auto" ]; then
    if compileTest unix/clock-gettime "POSIX clock_gettime()"; then
	CFG_CLOCK_GETTIME=yes
    else
	CFG_CLOCK_GETTIME=no
    fi
fi

# detect POSIX monotonic clocks
if [ "$CFG_CLOCK_GETTIME" = "yes" ] && [ "$CFG_CLOCK_MONOTONIC" = "auto" ]; then
    if compileTest unix/clock-monotonic "POSIX Monotonic Clock"; then
	CFG_CLOCK_MONOTONIC=yes
    else
	CFG_CLOCK_MONOTONIC=no
    fi
elif [ "$CFG_CLOCK_GETTIME" = "no" ]; then
    CFG_CLOCK_MONOTONIC=no
fi

# detect posix_fallocate
if [ "$CFG_POSIX_FALLOCATE" = "auto" ]; then
    if compileTest unix/posix_fallocate "posix_fallocate"; then
        CFG_POSIX_FALLOCATE=yes
    else
        CFG_POSIX_FALLOCATE=no
    fi
fi

# detect mremap
if [ "$CFG_MREMAP" = "auto" ]; then
    if compileTest unix/mremap "mremap"; then
	CFG_MREMAP=yes
    else
	CFG_MREMAP=no
    fi
fi

# find if the platform provides getaddrinfo (ipv6 dns lookups)
if [ "$CFG_GETADDRINFO" != "no" ]; then
    if compileTest unix/getaddrinfo "getaddrinfo"; then
        CFG_GETADDRINFO=yes
    else
	if [ "$CFG_GETADDRINFO" = "yes" ] && [ "$CFG_CONFIGURE_EXIT_ON_ERROR" = "yes" ]; then
            echo "getaddrinfo support cannot be enabled due to functionality tests!"
            echo " Turn on verbose messaging (-v) to $0 to see the final report."
            echo " If you believe this message is in error you may use the continue"
            echo " switch (-continue) to $0 to continue."
            exit 101
	else
	    CFG_GETADDRINFO=no
	fi
    fi
fi

# find if the platform provides inotify
if [ "$CFG_INOTIFY" != "no" ]; then
    if compileTest unix/inotify "inotify"; then
        CFG_INOTIFY=yes
    else
	if [ "$CFG_INOTIFY" = "yes" ] && [ "$CFG_CONFIGURE_EXIT_ON_ERROR" = "yes" ]; then
            echo "inotify support cannot be enabled due to functionality tests!"
            echo " Turn on verbose messaging (-v) to $0 to see the final report."
            echo " If you believe this message is in error you may use the continue"
            echo " switch (-continue) to $0 to continue."
            exit 101
	else
	    CFG_INOTIFY=no
	fi
    fi
fi

# find if the platform provides eventfd
if [ "$CFG_EVENTFD" != "no" ]; then
    if compileTest unix/eventfd "eventfd"; then
        CFG_EVENTFD=yes
    else
        if [ "$CFG_EVENTFD" = "yes" ] && [ "$CFG_CONFIGURE_EXIT_ON_ERROR" = "yes" ]; then
            echo "eventfd support cannot be enabled due to functionality tests!"
            echo " Turn on verbose messaging (-v) to $0 to see the final report."
            echo " If you believe this message is in error you may use the continue"
            echo " switch (-continue) to $0 to continue."
            exit 101
        else
            CFG_EVENTFD=no
        fi
    fi
fi

# find if the platform provides if_nametoindex (ipv6 interface name support)
if [ "$CFG_IPV6IFNAME" != "no" ]; then
    if compileTest unix/ipv6ifname "IPv6 interface name"; then
        CFG_IPV6IFNAME=yes
    else
        if [ "$CFG_IPV6IFNAME" = "yes" ] && [ "$CFG_CONFIGURE_EXIT_ON_ERROR" = "yes" ]; then
            echo "IPv6 interface name support cannot be enabled due to functionality tests!"
            echo " Turn on verbose messaging (-v) to $0 to see the final report."
            echo " If you believe this message is in error you may use the continue"
            echo " switch (-continue) to $0 to continue."
            exit 101
        else
	    CFG_IPV6IFNAME=no
	fi
    fi
fi

# find if the platform provides getifaddrs (network interface enumeration)
if [ "$CFG_GETIFADDRS" != "no" ]; then
    if compileTest unix/getifaddrs "getifaddrs"; then
        CFG_GETIFADDRS=yes
    else
        if [ "$CFG_GETIFADDRS" = "yes" ] && [ "$CFG_CONFIGURE_EXIT_ON_ERROR" = "yes" ]; then
            echo "getifaddrs support cannot be enabled due to functionality tests!"
            echo " Turn on verbose messaging (-v) to $0 to see the final report."
            echo " If you believe this message is in error you may use the continue"
            echo " switch (-continue) to $0 to continue."
            exit 101
        else
	    CFG_GETIFADDRS=no
	fi
    fi
fi

# detect OpenSSL
if [ "$CFG_OPENSSL" != "no" ]; then
    if compileTest unix/openssl "OpenSSL"; then
        if [ "$CFG_OPENSSL" = "auto" ]; then
            CFG_OPENSSL=yes
        fi
    else
        if ( [ "$CFG_OPENSSL" = "yes" ] || [ "$CFG_OPENSSL" = "linked" ] ) && [ "$CFG_CONFIGURE_EXIT_ON_ERROR" = "yes" ]  && [ "$XPLATFORM_ANDROID" = "no" ]; then
            echo "OpenSSL support cannot be enabled due to functionality tests!"
            echo " Turn on verbose messaging (-v) to $0 to see the final report."
            echo " If you believe this message is in error you may use the continue"
            echo " switch (-continue) to $0 to continue."
            exit 101
        else
            CFG_OPENSSL=no
        fi
    fi
fi

# detect PCRE
if [ "$CFG_PCRE" != "qt" ]; then
    if compileTest unix/pcre "PCRE"; then
        CFG_PCRE=system
    else
        if [ "$CFG_PCRE" = "system" ] && [ "$CFG_CONFIGURE_EXIT_ON_ERROR" = "yes" ]; then
            echo "PCRE support cannot be enabled due to functionality tests!"
            echo " Turn on verbose messaging (-v) to $0 to see the final report."
            echo " If you believe this message is in error you may use the continue"
            echo " switch (-continue) to $0 to continue."
            exit 101
        else
            CFG_PCRE=qt
        fi
    fi
fi

# detect OpenVG support
if [ "$CFG_OPENVG" != "no" ]; then
    if compileTest unix/openvg "OpenVG"; then
        if [ "$CFG_OPENVG" = "auto" ]; then
            CFG_OPENVG=yes
        fi
    elif compileTest unix/openvg "OpenVG" -config openvg_on_opengl; then
        if [ "$CFG_OPENVG" = "auto" ]; then
            CFG_OPENVG=yes
        fi
        CFG_OPENVG_ON_OPENGL=yes
    elif compileTest unix/openvg "OpenVG (lc includes)" -config lower_case_includes; then
        if [ "$CFG_OPENVG" = "auto" ]; then
            CFG_OPENVG=yes
        fi
        CFG_OPENVG_LC_INCLUDES=yes
    elif compileTest unix/openvg "OpenVG (lc includes)" -config "openvg_on_opengl lower_case_includes"; then
        if [ "$CFG_OPENVG" = "auto" ]; then
            CFG_OPENVG=yes
        fi
        CFG_OPENVG_LC_INCLUDES=yes
        CFG_OPENVG_ON_OPENGL=yes
    else
        if [ "$CFG_OPENVG" != "auto" ] && [ "$CFG_CONFIGURE_EXIT_ON_ERROR" = "yes" ]; then
            echo "$CFG_OPENVG was specified for OpenVG but cannot be enabled due to functionality tests!"
            echo " Turn on verbose messaging (-v) to $0 to see the final report."
            echo " If you believe this message is in error you may use the continue"
            echo " switch (-continue) to $0 to continue."
            exit 101
        else
            CFG_OPENVG=no
        fi
    fi
    if [ "$CFG_OPENVG" = "yes" ] && compileTest unix/shivavg "ShivaVG"; then
        CFG_OPENVG_SHIVA=yes
    fi
fi

if [ "$CFG_ALSA" = "auto" ]; then
    if compileTest unix/alsa "alsa"; then
        CFG_ALSA=yes
    else
        CFG_ALSA=no
    fi
fi

if [ "$CFG_JAVASCRIPTCORE_JIT" = "yes" ] || [ "$CFG_JAVASCRIPTCORE_JIT" = "auto" ]; then
    if [ "$CFG_ARCH" = "arm" ]; then
       compileTest unix/javascriptcore-jit "javascriptcore-jit"
        if [ $? != "0" ]; then
           CFG_JAVASCRIPTCORE_JIT=no
        fi
    else
	case "$XPLATFORM" in
	    linux-icc*)
		CFG_JAVASCRIPTCORE_JIT=no
		;;
	esac
    fi
fi

if [ "$CFG_JAVASCRIPTCORE_JIT" = "yes" ]; then
    QMakeVar set JAVASCRIPTCORE_JIT yes
elif [ "$CFG_JAVASCRIPTCORE_JIT" = "no" ]; then
    QMakeVar set JAVASCRIPTCORE_JIT no
fi

if [ "$CFG_AUDIO_BACKEND" = "auto" ]; then
    CFG_AUDIO_BACKEND=yes
fi

if [ "$CFG_LARGEFILE" != "yes" ] && [ "$XPLATFORM_MINGW" = "yes" ]; then
    echo "Warning: largefile support cannot be disabled for win32."
    CFG_LARGEFILE="yes"
fi

#-------------------------------------------------------------------------------
# ask for all that hasn't been auto-detected or specified in the arguments
#-------------------------------------------------------------------------------

[ "$CFG_CXX11" = "yes" ] && QT_CONFIG="$QT_CONFIG c++11"

if [ "$CFG_SILENT" = "yes" ]; then
    QMAKE_CONFIG="$QMAKE_CONFIG silent"
fi

# disable accessibility
if [ "$CFG_ACCESSIBILITY" = "no" ]; then
    QCONFIG_FLAGS="$QCONFIG_FLAGS QT_NO_ACCESSIBILITY"
else
    QT_CONFIG="$QT_CONFIG accessibility"
fi

# enable egl
if [ "$CFG_EGL" = "yes" ]; then
    QT_CONFIG="$QT_CONFIG egl"
else
    QCONFIG_FLAGS="$QCONFIG_FLAGS QT_NO_EGL"
fi

# enable glx
if [ "$CFG_GLX" = "yes" ]; then
    QT_CONFIG="$QT_CONFIG glx"
else
    QCONFIG_FLAGS="$QCONFIG_FLAGS QT_NO_GLX"
fi

# enable eglfs
if [ "$CFG_EGLFS" = "yes" ]; then
    QT_CONFIG="$QT_CONFIG eglfs"
else
    QCONFIG_FLAGS="$QCONFIG_FLAGS QT_NO_EGLFS"
fi

# enable openvg
if [ "$CFG_OPENVG" = "no" ]; then
    QCONFIG_FLAGS="$QCONFIG_FLAGS QT_NO_OPENVG"
else
    QT_CONFIG="$QT_CONFIG openvg"
    if [ "$CFG_OPENVG_LC_INCLUDES" = "yes" ]; then
        QCONFIG_FLAGS="$QCONFIG_FLAGS QT_LOWER_CASE_VG_INCLUDES"
    fi
    if [ "$CFG_OPENVG_ON_OPENGL" = "yes" ]; then
        QT_CONFIG="$QT_CONFIG openvg_on_opengl"
    fi
    if [ "$CFG_OPENVG_SHIVA" = "yes" ]; then
        QT_CONFIG="$QT_CONFIG shivavg"
        QCONFIG_FLAGS="$QCONFIG_FLAGS QT_SHIVAVG"
    fi
fi

# enable opengl
if [ "$CFG_OPENGL" = "no" ]; then
    QCONFIG_FLAGS="$QCONFIG_FLAGS QT_NO_OPENGL"
else
    QT_CONFIG="$QT_CONFIG opengl"
fi

if [ "$CFG_OPENGL" = "es2" ]; then
    QCONFIG_FLAGS="$QCONFIG_FLAGS QT_OPENGL_ES QT_OPENGL_ES_2"
    QT_CONFIG="$QT_CONFIG opengles2"
fi

if [ "$CFG_SHARED" = "yes" ]; then
    QT_CONFIG="$QT_CONFIG shared"
    QTCONFIG_CONFIG="$QTCONFIG_CONFIG shared"
elif [ "$CFG_SHARED" = "no" ]; then
    QT_CONFIG="$QT_CONFIG static"
    QTCONFIG_CONFIG="$QTCONFIG_CONFIG static"
fi

#FIXME: qpa is implicit this should all be removed
QMAKE_CONFIG="$QMAKE_CONFIG qpa"
QT_CONFIG="$QT_CONFIG qpa"
QTCONFIG_CONFIG="$QTCONFIG_CONFIG qpa"

if [ "$CFG_LARGEFILE" = "yes" ] && [ "$XPLATFORM_MINGW" != "yes" ]; then
    QMAKE_CONFIG="$QMAKE_CONFIG largefile"
fi
if [ "$CFG_USE_GNUMAKE" = "yes" ]; then
    QMAKE_CONFIG="$QMAKE_CONFIG GNUmake"
fi
[ "$CFG_REDUCE_EXPORTS" = "yes" ] && QT_CONFIG="$QT_CONFIG reduce_exports"
[ "$CFG_STACK_PROTECTOR_STRONG" = "yes" ] && QT_CONFIG="$QT_CONFIG stack-protector-strong"
[ "$CFG_REDUCE_RELOCATIONS" = "yes" ] && QT_CONFIG="$QT_CONFIG reduce_relocations"
[ "$CFG_STRIP" = "no" ] && QMAKE_CONFIG="$QMAKE_CONFIG nostrip"
[ "$CFG_PRECOMPILE" = "yes" ] && QMAKE_CONFIG="$QMAKE_CONFIG precompile_header"
if [ "$CFG_SEPARATE_DEBUG_INFO" = "yes" ]; then
    QMakeVar add QMAKE_CFLAGS -g
    QMakeVar add QMAKE_CXXFLAGS -g
    QT_CONFIG="$QT_CONFIG separate_debug_info"
fi
if [ "$CFG_SEPARATE_DEBUG_INFO_NOCOPY" = "yes" ] ; then
    QT_CONFIG="$QT_CONFIG separate_debug_info_nocopy"
fi
[ "$CFG_SSE2" = "yes" ] && QMAKE_CONFIG="$QMAKE_CONFIG sse2"
[ "$CFG_SSE3" = "yes" ] && QMAKE_CONFIG="$QMAKE_CONFIG sse3"
[ "$CFG_SSSE3" = "yes" ] && QMAKE_CONFIG="$QMAKE_CONFIG ssse3"
[ "$CFG_SSE4_1" = "yes" ] && QMAKE_CONFIG="$QMAKE_CONFIG sse4_1"
[ "$CFG_SSE4_2" = "yes" ] && QMAKE_CONFIG="$QMAKE_CONFIG sse4_2"
[ "$CFG_AVX" = "yes" ] && QMAKE_CONFIG="$QMAKE_CONFIG avx"
[ "$CFG_AVX2" = "yes" ] && QMAKE_CONFIG="$QMAKE_CONFIG avx2"
[ "$CFG_IWMMXT" = "yes" ] && QMAKE_CONFIG="$QMAKE_CONFIG iwmmxt"
[ "$CFG_NEON" = "yes" ] && QMAKE_CONFIG="$QMAKE_CONFIG neon"
if [ "$CFG_ARCH" = "mips" ]; then
    [ "$CFG_MIPS_DSP" = "yes" ] && QMAKE_CONFIG="$QMAKE_CONFIG mips_dsp"
    [ "$CFG_MIPS_DSPR2" = "yes" ] && QMAKE_CONFIG="$QMAKE_CONFIG mips_dspr2"
fi
if [ "$CFG_CLOCK_GETTIME" = "yes" ]; then
    QT_CONFIG="$QT_CONFIG clock-gettime"
fi
if [ "$CFG_CLOCK_MONOTONIC" = "yes" ]; then
    QT_CONFIG="$QT_CONFIG clock-monotonic"
fi
if [ "$CFG_POSIX_FALLOCATE" = "yes" ]; then
    QT_CONFIG="$QT_CONFIG posix_fallocate"
fi
if [ "$CFG_MREMAP" = "yes" ]; then
    QT_CONFIG="$QT_CONFIG mremap"
fi
if [ "$CFG_GETADDRINFO" = "yes" ]; then
    QT_CONFIG="$QT_CONFIG getaddrinfo"
fi
if [ "$CFG_IPV6IFNAME" = "yes" ]; then
    QT_CONFIG="$QT_CONFIG ipv6ifname"
fi
if [ "$CFG_GETIFADDRS" = "yes" ]; then
    QT_CONFIG="$QT_CONFIG getifaddrs"
fi
if [ "$CFG_INOTIFY" = "yes" ]; then
    QT_CONFIG="$QT_CONFIG inotify"
fi
if [ "$CFG_EVENTFD" = "yes" ]; then
    QT_CONFIG="$QT_CONFIG eventfd"
fi
if [ "$CFG_LIBJPEG" = "no" ]; then
    CFG_JPEG="no"
elif [ "$CFG_LIBJPEG" = "system" ]; then
    QT_CONFIG="$QT_CONFIG system-jpeg"
fi
if [ "$CFG_JPEG" = "no" ]; then
    QT_CONFIG="$QT_CONFIG no-jpeg"
elif [ "$CFG_JPEG" = "yes" ]; then
    QT_CONFIG="$QT_CONFIG jpeg"
fi
if [ "$CFG_LIBPNG" = "no" ]; then
    CFG_PNG="no"
fi
if [ "$CFG_LIBPNG" = "system" ]; then
    QT_CONFIG="$QT_CONFIG system-png"
fi
if [ "$CFG_PNG" = "no" ]; then
    QT_CONFIG="$QT_CONFIG no-png"
elif [ "$CFG_PNG" = "yes" ]; then
    QT_CONFIG="$QT_CONFIG png"
fi
if [ "$CFG_GIF" = "no" ]; then
    QT_CONFIG="$QT_CONFIG no-gif"
elif [ "$CFG_GIF" = "yes" ]; then
    QT_CONFIG="$QT_CONFIG gif"
fi
if [ "$CFG_FREETYPE" = "no" ]; then
    QT_CONFIG="$QT_CONFIG no-freetype"
    QCONFIG_FLAGS="$QCONFIG_FLAGS QT_NO_FREETYPE"
elif [ "$CFG_FREETYPE" = "system" ]; then
    QT_CONFIG="$QT_CONFIG system-freetype"
else
    QT_CONFIG="$QT_CONFIG freetype"
fi
if [ "$CFG_HARFBUZZ" = "no" ]; then
    QT_CONFIG="$QT_CONFIG no-harfbuzz"
    QCONFIG_FLAGS="$QCONFIG_FLAGS QT_NO_HARFBUZZ"
elif [ "$CFG_HARFBUZZ" = "system" ]; then
    QT_CONFIG="$QT_CONFIG system-harfbuzz"
else
    QT_CONFIG="$QT_CONFIG harfbuzz"
fi
if [ "$CFG_GUI" = "auto" ]; then
    CFG_GUI="yes"
fi
if [ "$CFG_GUI" = "no" ]; then
    QT_CONFIG="$QT_CONFIG no-gui"
    CFG_WIDGETS="no"
fi
if [ "$CFG_WIDGETS" = "no" ]; then
    QT_CONFIG="$QT_CONFIG no-widgets"
    QCONFIG_FLAGS="$QCONFIG_FLAGS QT_NO_WIDGETS"
fi

if [ "$XPLATFORM_MAC" = "yes" ]; then
    #On Mac we implicitly link against libz, so we
    #never use the 3rdparty stuff.
    [ "$CFG_ZLIB" = "yes" ] && CFG_ZLIB="system"
fi
if [ "$CFG_ZLIB" = "yes" ]; then
    QT_CONFIG="$QT_CONFIG zlib"
elif [ "$CFG_ZLIB" = "system" ]; then
    QT_CONFIG="$QT_CONFIG system-zlib"
fi

[ "$CFG_NIS" = "yes" ] && QT_CONFIG="$QT_CONFIG nis"
[ "$CFG_CUPS" = "yes" ] && QT_CONFIG="$QT_CONFIG cups"
[ "$CFG_ICONV" = "yes" ] && QT_CONFIG="$QT_CONFIG iconv"
[ "$CFG_ICONV" = "sun" ] && QT_CONFIG="$QT_CONFIG sun-libiconv"
[ "$CFG_ICONV" = "gnu" ] && QT_CONFIG="$QT_CONFIG gnu-libiconv"
[ "$CFG_GLIB" = "yes" ] && QT_CONFIG="$QT_CONFIG glib"
[ "$CFG_DBUS" = "yes" ] && QT_CONFIG="$QT_CONFIG dbus"
[ "$CFG_DBUS" = "linked" ] && QT_CONFIG="$QT_CONFIG dbus dbus-linked"
[ "$CFG_OPENSSL" = "yes" ] && QT_CONFIG="$QT_CONFIG openssl"
[ "$CFG_OPENSSL" = "linked" ] && QT_CONFIG="$QT_CONFIG openssl-linked"
[ "$CFG_XCB" != "no" ] && QT_CONFIG="$QT_CONFIG xcb"
[ "$CFG_XINPUT2" = "yes" ] && QT_CONFIG="$QT_CONFIG xinput2"
[ "$CFG_SYSTEM_PROXIES" = "yes" ] && QT_CONFIG="$QT_CONFIG system-proxies"
[ "$CFG_DIRECTWRITE" = "yes" ] && QT_CONFIG="$QT_CONFIG directwrite"

[ '!' -z "$DEFINES" ] && QMakeVar add DEFINES "$DEFINES"
[ '!' -z "$L_FLAGS" ] && QMakeVar add LIBS "$L_FLAGS"

if [ "$XPLATFORM_MAC" = "yes" ] && [ "$QT_CROSS_COMPILE" = "no" ]; then
    if [ "$CFG_RPATH" = "yes" ]; then
       QMAKE_CONFIG="$QMAKE_CONFIG absolute_library_soname"
    fi
elif [ -z "`getXQMakeConf 'QMAKE_(LFLAGS_)?RPATH'`" ]; then
    if [ -n "$RPATH_FLAGS" ]; then
        echo
        echo "ERROR: -R cannot be used on this platform as \$QMAKE_LFLAGS_RPATH is"
        echo "       undefined."
        echo
        exit 1
    elif [ "$CFG_RPATH" = "yes" ]; then
        RPATH_MESSAGE="        NOTE: This platform does not support runtime library paths, using -no-rpath."
        CFG_RPATH=no
    fi
else
    if [ -n "$RPATH_FLAGS" ]; then
        # add the user defined rpaths
	QMakeVar add QMAKE_RPATHDIR "$RPATH_FLAGS"
    fi
fi
if [ "$CFG_RPATH" = "yes" ]; then
    QT_CONFIG="$QT_CONFIG rpath"
fi

if [ '!' -z "$I_FLAGS" ]; then
    # add the user define include paths
    QMakeVar add QMAKE_CFLAGS "$I_FLAGS"
    QMakeVar add QMAKE_CXXFLAGS "$I_FLAGS"
fi

if [ '!' -z "$W_FLAGS" ]; then
    # add the user defined warning flags
    QMakeVar add QMAKE_CFLAGS_WARN_ON "$W_FLAGS"
    QMakeVar add QMAKE_CXXFLAGS_WARN_ON "$W_FLAGS"
    QMakeVar add QMAKE_OBJECTIVE_CFLAGS_WARN_ON "$W_FLAGS"
fi

if [ "$XPLATFORM_MINGW" = "yes" ]; then
    # mkspecs/features/win32/default_pre.prf sets "no-rtti".
    # Follow default behavior of configure.exe by overriding with "rtti".
    QTCONFIG_CONFIG="$QTCONFIG_CONFIG rtti"
fi

if [ "$CFG_ALSA" = "yes" ]; then
    QT_CONFIG="$QT_CONFIG alsa"
fi

if [ "$CFG_PULSEAUDIO" = "yes" ]; then
    QT_CONFIG="$QT_CONFIG pulseaudio"
fi

if [ "$CFG_COREWLAN" = "yes" ]; then
    QT_CONFIG="$QT_CONFIG corewlan"
fi

if [ "$CFG_ICU" = "yes" ]; then
    QT_CONFIG="$QT_CONFIG icu"
fi

if [ "$CFG_FORCE_ASSERTS" = "yes" ]; then
    QT_CONFIG="$QT_CONFIG force_asserts"
fi

if [ "$CFG_PCRE" = "qt" ]; then
    QMAKE_CONFIG="$QMAKE_CONFIG pcre"
fi

#
# Some Qt modules are too advanced in C++ for some old compilers
# Detect here the platforms where they are known to work.
#
# See Qt documentation for more information on which features are
# supported and on which compilers.
#
canBuildQtConcurrent="yes"

case "$XPLATFORM" in
    hpux-g++*)
	# PA-RISC's assembly is too limited
	# gcc 3.4 on that platform can't build QtXmlPatterns
	# the assembly it generates cannot be compiled

	# Check gcc's version
	case "$(${QMAKE_CONF_COMPILER} -dumpversion)" in
	    4*)
		;;
	    3.4*)
		canBuildQtXmlPatterns="no"
		;;
	    *)
		canBuildWebKit="no"
		canBuildQtXmlPatterns="no"
		;;
	esac
	;;
    unsupported/vxworks-*-g++*)
	canBuildWebKit="no"
	;;
    unsupported/vxworks-*-dcc*)
	canBuildWebKit="no"
	canBuildQtXmlPatterns="no"
	;;
    *-g++*)
	# Check gcc's version
	case "$(${QMAKE_CONF_COMPILER} -dumpversion)" in
	    4*|3.4*)
		;;
            3.3*)
                canBuildWebKit="no"
                ;;
	    *)
		canBuildWebKit="no"
		canBuildQtXmlPatterns="no"
		;;
	esac
	;;
    solaris-cc*)
        # Check the compiler version
        case `${QMAKE_CONF_COMPILER} -V 2>&1 | $AWK '{print $4}'` in
            5.[012345678])
                canBuildWebKit="no"
                canBuildQtXmlPatterns="no"
                canBuildQtConcurrent="no"
                ;;
            5.*)
                canBuildWebKit="no"
                canBuildQtConcurrent="no"
                ;;
        esac
        ;;
    hpux-acc*)
	canBuildWebKit="no"
	canBuildQtXmlPatterns="no"
        canBuildQtConcurrent="no"
	;;
    hpuxi-acc*)
	canBuildWebKit="no"
	;;
    aix-xlc*)
        # Get the xlC version
        cat > xlcver.c <<EOF
#include <stdio.h>
int main()
{
    printf("%d.%d\n", __xlC__ >> 8, __xlC__ & 0xFF);
    return 0;
}
EOF
        xlcver=
        if ${QMAKE_CONF_COMPILER} -o xlcver xlcver.c >/dev/null 2>/dev/null; then
            xlcver=`./xlcver 2>/dev/null`
            rm -f ./xlcver
        fi
        if [ "$OPT_VERBOSE" = "yes" ]; then
            if [ -n "$xlcver" ]; then
                echo Found IBM xlC version: $xlcver.
            else
                echo Could not determine IBM xlC version, assuming oldest supported.
            fi
        fi

        case "$xlcver" in
            [123456].*)
                canBuildWebKit="no"
                canBuildQtXmlPatterns="no"
                canBuildQtConcurrent="no"
                ;;
            *)
                canBuildWebKit="no"
                canBuildQtConcurrent="no"
                ;;
        esac
        ;;
    irix-cc*)
        canBuildWebKit="no"
        canBuildQtConcurrent="no"
	;;
esac

if [ "$CFG_GUI" = "no" ]; then
    # WebKit requires Qt GUI
    canBuildWebKit="no"
fi

if [ "$CFG_SHARED" = "no" ]; then
    echo
    echo "WARNING: Using static linking will disable the WebKit module."
    echo
    canBuildWebKit="no"
fi

CFG_CONCURRENT="yes"
if [ "$canBuildQtConcurrent" = "no" ]; then
    QCONFIG_FLAGS="$QCONFIG_FLAGS QT_NO_CONCURRENT"
    CFG_CONCURRENT="no"
else
    QT_CONFIG="$QT_CONFIG concurrent"
fi

# ### Vestige
if [ "$CFG_AUDIO_BACKEND" = "yes" ]; then
    QT_CONFIG="$QT_CONFIG audio-backend"
fi

# ### Vestige
if [ "$CFG_WEBKIT" = "debug" ]; then
    QMAKE_CONFIG="$QMAKE_CONFIG webkit-debug"
fi

# ### Vestige
if [ "$CFG_QML_DEBUG" = "no" ]; then
    QCONFIG_FLAGS="$QCONFIG_FLAGS QT_QML_NO_DEBUGGER"
fi

case "$QMAKE_CONF_COMPILER" in
*clang*)
    # Clang
    COMPILER_VERSION=`${QMAKE_CONF_COMPILER} -v 2>&1 | sed -n -E '
/^Apple (clang|LLVM) version /{s///; s/^([0-9]*)\.([0-9]*).*$/QT_APPLE_CLANG_MAJOR_VERSION=\1; QT_APPLE_CLANG_MINOR_VERSION=\2/;p;q;}
/^clang version /{s///; s/^([0-9]*)\.([0-9]*).*$/QT_CLANG_MAJOR_VERSION=\1; QT_CLANG_MINOR_VERSION=\2/;p;q;}'`
    eval "$COMPILER_VERSION"
    ;;
*icpc)
    # Intel CC
    COMPILER_VERSION=`${QMAKE_CONF_COMPILER} -v 2>&1 | sed -n '
s/icpc version \([0-9]*\)\.\([0-9]*\)\.\([0-9]*\) .*$/QT_ICC_MAJOR_VERSION=\1; QT_ICC_MINOR_VERSION=\2; QT_ICC_PATCH_VERSION=\3/p'`
    eval "$COMPILER_VERSION"
    ;;
*g++*)
    # GNU C++
    COMPILER_VERSION=`${QMAKE_CONF_COMPILER} -dumpversion 2>/dev/null`

    case "$COMPILER_VERSION" in
    *.*.*)
        QT_GCC_MAJOR_VERSION=`echo $COMPILER_VERSION | sed 's,^\([0-9]*\)\.\([0-9]*\)\.\([0-9]*\).*,\1,'`
        QT_GCC_MINOR_VERSION=`echo $COMPILER_VERSION | sed 's,^\([0-9]*\)\.\([0-9]*\)\.\([0-9]*\).*,\2,'`
        QT_GCC_PATCH_VERSION=`echo $COMPILER_VERSION | sed 's,^\([0-9]*\)\.\([0-9]*\)\.\([0-9]*\).*,\3,'`
        ;;
    *.*)
        QT_GCC_MAJOR_VERSION=`echo $COMPILER_VERSION | sed 's,^\([0-9]*\)\.\([0-9]*\).*,\1,'`
        QT_GCC_MINOR_VERSION=`echo $COMPILER_VERSION | sed 's,^\([0-9]*\)\.\([0-9]*\).*,\2,'`
        QT_GCC_PATCH_VERSION=0
        ;;
    esac

    ;;
*)
    #
    ;;
esac

#-------------------------------------------------------------------------------
# part of configuration information goes into qconfig.h
#-------------------------------------------------------------------------------

case "$CFG_QCONFIG" in
full)
    echo "/* Everything */" >"$outpath/src/corelib/global/qconfig.h.new"
    ;;
*)
    tmpconfig="$outpath/src/corelib/global/qconfig.h.new"
    echo "#ifndef QT_BOOTSTRAPPED" >"$tmpconfig"
    cat "$CFG_QCONFIG_PATH" >>"$tmpconfig"
    echo "#endif" >>"$tmpconfig"
    ;;
esac

cat >>"$outpath/src/corelib/global/qconfig.h.new" <<EOF

/* Qt Edition */
#ifndef QT_EDITION
#  define QT_EDITION $QT_EDITION
#endif
EOF

echo '/* Compile time features */' >>"$outpath/src/corelib/global/qconfig.h.new"
[ '!' -z "$LicenseKeyExt" ] && echo "#define QT_PRODUCT_LICENSEKEY \"$LicenseKeyExt\"" >>"$outpath/src/corelib/global/qconfig.h.new"

if [ "$CFG_SHARED" = "no" ]; then
    cat >>"$outpath/src/corelib/global/qconfig.h.new" <<EOF
/* Qt was configured for a static build */
#if !defined(QT_SHARED) && !defined(QT_STATIC)
# define QT_STATIC
#endif

EOF
fi

if [ "$CFG_LARGEFILE" = "yes" ] && [ "$XPLATFORM_MINGW" != "yes" ]; then
    echo "#define QT_LARGEFILE_SUPPORT 64" >>"$outpath/src/corelib/global/qconfig.h.new"
fi

if [ "$CFG_QREAL" != double ]; then
    echo "#define QT_COORD_TYPE $CFG_QREAL" >>"$outpath/src/corelib/global/qconfig.h.new"
fi

if [ "$CFG_FRAMEWORK" = "yes" ]; then
    echo "#define QT_MAC_FRAMEWORK_BUILD" >>"$outpath/src/corelib/global/qconfig.h.new"
fi

if [ "$XPLATFORM_MAC" = "yes" ]; then
    cat >>"$outpath/src/corelib/global/qconfig.h.new" <<EOF
#if defined(__LP64__)
# define QT_POINTER_SIZE 8
#else
# define QT_POINTER_SIZE 4
#endif
EOF
else
    "$unixtests/ptrsize.test" "$XQMAKESPEC" $OPT_VERBOSE "$relpath" "$outpath"
    echo "#define QT_POINTER_SIZE $?" >>"$outpath/src/corelib/global/qconfig.h.new"
fi

#REDUCE_RELOCATIONS is a elf/unix only thing, so not in windows configure.exe
if [ "$CFG_REDUCE_RELOCATIONS" = "yes" ]; then
    echo "#define QT_REDUCE_RELOCATIONS" >>"$outpath/src/corelib/global/qconfig.h.new"
fi

# Add compiler sub-architecture support
echo "" >>"$outpath/src/corelib/global/qconfig.h.new"
echo "// Compiler sub-arch support" >>"$outpath/src/corelib/global/qconfig.h.new"
for SUBARCH in SSE2 SSE3 SSSE3 SSE4_1 SSE4_2 AVX AVX2 \
    IWMMXT NEON \
    MIPS_DSP MIPS_DSPR2; do
    eval "VAL=\$CFG_$SUBARCH"
    case "$VAL" in
        yes)
            echo "#define QT_COMPILER_SUPPORTS_$SUBARCH" \
                >>"$outpath/src/corelib/global/qconfig.h.new"
            ;;
    esac
done

echo "" >>"$outpath/src/corelib/global/qconfig.h.new"

if [ "$CFG_DEV" = "yes" ]; then
    echo "#define QT_BUILD_INTERNAL" >>"$outpath/src/corelib/global/qconfig.h.new"
fi

# Add QPA to config.h
QCONFIG_FLAGS="$QCONFIG_FLAGS"

if [ "${CFG_USE_FLOATMATH}" = "yes" ]; then
    QCONFIG_FLAGS="${QCONFIG_FLAGS} QT_USE_MATH_H_FLOATS"
fi

# Add turned on SQL drivers
for DRIVER in $CFG_SQL_AVAILABLE; do
    eval "VAL=\$CFG_SQL_$DRIVER"
    case "$VAL" in
    qt)
        ONDRIVER=`echo $DRIVER | tr 'abcdefghijklmnopqrstuvwxyz' 'ABCDEFGHIJKLMNOPQRSTUVWXYZ'`
        QCONFIG_FLAGS="$QCONFIG_FLAGS QT_SQL_$ONDRIVER"
        SQL_DRIVERS="$SQL_DRIVERS $DRIVER"
    ;;
    plugin)
        SQL_PLUGINS="$SQL_PLUGINS $DRIVER"
    ;;
    esac
done

QMakeVar set sql-drivers "$SQL_DRIVERS"
QMakeVar set sql-plugins "$SQL_PLUGINS"

# Add other configuration options to the qconfig.h file
[ "$CFG_GIF" = "yes" ]       && QCONFIG_FLAGS="$QCONFIG_FLAGS QT_BUILTIN_GIF_READER=1"
[ "$CFG_PNG" != "yes" ]      && QCONFIG_FLAGS="$QCONFIG_FLAGS QT_NO_IMAGEFORMAT_PNG"
[ "$CFG_JPEG" != "yes" ]     && QCONFIG_FLAGS="$QCONFIG_FLAGS QT_NO_IMAGEFORMAT_JPEG"
[ "$CFG_ZLIB" != "yes" ]     && QCONFIG_FLAGS="$QCONFIG_FLAGS QT_NO_ZLIB"
[ "$CFG_DBUS" = "no" ]      && QCONFIG_FLAGS="$QCONFIG_FLAGS QT_NO_DBUS"

# X11/Unix/Mac only configs
[ "$CFG_CUPS" = "no" ]       && QCONFIG_FLAGS="$QCONFIG_FLAGS QT_NO_CUPS"
[ "$CFG_ICONV" = "no" ]      && QCONFIG_FLAGS="$QCONFIG_FLAGS QT_NO_ICONV"
[ "$CFG_GLIB" != "yes" ]     && QCONFIG_FLAGS="$QCONFIG_FLAGS QT_NO_GLIB"
[ "$CFG_QGTKSTYLE" != "yes" ] && QCONFIG_FLAGS="$QCONFIG_FLAGS QT_NO_STYLE_GTK"
[ "$CFG_CLOCK_MONOTONIC" = "no" ] && QCONFIG_FLAGS="$QCONFIG_FLAGS QT_NO_CLOCK_MONOTONIC"
[ "$CFG_POSIX_FALLOCATE" = "no" ] && QCONFIG_FLAGS="$QCONFIG_FLAGS QT_NO_POSIX_FALLOCATE"
[ "$CFG_MREMAP" = "no" ]     && QCONFIG_FLAGS="$QCONFIG_FLAGS QT_NO_MREMAP"
[ "$CFG_GETADDRINFO" = "no" ]&& QCONFIG_FLAGS="$QCONFIG_FLAGS QT_NO_GETADDRINFO"
[ "$CFG_IPV6IFNAME" = "no" ] && QCONFIG_FLAGS="$QCONFIG_FLAGS QT_NO_IPV6IFNAME"
[ "$CFG_GETIFADDRS" = "no" ] && QCONFIG_FLAGS="$QCONFIG_FLAGS QT_NO_GETIFADDRS"
[ "$CFG_INOTIFY" = "no" ]    && QCONFIG_FLAGS="$QCONFIG_FLAGS QT_NO_INOTIFY"
[ "$CFG_EVENTFD" = "no" ]    && QCONFIG_FLAGS="$QCONFIG_FLAGS QT_NO_EVENTFD"
[ "$CFG_NIS" = "no" ]        && QCONFIG_FLAGS="$QCONFIG_FLAGS QT_NO_NIS"
[ "$CFG_OPENSSL" = "no" ]    && QCONFIG_FLAGS="$QCONFIG_FLAGS QT_NO_OPENSSL QT_NO_SSL"
[ "$CFG_OPENSSL" = "linked" ]&& QCONFIG_FLAGS="$QCONFIG_FLAGS QT_LINKED_OPENSSL"

[ "$CFG_SM" = "no" ]         && QCONFIG_FLAGS="$QCONFIG_FLAGS QT_NO_SESSIONMANAGER"
[ "$CFG_XCURSOR" = "no" ]    && QCONFIG_FLAGS="$QCONFIG_FLAGS QT_NO_XCURSOR"
[ "$CFG_XFIXES" = "no" ]     && QCONFIG_FLAGS="$QCONFIG_FLAGS QT_NO_XFIXES"
[ "$CFG_FONTCONFIG" = "no" ] && QCONFIG_FLAGS="$QCONFIG_FLAGS QT_NO_FONTCONFIG"
[ "$CFG_XINERAMA" = "no" ]   && QCONFIG_FLAGS="$QCONFIG_FLAGS QT_NO_XINERAMA"
[ "$CFG_XKB" = "no" ]        && QCONFIG_FLAGS="$QCONFIG_FLAGS QT_NO_XKB"
[ "$CFG_XRANDR" = "no" ]     && QCONFIG_FLAGS="$QCONFIG_FLAGS QT_NO_XRANDR"
[ "$CFG_XRENDER" = "no" ]    && QCONFIG_FLAGS="$QCONFIG_FLAGS QT_NO_XRENDER"
[ "$CFG_MITSHM" = "no" ]    && QCONFIG_FLAGS="$QCONFIG_FLAGS QT_NO_MITSHM"
[ "$CFG_XSHAPE" = "no" ]     && QCONFIG_FLAGS="$QCONFIG_FLAGS QT_NO_SHAPE"
[ "$CFG_XVIDEO" = "no" ]     && QCONFIG_FLAGS="$QCONFIG_FLAGS QT_NO_XVIDEO"
[ "$CFG_XSYNC" = "no" ]     && QCONFIG_FLAGS="$QCONFIG_FLAGS QT_NO_XSYNC"
[ "$CFG_XINPUT" = "no" ]     && QCONFIG_FLAGS="$QCONFIG_FLAGS QT_NO_XINPUT QT_NO_TABLET"

[ "$CFG_XCURSOR" = "runtime" ]   && QCONFIG_FLAGS="$QCONFIG_FLAGS QT_RUNTIME_XCURSOR"
[ "$CFG_XINERAMA" = "runtime" ]  && QCONFIG_FLAGS="$QCONFIG_FLAGS QT_RUNTIME_XINERAMA"
[ "$CFG_XFIXES" = "runtime" ]    && QCONFIG_FLAGS="$QCONFIG_FLAGS QT_RUNTIME_XFIXES"
[ "$CFG_XRANDR" = "runtime" ]    && QCONFIG_FLAGS="$QCONFIG_FLAGS QT_RUNTIME_XRANDR"
[ "$CFG_XINPUT" = "runtime" ]    && QCONFIG_FLAGS="$QCONFIG_FLAGS QT_RUNTIME_XINPUT"
[ "$CFG_ALSA" = "no" ]           && QCONFIG_FLAGS="$QCONFIG_FLAGS QT_NO_ALSA"
[ "$CFG_PULSEAUDIO" = "no" ]          && QCONFIG_FLAGS="$QCONFIG_FLAGS QT_NO_PULSEAUDIO"
[ "$CFG_COREWLAN" = "no" ]       && QCONFIG_FLAGS="$QCONFIG_FLAGS QT_NO_COREWLAN"

# sort QCONFIG_FLAGS for neatness if we can
[ '!' -z "$AWK" ] && QCONFIG_FLAGS=`echo $QCONFIG_FLAGS | $AWK '{ gsub(" ", "\n"); print }' | sort | uniq`
QCONFIG_FLAGS=`echo $QCONFIG_FLAGS`

if [ -n "$QCONFIG_FLAGS" ]; then
cat >>"$outpath/src/corelib/global/qconfig.h.new" << EOF
#ifndef QT_BOOTSTRAPPED

EOF
    for cfg in $QCONFIG_FLAGS; do
        cfgd=`echo $cfg | sed 's/=.*$//'` # trim pushed 'Foo=Bar' defines
        cfg=`echo $cfg | sed 's/=/ /'`    # turn first '=' into a space
        # figure out define logic, so we can output the correct
        # ifdefs to override the global defines in a project
        cfgdNeg=
        if [ true ] && echo "$cfgd" | grep 'QT_NO_' >/dev/null 2>&1; then
            # QT_NO_option can be forcefully turned on by QT_option
            cfgdNeg=`echo $cfgd | sed "s,QT_NO_,QT_,"`
        elif [ true ] && echo "$cfgd" | grep 'QT_' >/dev/null 2>&1; then
            # QT_option can be forcefully turned off by QT_NO_option
            cfgdNeg=`echo $cfgd | sed "s,QT_,QT_NO_,"`
        fi

        if [ -z $cfgdNeg ]; then
cat >>"$outpath/src/corelib/global/qconfig.h.new" << EOF
#ifndef $cfgd
# define $cfg
#endif

EOF
        else
cat >>"$outpath/src/corelib/global/qconfig.h.new" << EOF
#if defined($cfgd) && defined($cfgdNeg)
# undef $cfgd
#elif !defined($cfgd) && !defined($cfgdNeg)
# define $cfg
#endif

EOF
        fi
    done
cat >>"$outpath/src/corelib/global/qconfig.h.new" << EOF
#endif // QT_BOOTSTRAPPED

EOF
fi

if [ "$CFG_REDUCE_EXPORTS" = "yes" ]; then
cat >>"$outpath/src/corelib/global/qconfig.h.new" << EOF
#define QT_VISIBILITY_AVAILABLE

EOF
fi

if [ -n "$QT_LIBINFIX" ]; then
cat >>"$outpath/src/corelib/global/qconfig.h.new" << EOF
#define QT_LIBINFIX "$QT_LIBINFIX"

EOF
fi

echo "#define QT_QPA_DEFAULT_PLATFORM_NAME \"$QT_QPA_DEFAULT_PLATFORM\"" >>"$outpath/src/corelib/global/qconfig.h.new"

# avoid unecessary rebuilds by copying only if qconfig.h has changed
if cmp -s "$outpath/src/corelib/global/qconfig.h" "$outpath/src/corelib/global/qconfig.h.new"; then
    rm -f "$outpath/src/corelib/global/qconfig.h.new"
else
    mv -f "$outpath/src/corelib/global/qconfig.h.new" "$outpath/src/corelib/global/qconfig.h"
fi

# create a forwarding header
mkdir -p "$outpath/include/QtCore" || exit
echo '#include "../../src/corelib/global/qconfig.h"' > $outpath/include/QtCore/qconfig.h.new
if cmp -s "$outpath/include/QtCore/qconfig.h.new" "$outpath/include/QtCore/qconfig.h"; then
    rm -f "$outpath/include/QtCore/qconfig.h.new"
else
    mv "$outpath/include/QtCore/qconfig.h.new" "$outpath/include/QtCore/qconfig.h" || exit
fi

# create a camelcase forwarding header
echo '#include "qconfig.h"' > $outpath/include/QtCore/QtConfig.new
if cmp -s "$outpath/include/QtCore/QtConfig.new" "$outpath/include/QtCore/QtConfig"; then
    rm -f "$outpath/include/QtCore/QtConfig.new"
else
    mv "$outpath/include/QtCore/QtConfig.new" "$outpath/include/QtCore/QtConfig" || exit
fi

#-------------------------------------------------------------------------------
# save configuration into qconfig.pri
#-------------------------------------------------------------------------------
QTCONFIG="$outpath/mkspecs/qconfig.pri"
QTCONFIG_CONFIG="$QTCONFIG_CONFIG no_mocdepend"
[ -f "$QTCONFIG.tmp" ] && rm -f "$QTCONFIG.tmp"
if [ "$CFG_DEBUG" = "yes" ]; then
    QTCONFIG_CONFIG="$QTCONFIG_CONFIG debug"
    if [ "$CFG_DEBUG_RELEASE" = "yes" ]; then
        QT_CONFIG="$QT_CONFIG release"
    fi
    QT_CONFIG="$QT_CONFIG debug"
elif [ "$CFG_DEBUG" = "no" ]; then
    QTCONFIG_CONFIG="$QTCONFIG_CONFIG release"
    if [ "$CFG_DEBUG_RELEASE" = "yes" ]; then
        QT_CONFIG="$QT_CONFIG debug"
    fi
    QT_CONFIG="$QT_CONFIG release"
fi
if [ "$CFG_FRAMEWORK" = "no" ]; then
    QTCONFIG_CONFIG="$QTCONFIG_CONFIG qt_no_framework"
else
    QT_CONFIG="$QT_CONFIG qt_framework"
    QTCONFIG_CONFIG="$QTCONFIG_CONFIG qt_framework"
fi
if [ "$CFG_DEV" = "yes" ]; then
    QT_CONFIG="$QT_CONFIG private_tests"
    if [ "$CFG_WERROR" != "no" ]; then
        QMAKE_CONFIG="$QMAKE_CONFIG warnings_are_errors"
    fi
elif [ "$CFG_WERROR" = "yes" ]; then
    QMAKE_CONFIG="$QMAKE_CONFIG warnings_are_errors"
fi

cat >>"$QTCONFIG.tmp" <<EOF
#configuration
CONFIG += $QTCONFIG_CONFIG
host_build {
    QT_ARCH = $CFG_HOST_ARCH
    QT_TARGET_ARCH = $CFG_ARCH
} else {
    QT_ARCH = $CFG_ARCH
    QMAKE_DEFAULT_LIBDIRS = `shellQuoteLines "$DEFAULT_LIBDIRS"`
    QMAKE_DEFAULT_INCDIRS = `shellQuoteLines "$DEFAULT_INCDIRS"`
}
QT_EDITION = $Edition
QT_CONFIG += $QT_CONFIG

#versioning
QT_VERSION = $QT_VERSION
QT_MAJOR_VERSION = $QT_MAJOR_VERSION
QT_MINOR_VERSION = $QT_MINOR_VERSION
QT_PATCH_VERSION = $QT_PATCH_VERSION

#namespaces
QT_LIBINFIX = $QT_LIBINFIX
QT_NAMESPACE = $QT_NAMESPACE

EOF

if [ "$CFG_SHARED" = "no" ]; then
    echo "QT_DEFAULT_QPA_PLUGIN = q$QT_QPA_DEFAULT_PLATFORM" >> "$QTCONFIG.tmp"
    echo >> "$QTCONFIG.tmp"
fi

if [ -n "$PKG_CONFIG_SYSROOT_DIR" ] || [ -n "$PKG_CONFIG_LIBDIR" ]; then
    echo "# pkgconfig" >> "$QTCONFIG.tmp"
    echo "PKG_CONFIG_SYSROOT_DIR = $PKG_CONFIG_SYSROOT_DIR" >> "$QTCONFIG.tmp"
    echo "PKG_CONFIG_LIBDIR = $PKG_CONFIG_LIBDIR" >> "$QTCONFIG.tmp"
    echo >> "$QTCONFIG.tmp"
fi

if [ -n "$CFG_SYSROOT" ] && [ "$CFG_GCC_SYSROOT" = "yes" ]; then
    echo "# sysroot" >>"$QTCONFIG.tmp"
    echo "!host_build {" >>"$QTCONFIG.tmp"
    echo "    QMAKE_CFLAGS    += --sysroot=\$\$[QT_SYSROOT]" >>"$QTCONFIG.tmp"
    echo "    QMAKE_CXXFLAGS  += --sysroot=\$\$[QT_SYSROOT]" >>"$QTCONFIG.tmp"
    echo "    QMAKE_LFLAGS    += --sysroot=\$\$[QT_SYSROOT]" >>"$QTCONFIG.tmp"
    echo "}" >> "$QTCONFIG.tmp"
    echo >> "$QTCONFIG.tmp"
fi
if [ -n "$RPATH_FLAGS" ]; then
    echo "QMAKE_RPATHDIR += $RPATH_FLAGS" >> "$QTCONFIG.tmp"
fi
if [ -n "$QT_GCC_MAJOR_VERSION" ]; then
    echo "QT_GCC_MAJOR_VERSION = $QT_GCC_MAJOR_VERSION" >> "$QTCONFIG.tmp"
    echo "QT_GCC_MINOR_VERSION = $QT_GCC_MINOR_VERSION" >> "$QTCONFIG.tmp"
    echo "QT_GCC_PATCH_VERSION = $QT_GCC_PATCH_VERSION" >> "$QTCONFIG.tmp"
fi
if [ -n "$QT_ICC_MAJOR_VERSION" ]; then
    echo "QT_ICC_MAJOR_VERSION = $QT_ICC_MAJOR_VERSION" >> "$QTCONFIG.tmp"
    echo "QT_ICC_MINOR_VERSION = $QT_ICC_MINOR_VERSION" >> "$QTCONFIG.tmp"
    echo "QT_ICC_PATCH_VERSION = $QT_ICC_PATCH_VERSION" >> "$QTCONFIG.tmp"
fi
if [ -n "$QT_CLANG_MAJOR_VERSION" ]; then
    echo "QT_CLANG_MAJOR_VERSION = $QT_CLANG_MAJOR_VERSION" >> "$QTCONFIG.tmp"
    echo "QT_CLANG_MINOR_VERSION = $QT_CLANG_MINOR_VERSION" >> "$QTCONFIG.tmp"
fi
if [ -n "$QT_APPLE_CLANG_MAJOR_VERSION" ]; then
    echo "QT_APPLE_CLANG_MAJOR_VERSION = $QT_APPLE_CLANG_MAJOR_VERSION" >> "$QTCONFIG.tmp"
    echo "QT_APPLE_CLANG_MINOR_VERSION = $QT_APPLE_CLANG_MINOR_VERSION" >> "$QTCONFIG.tmp"
fi

if [ -n "$QMAKE_INCDIR_OPENGL_ES2" ]; then
    echo "#Qt opengl include path" >> "$QTCONFIG.tmp"
    echo "QMAKE_INCDIR_OPENGL_ES2 = `shellArgumentListToQMakeList "$QMAKE_INCDIR_OPENGL_ES2"`" >> "$QTCONFIG.tmp"
fi

# replace qconfig.pri if it differs from the newly created temp file
if cmp -s "$QTCONFIG.tmp" "$QTCONFIG"; then
    rm -f "$QTCONFIG.tmp"
else
    mv -f "$QTCONFIG.tmp" "$QTCONFIG"
fi

#-------------------------------------------------------------------------------
# save configuration into qmodule.pri
#-------------------------------------------------------------------------------
QTMODULE="$outpath/mkspecs/qmodule.pri"

echo "CONFIG += $QMAKE_CONFIG" >> "$QTMODULE.tmp"
echo "QT_BUILD_PARTS += $CFG_BUILD_PARTS" >> "$QTMODULE.tmp"
if [ -n "$CFG_SKIP_MODULES" ]; then
    echo "QT_SKIP_MODULES += $CFG_SKIP_MODULES" >> "$QTMODULE.tmp"
fi
DISABLED_FEATURES=
for cfg in $QCONFIG_FLAGS; do
    ncfg=${cfg#QT_NO_}
    if [ x$ncfg != x$cfg ]; then
        DISABLED_FEATURES="$DISABLED_FEATURES $ncfg"
    fi
done
if [ -n "$DISABLED_FEATURES" ]; then
    echo "QT_NO_DEFINES = $DISABLED_FEATURES" >> "$QTMODULE.tmp"
fi
echo "QT_QCONFIG_PATH = ${CFG_QCONFIG_PATH#$relpath/src/corelib/global/}" >> "$QTMODULE.tmp"

cat >>"$QTMODULE.tmp" <<EOF
host_build {
    QT_CPU_FEATURES.$CFG_HOST_ARCH = $CFG_HOST_CPUFEATURES
} else {
    QT_CPU_FEATURES.$CFG_ARCH = $CFG_CPUFEATURES
}
EOF
echo "QT_COORD_TYPE = $CFG_QREAL" >> "$QTMODULE.tmp"

if [ -n "$QT_CFLAGS_PSQL" ]; then
    echo "QT_CFLAGS_PSQL   = $QT_CFLAGS_PSQL" >> "$QTMODULE.tmp"
fi
if [ -n "$QT_LFLAGS_PSQL" ]; then
    echo "QT_LFLAGS_PSQL   = $QT_LFLAGS_PSQL" >> "$QTMODULE.tmp"
fi
if [ -n "$QT_CFLAGS_MYSQL" ]; then
    echo "QT_CFLAGS_MYSQL   = $QT_CFLAGS_MYSQL" >> "$QTMODULE.tmp"
fi
if [ -n "$QT_LFLAGS_MYSQL" ]; then
    echo "QT_LFLAGS_MYSQL   = $QT_LFLAGS_MYSQL" >> "$QTMODULE.tmp"
fi
if [ -n "$QT_CFLAGS_SQLITE" ]; then
    echo "QT_CFLAGS_SQLITE   = $QT_CFLAGS_SQLITE" >> "$QTMODULE.tmp"
fi
if [ -n "$QT_LFLAGS_SQLITE" ]; then
    echo "QT_LFLAGS_SQLITE   = $QT_LFLAGS_SQLITE" >> "$QTMODULE.tmp"
fi
if [ -n "$QT_LFLAGS_ODBC" ]; then
    echo "QT_LFLAGS_ODBC   = $QT_LFLAGS_ODBC" >> "$QTMODULE.tmp"
fi
if [ -n "$QT_LFLAGS_TDS" ]; then
    echo "QT_LFLAGS_TDS   = $QT_LFLAGS_TDS" >> "$QTMODULE.tmp"
fi

if [ "$QT_EDITION" != "QT_EDITION_OPENSOURCE" ]; then
    echo "DEFINES *= QT_EDITION=QT_EDITION_DESKTOP" >> "$QTMODULE.tmp"
fi

#dump in the OPENSSL_LIBS info
if [ '!' -z "$OPENSSL_LIBS" ]; then
    echo "OPENSSL_LIBS = $OPENSSL_LIBS" >> "$QTMODULE.tmp"
elif [ "$CFG_OPENSSL" = "linked" ]; then
    echo "OPENSSL_LIBS = -lssl -lcrypto" >> "$QTMODULE.tmp"
fi

# cmdline args
cat "$QMAKE_VARS_FILE" >> "$QTMODULE.tmp"
# QMAKE_VARS_FILE will be still needed for a status message.

# replace qmodule.pri if it differs from the newly created temp file
if cmp -s "$QTMODULE.tmp" "$QTMODULE"; then
    rm -f "$QTMODULE.tmp"
else
    mv -f "$QTMODULE.tmp" "$QTMODULE"
fi

#-------------------------------------------------------------------------------
# give feedback on configuration
#-------------------------------------------------------------------------------
exec 3>&1 1>$outpath/config.summary # redirect output temporarily to config.summary

report_support()
{
    case "$#,$2" in
        2,auto)
            # 2 arguments and the result is "auto", so just say "yes"
            # this is usually an error in the configure script, but oh well..
            echo "$1 yes"
            return
            ;;
        [012],* | *,no*)
            # 0, 1 or 2 arguments, or anything starting with "no"
            # print just the first part of the argument (before the dash)
            echo "$1 ${2%%-*}"
            return
            :;
    esac
    heading=$1
    shift

    value=$1
    shift

    while [ $# -gt 0 ]; do
        if [ "$value" = "$1" ]; then
            echo "$heading yes ($2)"
            return
        fi
        shift
        shift
    done
    echo "$heading $value"
}

report_support_plugin()
{
    report_support "$1" "$2-$3" \
        yes-qt "in $4, using bundled copy" \
        yes-system "in $4, using system library" \
        plugin-qt "plugin, using bundled copy" \
        plugin-system "plugin, using system library"
}

echo
echo "   Configure summary"
echo
if [ "$XPLATFORM" = "$PLATFORM" ]; then
    # the missing space before $CFG_FEATURES is intentional
    echo "Build type:    $PLATFORM ($CFG_ARCH, CPU features:${CFG_CPUFEATURES- none detected})"
else
    echo "Building on:   $PLATFORM ($CFG_HOST_ARCH, CPU features:${CFG_HOST_CPUFEATURES- none detected})"
    echo "Building for:  $XPLATFORM ($CFG_ARCH, CPU features:${CFG_CPUFEATURES- none detected})"
fi


if [ -n "$PLATFORM_NOTES" ]; then
    echo "Platform notes:"
    echo "$PLATFORM_NOTES"
else
    echo
fi

if [ "$OPT_VERBOSE" = "yes" ]; then
    echo $ECHO_N "qmake vars .......... $ECHO_C"
    cat "$QMAKE_VARS_FILE" | tr '\n' ' '
    echo "qmake switches ......... $QMAKE_SWITCHES"
    echo
fi

# Build configuration
echo "Build options:"
echo $ECHO_N "  Configuration .......... $ECHO_C"
echo $QMAKE_CONFIG $QT_CONFIG | tr ' ' '\n' | sort | tr '\n' ' '
echo
echo "  Build parts ............ $CFG_BUILD_PARTS"
release="release"
[ "$CFG_FORCEDEBUGINFO" = "yes" ] && release="release (with debug info)"
[ "$CFG_DEBUG" = "yes" ] && build_mode="debug" || build_mode=$release
if [ "$CFG_DEBUG_RELEASE" = "yes" ]; then
   echo "  Mode ................... debug and $release; default link: $build_mode"
else
   echo "  Mode ................... $build_mode"
fi
unset build_mode release
echo "  Using C++11 ............ $CFG_CXX11"
echo "  Using PCH .............. $CFG_PRECOMPILE"
echo "  Target compiler supports:"
if [ "$CFG_ARCH" = "i386" -o "$CFG_ARCH" = "x86_64" ]; then
    echo "    SSE2/SSE3/SSSE3 ...... ${CFG_SSE2}/${CFG_SSE3}/${CFG_SSSE3}"
    echo "    SSE4.1/SSE4.2 ........ ${CFG_SSE4_1}/${CFG_SSE4_2}"
    echo "    AVX/AVX2 ............. ${CFG_AVX}/${CFG_AVX2}"
elif [ "$CFG_ARCH" = "arm" ]; then
    echo "    iWMMXt/Neon .......... ${CFG_IWMMXT}/${CFG_NEON}"
elif [ "$CFG_ARCH" = "mips" ]; then
    echo "    DSP/DSPr2 ............ ${CFG_MIPS_DSP}/${CFG_MIPS_DSPR2}"
fi

# Qt modules
echo
echo "Qt modules and options:"
report_support "  Qt D-Bus ..............." "$CFG_DBUS" yes "loading dbus-1 at runtime" linked "linked to dbus-1"
report_support "  Qt Concurrent .........." "$CFG_CONCURRENT"
report_support "  Qt GUI ................." "$CFG_GUI"
report_support "  Qt Widgets ............." "$CFG_WIDGETS"
report_support "  JavaScriptCore JIT ....." "$CFG_JAVASCRIPTCORE_JIT" auto "To be decided by JavaScriptCore"
report_support "  QML debugging .........." "$CFG_QML_DEBUG"
report_support "  Use system proxies ....." "$CFG_SYSTEM_PROXIES"

# Other things
# Please keep sorted and properly grouped! The output is quite long, so it's
# hard to find something you're searching for if it's not sorted.
echo
echo "Support enabled for:"
report_support "  Accessibility .........." "$CFG_ACCESSIBILITY"
report_support "  ALSA ..................." "$CFG_ALSA"
report_support "  CUPS ..................." "$CFG_CUPS"
[ "$XPLATFORM_MINGW" = "yes" ] && \
    report_support "  DirectWrite ............" "$CFG_DIRECTWRITE"
report_support "  FontConfig ............." "$CFG_FONTCONFIG"
report_support "  FreeType ..............." "$CFG_FREETYPE"
[ "$CFG_HARFBUZZ" != "no" ] && \
    report_support "  HarfBuzz ..............." "$CFG_HARFBUZZ"
report_support "  Iconv .................." "$CFG_ICONV"
report_support "  ICU ...................." "$CFG_ICU"
report_support "  Image formats:"
report_support_plugin "    GIF .................." "$CFG_GIF" qt QtGui
report_support_plugin "    JPEG ................." "$CFG_JPEG" "$CFG_LIBJPEG" QtGui
report_support_plugin "    PNG .................." "$CFG_PNG" "$CFG_LIBPNG" QtGui
report_support "  Glib ..................." "$CFG_GLIB"
report_support "  GTK theme .............." "$CFG_QGTKSTYLE"
report_support "  Large File ............." "$CFG_LARGEFILE"
report_support "  Networking:"
[ "$XPLATFORM_MAC" = "yes" ] && \
    report_support "    CoreWlan ............." "$CFG_COREWLAN"
report_support "    getaddrinfo .........." "$CFG_GETADDRINFO"
report_support "    getifaddrs ..........." "$CFG_GETIFADDRS"
report_support "    IPv6 ifname .........." "$CFG_IPV6IFNAME"
report_support "    OpenSSL .............." "$CFG_OPENSSL" yes "loading libraries at run-time" linked "linked to the libraries"
report_support "  NIS ...................." "$CFG_NIS"
report_support "  OpenGL ................." "$CFG_OPENGL" yes "Desktop OpenGL" es2 "OpenGL ES 2.x"
report_support "  OpenVG ................." "$CFG_OPENVG-$CFG_OPENVG_SHIVA" yes-yes "ShivaVG" yes-no "native"
report_support "  PCRE ..................." "$CFG_PCRE" yes "system library" qt "bundled copy"
if [ -n "$PKG_CONFIG" ]; then
    report_support "  pkg-config ............. yes"
else
    report_support "  pkg-config ............. no"
fi
report_support "  PulseAudio ............." "$CFG_PULSEAUDIO"
report_support "  EGL ...................." "$CFG_EGL"
report_support "  GLX ...................." "$CFG_GLX"
report_support "  QPA backends:"
report_support "    DirectFB ............." "$CFG_DIRECTFB"
report_support "    EGLFS ................" "$CFG_EGLFS"
report_support "    KMS .................." "$CFG_KMS"
report_support "    LinuxFB .............." "$CFG_LINUXFB"
report_support "    XCB .................." "$CFG_XCB" system "system library" qt "bundled copy"
if [ "$CFG_XCB" != "no" ]; then
    report_support "      MIT-SHM ............" "$CFG_MITSHM"
    report_support "      Xcb-Xlib ..........." "$CFG_XCB_XLIB"
    report_support "      Xcursor ............" "$CFG_XCURSOR" runtime "loaded at runtime"
    report_support "      Xfixes ............." "$CFG_XFIXES" runtime "loaded at runtime"
    report_support "      Xi ................." "$CFG_XINPUT" runtime "loaded at runtime"
    report_support "      Xi2 ................" "$CFG_XINPUT2" runtime "loaded at runtime"
    report_support "      Xinerama ..........." "$CFG_XINERAMA" runtime "loaded at runtime"
    report_support "      Xrandr ............." "$CFG_XRANDR" runtime "loaded at runtime"
    report_support "      Xrender ............" "$CFG_XRENDER"
    report_support "      XKB ................" "$CFG_XKB"
    report_support "      XShape ............." "$CFG_XSHAPE"
    report_support "      XSync .............." "$CFG_XSYNC"
    report_support "      XVideo ............." "$CFG_XVIDEO"
fi
report_support "  Session management ....." "$CFG_SM"
if [ "$XPLATFORM_QNX" = "yes" ]; then
    report_support "  SLOG2 .................." "$CFG_SLOG2"
    report_support "  PPS ...................." "$CFG_PPS"
fi
report_support "  SQL drivers:"
report_support "    DB2 .................." "$CFG_SQL_db2" plugin "plugin" yes "built into QtSql"
report_support "    InterBase ............" "$CFG_SQL_ibase" plugin "plugin" yes "built into QtSql"
report_support "    MySQL ................" "$CFG_SQL_mysql" plugin "plugin" yes "built into QtSql"
report_support "    OCI .................." "$CFG_SQL_oci" plugin "plugin" yes "built into QtSql"
report_support "    ODBC ................." "$CFG_SQL_odbc" plugin "plugin" yes "built into QtSql"
report_support "    PostgreSQL ..........." "$CFG_SQL_psql" plugin "plugin" yes "built into QtSql"
report_support "    SQLite 2 ............." "$CFG_SQL_sqlite2" plugin "plugin" yes "built into QtSql"
report_support_plugin "    SQLite ..............." "$CFG_SQL_sqlite" "$CFG_SQLITE" QtSql
report_support "    TDS .................." "$CFG_SQL_tds" plugin "plugin" yes "built into QtSql"
report_support "  udev ..................." "$CFG_LIBUDEV"
report_support "  xkbcommon .............." "$CFG_XKBCOMMON" system "system library" qt "bundled copy"
report_support "  zlib ..................." "$CFG_ZLIB" system "system library" yes "bundled copy"

echo

# complain about not being able to use dynamic plugins if we are using a static build
if [ "$CFG_SHARED" = "no" ]; then
    echo
    echo "WARNING: Using static linking will disable the use of dynamically"
    echo "loaded plugins. Make sure to import all needed static plugins,"
    echo "or compile needed modules into the library."
    echo
fi
if [ "$CFG_OPENSSL" = "linked" ] && [ "$OPENSSL_LIBS" = "" ]; then
    echo
    echo "NOTE: When linking against OpenSSL, you can override the default"
    echo "library names through OPENSSL_LIBS."
    echo "For example:"
    echo "    OPENSSL_LIBS='-L/opt/ssl/lib -lssl -lcrypto' ./configure -openssl-linked"
    echo
fi
if [ "$ORIG_CFG_XKBCOMMON" != qt ] && [ "$CFG_XKBCOMMON" = qt ]; then
    echo "NOTE: libxkbcommon 0.2.0 (or higher) not found on the system, will use "
    echo "the bundled version from 3rd party directory."
fi
if [ "$CFG_QREAL" = double ] && [ "$CFG_ARCH" = arm ]; then
    echo "NOTE: Qt is using double for qreal on this system. This is binary incompatible against Qt 5.1."
    echo "Configure with '-qreal float' to create a build that is binary compatible with 5.1."
fi

exec 1>&3 3>&- # restore stdout
cat $outpath/config.summary # display config feedback to user

if [ "$XPLATFORM_MAC" = "yes" ] && [ "$CFG_FRAMEWORK" = "yes" ] && [ "$CFG_DEBUG" = "yes" ] && [ "$CFG_DEBUG_RELEASE" = "no" ]; then
    echo
    echo "Error: debug-only framework builds are not supported. Configure with -no-framework"
    echo "if you want a pure debug build."
    echo
    exit 1
fi

sepath=`echo "$relpath" | sed -e 's/\\./\\\\./g'`
PROCS=1
EXEC=""

rm -f "$QMAKE_VARS_FILE" 2>/dev/null

#-------------------------------------------------------------------------------
# build makefiles based on the configuration
#-------------------------------------------------------------------------------

if [ "$CFG_PROCESS" != "no" ]; then
(   # fork to make the cd stay local

    relpathMangled=$relpath
    if [ -n "$CFG_TOPLEVEL" ]; then
        relpathMangled=`dirname "$relpath"`
        cd ..
    fi

    if [ "$CFG_PROCESS" = "full" ]; then
        echo "Creating makefiles. Please wait..."
        "$outpath/bin/qmake" -r "$relpathMangled"
        echo "Done"
    else
        "$outpath/bin/qmake" "$relpathMangled"
    fi

)
fi

#-------------------------------------------------------------------------------
# check for platforms that we don't yet know about
#-------------------------------------------------------------------------------
if [ "$CFG_ARCH" = "unknown" ]; then
cat <<EOF

        NOTICE: configure was unable to determine the architecture
        for the $XQMAKESPEC target.

        Qt will not use a specialized implementation for any atomic
        operations. Instead a generic implemention based on either GCC
        intrinsics or C++11 std::atomic<T> will be used (when
        available). The generic implementations are generally as fast
        as and always as safe as a specialized implementation.

        If no generic implementation is available, Qt will use a
        fallback UNIX implementation which uses a single
        pthread_mutex_t to protect all atomic operations. This
        implementation is the slow (but safe) fallback implementation
        for architectures Qt does not yet support.
EOF
fi

#-------------------------------------------------------------------------------
# check if the user passed the -no-zlib option, which is no longer supported
#-------------------------------------------------------------------------------
if [ -n "$ZLIB_FORCED" ]; then
    which_zlib="supplied"
    if [ "$CFG_ZLIB" = "system" ]; then
	which_zlib="system"
    fi

cat <<EOF

        NOTICE: The -no-zlib option was supplied but is no longer
        supported.

        Qt now requires zlib support in all builds, so the -no-zlib
        option was ignored. Qt will be built using the $which_zlib
        zlib.
EOF
fi

#-------------------------------------------------------------------------------
# check if the user passed the obsoleted -wayland or -no-wayland flag
#-------------------------------------------------------------------------------
if [ "$CFG_OBSOLETE_WAYLAND" = "yes" ]; then
cat <<EOF

        NOTICE: The -wayland and -no-wayland flags are now obsolete

        All configuring of QtWayland plugin and QtCompositor happens in the module
EOF
fi

#-------------------------------------------------------------------------------
# check if the user passed the obsoleted -arch or -host-arch options
#-------------------------------------------------------------------------------
if [ "$OPT_OBSOLETE_HOST_ARG" = "yes" ]; then
cat <<EOF

        NOTICE: The -arch and -host-arch options are obsolete.

        Qt now detects the target and host architectures based on compiler
        output. Qt will be built using $CFG_ARCH for the target architecture
        and $CFG_HOST_ARCH for the host architecture (note that these two
        will be the same unless you are cross-compiling).
EOF
fi

#-------------------------------------------------------------------------------
# finally save the executed command to another script
#-------------------------------------------------------------------------------
if [ `basename $0` != "config.status" ]; then
    CONFIG_STATUS="$relpath/$relconf $OPT_CMDLINE"

    # add the system variables
    for varname in $SYSTEM_VARIABLES; do
        cmd=`echo \
'if [ -n "\$'${varname}'" ]; then
    CONFIG_STATUS="'${varname}'='"'\\\$${varname}'"' \$CONFIG_STATUS"
fi'`
	eval "$cmd"
    done

    echo "$CONFIG_STATUS" | grep '\-confirm\-license' >/dev/null 2>&1 || CONFIG_STATUS="$CONFIG_STATUS -confirm-license"

    [ -f "$outpath/config.status" ] && rm -f "$outpath/config.status"
    echo "#!/bin/sh" > "$outpath/config.status"
    [ -n "$PKG_CONFIG_SYSROOT_DIR" ] && \
        echo "export PKG_CONFIG_SYSROOT_DIR=$PKG_CONFIG_SYSROOT_DIR" >> "$outpath/config.status"
    [ -n "$PKG_CONFIG_LIBDIR" ] && \
        echo "export PKG_CONFIG_LIBDIR=$PKG_CONFIG_LIBDIR" >> "$outpath/config.status"
    echo "if [ \"\$#\" -gt 0 ]; then" >> "$outpath/config.status"
    echo "  $CONFIG_STATUS \"\$@\"" >> "$outpath/config.status"
    echo "else" >> "$outpath/config.status"
    echo "  $CONFIG_STATUS" >> "$outpath/config.status"
    echo "fi" >> "$outpath/config.status"
    chmod +x "$outpath/config.status"
fi

if [ -n "$RPATH_MESSAGE" ]; then
    echo
    echo "$RPATH_MESSAGE"
fi

MAKE=`basename "$MAKE"`
echo
echo Qt is now configured for building. Just run \'$MAKE\'.
if [ "$outpath" = "$QT_INSTALL_PREFIX" ]; then
    echo Once everything is built, Qt is installed.
    echo You should not run \'$MAKE install\'.
else
    echo Once everything is built, you must run \'$MAKE install\'.
    echo Qt will be installed into $QT_INSTALL_PREFIX
fi
echo
echo Prior to reconfiguration, make sure you remove any leftovers from
echo the previous build.
echo<|MERGE_RESOLUTION|>--- conflicted
+++ resolved
@@ -5118,18 +5118,6 @@
             fi
         fi
 
-<<<<<<< HEAD
-        # Check for X11. Eventually we should port everything to XCB,
-        # but for now the port is incomplete and Xlib is a requirement.
-        if compileTest x11/xlib "XLib"; then
-            QT_CONFIG="$QT_CONFIG xlib"
-        else
-            echo "The test for linking against Xlib failed!"
-            echo " You might need to install dependency packages."
-            echo " See src/plugins/platforms/xcb/README."
-            exit 1
-        fi
-
         if [ "$CFG_XCB_XLIB" != "no" ]; then
             if compileTest qpa/xcb-xlib "xcb-xlib" $QMAKE_CFLAGS_XCB $QMAKE_LIBS_XCB; then
                 QT_CONFIG="$QT_CONFIG xcb-xlib"
@@ -5137,10 +5125,6 @@
             else
                 CFG_XCB_XLIB=no
             fi
-=======
-        if compileTest qpa/xcb-xlib "xcb-xlib" $QMAKE_CFLAGS_XCB $QMAKE_LIBS_XCB; then
-            QT_CONFIG="$QT_CONFIG xcb-xlib"
->>>>>>> 835b8213
         fi
 
         if [ "$CFG_SM" != "no" ] && [ -n "$PKG_CONFIG" ]; then
