--- conflicted
+++ resolved
@@ -74,17 +74,4 @@
 
 mac: LIBS_PRIVATE += -framework Security
 
-<<<<<<< HEAD
-uikit {
-    HEADERS += \
-        access/qnetworkreplynsurlconnectionimpl_p.h
-
-    OBJECTIVE_SOURCES += \
-        access/qnetworkreplynsurlconnectionimpl.mm
-
-    LIBS_PRIVATE += -framework Foundation
-}
-
-=======
->>>>>>> cbe33240
 include($$PWD/../../3rdparty/zlib_dependency.pri)