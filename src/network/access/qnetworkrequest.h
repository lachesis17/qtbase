--- conflicted
+++ resolved
@@ -89,12 +89,9 @@
         SpdyWasUsedAttribute,
         EmitAllUploadProgressSignalsAttribute,
         FollowRedirectsAttribute,
-<<<<<<< HEAD
-        OriginalContentLengthAttribute,
-=======
         HTTP2AllowedAttribute,
         HTTP2WasUsedAttribute,
->>>>>>> 31c25176
+        OriginalContentLengthAttribute,
 
         User = 1000,
         UserMax = 32767
