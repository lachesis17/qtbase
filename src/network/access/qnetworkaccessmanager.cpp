--- conflicted
+++ resolved
@@ -56,13 +56,6 @@
 #include "qnetworkreplydataimpl_p.h"
 #include "qnetworkreplyfileimpl_p.h"
 
-<<<<<<< HEAD
-#if defined(QT_PLATFORM_UIKIT) && defined(QT_NO_SSL)
-#include "qnetworkreplynsurlconnectionimpl_p.h"
-#endif
-
-=======
->>>>>>> cbe33240
 #include "QtCore/qbuffer.h"
 #include "QtCore/qurl.h"
 #include "QtCore/qvector.h"
@@ -1210,15 +1203,6 @@
         }
     }
 
-<<<<<<< HEAD
-// Use NSURLConnection for https on iOS when OpenSSL is disabled.
-#if defined(QT_PLATFORM_UIKIT) && defined(QT_NO_SSL)
-    if (scheme == QLatin1String("https"))
-        return new QNetworkReplyNSURLConnectionImpl(this, request, op, outgoingData);
-#endif
-
-=======
->>>>>>> cbe33240
 #ifndef QT_NO_HTTP
     // Since Qt 5 we use the new QNetworkReplyHttpImpl
     if (scheme == QLatin1String("http") || scheme == QLatin1String("preconnect-http")
