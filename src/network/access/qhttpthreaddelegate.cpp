--- conflicted
+++ resolved
@@ -292,14 +292,11 @@
     QHttpNetworkConnection::ConnectionType connectionType
         = httpRequest.isHTTP2Allowed() ? QHttpNetworkConnection::ConnectionTypeHTTP2
                                        : QHttpNetworkConnection::ConnectionTypeHTTP;
-<<<<<<< HEAD
     if (httpRequest.isHTTP2Direct()) {
         Q_ASSERT(!httpRequest.isHTTP2Allowed());
         connectionType = QHttpNetworkConnection::ConnectionTypeHTTP2Direct;
     }
 
-=======
->>>>>>> ea0e868c
 #ifndef QT_NO_SSL
     if (ssl && !incomingSslConfiguration.data())
         incomingSslConfiguration.reset(new QSslConfiguration);
