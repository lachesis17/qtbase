/****************************************************************************
**
** Copyright (C) 2015 The Qt Company Ltd.
** Contact: http://www.qt.io/licensing/
**
** This file is part of the QtNetwork module of the Qt Toolkit.
**
** $QT_BEGIN_LICENSE:LGPL21$
** Commercial License Usage
** Licensees holding valid commercial Qt licenses may use this file in
** accordance with the commercial license agreement provided with the
** Software or, alternatively, in accordance with the terms contained in
** a written agreement between you and The Qt Company. For licensing terms
** and conditions see http://www.qt.io/terms-conditions. For further
** information use the contact form at http://www.qt.io/contact-us.
**
** GNU Lesser General Public License Usage
** Alternatively, this file may be used under the terms of the GNU Lesser
** General Public License version 2.1 or version 3 as published by the Free
** Software Foundation and appearing in the file LICENSE.LGPLv21 and
** LICENSE.LGPLv3 included in the packaging of this file. Please review the
** following information to ensure the GNU Lesser General Public License
** requirements will be met: https://www.gnu.org/licenses/lgpl.html and
** http://www.gnu.org/licenses/old-licenses/lgpl-2.1.html.
**
** As a special exception, The Qt Company gives you certain additional
** rights. These rights are described in The Qt Company LGPL Exception
** version 1.1, included in the file LGPL_EXCEPTION.txt in this package.
**
** $QT_END_LICENSE$
**
****************************************************************************/

#ifndef QHTTPTHREADDELEGATE_H
#define QHTTPTHREADDELEGATE_H


//
//  W A R N I N G
//  -------------
//
// This file is not part of the Qt API.  It exists for the convenience
// of the Network Access API.  This header file may change from
// version to version without notice, or even be removed.
//
// We mean it.
//

#include <QObject>
#include <QThreadStorage>
#include <QNetworkProxy>
#include <QSslConfiguration>
#include <QSslError>
#include <QList>
#include <QNetworkReply>
#include "qhttpnetworkrequest_p.h"
#include "qhttpnetworkconnection_p.h"
#include <QSharedPointer>
#include "qsslconfiguration.h"
#include "private/qnoncontiguousbytedevice_p.h"
#include "qnetworkaccessauthenticationmanager_p.h"

#ifndef QT_NO_HTTP

QT_BEGIN_NAMESPACE

class QAuthenticator;
class QHttpNetworkReply;
class QEventLoop;
class QNetworkAccessCache;
class QNetworkAccessCachedHttpConnection;

class QHttpThreadDelegate : public QObject
{
    Q_OBJECT
public:
    explicit QHttpThreadDelegate(QObject *parent = 0);

    ~QHttpThreadDelegate();

    // incoming
    bool ssl;
#ifndef QT_NO_SSL
    QSslConfiguration incomingSslConfiguration;
#endif
    QHttpNetworkRequest httpRequest;
    qint64 downloadBufferMaximumSize;
    qint64 readBufferMaxSize;
    qint64 bytesEmitted;
    // From backend, modified by us for signal compression
    QSharedPointer<QAtomicInt> pendingDownloadData;
    QSharedPointer<QAtomicInt> pendingDownloadProgress;
#ifndef QT_NO_NETWORKPROXY
    QNetworkProxy cacheProxy;
    QNetworkProxy transparentProxy;
#endif
    QSharedPointer<QNetworkAccessAuthenticationManager> authenticationManager;
    bool synchronous;

    // outgoing, Retrieved in the synchronous HTTP case
    QByteArray synchronousDownloadData;
    QList<QPair<QByteArray,QByteArray> > incomingHeaders;
    int incomingStatusCode;
    QString incomingReasonPhrase;
    bool isPipeliningUsed;
    bool isSpdyUsed;
    qint64 incomingContentLength;
    QNetworkReply::NetworkError incomingErrorCode;
    QString incomingErrorDetail;
#ifndef QT_NO_BEARERMANAGEMENT
    QSharedPointer<QNetworkSession> networkSession;
#endif

protected:
    // The zerocopy download buffer, if used:
    QSharedPointer<char> downloadBuffer;
    // The QHttpNetworkConnection that is used
    QNetworkAccessCachedHttpConnection *httpConnection;
    QByteArray cacheKey;
    QHttpNetworkReply *httpReply;

    // Used for implementing the synchronous HTTP, see startRequestSynchronously()
    QEventLoop *synchronousRequestLoop;

signals:
    void authenticationRequired(const QHttpNetworkRequest &request, QAuthenticator *);
#ifndef QT_NO_NETWORKPROXY
    void proxyAuthenticationRequired(const QNetworkProxy &, QAuthenticator *);
#endif
#ifndef QT_NO_SSL
    void encrypted();
    void sslErrors(const QList<QSslError> &, bool *, QList<QSslError> *);
    void sslConfigurationChanged(const QSslConfiguration);
    void preSharedKeyAuthenticationRequired(QSslPreSharedKeyAuthenticator *);
#endif
    void downloadMetaData(QList<QPair<QByteArray,QByteArray> >, int, QString, bool,
                          QSharedPointer<char>, qint64, bool);
    void downloadProgress(qint64, qint64);
    void downloadData(QByteArray);
    void error(QNetworkReply::NetworkError, const QString);
    void downloadFinished();
public slots:
    // This are called via QueuedConnection from user thread
    void startRequest();
    void abortRequest();
    void readBufferSizeChanged(qint64 size);
    void readBufferFreed(qint64 size);

    // This is called with a BlockingQueuedConnection from user thread
    void startRequestSynchronously();
protected slots:
    // From QHttp*
    void readyReadSlot();
    void finishedSlot();
    void finishedWithErrorSlot(QNetworkReply::NetworkError errorCode, const QString &detail = QString());
    void synchronousFinishedSlot();
    void synchronousFinishedWithErrorSlot(QNetworkReply::NetworkError errorCode, const QString &detail = QString());
    void headerChangedSlot();
    void synchronousHeaderChangedSlot();
    void dataReadProgressSlot(qint64 done, qint64 total);
    void cacheCredentialsSlot(const QHttpNetworkRequest &request, QAuthenticator *authenticator);
#ifndef QT_NO_SSL
    void encryptedSlot();
    void sslErrorsSlot(const QList<QSslError> &errors);
    void preSharedKeyAuthenticationRequiredSlot(QSslPreSharedKeyAuthenticator *authenticator);
#endif

    void synchronousAuthenticationRequiredSlot(const QHttpNetworkRequest &request, QAuthenticator *);
#ifndef QT_NO_NETWORKPROXY
    void synchronousProxyAuthenticationRequiredSlot(const QNetworkProxy &, QAuthenticator *);
#endif

protected:
    // Cache for all the QHttpNetworkConnection objects.
    // This is per thread.
    static QThreadStorage<QNetworkAccessCache *> connections;

};

// This QNonContiguousByteDevice is connected to the QNetworkAccessHttpBackend
// and represents the PUT/POST data.
class QNonContiguousByteDeviceThreadForwardImpl : public QNonContiguousByteDevice
{
    Q_OBJECT
protected:
    bool wantDataPending;
    qint64 m_amount;
    char *m_data;
    QByteArray m_dataArray;
    bool m_atEnd;
    qint64 m_size;
    qint64 m_pos; // to match calls of haveDataSlot with the expected position
public:
    QNonContiguousByteDeviceThreadForwardImpl(bool aE, qint64 s)
        : QNonContiguousByteDevice(),
          wantDataPending(false),
          m_amount(0),
          m_data(0),
          m_atEnd(aE),
          m_size(s),
          m_pos(0)
    {
    }

    ~QNonContiguousByteDeviceThreadForwardImpl()
    {
    }

<<<<<<< HEAD
    const char* readPointer(qint64 maximumLength, qint64 &len) Q_DECL_OVERRIDE
=======
    qint64 pos() Q_DECL_OVERRIDE
    {
        return m_pos;
    }

    const char* readPointer(qint64 maximumLength, qint64 &len)
>>>>>>> 3545ef41
    {
        if (m_amount > 0) {
            len = m_amount;
            return m_data;
        }

        if (m_atEnd) {
            len = -1;
        } else if (!wantDataPending) {
            len = 0;
            wantDataPending = true;
            emit wantData(maximumLength);
        } else {
            // Do nothing, we already sent a wantData signal and wait for results
            len = 0;
        }
        return 0;
    }

    bool advanceReadPointer(qint64 a) Q_DECL_OVERRIDE
    {
        if (m_data == 0)
            return false;

        m_amount -= a;
        m_data += a;
        m_pos += a;

        // To main thread to inform about our state. The m_pos will be sent as a sanity check.
        emit processedData(m_pos, a);

        return true;
    }

    bool atEnd() Q_DECL_OVERRIDE
    {
        if (m_amount > 0)
            return false;
        else
            return m_atEnd;
    }

    bool reset() Q_DECL_OVERRIDE
    {
        m_amount = 0;
        m_data = 0;
        m_dataArray.clear();

        if (wantDataPending) {
            // had requested the user thread to send some data (only 1 in-flight at any moment)
            wantDataPending = false;
        }

        // Communicate as BlockingQueuedConnection
        bool b = false;
        emit resetData(&b);
        if (b) {
            // the reset succeeded, we're at pos 0 again
            m_pos = 0;
            // the HTTP code will anyway abort the request if !b.
        }
        return b;
    }

    qint64 size() Q_DECL_OVERRIDE
    {
        return m_size;
    }

public slots:
    // From user thread:
    void haveDataSlot(qint64 pos, QByteArray dataArray, bool dataAtEnd, qint64 dataSize)
    {
        if (pos != m_pos) {
            // Sometimes when re-sending a request in the qhttpnetwork* layer there is a pending haveData from the
            // user thread on the way to us. We need to ignore it since it is the data for the wrong(later) chunk.
            return;
        }
        wantDataPending = false;

        m_dataArray = dataArray;
        m_data = const_cast<char*>(m_dataArray.constData());
        m_amount = dataArray.size();

        m_atEnd = dataAtEnd;
        m_size = dataSize;

        // This will tell the HTTP code (QHttpNetworkConnectionChannel) that we have data available now
        emit readyRead();
    }

signals:
    // void readyRead(); in parent class
    // void readProgress(qint64 current, qint64 total); happens in the main thread with the real bytedevice

    // to main thread:
    void wantData(qint64);
    void processedData(qint64 pos, qint64 amount);
    void resetData(bool *b);
};

QT_END_NAMESPACE

#endif // QT_NO_HTTP

#endif // QHTTPTHREADDELEGATE_H<|MERGE_RESOLUTION|>--- conflicted
+++ resolved
@@ -206,16 +206,12 @@
     {
     }
 
-<<<<<<< HEAD
+    qint64 pos() Q_DECL_OVERRIDE
+    {
+        return m_pos;
+    }
+
     const char* readPointer(qint64 maximumLength, qint64 &len) Q_DECL_OVERRIDE
-=======
-    qint64 pos() Q_DECL_OVERRIDE
-    {
-        return m_pos;
-    }
-
-    const char* readPointer(qint64 maximumLength, qint64 &len)
->>>>>>> 3545ef41
     {
         if (m_amount > 0) {
             len = m_amount;
