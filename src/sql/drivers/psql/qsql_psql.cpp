--- conflicted
+++ resolved
@@ -1332,13 +1332,9 @@
             if (r.isEmpty())
                 r = QSqlDriver::formatValue(field, trimStrings);
             break;
-<<<<<<< HEAD
-=======
-        }
         case QVariant::Uuid:
             r = QLatin1Char('\'') + field.value().toString() + QLatin1Char('\'');
             break;
->>>>>>> 4a1e5dba
         default:
             r = QSqlDriver::formatValue(field, trimStrings);
             break;
