TEMPLATE = subdirs

load(qfeatures)

src_qtzlib.file = $$PWD/corelib/qtzlib.pro
src_qtzlib.target = sub-zlib

src_tools_bootstrap.subdir = tools/bootstrap
src_tools_bootstrap.target = sub-bootstrap
src_tools_bootstrap.CONFIG = host_build

src_tools_moc.subdir = tools/moc
src_tools_moc.target = sub-moc
src_tools_moc.depends = src_tools_bootstrap
src_tools_moc.CONFIG = host_build

src_tools_rcc.subdir = tools/rcc
src_tools_rcc.target = sub-rcc
src_tools_rcc.depends = src_tools_bootstrap
src_tools_rcc.CONFIG = host_build

src_tools_qlalr.subdir = tools/qlalr
src_tools_qlalr.target = sub-qlalr
src_tools_qlalr.CONFIG = host_build
force_bootstrap: src_tools_qlalr.depends = src_tools_bootstrap
else: src_tools_qlalr.depends = src_corelib

src_tools_uic.subdir = tools/uic
src_tools_uic.target = sub-uic
src_tools_uic.CONFIG = host_build
force_bootstrap: src_tools_uic.depends = src_tools_bootstrap
else: src_tools_uic.depends = src_corelib

src_tools_bootstrap_dbus.subdir = tools/bootstrap-dbus
src_tools_bootstrap_dbus.target = sub-bootstrap_dbus
src_tools_bootstrap_dbus.depends = src_tools_bootstrap
src_tools_bootstrap_dbus.CONFIG = host_build

src_tools_qdbusxml2cpp.subdir = tools/qdbusxml2cpp
src_tools_qdbusxml2cpp.target = sub-qdbusxml2cpp
src_tools_qdbusxml2cpp.CONFIG = host_build
force_bootstrap: src_tools_qdbusxml2cpp.depends = src_tools_bootstrap_dbus
else: src_tools_qdbusxml2cpp.depends = src_dbus

src_tools_qdbuscpp2xml.subdir = tools/qdbuscpp2xml
src_tools_qdbuscpp2xml.target = sub-qdbuscpp2xml
src_tools_qdbuscpp2xml.CONFIG = host_build
force_bootstrap: src_tools_qdbuscpp2xml.depends = src_tools_bootstrap_dbus
else: src_tools_qdbuscpp2xml.depends = src_dbus

src_winmain.subdir = $$PWD/winmain
src_winmain.target = sub-winmain
src_winmain.depends = sub-corelib  # just for the module .pri file

src_corelib.subdir = $$PWD/corelib
src_corelib.target = sub-corelib
src_corelib.depends = src_tools_moc src_tools_rcc

src_xml.subdir = $$PWD/xml
src_xml.target = sub-xml
src_xml.depends = src_corelib

src_dbus.subdir = $$PWD/dbus
src_dbus.target = sub-dbus
src_dbus.depends = src_corelib
force_bootstrap: src_dbus.depends += src_tools_bootstrap_dbus  # avoid syncqt race

src_concurrent.subdir = $$PWD/concurrent
src_concurrent.target = sub-concurrent
src_concurrent.depends = src_corelib

src_sql.subdir = $$PWD/sql
src_sql.target = sub-sql
src_sql.depends = src_corelib

src_network.subdir = $$PWD/network
src_network.target = sub-network
src_network.depends = src_corelib

src_testlib.subdir = $$PWD/testlib
src_testlib.target = sub-testlib
src_testlib.depends = src_corelib   # testlib links only to corelib, but see below for the headers

src_3rdparty_pcre.subdir = $$PWD/3rdparty/pcre
src_3rdparty_pcre.target = sub-3rdparty-pcre

src_3rdparty_harfbuzzng.subdir = $$PWD/3rdparty/harfbuzz-ng
src_3rdparty_harfbuzzng.target = sub-3rdparty-harfbuzzng
src_3rdparty_harfbuzzng.depends = src_corelib   # for the Qt atomics

src_3rdparty_libpng.subdir = $$PWD/3rdparty/libpng
src_3rdparty_libpng.target = sub-3rdparty-libpng

src_3rdparty_freetype.subdir = $$PWD/3rdparty/freetype
src_3rdparty_freetype.target = sub-3rdparty-freetype

src_angle.subdir = $$PWD/angle
src_angle.target = sub-angle

src_gui.subdir = $$PWD/gui
src_gui.target = sub-gui
src_gui.depends = src_corelib

src_platformheaders.subdir = $$PWD/platformheaders
src_platformheaders.target = sub-platformheaders
src_platformheaders.depends = src_corelib src_gui

src_platformsupport.subdir = $$PWD/platformsupport
src_platformsupport.target = sub-platformsupport
src_platformsupport.depends = src_corelib src_gui src_platformheaders

src_widgets.subdir = $$PWD/widgets
src_widgets.target = sub-widgets
src_widgets.depends = src_corelib src_gui src_tools_uic src_platformheaders

src_opengl.subdir = $$PWD/opengl
src_opengl.target = sub-opengl
src_opengl.depends = src_gui src_widgets

src_openglextensions.subdir = $$PWD/openglextensions
src_openglextensions.target = sub-openglextensions
src_openglextensions.depends = src_gui

src_printsupport.subdir = $$PWD/printsupport
src_printsupport.target = sub-printsupport
src_printsupport.depends = src_corelib src_gui src_widgets src_tools_uic

src_plugins.subdir = $$PWD/plugins
src_plugins.target = sub-plugins
src_plugins.depends = src_sql src_xml src_network

src_android.subdir = $$PWD/android

# this order is important
!contains(QT_CONFIG, system-zlib)|cross_compile {
    SUBDIRS += src_qtzlib
<<<<<<< HEAD
    !contains(QT_CONFIG, system-zlib) {
=======
    contains(QT_CONFIG, zlib) {
        src_3rdparty_libpng.depends += src_corelib
>>>>>>> cbe33240
        src_3rdparty_freetype.depends += src_corelib
    }
}
SUBDIRS += src_tools_bootstrap src_tools_moc src_tools_rcc
!contains(QT_DISABLED_FEATURES, regularexpression):pcre {
    SUBDIRS += src_3rdparty_pcre
    src_corelib.depends += src_3rdparty_pcre
}
SUBDIRS += src_corelib src_tools_qlalr
TOOLS = src_tools_moc src_tools_rcc src_tools_qlalr
win32:SUBDIRS += src_winmain
SUBDIRS += src_network src_sql src_xml src_testlib
contains(QT_CONFIG, dbus) {
    force_bootstrap|contains(QT_CONFIG, private_tests): \
        SUBDIRS += src_tools_bootstrap_dbus
    SUBDIRS += src_dbus src_tools_qdbusxml2cpp src_tools_qdbuscpp2xml
    TOOLS += src_tools_qdbusxml2cpp src_tools_qdbuscpp2xml
    contains(QT_CONFIG, accessibility-atspi-bridge): \
        src_platformsupport.depends += src_dbus src_tools_qdbusxml2cpp
    src_plugins.depends += src_dbus src_tools_qdbusxml2cpp src_tools_qdbuscpp2xml
}
contains(QT_CONFIG, concurrent):SUBDIRS += src_concurrent
!contains(QT_CONFIG, no-gui) {
    contains(QT_CONFIG, harfbuzz):!contains(QT_CONFIG, system-harfbuzz) {
        SUBDIRS += src_3rdparty_harfbuzzng
        src_gui.depends += src_3rdparty_harfbuzzng
    }
    win32:contains(QT_CONFIG, angle)|contains(QT_CONFIG, dynamicgl) {
        SUBDIRS += src_angle
        src_gui.depends += src_angle
    }
<<<<<<< HEAD
    contains(QT_CONFIG, freetype):!contains(QT_CONFIG, system-freetype) {
=======
    contains(QT_CONFIG, png) {
        SUBDIRS += src_3rdparty_libpng
        src_3rdparty_freetype.depends += src_3rdparty_libpng
        src_plugins.depends += src_3rdparty_libpng
    }
    contains(QT_CONFIG, freetype) {
>>>>>>> cbe33240
        SUBDIRS += src_3rdparty_freetype
        src_platformsupport.depends += src_3rdparty_freetype
    }
    SUBDIRS += src_gui src_platformsupport src_platformheaders
    contains(QT_CONFIG, opengl(es2)?):SUBDIRS += src_openglextensions
    src_plugins.depends += src_gui src_platformsupport src_platformheaders
    src_testlib.depends += src_gui      # if QtGui is enabled, QtTest requires QtGui's headers
    !contains(QT_CONFIG, no-widgets) {
        SUBDIRS += src_tools_uic src_widgets
        TOOLS += src_tools_uic
        src_plugins.depends += src_widgets
        src_testlib.depends += src_widgets        # if QtWidgets is enabled, QtTest requires QtWidgets's headers
        contains(QT_CONFIG, opengl(es2)?) {
            SUBDIRS += src_opengl
            src_plugins.depends += src_opengl
        }
        !wince:!winrt {
            SUBDIRS += src_printsupport
            src_plugins.depends += src_printsupport
        }
    }
}
SUBDIRS += src_plugins

nacl: SUBDIRS -= src_network src_testlib

android: SUBDIRS += src_android

TR_EXCLUDE = \
    src_tools_bootstrap src_tools_moc src_tools_rcc src_tools_uic src_tools_qlalr \
    src_tools_bootstrap_dbus src_tools_qdbusxml2cpp src_tools_qdbuscpp2xml \
    src_3rdparty_pcre src_3rdparty_harfbuzzng src_3rdparty_freetype

sub-tools.depends = $$TOOLS
QMAKE_EXTRA_TARGETS = sub-tools<|MERGE_RESOLUTION|>--- conflicted
+++ resolved
@@ -134,12 +134,8 @@
 # this order is important
 !contains(QT_CONFIG, system-zlib)|cross_compile {
     SUBDIRS += src_qtzlib
-<<<<<<< HEAD
     !contains(QT_CONFIG, system-zlib) {
-=======
-    contains(QT_CONFIG, zlib) {
         src_3rdparty_libpng.depends += src_corelib
->>>>>>> cbe33240
         src_3rdparty_freetype.depends += src_corelib
     }
 }
@@ -171,16 +167,12 @@
         SUBDIRS += src_angle
         src_gui.depends += src_angle
     }
-<<<<<<< HEAD
-    contains(QT_CONFIG, freetype):!contains(QT_CONFIG, system-freetype) {
-=======
     contains(QT_CONFIG, png) {
         SUBDIRS += src_3rdparty_libpng
         src_3rdparty_freetype.depends += src_3rdparty_libpng
         src_plugins.depends += src_3rdparty_libpng
     }
-    contains(QT_CONFIG, freetype) {
->>>>>>> cbe33240
+    contains(QT_CONFIG, freetype):!contains(QT_CONFIG, system-freetype) {
         SUBDIRS += src_3rdparty_freetype
         src_platformsupport.depends += src_3rdparty_freetype
     }
