--- conflicted
+++ resolved
@@ -8,13 +8,9 @@
 CONFIG += static
 QT = core
 
-<<<<<<< HEAD
 DEFINES += QT_NO_FOREACH
 
-contains(QT_CONFIG, build_all):CONFIG += build_all
-=======
 contains(QT_CONFIG, debug_and_release): CONFIG += build_all
->>>>>>> 64044188
 
 win32-msvc*:QMAKE_CFLAGS_DEBUG -= -Zi
 win32-msvc*:QMAKE_CXXFLAGS_DEBUG -= -Zi
