/****************************************************************************
**
** Copyright (C) 2014 BogDan Vatra <bogdan@kde.org>
** Copyright (C) 2015 The Qt Company Ltd.
** Contact: http://www.qt.io/licensing/
**
** This file is part of the Android port of the Qt Toolkit.
**
** $QT_BEGIN_LICENSE:LGPL21$
** Commercial License Usage
** Licensees holding valid commercial Qt licenses may use this file in
** accordance with the commercial license agreement provided with the
** Software or, alternatively, in accordance with the terms contained in
** a written agreement between you and The Qt Company. For licensing terms
** and conditions see http://www.qt.io/terms-conditions. For further
** information use the contact form at http://www.qt.io/contact-us.
**
** GNU Lesser General Public License Usage
** Alternatively, this file may be used under the terms of the GNU Lesser
** General Public License version 2.1 or version 3 as published by the Free
** Software Foundation and appearing in the file LICENSE.LGPLv21 and
** LICENSE.LGPLv3 included in the packaging of this file. Please review the
** following information to ensure the GNU Lesser General Public License
** requirements will be met: https://www.gnu.org/licenses/lgpl.html and
** http://www.gnu.org/licenses/old-licenses/lgpl-2.1.html.
**
** As a special exception, The Qt Company gives you certain additional
** rights. These rights are described in The Qt Company LGPL Exception
** version 1.1, included in the file LGPL_EXCEPTION.txt in this package.
**
** $QT_END_LICENSE$
**
****************************************************************************/

package org.qtproject.qt5.android;

import android.app.Activity;
import android.content.Context;
import android.content.Intent;
import android.content.pm.ActivityInfo;
import android.content.pm.PackageManager;
import android.content.pm.PackageManager.NameNotFoundException;
import android.content.res.Configuration;
import android.graphics.drawable.ColorDrawable;
import android.graphics.Rect;
import android.net.LocalServerSocket;
import android.net.LocalSocket;
import android.os.Build;
import android.os.Bundle;
import android.os.Handler;
import android.os.ResultReceiver;
import android.text.method.MetaKeyKeyListener;
import android.util.Base64;
import android.util.DisplayMetrics;
import android.util.Log;
import android.util.TypedValue;
import android.view.ContextMenu;
import android.view.ContextMenu.ContextMenuInfo;
import android.view.KeyCharacterMap;
import android.view.KeyEvent;
import android.view.Menu;
import android.view.MenuItem;
import android.view.MotionEvent;
import android.view.Surface;
import android.view.View;
import android.view.ViewConfiguration;
import android.view.ViewGroup;
import android.view.WindowManager;
import android.view.inputmethod.InputMethodManager;
import android.view.ViewTreeObserver;
<<<<<<< HEAD
import android.graphics.Rect;
=======
>>>>>>> ba8d3430

import java.io.BufferedReader;
import java.io.DataOutputStream;
import java.io.File;
import java.io.FileWriter;
import java.io.InputStreamReader;
import java.io.IOException;
import java.lang.reflect.Constructor;
import java.lang.reflect.Method;
import java.util.ArrayList;
import java.util.HashMap;

public class QtActivityDelegate
{
    private Activity m_activity = null;
    private Method m_super_dispatchKeyEvent = null;
    private Method m_super_onRestoreInstanceState = null;
    private Method m_super_onRetainNonConfigurationInstance = null;
    private Method m_super_onSaveInstanceState = null;
    private Method m_super_onKeyDown = null;
    private Method m_super_onKeyUp = null;
    private Method m_super_onConfigurationChanged = null;
    private Method m_super_onActivityResult = null;
    private Method m_super_dispatchGenericMotionEvent = null;

    private static final String NATIVE_LIBRARIES_KEY = "native.libraries";
    private static final String BUNDLED_LIBRARIES_KEY = "bundled.libraries";
    private static final String MAIN_LIBRARY_KEY = "main.library";
    private static final String ENVIRONMENT_VARIABLES_KEY = "environment.variables";
    private static final String APPLICATION_PARAMETERS_KEY = "application.parameters";
    private static final String STATIC_INIT_CLASSES_KEY = "static.init.classes";
    private static final String NECESSITAS_API_LEVEL_KEY = "necessitas.api.level";
    private static final String EXTRACT_STYLE_KEY = "extract.android.style";

    private static String m_environmentVariables = null;
    private static String m_applicationParameters = null;

    private int m_currentRotation = -1; // undefined
    private int m_nativeOrientation = Configuration.ORIENTATION_UNDEFINED;

    private String m_mainLib;
    private long m_metaState;
    private int m_lastChar = 0;
    private int m_softInputMode = 0;
    private boolean m_fullScreen = false;
    private boolean m_started = false;
    private HashMap<Integer, QtSurface> m_surfaces = null;
    private HashMap<Integer, View> m_nativeViews = null;
    private QtLayout m_layout = null;
    private QtEditText m_editText = null;
    private InputMethodManager m_imm = null;
    private boolean m_quitApp = true;
    private Process m_debuggerProcess = null; // debugger process
    private View m_dummyView = null;
    private boolean m_keyboardIsVisible = false;
    public boolean m_backKeyPressedSent = false;
    private long m_showHideTimeStamp = System.nanoTime();
    private int m_portraitKeyboardHeight = 0;
    private int m_landscapeKeyboardHeight = 0;
    private int m_probeKeyboardHeightDelay = 50; // ms

    public void setFullScreen(boolean enterFullScreen)
    {
        if (m_fullScreen == enterFullScreen)
            return;

        if (m_fullScreen = enterFullScreen) {
            m_activity.getWindow().addFlags(WindowManager.LayoutParams.FLAG_FULLSCREEN);
            m_activity.getWindow().clearFlags(WindowManager.LayoutParams.FLAG_FORCE_NOT_FULLSCREEN);
            try {
                if (Build.VERSION.SDK_INT >= 14) {
                    int flags = View.class.getDeclaredField("SYSTEM_UI_FLAG_HIDE_NAVIGATION").getInt(null);
                    if (Build.VERSION.SDK_INT >= 16) {
                        flags |= View.class.getDeclaredField("SYSTEM_UI_FLAG_LAYOUT_STABLE").getInt(null);
                        flags |= View.class.getDeclaredField("SYSTEM_UI_FLAG_LAYOUT_HIDE_NAVIGATION").getInt(null);
                        flags |= View.class.getDeclaredField("SYSTEM_UI_FLAG_LAYOUT_FULLSCREEN").getInt(null);
                        flags |= View.class.getDeclaredField("SYSTEM_UI_FLAG_FULLSCREEN").getInt(null);

                        if (Build.VERSION.SDK_INT >= 19)
                            flags |= View.class.getDeclaredField("SYSTEM_UI_FLAG_IMMERSIVE_STICKY").getInt(null);
                    }
                    Method m = View.class.getMethod("setSystemUiVisibility", int.class);
                    m.invoke(m_activity.getWindow().getDecorView(), flags | View.INVISIBLE);
                }
            } catch (Exception e) {
                e.printStackTrace();
            }
        } else {
            m_activity.getWindow().addFlags(WindowManager.LayoutParams.FLAG_FORCE_NOT_FULLSCREEN);
            m_activity.getWindow().clearFlags(WindowManager.LayoutParams.FLAG_FULLSCREEN);
            if (Build.VERSION.SDK_INT >= 14) {
                try {
                    int ui_flag_visible = View.class.getDeclaredField("SYSTEM_UI_FLAG_VISIBLE").getInt(null);
                    Method m = View.class.getMethod("setSystemUiVisibility", int.class);
                    m.invoke(m_activity.getWindow().getDecorView(), ui_flag_visible);
                } catch (Exception e) {
                    e.printStackTrace();
                }
            }
        }
        m_layout.requestLayout();
    }

    public void updateFullScreen()
    {
        if (m_fullScreen) {
            m_fullScreen = false;
            setFullScreen(true);
        }
    }

    // input method hints - must be kept in sync with QTDIR/src/corelib/global/qnamespace.h
    private final int ImhHiddenText = 0x1;
    private final int ImhSensitiveData = 0x2;
    private final int ImhNoAutoUppercase = 0x4;
    private final int ImhPreferNumbers = 0x8;
    private final int ImhPreferUppercase = 0x10;
    private final int ImhPreferLowercase = 0x20;
    private final int ImhNoPredictiveText = 0x40;

    private final int ImhDate = 0x80;
    private final int ImhTime = 0x100;

    private final int ImhPreferLatin = 0x200;

    private final int ImhMultiLine = 0x400;

    private final int ImhDigitsOnly = 0x10000;
    private final int ImhFormattedNumbersOnly = 0x20000;
    private final int ImhUppercaseOnly = 0x40000;
    private final int ImhLowercaseOnly = 0x80000;
    private final int ImhDialableCharactersOnly = 0x100000;
    private final int ImhEmailCharactersOnly = 0x200000;
    private final int ImhUrlCharactersOnly = 0x400000;
    private final int ImhLatinOnly = 0x800000;

    // enter key type - must be kept in sync with QTDIR/src/corelib/global/qnamespace.h
    private final int EnterKeyDefault = 0;
    private final int EnterKeyReturn = 1;
    private final int EnterKeyDone = 2;
    private final int EnterKeyGo = 3;
    private final int EnterKeySend = 4;
    private final int EnterKeySearch = 5;
    private final int EnterKeyNext = 6;
    private final int EnterKeyPrevious = 7;

    // application state
    public static final int ApplicationSuspended = 0x0;
    public static final int ApplicationHidden = 0x1;
    public static final int ApplicationInactive = 0x2;
    public static final int ApplicationActive = 0x4;


    public boolean setKeyboardVisibility(boolean visibility, long timeStamp)
    {
        if (m_showHideTimeStamp > timeStamp)
            return false;
        m_showHideTimeStamp = timeStamp;

        if (m_keyboardIsVisible == visibility)
            return false;
        m_keyboardIsVisible = visibility;
        QtNative.keyboardVisibilityChanged(m_keyboardIsVisible);

        if (visibility == false)
            updateFullScreen(); // Hiding the keyboard clears the immersive mode, so we need to set it again.

        return true;
    }
    public void resetSoftwareKeyboard()
    {
        if (m_imm == null)
            return;
        m_editText.postDelayed(new Runnable() {
            @Override
            public void run() {
                m_imm.restartInput(m_editText);
                m_editText.m_optionsChanged = false;
            }
        }, 5);
    }

<<<<<<< HEAD
    public void showSoftwareKeyboard(int x, int y, int width, int height, int inputHints, int enterKeyType)
=======
    public void showSoftwareKeyboard(final int x, final int y, final int width, final int height, final int inputHints, final int enterKeyType)
>>>>>>> ba8d3430
    {
        if (m_imm == null)
            return;

        DisplayMetrics metrics = new DisplayMetrics();
        m_activity.getWindowManager().getDefaultDisplay().getMetrics(metrics);

        // If the screen is in portrait mode than we estimate that keyboard height will not be higher than 2/5 of the screen.
        // else than we estimate that keyboard height will not be higher than 2/3 of the screen
        final int visibleHeight;
        if (metrics.widthPixels < metrics.heightPixels)
            visibleHeight = m_portraitKeyboardHeight != 0 ? m_portraitKeyboardHeight : metrics.heightPixels * 3 / 5;
        else
            visibleHeight = m_landscapeKeyboardHeight != 0 ? m_landscapeKeyboardHeight : metrics.heightPixels / 3;

        if (m_softInputMode != 0) {
            m_activity.getWindow().setSoftInputMode(m_softInputMode);
        } else {
            if (height > visibleHeight)
                m_activity.getWindow().setSoftInputMode(WindowManager.LayoutParams.SOFT_INPUT_STATE_UNCHANGED | WindowManager.LayoutParams.SOFT_INPUT_ADJUST_RESIZE);
            else
                m_activity.getWindow().setSoftInputMode(WindowManager.LayoutParams.SOFT_INPUT_STATE_UNCHANGED | WindowManager.LayoutParams.SOFT_INPUT_ADJUST_PAN);
        }

        int initialCapsMode = 0;

        int imeOptions = android.view.inputmethod.EditorInfo.IME_ACTION_DONE;

        switch (enterKeyType) {
        case EnterKeyReturn:
            imeOptions = android.view.inputmethod.EditorInfo.IME_FLAG_NO_ENTER_ACTION;
            break;
        case EnterKeyGo:
            imeOptions = android.view.inputmethod.EditorInfo.IME_ACTION_GO;
            break;
        case EnterKeySend:
            imeOptions = android.view.inputmethod.EditorInfo.IME_ACTION_SEND;
            break;
        case EnterKeySearch:
            imeOptions = android.view.inputmethod.EditorInfo.IME_ACTION_SEARCH;
            break;
        case EnterKeyNext:
            imeOptions = android.view.inputmethod.EditorInfo.IME_ACTION_NEXT;
            break;
        case EnterKeyPrevious:
            if (Build.VERSION.SDK_INT > 10)
                imeOptions = android.view.inputmethod.EditorInfo.IME_ACTION_PREVIOUS;
            break;
        }

        int inputType = android.text.InputType.TYPE_CLASS_TEXT;

        if ((inputHints & (ImhPreferNumbers | ImhDigitsOnly | ImhFormattedNumbersOnly)) != 0) {
            inputType = android.text.InputType.TYPE_CLASS_NUMBER;
            if ((inputHints & ImhFormattedNumbersOnly) != 0) {
                inputType |= (android.text.InputType.TYPE_NUMBER_FLAG_DECIMAL
                              | android.text.InputType.TYPE_NUMBER_FLAG_SIGNED);
            }

            if (Build.VERSION.SDK_INT > 10 && (inputHints & ImhHiddenText) != 0)
                inputType |= 0x10 /* TYPE_NUMBER_VARIATION_PASSWORD */;
        } else if ((inputHints & ImhDialableCharactersOnly) != 0) {
            inputType = android.text.InputType.TYPE_CLASS_PHONE;
        } else if ((inputHints & (ImhDate | ImhTime)) != 0) {
            inputType = android.text.InputType.TYPE_CLASS_DATETIME;
            if ((inputHints & (ImhDate | ImhTime)) != (ImhDate | ImhTime)) {
                if ((inputHints & ImhDate) != 0)
                    inputType |= android.text.InputType.TYPE_DATETIME_VARIATION_DATE;
                if ((inputHints & ImhTime) != 0)
                    inputType |= android.text.InputType.TYPE_DATETIME_VARIATION_TIME;
            } // else {  TYPE_DATETIME_VARIATION_NORMAL(0) }
        } else { // CLASS_TEXT
            if ((inputHints & (ImhEmailCharactersOnly | ImhUrlCharactersOnly)) != 0) {
                if ((inputHints & ImhUrlCharactersOnly) != 0) {
                    inputType |= android.text.InputType.TYPE_TEXT_VARIATION_URI;

                    if (enterKeyType == 0) // not explicitly overridden
                        imeOptions = android.view.inputmethod.EditorInfo.IME_ACTION_GO;
                } else if ((inputHints & ImhEmailCharactersOnly) != 0) {
                    inputType |= android.text.InputType.TYPE_TEXT_VARIATION_EMAIL_ADDRESS;
                }
            } else if ((inputHints & ImhHiddenText) != 0) {
                inputType |= android.text.InputType.TYPE_TEXT_VARIATION_PASSWORD;
            } else if ((inputHints & ImhSensitiveData) != 0 || (inputHints & ImhNoPredictiveText) != 0) {
                inputType |= android.text.InputType.TYPE_TEXT_VARIATION_VISIBLE_PASSWORD;
            }

            if ((inputHints & ImhMultiLine) != 0)
                inputType |= android.text.InputType.TYPE_TEXT_FLAG_MULTI_LINE;

            if ((inputHints & ImhUppercaseOnly) != 0) {
                initialCapsMode |= android.text.TextUtils.CAP_MODE_CHARACTERS;
                inputType |= android.text.InputType.TYPE_TEXT_FLAG_CAP_CHARACTERS;
            } else if ((inputHints & ImhLowercaseOnly) == 0 && (inputHints & ImhNoAutoUppercase) == 0) {
                initialCapsMode |= android.text.TextUtils.CAP_MODE_SENTENCES;
                inputType |= android.text.InputType.TYPE_TEXT_FLAG_CAP_SENTENCES;
            }

            if ((inputHints & ImhNoPredictiveText) != 0 || (inputHints & ImhSensitiveData) != 0
                || (inputHints & ImhHiddenText) != 0) {
                inputType |= android.text.InputType.TYPE_TEXT_FLAG_NO_SUGGESTIONS;
            }
        }

        if (enterKeyType == 0 && (inputHints & ImhMultiLine) != 0)
            imeOptions = android.view.inputmethod.EditorInfo.IME_FLAG_NO_ENTER_ACTION;

        m_editText.setInitialCapsMode(initialCapsMode);
        m_editText.setImeOptions(imeOptions);
        m_editText.setInputType(inputType);

        m_layout.setLayoutParams(m_editText, new QtLayout.LayoutParams(width, height, x, y), false);
        m_editText.requestFocus();
        m_editText.postDelayed(new Runnable() {
            @Override
            public void run() {
                m_imm.showSoftInput(m_editText, 0, new ResultReceiver(new Handler()) {
                    @Override
                    protected void onReceiveResult(int resultCode, Bundle resultData) {
                        switch (resultCode) {
                            case InputMethodManager.RESULT_SHOWN:
                                QtNativeInputConnection.updateCursorPosition();
                                //FALLTHROUGH
                            case InputMethodManager.RESULT_UNCHANGED_SHOWN:
                                setKeyboardVisibility(true, System.nanoTime());
                                if (m_softInputMode == 0) {
                                    // probe for real keyboard height
                                    m_layout.postDelayed(new Runnable() {
                                            @Override
                                            public void run() {
                                                if (!m_keyboardIsVisible)
                                                    return;
                                                DisplayMetrics metrics = new DisplayMetrics();
                                                m_activity.getWindowManager().getDefaultDisplay().getMetrics(metrics);
                                                Rect r = new Rect();
                                                m_activity.getWindow().getDecorView().getWindowVisibleDisplayFrame(r);
                                                if (metrics.heightPixels != r.bottom) {
                                                    if (metrics.widthPixels > metrics.heightPixels) { // landscape
                                                        if (m_landscapeKeyboardHeight != r.bottom) {
                                                            m_landscapeKeyboardHeight = r.bottom;
                                                            showSoftwareKeyboard(x, y, width, height, inputHints, enterKeyType);
                                                        }
                                                    } else {
                                                        if (m_portraitKeyboardHeight != r.bottom) {
                                                            m_portraitKeyboardHeight = r.bottom;
                                                            showSoftwareKeyboard(x, y, width, height, inputHints, enterKeyType);
                                                        }
                                                    }
                                                } else {
                                                    // no luck ?
                                                    // maybe the delay was too short, so let's make it longer
                                                    if (m_probeKeyboardHeightDelay < 1000)
                                                        m_probeKeyboardHeightDelay *= 2;
                                                }
                                            }
                                        }, m_probeKeyboardHeightDelay);
                                    }
                                break;
                            case InputMethodManager.RESULT_HIDDEN:
                            case InputMethodManager.RESULT_UNCHANGED_HIDDEN:
                                setKeyboardVisibility(false, System.nanoTime());
                                break;
                        }
                    }
                });
                if (m_editText.m_optionsChanged) {
                    m_imm.restartInput(m_editText);
                    m_editText.m_optionsChanged = false;
                }
            }
        }, 15);
    }

    public void hideSoftwareKeyboard()
    {
        if (m_imm == null)
            return;
        m_imm.hideSoftInputFromWindow(m_editText.getWindowToken(), 0, new ResultReceiver(new Handler()) {
            @Override
            protected void onReceiveResult(int resultCode, Bundle resultData) {
                switch (resultCode) {
                    case InputMethodManager.RESULT_SHOWN:
                    case InputMethodManager.RESULT_UNCHANGED_SHOWN:
                        setKeyboardVisibility(true, System.nanoTime());
                        break;
                    case InputMethodManager.RESULT_HIDDEN:
                    case InputMethodManager.RESULT_UNCHANGED_HIDDEN:
                        setKeyboardVisibility(false, System.nanoTime());
                        break;
                }
            }
        });
    }

    String getAppIconSize(Activity a)
    {
        int size = a.getResources().getDimensionPixelSize(android.R.dimen.app_icon_size);
        if (size < 36 || size > 512) { // check size sanity
            DisplayMetrics metrics = new DisplayMetrics();
            a.getWindowManager().getDefaultDisplay().getMetrics(metrics);
            size = metrics.densityDpi / 10 * 3;
            if (size < 36)
                size = 36;

            if (size > 512)
                size = 512;
        }
        return "\tQT_ANDROID_APP_ICON_SIZE=" + size;
    }

    public void updateSelection(int selStart, int selEnd, int candidatesStart, int candidatesEnd)
    {
        if (m_imm == null)
            return;

        m_imm.updateSelection(m_editText, selStart, selEnd, candidatesStart, candidatesEnd);
    }

    public boolean loadApplication(Activity activity, ClassLoader classLoader, Bundle loaderParams)
    {
        /// check parameters integrity
        if (!loaderParams.containsKey(NATIVE_LIBRARIES_KEY)
                || !loaderParams.containsKey(BUNDLED_LIBRARIES_KEY)
                || !loaderParams.containsKey(ENVIRONMENT_VARIABLES_KEY)) {
            return false;
        }

        m_activity = activity;
        setActionBarVisibility(false);
        QtNative.setActivity(m_activity, this);
        QtNative.setClassLoader(classLoader);
        if (loaderParams.containsKey(STATIC_INIT_CLASSES_KEY)) {
            for (String className: loaderParams.getStringArray(STATIC_INIT_CLASSES_KEY)) {
                if (className.length() == 0)
                    continue;

                try {
                    @SuppressWarnings("rawtypes")
                    Class<?> initClass = classLoader.loadClass(className);
                    Object staticInitDataObject = initClass.newInstance(); // create an instance
                    Method m = initClass.getMethod("setActivity", Activity.class, Object.class);
                    m.invoke(staticInitDataObject, m_activity, this);
                } catch (Exception e) {
                    e.printStackTrace();
                }
            }
        }
        QtNative.loadQtLibraries(loaderParams.getStringArrayList(NATIVE_LIBRARIES_KEY));
        ArrayList<String> libraries = loaderParams.getStringArrayList(BUNDLED_LIBRARIES_KEY);
        QtNative.loadBundledLibraries(libraries, QtNativeLibrariesDir.nativeLibrariesDir(m_activity));
        m_mainLib = loaderParams.getString(MAIN_LIBRARY_KEY);
        // older apps provide the main library as the last bundled library; look for this if the main library isn't provided
        if (null == m_mainLib && libraries.size() > 0)
            m_mainLib = libraries.get(libraries.size() - 1);

        if (loaderParams.containsKey(EXTRACT_STYLE_KEY)) {
            String path = loaderParams.getString(EXTRACT_STYLE_KEY);
            new ExtractStyle(m_activity, path);
        }

        try {
            m_super_dispatchKeyEvent = m_activity.getClass().getMethod("super_dispatchKeyEvent", KeyEvent.class);
            m_super_onRestoreInstanceState = m_activity.getClass().getMethod("super_onRestoreInstanceState", Bundle.class);
            m_super_onRetainNonConfigurationInstance = m_activity.getClass().getMethod("super_onRetainNonConfigurationInstance");
            m_super_onSaveInstanceState = m_activity.getClass().getMethod("super_onSaveInstanceState", Bundle.class);
            m_super_onKeyDown = m_activity.getClass().getMethod("super_onKeyDown", Integer.TYPE, KeyEvent.class);
            m_super_onKeyUp = m_activity.getClass().getMethod("super_onKeyUp", Integer.TYPE, KeyEvent.class);
            m_super_onConfigurationChanged = m_activity.getClass().getMethod("super_onConfigurationChanged", Configuration.class);
            m_super_onActivityResult = m_activity.getClass().getMethod("super_onActivityResult", Integer.TYPE, Integer.TYPE, Intent.class);
            if (Build.VERSION.SDK_INT >= 12) {
                try {
                    m_super_dispatchGenericMotionEvent = m_activity.getClass().getMethod("super_dispatchGenericMotionEvent", MotionEvent.class);
                } catch (Exception e) {
                }
            }

        } catch (Exception e) {
            e.printStackTrace();
            return false;
        }

        int necessitasApiLevel = 1;
        if (loaderParams.containsKey(NECESSITAS_API_LEVEL_KEY))
            necessitasApiLevel = loaderParams.getInt(NECESSITAS_API_LEVEL_KEY);

        m_environmentVariables = loaderParams.getString(ENVIRONMENT_VARIABLES_KEY);
        String additionalEnvironmentVariables = "QT_ANDROID_FONTS_MONOSPACE=Droid Sans Mono;Droid Sans;Droid Sans Fallback"
                                              + "\tQT_ANDROID_FONTS_SERIF=Droid Serif"
                                              + "\tNECESSITAS_API_LEVEL=" + necessitasApiLevel
                                              + "\tHOME=" + m_activity.getFilesDir().getAbsolutePath()
                                              + "\tTMPDIR=" + m_activity.getFilesDir().getAbsolutePath();
        if (Build.VERSION.SDK_INT < 14)
            additionalEnvironmentVariables += "\tQT_ANDROID_FONTS=Droid Sans;Droid Sans Fallback";
        else
            additionalEnvironmentVariables += "\tQT_ANDROID_FONTS=Roboto;Droid Sans;Droid Sans Fallback";

        additionalEnvironmentVariables += getAppIconSize(activity);

        if (m_environmentVariables != null && m_environmentVariables.length() > 0)
            m_environmentVariables = additionalEnvironmentVariables + "\t" + m_environmentVariables;
        else
            m_environmentVariables = additionalEnvironmentVariables;

        if (loaderParams.containsKey(APPLICATION_PARAMETERS_KEY))
            m_applicationParameters = loaderParams.getString(APPLICATION_PARAMETERS_KEY);
        else
            m_applicationParameters = "";

        try {
            m_softInputMode = m_activity.getPackageManager().getActivityInfo(m_activity.getComponentName(), 0).softInputMode;
        } catch (Exception e) {
            e.printStackTrace();
        }

        return true;
    }

    public static void debugLog(String msg)
    {
        Log.i(QtNative.QtTAG, "DEBUGGER: " + msg);
    }

    private class DebugWaitRunnable implements Runnable {

        public DebugWaitRunnable(String pingPongSocket) throws  IOException {
            socket = new LocalServerSocket(pingPongSocket);
        }

        public boolean wasFailure;
        private LocalServerSocket socket;

        public void run() {
            final int napTime = 200; // milliseconds between file accesses
            final int timeOut = 30000; // ms until we give up on ping and pong
            final int maxAttempts = timeOut / napTime;

            try {
                LocalSocket connectionFromClient = socket.accept();
                debugLog("Debug socket accepted");
                BufferedReader inFromClient =
                        new BufferedReader(new InputStreamReader(connectionFromClient.getInputStream()));
                DataOutputStream outToClient = new DataOutputStream(connectionFromClient.getOutputStream());
                outToClient.writeBytes("" + android.os.Process.myPid());

                for (int i = 0; i < maxAttempts; i++) {
                    String clientData = inFromClient.readLine();
                    debugLog("Incoming socket " + clientData);
                    if (!clientData.isEmpty())
                        break;

                    if (connectionFromClient.isClosed()) {
                        wasFailure = true;
                        break;
                    }
                    Thread.sleep(napTime);
                }
            } catch (IOException ioEx) {
                ioEx.printStackTrace();
                wasFailure = true;
                Log.e(QtNative.QtTAG,"Can't start debugger" + ioEx.getMessage());
            } catch (InterruptedException interruptEx) {
                wasFailure = true;
                Log.e(QtNative.QtTAG,"Can't start debugger" + interruptEx.getMessage());
            }
        }

        public void shutdown() throws IOException
        {
            wasFailure = true;
            try {
                socket.close();
            } catch (IOException ignored) { }
        }
    };

    public boolean startApplication()
    {
        // start application
        try {
            // FIXME turn on debuggable check
            // if the applications is debuggable and it has a native debug request
            Bundle extras = m_activity.getIntent().getExtras();
            if (extras != null) {

                if ( /*(ai.flags&ApplicationInfo.FLAG_DEBUGGABLE) != 0
                        &&*/ extras.containsKey("native_debug")
                        && extras.getString("native_debug").equals("true")) {
                    try {
                        String packagePath =
                            m_activity.getPackageManager().getApplicationInfo(m_activity.getPackageName(),
                                                                              PackageManager.GET_CONFIGURATIONS).dataDir + "/";
                        String gdbserverPath =
                            extras.containsKey("gdbserver_path")
                            ? extras.getString("gdbserver_path")
                            : packagePath+"lib/gdbserver ";

                        String socket =
                            extras.containsKey("gdbserver_socket")
                            ? extras.getString("gdbserver_socket")
                            : "+debug-socket";

                        if (!(new File(gdbserverPath)).exists())
                            gdbserverPath += ".so";

                        // start debugger
                        m_debuggerProcess = Runtime.getRuntime().exec(gdbserverPath
                                                                        + socket
                                                                        + " --attach "
                                                                        + android.os.Process.myPid(),
                                                                      null,
                                                                      new File(packagePath));
                    } catch (IOException ioe) {
                        Log.e(QtNative.QtTAG,"Can't start debugger" + ioe.getMessage());
                    } catch (SecurityException se) {
                        Log.e(QtNative.QtTAG,"Can't start debugger" + se.getMessage());
                    } catch (NameNotFoundException e) {
                        Log.e(QtNative.QtTAG,"Can't start debugger" + e.getMessage());
                    }
                }


                if ( /*(ai.flags&ApplicationInfo.FLAG_DEBUGGABLE) != 0
                        &&*/ extras.containsKey("debug_ping")
                        && extras.getString("debug_ping").equals("true")) {
                    try {
                        debugLog("extra parameters: " + extras);
                        String packageName = m_activity.getPackageName();
                        String pingFile = extras.getString("ping_file");
                        String pongFile = extras.getString("pong_file");
                        String gdbserverSocket = extras.getString("gdbserver_socket");
                        String gdbserverCommand = extras.getString("gdbserver_command");
                        String pingSocket = extras.getString("ping_socket");
                        boolean usePing = pingFile != null;
                        boolean usePong = pongFile != null;
                        boolean useSocket = gdbserverSocket != null;
                        boolean usePingSocket = pingSocket != null;
                        int napTime = 200; // milliseconds between file accesses
                        int timeOut = 30000; // ms until we give up on ping and pong
                        int maxAttempts = timeOut / napTime;

                        if (gdbserverSocket != null) {
                            debugLog("removing gdb socket " + gdbserverSocket);
                            new File(gdbserverSocket).delete();
                        }

                        if (usePing) {
                            debugLog("removing ping file " + pingFile);
                            File ping = new File(pingFile);
                            if (ping.exists()) {
                                if (!ping.delete())
                                    debugLog("ping file cannot be deleted");
                            }
                        }

                        if (usePong) {
                            debugLog("removing pong file " + pongFile);
                            File pong = new File(pongFile);
                            if (pong.exists()) {
                                if (!pong.delete())
                                    debugLog("pong file cannot be deleted");
                            }
                        }

                        debugLog("starting " + gdbserverCommand);
                        m_debuggerProcess = Runtime.getRuntime().exec(gdbserverCommand);
                        debugLog("gdbserver started");

                        if (useSocket) {
                            int i;
                            for (i = 0; i < maxAttempts; ++i) {
                                debugLog("waiting for socket at " + gdbserverSocket + ", attempt " + i);
                                File file = new File(gdbserverSocket);
                                if (file.exists()) {
                                    file.setReadable(true, false);
                                    file.setWritable(true, false);
                                    file.setExecutable(true, false);
                                    break;
                                }
                                Thread.sleep(napTime);
                            }

                            if (i == maxAttempts) {
                                debugLog("time out when waiting for debug socket");
                                return false;
                            }

                            debugLog("socket ok");
                        } else {
                            debugLog("socket not used");
                        }

                        if (usePingSocket) {
                            DebugWaitRunnable runnable = new DebugWaitRunnable(pingSocket);
                            Thread waitThread = new Thread(runnable);
                            waitThread.start();

                            int i;
                            for (i = 0; i < maxAttempts && waitThread.isAlive(); ++i) {
                                debugLog("Waiting for debug socket connect");
                                debugLog("go to sleep");
                                Thread.sleep(napTime);
                            }

                            if (i == maxAttempts) {
                                debugLog("time out when waiting for ping socket");
                                runnable.shutdown();
                                return false;
                            }

                            if (runnable.wasFailure) {
                                debugLog("Could not connect to debug client");
                                return false;
                            } else {
                                debugLog("Got pid acknowledgment");
                            }
                        }

                        if (usePing) {
                            // Tell we are ready.
                            debugLog("writing ping at " + pingFile);
                            FileWriter writer = new FileWriter(pingFile);
                            writer.write("" + android.os.Process.myPid());
                            writer.close();
                            File file = new File(pingFile);
                            file.setReadable(true, false);
                            file.setWritable(true, false);
                            file.setExecutable(true, false);
                            debugLog("wrote ping");
                        } else {
                            debugLog("ping not requested");
                        }

                        // Wait until other side is ready.
                        if (usePong) {
                            int i;
                            for (i = 0; i < maxAttempts; ++i) {
                                debugLog("waiting for pong at " + pongFile + ", attempt " + i);
                                File file = new File(pongFile);
                                if (file.exists()) {
                                    file.delete();
                                    break;
                                }
                                debugLog("go to sleep");
                                Thread.sleep(napTime);
                            }
                            debugLog("Removing pingFile " + pingFile);
                            new File(pingFile).delete();

                            if (i == maxAttempts) {
                                debugLog("time out when waiting for pong file");
                                return false;
                            }

                            debugLog("got pong " + pongFile);
                        } else {
                            debugLog("pong not requested");
                        }

                    } catch (IOException ioe) {
                        Log.e(QtNative.QtTAG,"Can't start debugger" + ioe.getMessage());
                    } catch (SecurityException se) {
                        Log.e(QtNative.QtTAG,"Can't start debugger" + se.getMessage());
                    }
                }

                if (/*(ai.flags&ApplicationInfo.FLAG_DEBUGGABLE) != 0
                        &&*/ extras.containsKey("qml_debug")
                        && extras.getString("qml_debug").equals("true")) {
                    String qmljsdebugger;
                    if (extras.containsKey("qmljsdebugger")) {
                        qmljsdebugger = extras.getString("qmljsdebugger");
                        qmljsdebugger.replaceAll("\\s", ""); // remove whitespace for security
                    } else {
                        qmljsdebugger = "port:3768";
                    }
                    m_applicationParameters += "\t-qmljsdebugger=" + qmljsdebugger;
                }

                if (extras.containsKey("extraenvvars")) {
                    try {
                        m_environmentVariables += "\t" + new String(Base64.decode(extras.getString("extraenvvars"), Base64.DEFAULT), "UTF-8");
                    } catch (Exception e) {
                        e.printStackTrace();
                    }
                }

                if (extras.containsKey("extraappparams")) {
                    try {
                        m_applicationParameters += "\t" + new String(Base64.decode(extras.getString("extraappparams"), Base64.DEFAULT), "UTF-8");
                    } catch (Exception e) {
                        e.printStackTrace();
                    }
                }
            } // extras != null

            if (null == m_surfaces)
                onCreate(null);
            return true;
        } catch (Exception e) {
            e.printStackTrace();
            return false;
        }
    }

    public void onTerminate()
    {
        QtNative.terminateQt();
    }

    public void onCreate(Bundle savedInstanceState)
    {
        m_quitApp = true;
        Runnable startApplication = null;
        if (null == savedInstanceState) {
            startApplication = new Runnable() {
                @Override
                public void run() {
                    try {
                        String nativeLibraryDir = QtNativeLibrariesDir.nativeLibrariesDir(m_activity);
                        QtNative.startApplication(m_applicationParameters,
                            m_environmentVariables,
                            m_mainLib,
                            nativeLibraryDir);
                        m_started = true;
                    } catch (Exception e) {
                        e.printStackTrace();
                        m_activity.finish();
                    }
                }
            };
        }
        m_layout = new QtLayout(m_activity, startApplication);
        m_editText = new QtEditText(m_activity, this);
        m_imm = (InputMethodManager)m_activity.getSystemService(Context.INPUT_METHOD_SERVICE);
        m_surfaces =  new HashMap<Integer, QtSurface>();
        m_nativeViews = new HashMap<Integer, View>();
        m_activity.registerForContextMenu(m_layout);
        m_activity.setContentView(m_layout,
                                  new ViewGroup.LayoutParams(ViewGroup.LayoutParams.MATCH_PARENT,
                                                             ViewGroup.LayoutParams.MATCH_PARENT));

        int orientation = m_activity.getResources().getConfiguration().orientation;
        int rotation = m_activity.getWindowManager().getDefaultDisplay().getRotation();
        boolean rot90 = (rotation == Surface.ROTATION_90 || rotation == Surface.ROTATION_270);
        boolean currentlyLandscape = (orientation == Configuration.ORIENTATION_LANDSCAPE);
        if ((currentlyLandscape && !rot90) || (!currentlyLandscape && rot90))
            m_nativeOrientation = Configuration.ORIENTATION_LANDSCAPE;
        else
            m_nativeOrientation = Configuration.ORIENTATION_PORTRAIT;

        QtNative.handleOrientationChanged(rotation, m_nativeOrientation);
        m_currentRotation = rotation;

        m_layout.getViewTreeObserver().addOnPreDrawListener(new ViewTreeObserver.OnPreDrawListener() {
            @Override
            public boolean onPreDraw() {
                if (!m_keyboardIsVisible)
                    return true;

                Rect r = new Rect();
                m_activity.getWindow().getDecorView().getWindowVisibleDisplayFrame(r);
                DisplayMetrics metrics = new DisplayMetrics();
                m_activity.getWindowManager().getDefaultDisplay().getMetrics(metrics);
                final int kbHeight = metrics.heightPixels - r.bottom;
                final int[] location = new int[2];
                m_layout.getLocationOnScreen(location);
                QtNative.keyboardGeometryChanged(location[0], r.bottom - location[1],
                                                 r.width(), kbHeight);
                return true;
            }
        });
    }

    public void initializeAccessibility()
    {
        // Initialize accessibility
        try {
            final String a11yDelegateClassName = "org.qtproject.qt5.android.accessibility.QtAccessibilityDelegate";
            Class<?> qtDelegateClass = Class.forName(a11yDelegateClassName);
            Constructor constructor = qtDelegateClass.getConstructor(android.app.Activity.class,
                                                                     android.view.ViewGroup.class,
                                                                     this.getClass());
            Object accessibilityDelegate = constructor.newInstance(m_activity, m_layout, this);
        } catch (ClassNotFoundException e) {
            // Class not found is fine since we are compatible with Android API < 16, but the function will
            // only be available with that API level.
        } catch (Exception e) {
            // Unknown exception means something went wrong.
            Log.w("Qt A11y", "Unknown exception: " + e.toString());
        }
    }

    public void onConfigurationChanged(Configuration configuration)
    {
        try {
            m_super_onConfigurationChanged.invoke(m_activity, configuration);
        } catch (Exception e) {
            e.printStackTrace();
        }
        int rotation = m_activity.getWindowManager().getDefaultDisplay().getRotation();
        if (rotation != m_currentRotation) {
            QtNative.handleOrientationChanged(rotation, m_nativeOrientation);
        }

        m_currentRotation = rotation;
    }

    public void onDestroy()
    {
        if (m_quitApp) {
            QtNative.terminateQt();
            if (m_debuggerProcess != null)
                m_debuggerProcess.destroy();
            System.exit(0);// FIXME remove it or find a better way
        }
    }

    public void onPause()
    {
        QtNative.setApplicationState(ApplicationInactive);
    }

    public void onResume()
    {
        QtNative.setApplicationState(ApplicationActive);
        if (m_started) {
            QtNative.updateWindow();
            updateFullScreen(); // Suspending the app clears the immersive mode, so we need to set it again.
        }
    }

    public void onNewIntent(Intent data)
    {
        QtNative.onNewIntent(data);
    }

    public void onActivityResult(int requestCode, int resultCode, Intent data)
    {
        try {
            m_super_onActivityResult.invoke(m_activity, requestCode, resultCode, data);
        } catch (Exception e) {
            e.printStackTrace();
        }

        QtNative.onActivityResult(requestCode, resultCode, data);
    }


    public void onStop()
    {
        QtNative.setApplicationState(ApplicationSuspended);
    }

    public Object onRetainNonConfigurationInstance()
    {
        try {
            m_super_onRetainNonConfigurationInstance.invoke(m_activity);
        } catch (Exception e) {
            e.printStackTrace();
        }
        m_quitApp = false;
        return true;
    }

    public void onSaveInstanceState(Bundle outState) {
        try {
            m_super_onSaveInstanceState.invoke(m_activity, outState);
        } catch (Exception e) {
            e.printStackTrace();
        }
        outState.putBoolean("FullScreen", m_fullScreen);
        outState.putBoolean("Started", m_started);
        // It should never
    }

    public void onRestoreInstanceState(Bundle savedInstanceState)
    {
        try {
            m_super_onRestoreInstanceState.invoke(m_activity, savedInstanceState);
        } catch (Exception e) {
            e.printStackTrace();
        }
        m_started = savedInstanceState.getBoolean("Started");
        // FIXME restore all surfaces

    }

    public boolean onKeyDown(int keyCode, KeyEvent event)
    {
        if (!m_started)
            return false;

        m_metaState = MetaKeyKeyListener.handleKeyDown(m_metaState, keyCode, event);
        int c = event.getUnicodeChar(MetaKeyKeyListener.getMetaState(m_metaState));
        int lc = c;
        m_metaState = MetaKeyKeyListener.adjustMetaAfterKeypress(m_metaState);

        if ((c & KeyCharacterMap.COMBINING_ACCENT) != 0) {
            c = c & KeyCharacterMap.COMBINING_ACCENT_MASK;
            int composed = KeyEvent.getDeadChar(m_lastChar, c);
            c = composed;
        }

        if ((keyCode == KeyEvent.KEYCODE_VOLUME_UP
            || keyCode == KeyEvent.KEYCODE_VOLUME_DOWN
            || keyCode == KeyEvent.KEYCODE_MUTE)
            && System.getenv("QT_ANDROID_VOLUME_KEYS") == null) {
            return false;
        }

        m_lastChar = lc;
        if (keyCode == KeyEvent.KEYCODE_BACK) {
            m_backKeyPressedSent = !m_keyboardIsVisible;
            if (!m_backKeyPressedSent)
                return true;
        }
        QtNative.keyDown(keyCode, c, event.getMetaState(), event.getRepeatCount() > 0);

        return true;
    }

    public boolean onKeyUp(int keyCode, KeyEvent event)
    {
        if (!m_started)
            return false;

        if ((keyCode == KeyEvent.KEYCODE_VOLUME_UP
            || keyCode == KeyEvent.KEYCODE_VOLUME_DOWN
            || keyCode == KeyEvent.KEYCODE_MUTE)
            && System.getenv("QT_ANDROID_VOLUME_KEYS") == null) {
            return false;
        }

        if (keyCode == KeyEvent.KEYCODE_BACK && !m_backKeyPressedSent) {
            hideSoftwareKeyboard();
            setKeyboardVisibility(false, System.nanoTime());
            return true;
        }

        m_metaState = MetaKeyKeyListener.handleKeyUp(m_metaState, keyCode, event);
        QtNative.keyUp(keyCode, event.getUnicodeChar(), event.getMetaState(), event.getRepeatCount() > 0);
        return true;
    }

    public boolean dispatchKeyEvent(KeyEvent event)
    {
        if (m_started
                && event.getAction() == KeyEvent.ACTION_MULTIPLE
                && event.getCharacters() != null
                && event.getCharacters().length() == 1
                && event.getKeyCode() == 0) {
            QtNative.keyDown(0, event.getCharacters().charAt(0), event.getMetaState(), event.getRepeatCount() > 0);
            QtNative.keyUp(0, event.getCharacters().charAt(0), event.getMetaState(), event.getRepeatCount() > 0);
        }

        if (QtNative.dispatchKeyEvent(event))
            return true;

        try {
            return (Boolean) m_super_dispatchKeyEvent.invoke(m_activity, event);
        } catch (Exception e) {
            e.printStackTrace();
        }
        return false;
    }

    private boolean m_optionsMenuIsVisible = false;
    public boolean onCreateOptionsMenu(Menu menu)
    {
        menu.clear();
        return true;
    }
    public boolean onPrepareOptionsMenu(Menu menu)
    {
        m_optionsMenuIsVisible = true;
        boolean res = QtNative.onPrepareOptionsMenu(menu);
        setActionBarVisibility(res && menu.size() > 0);
        return res;
    }

    public boolean onOptionsItemSelected(MenuItem item)
    {
        return QtNative.onOptionsItemSelected(item.getItemId(), item.isChecked());
    }

    public void onOptionsMenuClosed(Menu menu)
    {
        m_optionsMenuIsVisible = false;
        QtNative.onOptionsMenuClosed(menu);
    }

    public void resetOptionsMenu()
    {
        if (Build.VERSION.SDK_INT > 10) {
            try {
                Activity.class.getMethod("invalidateOptionsMenu").invoke(m_activity);
            } catch (Exception e) {
                e.printStackTrace();
            }
        }
        else
            if (m_optionsMenuIsVisible)
                m_activity.closeOptionsMenu();
    }
    private boolean m_contextMenuVisible = false;
    public void onCreateContextMenu(ContextMenu menu,
                                    View v,
                                    ContextMenuInfo menuInfo)
    {
        menu.clearHeader();
        QtNative.onCreateContextMenu(menu);
        m_contextMenuVisible = true;
    }

    public void onCreatePopupMenu(Menu menu)
    {
        QtNative.fillContextMenu(menu);
        m_contextMenuVisible = true;
    }

    public void onContextMenuClosed(Menu menu)
    {
        if (!m_contextMenuVisible)
            return;
        m_contextMenuVisible = false;
        QtNative.onContextMenuClosed(menu);
    }

    public boolean onContextItemSelected(MenuItem item)
    {
        m_contextMenuVisible = false;
        return QtNative.onContextItemSelected(item.getItemId(), item.isChecked());
    }

    public void openContextMenu(final int x, final int y, final int w, final int h)
    {
        m_layout.postDelayed(new Runnable() {
                @Override
                public void run() {
                    if (Build.VERSION.SDK_INT < 11 || w <= 0 || h <= 0) {
                        m_activity.openContextMenu(m_layout);
                    } else if (Build.VERSION.SDK_INT < 14) {
                        m_layout.setLayoutParams(m_editText, new QtLayout.LayoutParams(w, h, x, y), false);
                        QtPopupMenu.getInstance().showMenu(m_editText);
                    } else {
                        m_layout.setLayoutParams(m_editText, new QtLayout.LayoutParams(w, h, x, y), false);
                        QtPopupMenu14.getInstance().showMenu(m_editText);
                    }
                }
            }, 100);
    }

    public void closeContextMenu()
    {
        m_activity.closeContextMenu();
    }

    private boolean hasPermanentMenuKey()
    {
        try {
            return Build.VERSION.SDK_INT < 11 || (Build.VERSION.SDK_INT >= 14 &&
                    (Boolean)ViewConfiguration.class.getMethod("hasPermanentMenuKey").invoke(ViewConfiguration.get(m_activity)));
        } catch (Exception e) {
            e.printStackTrace();
            return false;
        }
    }

    private Object getActionBar()
    {
        try {
            return Activity.class.getMethod("getActionBar").invoke(m_activity);
        } catch (Exception e) {
            e.printStackTrace();
        }
        return null;
    }

    private void setActionBarVisibility(boolean visible)
    {
        if (hasPermanentMenuKey() || !visible) {
            if (Build.VERSION.SDK_INT > 10 && getActionBar() != null) {
                try {
                    Class.forName("android.app.ActionBar").getMethod("hide").invoke(getActionBar());
                } catch (Exception e) {
                    e.printStackTrace();
                }
            }

        } else {
            if (Build.VERSION.SDK_INT > 10 && getActionBar() != null)
                try {
                    Class.forName("android.app.ActionBar").getMethod("show").invoke(getActionBar());
                } catch (Exception e) {
                    e.printStackTrace();
                }
        }
    }

    public void insertNativeView(int id, View view, int x, int y, int w, int h) {
        if (m_dummyView != null) {
            m_layout.removeView(m_dummyView);
            m_dummyView = null;
        }

        if (m_nativeViews.containsKey(id))
            m_layout.removeView(m_nativeViews.remove(id));

        if (w < 0 || h < 0) {
            view.setLayoutParams(new ViewGroup.LayoutParams(ViewGroup.LayoutParams.MATCH_PARENT,
                                 ViewGroup.LayoutParams.MATCH_PARENT));
        } else {
            view.setLayoutParams(new QtLayout.LayoutParams(w, h, x, y));
        }

        view.setId(id);
        m_layout.addView(view);
        m_nativeViews.put(id, view);
    }

    public void createSurface(int id, boolean onTop, int x, int y, int w, int h, int imageDepth) {
        if (m_surfaces.size() == 0) {
            TypedValue attr = new TypedValue();
            m_activity.getTheme().resolveAttribute(android.R.attr.windowBackground, attr, true);
            if (attr.type >= TypedValue.TYPE_FIRST_COLOR_INT && attr.type <= TypedValue.TYPE_LAST_COLOR_INT) {
                m_activity.getWindow().setBackgroundDrawable(new ColorDrawable(attr.data));
            } else {
                m_activity.getWindow().setBackgroundDrawable(m_activity.getResources().getDrawable(attr.resourceId));
            }
            if (m_dummyView != null) {
                m_layout.removeView(m_dummyView);
                m_dummyView = null;
            }
        }

        if (m_surfaces.containsKey(id))
            m_layout.removeView(m_surfaces.remove(id));

        QtSurface surface = new QtSurface(m_activity, id, onTop, imageDepth);
        if (w < 0 || h < 0) {
            surface.setLayoutParams( new ViewGroup.LayoutParams(ViewGroup.LayoutParams.MATCH_PARENT,
                    ViewGroup.LayoutParams.MATCH_PARENT));
        } else {
            surface.setLayoutParams( new QtLayout.LayoutParams(w, h, x, y));
        }

        // Native views are always inserted in the end of the stack (i.e., on top).
        // All other views are stacked based on the order they are created.
        final int surfaceCount = getSurfaceCount();
        m_layout.addView(surface, surfaceCount);

        m_surfaces.put(id, surface);
    }

    public void setSurfaceGeometry(int id, int x, int y, int w, int h) {
        if (m_surfaces.containsKey(id)) {
            QtSurface surface = m_surfaces.get(id);
            surface.setLayoutParams(new QtLayout.LayoutParams(w, h, x, y));
        } else if (m_nativeViews.containsKey(id)) {
            View view = m_nativeViews.get(id);
            view.setLayoutParams(new QtLayout.LayoutParams(w, h, x, y));
        } else {
            Log.e(QtNative.QtTAG, "Surface " + id +" not found!");
            return;
        }
    }

    public void destroySurface(int id) {
        View view = null;

        if (m_surfaces.containsKey(id)) {
            view = m_surfaces.remove(id);
        } else if (m_nativeViews.containsKey(id)) {
            view = m_nativeViews.remove(id);
        } else {
            Log.e(QtNative.QtTAG, "Surface " + id +" not found!");
        }

        if (view == null)
            return;

        // Keep last frame in stack until it is replaced to get correct
        // shutdown transition
        if (m_surfaces.size() == 0 && m_nativeViews.size() == 0) {
            m_dummyView = view;
        } else {
            m_layout.removeView(view);
        }
    }

    public int getSurfaceCount()
    {
        return m_surfaces.size();
    }

    public void bringChildToFront(int id)
    {
        View view = m_surfaces.get(id);
        if (view != null) {
            final int surfaceCount = getSurfaceCount();
            if (surfaceCount > 0)
                m_layout.moveChild(view, surfaceCount - 1);
            return;
        }

        view = m_nativeViews.get(id);
        if (view != null)
            m_layout.moveChild(view, -1);
    }

    public void bringChildToBack(int id)
    {
        View view = m_surfaces.get(id);
        if (view != null) {
            m_layout.moveChild(view, 0);
            return;
        }

        view = m_nativeViews.get(id);
        if (view != null) {
            final int index = getSurfaceCount();
            m_layout.moveChild(view, index);
        }
    }

    public boolean dispatchGenericMotionEvent (MotionEvent ev)
    {
        if (m_started && QtNative.dispatchGenericMotionEvent(ev))
            return true;

        try {
            return (Boolean) m_super_dispatchGenericMotionEvent.invoke(m_activity, ev);
        } catch (Exception e) {
            e.printStackTrace();
        }
        return false;
    }
}<|MERGE_RESOLUTION|>--- conflicted
+++ resolved
@@ -68,10 +68,6 @@
 import android.view.WindowManager;
 import android.view.inputmethod.InputMethodManager;
 import android.view.ViewTreeObserver;
-<<<<<<< HEAD
-import android.graphics.Rect;
-=======
->>>>>>> ba8d3430
 
 import java.io.BufferedReader;
 import java.io.DataOutputStream;
@@ -254,11 +250,7 @@
         }, 5);
     }
 
-<<<<<<< HEAD
-    public void showSoftwareKeyboard(int x, int y, int width, int height, int inputHints, int enterKeyType)
-=======
     public void showSoftwareKeyboard(final int x, final int y, final int width, final int height, final int inputHints, final int enterKeyType)
->>>>>>> ba8d3430
     {
         if (m_imm == null)
             return;
