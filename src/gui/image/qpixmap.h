--- conflicted
+++ resolved
@@ -104,14 +104,6 @@
     QBitmap mask() const;
     void setMask(const QBitmap &);
 
-<<<<<<< HEAD
-=======
-#ifdef QT_DEPRECATED
-    QT_DEPRECATED QPixmap alphaChannel() const;
-    QT_DEPRECATED void setAlphaChannel(const QPixmap &);
-#endif
-
->>>>>>> 56defa47
     bool hasAlpha() const;
     bool hasAlphaChannel() const;
 
