--- conflicted
+++ resolved
@@ -1143,783 +1143,6 @@
 }
 #endif // QT_NO_DATASTREAM
 
-<<<<<<< HEAD
-
-#ifndef QT_NO_PICTUREIO
-
-QT_BEGIN_INCLUDE_NAMESPACE
-#include "qregexp.h"
-#include "qpictureformatplugin.h"
-QT_END_INCLUDE_NAMESPACE
-
-#if QT_DEPRECATED_SINCE(5, 10)
-/*!
-    \obsolete
-
-    Returns a string that specifies the picture format of the file \a
-    fileName, or \nullptr if the file cannot be read or if the format
-    is not recognized.
-
-    \sa load(), save()
-*/
-
-const char* QPicture::pictureFormat(const QString &fileName)
-{
-    const QByteArray format = QPictureIO::pictureFormat(fileName);
-    // This function returns a const char * from a QByteArray.
-    // Double check that the QByteArray is not detached, otherwise
-    // we would return a dangling pointer.
-    Q_ASSERT(!format.isDetached());
-    return format;
-}
-
-/*!
-    \obsolete
-
-    Returns a list of picture formats that are supported for picture
-    input.
-
-    \sa outputFormats(), inputFormatList(), QPictureIO
-*/
-QList<QByteArray> QPicture::inputFormats()
-{
-    return QPictureIO::inputFormats();
-}
-
-static QStringList qToStringList(const QList<QByteArray> &arr)
-{
-    QStringList list;
-    const int count = arr.count();
-    list.reserve(count);
-    for (int i = 0; i < count; ++i)
-        list.append(QString::fromLatin1(arr.at(i)));
-    return list;
-}
-
-/*!
-    \obsolete
-
-    Returns a list of picture formats that are supported for picture
-    input.
-
-    Note that if you want to iterate over the list, you should iterate
-    over a copy, e.g.
-    \snippet picture/picture.cpp 2
-
-    \sa outputFormatList(), inputFormats(), QPictureIO
-*/
-QStringList QPicture::inputFormatList()
-{
-    return qToStringList(QPictureIO::inputFormats());
-}
-
-
-/*!
-    \obsolete
-
-    Returns a list of picture formats that are supported for picture
-    output.
-
-    Note that if you want to iterate over the list, you should iterate
-    over a copy, e.g.
-    \snippet picture/picture.cpp 3
-
-    \sa inputFormatList(), outputFormats(), QPictureIO
-*/
-QStringList QPicture::outputFormatList()
-{
-    return qToStringList(QPictureIO::outputFormats());
-}
-
-/*!
-    \obsolete
-
-    Returns a list of picture formats that are supported for picture
-    output.
-
-    \sa inputFormats(), outputFormatList(), QPictureIO
-*/
-QList<QByteArray> QPicture::outputFormats()
-{
-    return QPictureIO::outputFormats();
-}
-#endif // QT_DEPRECATED_SINCE(5, 10)
-
-/*****************************************************************************
-  QPictureIO member functions
- *****************************************************************************/
-
-/*!
-    \obsolete
-
-    \class QPictureIO
-
-    \brief The QPictureIO class contains parameters for loading and
-    saving pictures.
-
-    \ingroup painting
-    \ingroup io
-    \inmodule QtGui
-
-    QPictureIO contains a QIODevice object that is used for picture data
-    I/O. The programmer can install new picture file formats in addition
-    to those that Qt provides.
-
-    You don't normally need to use this class; QPicture::load(),
-    QPicture::save().
-
-    \sa QPicture, QPixmap, QFile
-*/
-
-struct QPictureIOData
-{
-    QPicture        pi;                                // picture
-    int                iostat;                                // IO status
-    QByteArray        frmt;                                // picture format
-    QIODevice  *iodev;                                // IO device
-    QString        fname;                                // file name
-    QString     descr;                                // picture description
-    const char *parameters;
-    int quality;
-    float gamma;
-};
-
-/*!
-    Constructs a QPictureIO object with all parameters set to zero.
-*/
-
-QPictureIO::QPictureIO()
-{
-    init();
-}
-
-/*!
-    Constructs a QPictureIO object with the I/O device \a ioDevice and a
-    \a format tag.
-*/
-
-QPictureIO::QPictureIO(QIODevice *ioDevice, const char *format)
-{
-    init();
-    d->iodev = ioDevice;
-    d->frmt = format;
-}
-
-/*!
-    Constructs a QPictureIO object with the file name \a fileName and a
-    \a format tag.
-*/
-
-QPictureIO::QPictureIO(const QString &fileName, const char* format)
-{
-    init();
-    d->frmt = format;
-    d->fname = fileName;
-}
-
-/*!
-    Contains initialization common to all QPictureIO constructors.
-*/
-
-void QPictureIO::init()
-{
-    d = new QPictureIOData();
-    d->parameters = 0;
-    d->quality = -1; // default quality of the current format
-    d->gamma=0.0f;
-    d->iostat = 0;
-    d->iodev  = 0;
-}
-
-/*!
-    Destroys the object and all related data.
-*/
-
-QPictureIO::~QPictureIO()
-{
-    if (d->parameters)
-        delete [] d->parameters;
-    delete d;
-}
-
-
-/*****************************************************************************
-  QPictureIO picture handler functions
- *****************************************************************************/
-
-class QPictureHandler
-{
-public:
-    QPictureHandler(const char *f, const char *h, const QByteArray& fl,
-                     picture_io_handler r, picture_io_handler w);
-    QByteArray              format;                        // picture format
-    QRegExp              header;                        // picture header pattern
-    enum TMode { Untranslated=0, TranslateIn, TranslateInOut } text_mode;
-    picture_io_handler  read_picture;                // picture read function
-    picture_io_handler  write_picture;                // picture write function
-    bool              obsolete;                        // support not "published"
-};
-
-QPictureHandler::QPictureHandler(const char *f, const char *h, const QByteArray& fl,
-                              picture_io_handler r, picture_io_handler w)
-    : format(f), header(QString::fromLatin1(h))
-{
-    text_mode = Untranslated;
-    if (fl.contains('t'))
-        text_mode = TranslateIn;
-    else if (fl.contains('T'))
-        text_mode = TranslateInOut;
-    obsolete = fl.contains('O');
-    read_picture  = r;
-    write_picture = w;
-}
-
-typedef QList<QPictureHandler *> QPHList;
-Q_GLOBAL_STATIC(QPHList, pictureHandlers)
-
-void qt_init_picture_plugins()
-{
-    typedef QMultiMap<int, QString> PluginKeyMap;
-    typedef PluginKeyMap::const_iterator PluginKeyMapConstIterator;
-
-    static QBasicMutex mutex;
-    const auto locker = qt_scoped_lock(mutex);
-    static QFactoryLoader loader(QPictureFormatInterface_iid,
-                                 QStringLiteral("/pictureformats"));
-
-    const PluginKeyMap keyMap = loader.keyMap();
-    const PluginKeyMapConstIterator cend = keyMap.constEnd();
-    for (PluginKeyMapConstIterator it = keyMap.constBegin(); it != cend; ++it) {
-        if (QPictureFormatPlugin *format = qobject_cast<QPictureFormatPlugin*>(loader.instance(it.key())))
-            format->installIOHandler(it.value());
-    }
-}
-
-static void cleanup()
-{
-    // make sure that picture handlers are delete before plugin manager
-    if (QPHList *list = pictureHandlers()) {
-        qDeleteAll(*list);
-        list->clear();
-    }
-}
-
-void qt_init_picture_handlers()                // initialize picture handlers
-{
-    static QBasicAtomicInt done = Q_BASIC_ATOMIC_INITIALIZER(0);
-    if (done.testAndSetRelaxed(0, 1)) {
-        qAddPostRoutine(cleanup);
-    }
-}
-
-static QPictureHandler *get_picture_handler(const char *format)
-{                                                // get pointer to handler
-    qt_init_picture_handlers();
-    qt_init_picture_plugins();
-    if (QPHList *list = pictureHandlers()) {
-        for (int i = 0; i < list->size(); ++i) {
-            if (list->at(i)->format == format)
-                return list->at(i);
-        }
-    }
-    return 0;                                        // no such handler
-}
-
-
-/*!
-    Defines a picture I/O handler for the picture format called \a
-    format, which is recognized using the regular
-    expression defined in \a header, read using \a readPicture and
-    written using \a writePicture.
-
-    \a flags is a string of single-character flags for this format.
-    The only flag defined currently is T (upper case), so the only
-    legal value for \a flags are "T" and the empty string. The "T"
-    flag means that the picture file is a text file, and Qt should treat
-    all newline conventions as equivalent. (XPM files and some PPM
-    files are text files for example.)
-
-    \a format is used to select a handler to write a QPicture; \a header
-    is used to select a handler to read an picture file.
-
-    If \a readPicture is \nullptr, the QPictureIO will not be able
-    to read pictures in \a format. If \a writePicture is \nullptr,
-    the QPictureIO will not be able to write pictures in \a format. If
-    both are null, the QPictureIO object is valid but useless.
-
-    Example:
-    \snippet picture/picture.cpp 6
-    \codeline
-    \snippet picture/picture.cpp 7
-    \codeline
-    \snippet picture/picture.cpp 8
-
-    Before the regular expression test, all the 0 bytes in the file header are
-    converted to 1 bytes. This is done because when Qt was ASCII-based, QRegExp
-    could not handle 0 bytes in strings.
-
-    The regexp is only applied on the first 14 bytes of the file.
-
-    (Note that if one handlerIO supports writing a format and another
-    supports reading it, Qt supports both reading and writing. If two
-    handlers support the same operation, Qt chooses one arbitrarily.)
-*/
-
-void QPictureIO::defineIOHandler(const char *format,
-                                 const char *header,
-                                 const char *flags,
-                                 picture_io_handler readPicture,
-                                 picture_io_handler writePicture)
-{
-    qt_init_picture_handlers();
-    if (QPHList *list = pictureHandlers()) {
-        QPictureHandler *p;
-        p = new QPictureHandler(format, header, QByteArray(flags), readPicture, writePicture);
-        list->prepend(p);
-    }
-}
-
-
-/*****************************************************************************
-  QPictureIO normal member functions
- *****************************************************************************/
-
-/*!
-    Returns the picture currently set.
-
-    \sa setPicture()
-*/
-const QPicture &QPictureIO::picture() const { return d->pi; }
-
-/*!
-    Returns the picture's IO status. A non-zero value indicates an
-    error, whereas 0 means that the IO operation was successful.
-
-    \sa setStatus()
-*/
-int QPictureIO::status() const { return d->iostat; }
-
-/*!
-    Returns the picture format string or \nullptr if no format has been
-    explicitly set.
-*/
-const char *QPictureIO::format() const { return d->frmt; }
-
-/*!
-    Returns the IO device currently set.
-
-    \sa setIODevice()
-*/
-QIODevice *QPictureIO::ioDevice() const { return d->iodev; }
-
-/*!
-    Returns the file name currently set.
-
-    \sa setFileName()
-*/
-QString QPictureIO::fileName() const { return d->fname; }
-
-
-/*!
-    Returns the picture description string.
-
-    \sa setDescription()
-*/
-QString QPictureIO::description() const { return d->descr; }
-
-/*!
-    Sets the picture to \a picture.
-
-    \sa picture()
-*/
-void QPictureIO::setPicture(const QPicture &picture)
-{
-    d->pi = picture;
-}
-
-/*!
-    Sets the picture IO status to \a status. A non-zero value indicates
-    an error, whereas 0 means that the IO operation was successful.
-
-    \sa status()
-*/
-void QPictureIO::setStatus(int status)
-{
-    d->iostat = status;
-}
-
-/*!
-    Sets the picture format to \a format for the picture to be read or
-    written.
-
-    It is necessary to specify a format before writing an picture, but
-    it is not necessary to specify a format before reading an picture.
-
-    If no format has been set, Qt guesses the picture format before
-    reading it. If a format is set the picture will only be read if it
-    has that format.
-
-    \sa read(), write(), format()
-*/
-void QPictureIO::setFormat(const char *format)
-{
-    d->frmt = format;
-}
-
-/*!
-    Sets the IO device to be used for reading or writing an picture.
-
-    Setting the IO device allows pictures to be read/written to any
-    block-oriented QIODevice.
-
-    If \a ioDevice is not null, this IO device will override file name
-    settings.
-
-    \sa setFileName()
-*/
-void QPictureIO::setIODevice(QIODevice *ioDevice)
-{
-    d->iodev = ioDevice;
-}
-
-/*!
-    Sets the name of the file to read or write an picture from to \a
-    fileName.
-
-    \sa setIODevice()
-*/
-void QPictureIO::setFileName(const QString &fileName)
-{
-    d->fname = fileName;
-}
-
-/*!
-    Returns the quality of the written picture, related to the
-    compression ratio.
-
-    \sa setQuality(), QPicture::save()
-*/
-int QPictureIO::quality() const
-{
-    return d->quality;
-}
-
-/*!
-    Sets the quality of the written picture to \a q, related to the
-    compression ratio.
-
-    \a q must be in the range -1..100. Specify 0 to obtain small
-    compressed files, 100 for large uncompressed files. (-1 signifies
-    the default compression.)
-
-    \sa quality(), QPicture::save()
-*/
-
-void QPictureIO::setQuality(int q)
-{
-    d->quality = q;
-}
-
-/*!
-    Returns the picture's parameters string.
-
-    \sa setParameters()
-*/
-
-const char *QPictureIO::parameters() const
-{
-    return d->parameters;
-}
-
-/*!
-    Sets the picture's parameter string to \a parameters. This is for
-    picture handlers that require special parameters.
-
-    Although the current picture formats supported by Qt ignore the
-    parameters string, it may be used in future extensions or by
-    contributions (for example, JPEG).
-
-    \sa parameters()
-*/
-
-void QPictureIO::setParameters(const char *parameters)
-{
-    if (d->parameters)
-        delete [] d->parameters;
-    d->parameters = qstrdup(parameters);
-}
-
-/*!
-    Sets the gamma value at which the picture will be viewed to \a
-    gamma. If the picture format stores a gamma value for which the
-    picture is intended to be used, then this setting will be used to
-    modify the picture. Setting to 0.0 will disable gamma correction
-    (i.e. any specification in the file will be ignored).
-
-    The default value is 0.0.
-
-    \sa gamma()
-*/
-void QPictureIO::setGamma(float gamma)
-{
-    d->gamma=gamma;
-}
-
-/*!
-    Returns the gamma value at which the picture will be viewed.
-
-    \sa setGamma()
-*/
-float QPictureIO::gamma() const
-{
-    return d->gamma;
-}
-
-/*!
-    Sets the picture description string for picture handlers that support
-    picture descriptions to \a description.
-
-    Currently, no picture format supported by Qt uses the description
-    string.
-*/
-
-void QPictureIO::setDescription(const QString &description)
-{
-    d->descr = description;
-}
-
-
-/*!
-    Returns a string that specifies the picture format of the file \a
-    fileName, or null if the file cannot be read or if the format is
-    not recognized.
-*/
-
-QByteArray QPictureIO::pictureFormat(const QString &fileName)
-{
-    QFile file(fileName);
-    QByteArray format;
-    if (!file.open(QIODevice::ReadOnly))
-        return format;
-    format = pictureFormat(&file);
-    file.close();
-    return format;
-}
-
-/*!
-    \overload
-
-    Returns a string that specifies the picture format of the picture read
-    from IO device \a d, or 0 if the device cannot be read or if the
-    format is not recognized.
-
-    Make sure that \a d is at the right position in the device (for
-    example, at the beginning of the file).
-
-    \sa QIODevice::pos()
-*/
-
-QByteArray QPictureIO::pictureFormat(QIODevice *d)
-{
-    // if you change this change the documentation for defineIOHandler()
-    const int buflen = 14;
-
-    char buf[buflen];
-    char buf2[buflen];
-    qt_init_picture_handlers();
-    qt_init_picture_plugins();
-    int pos = d->pos();                      // save position
-    int rdlen = d->read(buf, buflen);        // read a few bytes
-
-    QByteArray format;
-    if (rdlen != buflen)
-        return format;
-
-    memcpy(buf2, buf, buflen);
-
-    for (int n = 0; n < rdlen; n++)
-        if (buf[n] == '\0')
-            buf[n] = '\001';
-    if (rdlen > 0) {
-        buf[rdlen - 1] = '\0';
-        QString bufStr = QString::fromLatin1(buf);
-        if (QPHList *list = pictureHandlers()) {
-            for (int i = 0; i < list->size(); ++i) {
-                if (list->at(i)->header.indexIn(bufStr) != -1) { // try match with headers
-                    format = list->at(i)->format;
-                    break;
-                }
-            }
-        }
-    }
-    d->seek(pos);                                // restore position
-    return format;
-}
-
-/*!
-    Returns a sorted list of picture formats that are supported for
-    picture input.
-*/
-QList<QByteArray> QPictureIO::inputFormats()
-{
-    QList<QByteArray> result;
-
-    qt_init_picture_handlers();
-    qt_init_picture_plugins();
-
-    if (QPHList *list = pictureHandlers()) {
-        for (int i = 0; i < list->size(); ++i) {
-            QPictureHandler *p = list->at(i);
-            if (p->read_picture && !p->obsolete  && !result.contains(p->format))
-                result.append(p->format);
-        }
-    }
-    std::sort(result.begin(), result.end());
-
-    return result;
-}
-
-/*!
-    Returns a sorted list of picture formats that are supported for
-    picture output.
-*/
-QList<QByteArray> QPictureIO::outputFormats()
-{
-    qt_init_picture_handlers();
-    qt_init_picture_plugins();
-
-    QList<QByteArray> result;
-    if (QPHList *list = pictureHandlers()) {
-        for (int i = 0; i < list->size(); ++i) {
-            QPictureHandler *p = list->at(i);
-            if (p->write_picture && !p->obsolete && !result.contains(p->format))
-                result.append(p->format);
-        }
-    }
-    return result;
-}
-
-
-
-/*!
-    Reads an picture into memory and returns \c true if the picture was
-    successfully read; otherwise returns \c false.
-
-    Before reading an picture you must set an IO device or a file name.
-    If both an IO device and a file name have been set, the IO device
-    will be used.
-
-    Setting the picture file format string is optional.
-
-    Note that this function does \e not set the \l{format()}{format} used to read the picture. If you need that
-    information, use the pictureFormat() static functions.
-
-    Example:
-
-    \snippet picture/picture.cpp 4
-
-    \sa setIODevice(), setFileName(), setFormat(), write(), QPixmap::load()
-*/
-bool QPictureIO::read()
-{
-    QFile           file;
-    QByteArray      picture_format;
-    QPictureHandler *h;
-
-    if (d->iodev) {                                // read from io device
-        // ok, already open
-    } else if (!d->fname.isEmpty()) {                // read from file
-        file.setFileName(d->fname);
-        if (!file.open(QIODevice::ReadOnly))
-            return false;                        // cannot open file
-        d->iodev = &file;
-    } else {                                        // no file name or io device
-        return false;
-    }
-    if (d->frmt.isEmpty()) {
-        // Try to guess format
-        picture_format = pictureFormat(d->iodev);        // get picture format
-        if (picture_format.isEmpty()) {
-            if (file.isOpen()) {                        // unknown format
-                file.close();
-                d->iodev = 0;
-            }
-            return false;
-        }
-    } else {
-        picture_format = d->frmt;
-    }
-
-    h = get_picture_handler(picture_format);
-    if (file.isOpen()) {
-#if !defined(Q_OS_UNIX)
-        if (h && h->text_mode) {                // reopen in translated mode
-            file.close();
-            file.open(QIODevice::ReadOnly | QIODevice::Text);
-        }
-        else
-#endif
-            file.seek(0);                        // position to start
-    }
-    d->iostat = 1;                                        // assume error
-
-    if (h && h->read_picture)
-        (*h->read_picture)(this);
-
-    if (file.isOpen()) {                        // picture was read using file
-        file.close();
-        d->iodev = 0;
-    }
-    return d->iostat == 0;                                // picture successfully read?
-}
-
-
-/*!
-    Writes an picture to an IO device and returns \c true if the picture was
-    successfully written; otherwise returns \c false.
-
-    Before writing an picture you must set an IO device or a file name.
-    If both an IO device and a file name have been set, the IO device
-    will be used.
-
-    The picture will be written using the specified picture format.
-
-    Example:
-    \snippet picture/picture.cpp 5
-
-    \sa setIODevice(), setFileName(), setFormat(), read(), QPixmap::save()
-*/
-bool QPictureIO::write()
-{
-    if (d->frmt.isEmpty())
-        return false;
-    QPictureHandler *h = get_picture_handler(d->frmt);
-    if (!h || !h->write_picture) {
-        qWarning("QPictureIO::write: No such picture format handler: %s",
-                 format());
-        return false;
-    }
-    QFile file;
-    if (!d->iodev && !d->fname.isEmpty()) {
-        file.setFileName(d->fname);
-        bool translate = h->text_mode==QPictureHandler::TranslateInOut;
-        QIODevice::OpenMode fmode = translate ? QIODevice::WriteOnly | QIODevice::Text : QIODevice::OpenMode(QIODevice::WriteOnly);
-        if (!file.open(fmode))                // couldn't create file
-            return false;
-        d->iodev = &file;
-    }
-    d->iostat = 1;
-    (*h->write_picture)(this);
-    if (file.isOpen()) {                        // picture was written using file
-        file.close();
-        d->iodev = 0;
-    }
-    return d->iostat == 0;                                // picture successfully written?
-}
-#endif //QT_NO_PICTUREIO
-
-=======
->>>>>>> 93f2f33a
 QT_END_NAMESPACE
 
 #endif // QT_NO_PICTURE
