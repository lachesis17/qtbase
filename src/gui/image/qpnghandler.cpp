--- conflicted
+++ resolved
@@ -916,12 +916,9 @@
     }
 
     png_set_error_fn(png_ptr, nullptr, nullptr, qt_png_warning);
-<<<<<<< HEAD
-=======
 #ifdef PNG_BENIGN_ERRORS_SUPPORTED
     png_set_benign_errors(png_ptr, 1);
 #endif
->>>>>>> 1ed802e3
 
     info_ptr = png_create_info_struct(png_ptr);
     if (!info_ptr) {
