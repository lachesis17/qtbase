/****************************************************************************
**
** Copyright (C) 2016 The Qt Company Ltd.
** Contact: https://www.qt.io/licensing/
**
** This file is part of the QtGui module of the Qt Toolkit.
**
** $QT_BEGIN_LICENSE:LGPL$
** Commercial License Usage
** Licensees holding valid commercial Qt licenses may use this file in
** accordance with the commercial license agreement provided with the
** Software or, alternatively, in accordance with the terms contained in
** a written agreement between you and The Qt Company. For licensing terms
** and conditions see https://www.qt.io/terms-conditions. For further
** information use the contact form at https://www.qt.io/contact-us.
**
** GNU Lesser General Public License Usage
** Alternatively, this file may be used under the terms of the GNU Lesser
** General Public License version 3 as published by the Free Software
** Foundation and appearing in the file LICENSE.LGPL3 included in the
** packaging of this file. Please review the following information to
** ensure the GNU Lesser General Public License version 3 requirements
** will be met: https://www.gnu.org/licenses/lgpl-3.0.html.
**
** GNU General Public License Usage
** Alternatively, this file may be used under the terms of the GNU
** General Public License version 2.0 or (at your option) the GNU General
** Public license version 3 or any later version approved by the KDE Free
** Qt Foundation. The licenses are as published by the Free Software
** Foundation and appearing in the file LICENSE.GPL2 and LICENSE.GPL3
** included in the packaging of this file. Please review the following
** information to ensure the GNU General Public License requirements will
** be met: https://www.gnu.org/licenses/gpl-2.0.html and
** https://www.gnu.org/licenses/gpl-3.0.html.
**
** $QT_END_LICENSE$
**
****************************************************************************/

#include "qpainterpath.h"
#include "qpainterpath_p.h"

#include <qbitmap.h>
#include <qdebug.h>
#include <qiodevice.h>
#include <qlist.h>
#include <qmatrix.h>
#include <qpen.h>
#include <qpolygon.h>
#include <qtextlayout.h>
#include <qvarlengtharray.h>
#include <qmath.h>

#include <private/qbezier_p.h>
#include <private/qfontengine_p.h>
#include <private/qnumeric_p.h>
#include <private/qobject_p.h>
#include <private/qpathclipper_p.h>
#include <private/qstroker_p.h>
#include <private/qtextengine_p.h>

#include <limits.h>

#if 0
#include <performance.h>
#else
#define PM_INIT
#define PM_MEASURE(x)
#define PM_DISPLAY
#endif

QT_BEGIN_NAMESPACE

static inline bool isValidCoord(qreal c)
{
    if (sizeof(qreal) >= sizeof(double))
        return qIsFinite(c) && fabs(c) < 1e128;
    else
        return qIsFinite(c) && fabsf(float(c)) < 1e16f;
}

static bool hasValidCoords(QPointF p)
{
    return isValidCoord(p.x()) && isValidCoord(p.y());
}

static bool hasValidCoords(QRectF r)
{
    return isValidCoord(r.x()) && isValidCoord(r.y()) && isValidCoord(r.width()) && isValidCoord(r.height());
}

struct QPainterPathPrivateDeleter
{
    static inline void cleanup(QPainterPathPrivate *d)
    {
        // note - we must downcast to QPainterPathData since QPainterPathPrivate
        // has a non-virtual destructor!
        if (d && !d->ref.deref())
            delete static_cast<QPainterPathData *>(d);
    }
};

// This value is used to determine the length of control point vectors
// when approximating arc segments as curves. The factor is multiplied
// with the radius of the circle.

// #define QPP_DEBUG
// #define QPP_STROKE_DEBUG
//#define QPP_FILLPOLYGONS_DEBUG

QPainterPath qt_stroke_dash(const QPainterPath &path, qreal *dashes, int dashCount);

void qt_find_ellipse_coords(const QRectF &r, qreal angle, qreal length,
                            QPointF* startPoint, QPointF *endPoint)
{
    if (r.isNull()) {
        if (startPoint)
            *startPoint = QPointF();
        if (endPoint)
            *endPoint = QPointF();
        return;
    }

    qreal w2 = r.width() / 2;
    qreal h2 = r.height() / 2;

    qreal angles[2] = { angle, angle + length };
    QPointF *points[2] = { startPoint, endPoint };

    for (int i = 0; i < 2; ++i) {
        if (!points[i])
            continue;

        qreal theta = angles[i] - 360 * qFloor(angles[i] / 360);
        qreal t = theta / 90;
        // truncate
        int quadrant = int(t);
        t -= quadrant;

        t = qt_t_for_arc_angle(90 * t);

        // swap x and y?
        if (quadrant & 1)
            t = 1 - t;

        qreal a, b, c, d;
        QBezier::coefficients(t, a, b, c, d);
        QPointF p(a + b + c*QT_PATH_KAPPA, d + c + b*QT_PATH_KAPPA);

        // left quadrants
        if (quadrant == 1 || quadrant == 2)
            p.rx() = -p.x();

        // top quadrants
        if (quadrant == 0 || quadrant == 1)
            p.ry() = -p.y();

        *points[i] = r.center() + QPointF(w2 * p.x(), h2 * p.y());
    }
}

#ifdef QPP_DEBUG
static void qt_debug_path(const QPainterPath &path)
{
    const char *names[] = {
        "MoveTo     ",
        "LineTo     ",
        "CurveTo    ",
        "CurveToData"
    };

    printf("\nQPainterPath: elementCount=%d\n", path.elementCount());
    for (int i=0; i<path.elementCount(); ++i) {
        const QPainterPath::Element &e = path.elementAt(i);
        Q_ASSERT(e.type >= 0 && e.type <= QPainterPath::CurveToDataElement);
        printf(" - %3d:: %s, (%.2f, %.2f)\n", i, names[e.type], e.x, e.y);
    }
}
#endif

/*!
    \class QPainterPath
    \ingroup painting
    \ingroup shared
    \inmodule QtGui

    \brief The QPainterPath class provides a container for painting operations,
    enabling graphical shapes to be constructed and reused.

    A painter path is an object composed of a number of graphical
    building blocks, such as rectangles, ellipses, lines, and curves.
    Building blocks can be joined in closed subpaths, for example as a
    rectangle or an ellipse. A closed path has coinciding start and
    end points. Or they can exist independently as unclosed subpaths,
    such as lines and curves.

    A QPainterPath object can be used for filling, outlining, and
    clipping. To generate fillable outlines for a given painter path,
    use the QPainterPathStroker class.  The main advantage of painter
    paths over normal drawing operations is that complex shapes only
    need to be created once; then they can be drawn many times using
    only calls to the QPainter::drawPath() function.

    QPainterPath provides a collection of functions that can be used
    to obtain information about the path and its elements. In addition
    it is possible to reverse the order of the elements using the
    toReversed() function. There are also several functions to convert
    this painter path object into a polygon representation.

    \tableofcontents

    \section1 Composing a QPainterPath

    A QPainterPath object can be constructed as an empty path, with a
    given start point, or as a copy of another QPainterPath object.
    Once created, lines and curves can be added to the path using the
    lineTo(), arcTo(), cubicTo() and quadTo() functions. The lines and
    curves stretch from the currentPosition() to the position passed
    as argument.

    The currentPosition() of the QPainterPath object is always the end
    position of the last subpath that was added (or the initial start
    point). Use the moveTo() function to move the currentPosition()
    without adding a component. The moveTo() function implicitly
    starts a new subpath, and closes the previous one.  Another way of
    starting a new subpath is to call the closeSubpath() function
    which closes the current path by adding a line from the
    currentPosition() back to the path's start position. Note that the
    new path will have (0, 0) as its initial currentPosition().

    QPainterPath class also provides several convenience functions to
    add closed subpaths to a painter path: addEllipse(), addPath(),
    addRect(), addRegion() and addText(). The addPolygon() function
    adds an \e unclosed subpath. In fact, these functions are all
    collections of moveTo(), lineTo() and cubicTo() operations.

    In addition, a path can be added to the current path using the
    connectPath() function. But note that this function will connect
    the last element of the current path to the first element of given
    one by adding a line.

    Below is a code snippet that shows how a QPainterPath object can
    be used:

    \table 70%
    \row
    \li \inlineimage qpainterpath-construction.png
    \li
    \snippet code/src_gui_painting_qpainterpath.cpp 0
    \endtable

    The painter path is initially empty when constructed. We first add
    a rectangle, which is a closed subpath. Then we add two bezier
    curves which together form a closed subpath even though they are
    not closed individually. Finally we draw the entire path. The path
    is filled using the default fill rule, Qt::OddEvenFill. Qt
    provides two methods for filling paths:

    \table
    \header
    \li Qt::OddEvenFill
    \li Qt::WindingFill
    \row
    \li \inlineimage qt-fillrule-oddeven.png
    \li \inlineimage qt-fillrule-winding.png
    \endtable

    See the Qt::FillRule documentation for the definition of the
    rules. A painter path's currently set fill rule can be retrieved
    using the fillRule() function, and altered using the setFillRule()
    function.

    \section1 QPainterPath Information

    The QPainterPath class provides a collection of functions that
    returns information about the path and its elements.

    The currentPosition() function returns the end point of the last
    subpath that was added (or the initial start point). The
    elementAt() function can be used to retrieve the various subpath
    elements, the \e number of elements can be retrieved using the
    elementCount() function, and the isEmpty() function tells whether
    this QPainterPath object contains any elements at all.

    The controlPointRect() function returns the rectangle containing
    all the points and control points in this path. This function is
    significantly faster to compute than the exact boundingRect()
    which returns the bounding rectangle of this painter path with
    floating point precision.

    Finally, QPainterPath provides the contains() function which can
    be used to determine whether a given point or rectangle is inside
    the path, and the intersects() function which determines if any of
    the points inside a given rectangle also are inside this path.

    \section1 QPainterPath Conversion

    For compatibility reasons, it might be required to simplify the
    representation of a painter path: QPainterPath provides the
    toFillPolygon(), toFillPolygons() and toSubpathPolygons()
    functions which convert the painter path into a polygon. The
    toFillPolygon() returns the painter path as one single polygon,
    while the two latter functions return a list of polygons.

    The toFillPolygons() and toSubpathPolygons() functions are
    provided because it is usually faster to draw several small
    polygons than to draw one large polygon, even though the total
    number of points drawn is the same. The difference between the two
    is the \e number of polygons they return: The toSubpathPolygons()
    creates one polygon for each subpath regardless of intersecting
    subpaths (i.e. overlapping bounding rectangles), while the
    toFillPolygons() functions creates only one polygon for
    overlapping subpaths.

    The toFillPolygon() and toFillPolygons() functions first convert
    all the subpaths to polygons, then uses a rewinding technique to
    make sure that overlapping subpaths can be filled using the
    correct fill rule. Note that rewinding inserts additional lines in
    the polygon so the outline of the fill polygon does not match the
    outline of the path.

    \section1 Examples

    Qt provides the \l {painting/painterpaths}{Painter Paths Example}
    and the \l {painting/deform}{Vector Deformation example} which are
    located in Qt's example directory.

    The \l {painting/painterpaths}{Painter Paths Example} shows how
    painter paths can be used to build complex shapes for rendering
    and lets the user experiment with the filling and stroking.  The
    \l {painting/deform}{Vector Deformation Example} shows how to use
    QPainterPath to draw text.

    \table
    \header
    \li \l {painting/painterpaths}{Painter Paths Example}
    \li \l {painting/deform}{Vector Deformation Example}
    \row
    \li \inlineimage qpainterpath-example.png
    \li \inlineimage qpainterpath-demo.png
    \endtable

    \sa QPainterPathStroker, QPainter, QRegion, {Painter Paths Example}
*/

/*!
    \enum QPainterPath::ElementType

    This enum describes the types of elements used to connect vertices
    in subpaths.

    Note that elements added as closed subpaths using the
    addEllipse(), addPath(), addPolygon(), addRect(), addRegion() and
    addText() convenience functions, is actually added to the path as
    a collection of separate elements using the moveTo(), lineTo() and
    cubicTo() functions.

    \value MoveToElement          A new subpath. See also moveTo().
    \value LineToElement            A line. See also lineTo().
    \value CurveToElement         A curve. See also cubicTo() and quadTo().
    \value CurveToDataElement  The extra data required to describe a curve in
                                               a CurveToElement element.

    \sa elementAt(), elementCount()
*/

/*!
    \class QPainterPath::Element
    \inmodule QtGui

    \brief The QPainterPath::Element class specifies the position and
    type of a subpath.

    Once a QPainterPath object is constructed, subpaths like lines and
    curves can be added to the path (creating
    QPainterPath::LineToElement and QPainterPath::CurveToElement
    components).

    The lines and curves stretch from the currentPosition() to the
    position passed as argument. The currentPosition() of the
    QPainterPath object is always the end position of the last subpath
    that was added (or the initial start point). The moveTo() function
    can be used to move the currentPosition() without adding a line or
    curve, creating a QPainterPath::MoveToElement component.

    \sa QPainterPath
*/

/*!
    \variable QPainterPath::Element::x
    \brief the x coordinate of the element's position.

    \sa {operator QPointF()}
*/

/*!
    \variable QPainterPath::Element::y
    \brief the y coordinate of the element's position.

    \sa {operator QPointF()}
*/

/*!
    \variable QPainterPath::Element::type
    \brief the type of element

    \sa isCurveTo(), isLineTo(), isMoveTo()
*/

/*!
    \fn bool QPainterPath::Element::operator==(const Element &other) const
    \since 4.2

    Returns \c true if this element is equal to \a other;
    otherwise returns \c false.

    \sa operator!=()
*/

/*!
    \fn bool QPainterPath::Element::operator!=(const Element &other) const
    \since 4.2

    Returns \c true if this element is not equal to \a other;
    otherwise returns \c false.

    \sa operator==()
*/

/*!
    \fn bool QPainterPath::Element::isCurveTo () const

    Returns \c true if the element is a curve, otherwise returns \c false.

    \sa type, QPainterPath::CurveToElement
*/

/*!
    \fn bool QPainterPath::Element::isLineTo () const

    Returns \c true if the element is a line, otherwise returns \c false.

    \sa type, QPainterPath::LineToElement
*/

/*!
    \fn bool QPainterPath::Element::isMoveTo () const

    Returns \c true if the element is moving the current position,
    otherwise returns \c false.

    \sa type, QPainterPath::MoveToElement
*/

/*!
    \fn QPainterPath::Element::operator QPointF () const

    Returns the element's position.

    \sa x, y
*/

/*!
    \fn void QPainterPath::addEllipse(qreal x, qreal y, qreal width, qreal height)
    \overload

    Creates an ellipse within the bounding rectangle defined by its top-left
    corner at (\a x, \a y), \a width and \a height, and adds it to the
    painter path as a closed subpath.
*/

/*!
    \since 4.4

    \fn void QPainterPath::addEllipse(const QPointF &center, qreal rx, qreal ry)
    \overload

    Creates an ellipse positioned at \a{center} with radii \a{rx} and \a{ry},
    and adds it to the painter path as a closed subpath.
*/

/*!
    \fn void QPainterPath::addText(qreal x, qreal y, const QFont &font, const QString &text)
    \overload

    Adds the given \a text to this path as a set of closed subpaths created
    from the \a font supplied. The subpaths are positioned so that the left
    end of the text's baseline lies at the point specified by (\a x, \a y).
*/

/*!
    \fn int QPainterPath::elementCount() const

    Returns the number of path elements in the painter path.

    \sa ElementType, elementAt(), isEmpty()
*/

int QPainterPath::elementCount() const
{
    return d_ptr ? d_ptr->elements.size() : 0;
}

/*!
    \fn QPainterPath::Element QPainterPath::elementAt(int index) const

    Returns the element at the given \a index in the painter path.

    \sa ElementType, elementCount(), isEmpty()
*/

QPainterPath::Element QPainterPath::elementAt(int i) const
{
    Q_ASSERT(d_ptr);
    Q_ASSERT(i >= 0 && i < elementCount());
    return d_ptr->elements.at(i);
}

/*!
    \fn void QPainterPath::setElementPositionAt(int index, qreal x, qreal y)
    \since 4.2

    Sets the x and y coordinate of the element at index \a index to \a
    x and \a y.
*/

void QPainterPath::setElementPositionAt(int i, qreal x, qreal y)
{
    Q_ASSERT(d_ptr);
    Q_ASSERT(i >= 0 && i < elementCount());
    detach();
    QPainterPath::Element &e = d_ptr->elements[i];
    e.x = x;
    e.y = y;
}


/*###
    \fn QPainterPath &QPainterPath::operator +=(const QPainterPath &other)

    Appends the \a other painter path to this painter path and returns a
    reference to the result.
*/

/*!
    Constructs an empty QPainterPath object.
*/
QPainterPath::QPainterPath() noexcept
    : d_ptr(0)
{
}

/*!
    \fn QPainterPath::QPainterPath(const QPainterPath &path)

    Creates a QPainterPath object that is a copy of the given \a path.

    \sa operator=()
*/
QPainterPath::QPainterPath(const QPainterPath &other)
    : d_ptr(other.d_ptr.data())
{
    if (d_ptr)
        d_ptr->ref.ref();
}

/*!
    Creates a QPainterPath object with the given \a startPoint as its
    current position.
*/

QPainterPath::QPainterPath(const QPointF &startPoint)
    : d_ptr(new QPainterPathData)
{
    Element e = { startPoint.x(), startPoint.y(), MoveToElement };
    d_func()->elements << e;
}

void QPainterPath::detach()
{
    if (d_ptr->ref.loadRelaxed() != 1)
        detach_helper();
    setDirty(true);
}

/*!
    \internal
*/
void QPainterPath::detach_helper()
{
    QPainterPathPrivate *data = new QPainterPathData(*d_func());
    d_ptr.reset(data);
}

/*!
    \internal
*/
void QPainterPath::ensureData_helper()
{
    QPainterPathPrivate *data = new QPainterPathData;
    data->elements.reserve(16);
    QPainterPath::Element e = { 0, 0, QPainterPath::MoveToElement };
    data->elements << e;
    d_ptr.reset(data);
    Q_ASSERT(d_ptr != 0);
}

/*!
    \fn QPainterPath &QPainterPath::operator=(const QPainterPath &path)

    Assigns the given \a path to this painter path.

    \sa QPainterPath()
*/
QPainterPath &QPainterPath::operator=(const QPainterPath &other)
{
    if (other.d_func() != d_func()) {
        QPainterPathPrivate *data = other.d_func();
        if (data)
            data->ref.ref();
        d_ptr.reset(data);
    }
    return *this;
}

/*!
    \fn QPainterPath &QPainterPath::operator=(QPainterPath &&other)

    Move-assigns \a other to this QPainterPath instance.

    \since 5.2
*/

/*!
    \fn void QPainterPath::swap(QPainterPath &other)
    \since 4.8

    Swaps painter path \a other with this painter path. This operation is very
    fast and never fails.
*/

/*!
    Destroys this QPainterPath object.
*/
QPainterPath::~QPainterPath()
{
}

/*!
    Clears the path elements stored.

    This allows the path to reuse previous memory allocations.

    \sa reserve(), capacity()
    \since 5.13
*/
void QPainterPath::clear()
{
    if (!d_ptr)
        return;

    detach();
    d_func()->clear();
}

/*!
    Reserves a given amount of elements in QPainterPath's internal memory.

    Attempts to allocate memory for at least \a size elements.

    \sa clear(), capacity(), QVector::reserve()
    \since 5.13
*/
void QPainterPath::reserve(int size)
{
    Q_D(QPainterPath);
    if ((!d && size > 0) || (d && d->elements.capacity() < size)) {
<<<<<<< HEAD
        detach();
        d->elements.reserve(size);
=======
        ensureData();
        detach();
        d_func()->elements.reserve(size);
>>>>>>> 0d6b4b51
    }
}

/*!
    Returns the number of elements allocated by the QPainterPath.

    \sa clear(), reserve()
    \since 5.13
*/
int QPainterPath::capacity() const
{
    Q_D(QPainterPath);
    if (d)
        return d->elements.capacity();

    return 0;
}

/*!
    Closes the current subpath by drawing a line to the beginning of
    the subpath, automatically starting a new path. The current point
    of the new path is (0, 0).

    If the subpath does not contain any elements, this function does
    nothing.

    \sa moveTo(), {QPainterPath#Composing a QPainterPath}{Composing
    a QPainterPath}
 */
void QPainterPath::closeSubpath()
{
#ifdef QPP_DEBUG
    printf("QPainterPath::closeSubpath()\n");
#endif
    if (isEmpty())
        return;
    detach();

    d_func()->close();
}

/*!
    \fn void QPainterPath::moveTo(qreal x, qreal y)

    \overload

    Moves the current position to (\a{x}, \a{y}) and starts a new
    subpath, implicitly closing the previous path.
*/

/*!
    \fn void QPainterPath::moveTo(const QPointF &point)

    Moves the current point to the given \a point, implicitly starting
    a new subpath and closing the previous one.

    \sa closeSubpath(), {QPainterPath#Composing a
    QPainterPath}{Composing a QPainterPath}
*/
void QPainterPath::moveTo(const QPointF &p)
{
#ifdef QPP_DEBUG
    printf("QPainterPath::moveTo() (%.2f,%.2f)\n", p.x(), p.y());
#endif

    if (!hasValidCoords(p)) {
#ifndef QT_NO_DEBUG
        qWarning("QPainterPath::moveTo: Adding point with invalid coordinates, ignoring call");
#endif
        return;
    }

    ensureData();
    detach();

    QPainterPathData *d = d_func();
    Q_ASSERT(!d->elements.isEmpty());

    d->require_moveTo = false;

    if (d->elements.constLast().type == MoveToElement) {
        d->elements.last().x = p.x();
        d->elements.last().y = p.y();
    } else {
        Element elm = { p.x(), p.y(), MoveToElement };
        d->elements.append(elm);
    }
    d->cStart = d->elements.size() - 1;
}

/*!
    \fn void QPainterPath::lineTo(qreal x, qreal y)

    \overload

    Draws a line from the current position to the point (\a{x},
    \a{y}).
*/

/*!
    \fn void QPainterPath::lineTo(const QPointF &endPoint)

    Adds a straight line from the current position to the given \a
    endPoint.  After the line is drawn, the current position is updated
    to be at the end point of the line.

    \sa addPolygon(), addRect(), {QPainterPath#Composing a
    QPainterPath}{Composing a QPainterPath}
 */
void QPainterPath::lineTo(const QPointF &p)
{
#ifdef QPP_DEBUG
    printf("QPainterPath::lineTo() (%.2f,%.2f)\n", p.x(), p.y());
#endif

    if (!hasValidCoords(p)) {
#ifndef QT_NO_DEBUG
        qWarning("QPainterPath::lineTo: Adding point with invalid coordinates, ignoring call");
#endif
        return;
    }

    ensureData();
    detach();

    QPainterPathData *d = d_func();
    Q_ASSERT(!d->elements.isEmpty());
    d->maybeMoveTo();
    if (p == QPointF(d->elements.constLast()))
        return;
    Element elm = { p.x(), p.y(), LineToElement };
    d->elements.append(elm);

    d->convex = d->elements.size() == 3 || (d->elements.size() == 4 && d->isClosed());
}

/*!
    \fn void QPainterPath::cubicTo(qreal c1X, qreal c1Y, qreal c2X,
    qreal c2Y, qreal endPointX, qreal endPointY);

    \overload

    Adds a cubic Bezier curve between the current position and the end
    point (\a{endPointX}, \a{endPointY}) with control points specified
    by (\a{c1X}, \a{c1Y}) and (\a{c2X}, \a{c2Y}).
*/

/*!
    \fn void QPainterPath::cubicTo(const QPointF &c1, const QPointF &c2, const QPointF &endPoint)

    Adds a cubic Bezier curve between the current position and the
    given \a endPoint using the control points specified by \a c1, and
    \a c2.

    After the curve is added, the current position is updated to be at
    the end point of the curve.

    \table 100%
    \row
    \li \inlineimage qpainterpath-cubicto.png
    \li
    \snippet code/src_gui_painting_qpainterpath.cpp 1
    \endtable

    \sa quadTo(), {QPainterPath#Composing a QPainterPath}{Composing
    a QPainterPath}
*/
void QPainterPath::cubicTo(const QPointF &c1, const QPointF &c2, const QPointF &e)
{
#ifdef QPP_DEBUG
    printf("QPainterPath::cubicTo() (%.2f,%.2f), (%.2f,%.2f), (%.2f,%.2f)\n",
           c1.x(), c1.y(), c2.x(), c2.y(), e.x(), e.y());
#endif

    if (!hasValidCoords(c1) || !hasValidCoords(c2) || !hasValidCoords(e)) {
#ifndef QT_NO_DEBUG
        qWarning("QPainterPath::cubicTo: Adding point with invalid coordinates, ignoring call");
#endif
        return;
    }

    ensureData();
    detach();

    QPainterPathData *d = d_func();
    Q_ASSERT(!d->elements.isEmpty());


    // Abort on empty curve as a stroker cannot handle this and the
    // curve is irrelevant anyway.
    if (d->elements.constLast() == c1 && c1 == c2 && c2 == e)
        return;

    d->maybeMoveTo();

    Element ce1 = { c1.x(), c1.y(), CurveToElement };
    Element ce2 = { c2.x(), c2.y(), CurveToDataElement };
    Element ee = { e.x(), e.y(), CurveToDataElement };
    d->elements << ce1 << ce2 << ee;
}

/*!
    \fn void QPainterPath::quadTo(qreal cx, qreal cy, qreal endPointX, qreal endPointY);

    \overload

    Adds a quadratic Bezier curve between the current point and the endpoint
    (\a{endPointX}, \a{endPointY}) with the control point specified by
    (\a{cx}, \a{cy}).
*/

/*!
    \fn void QPainterPath::quadTo(const QPointF &c, const QPointF &endPoint)

    Adds a quadratic Bezier curve between the current position and the
    given \a endPoint with the control point specified by \a c.

    After the curve is added, the current point is updated to be at
    the end point of the curve.

    \sa cubicTo(), {QPainterPath#Composing a QPainterPath}{Composing a
    QPainterPath}
*/
void QPainterPath::quadTo(const QPointF &c, const QPointF &e)
{
#ifdef QPP_DEBUG
    printf("QPainterPath::quadTo() (%.2f,%.2f), (%.2f,%.2f)\n",
           c.x(), c.y(), e.x(), e.y());
#endif

    if (!hasValidCoords(c) || !hasValidCoords(e)) {
#ifndef QT_NO_DEBUG
        qWarning("QPainterPath::quadTo: Adding point with invalid coordinates, ignoring call");
#endif
        return;
    }

    ensureData();
    detach();

    Q_D(QPainterPath);
    Q_ASSERT(!d->elements.isEmpty());
    const QPainterPath::Element &elm = d->elements.at(elementCount()-1);
    QPointF prev(elm.x, elm.y);

    // Abort on empty curve as a stroker cannot handle this and the
    // curve is irrelevant anyway.
    if (prev == c && c == e)
        return;

    QPointF c1((prev.x() + 2*c.x()) / 3, (prev.y() + 2*c.y()) / 3);
    QPointF c2((e.x() + 2*c.x()) / 3, (e.y() + 2*c.y()) / 3);
    cubicTo(c1, c2, e);
}

/*!
    \fn void QPainterPath::arcTo(qreal x, qreal y, qreal width, qreal
    height, qreal startAngle, qreal sweepLength)

    \overload

    Creates an arc that occupies the rectangle QRectF(\a x, \a y, \a
    width, \a height), beginning at the specified \a startAngle and
    extending \a sweepLength degrees counter-clockwise.

*/

/*!
    \fn void QPainterPath::arcTo(const QRectF &rectangle, qreal startAngle, qreal sweepLength)

    Creates an arc that occupies the given \a rectangle, beginning at
    the specified \a startAngle and extending \a sweepLength degrees
    counter-clockwise.

    Angles are specified in degrees. Clockwise arcs can be specified
    using negative angles.

    Note that this function connects the starting point of the arc to
    the current position if they are not already connected. After the
    arc has been added, the current position is the last point in
    arc. To draw a line back to the first point, use the
    closeSubpath() function.

    \table 100%
    \row
    \li \inlineimage qpainterpath-arcto.png
    \li
    \snippet code/src_gui_painting_qpainterpath.cpp 2
    \endtable

    \sa arcMoveTo(), addEllipse(), QPainter::drawArc(), QPainter::drawPie(),
    {QPainterPath#Composing a QPainterPath}{Composing a
    QPainterPath}
*/
void QPainterPath::arcTo(const QRectF &rect, qreal startAngle, qreal sweepLength)
{
#ifdef QPP_DEBUG
    printf("QPainterPath::arcTo() (%.2f, %.2f, %.2f, %.2f, angle=%.2f, sweep=%.2f\n",
           rect.x(), rect.y(), rect.width(), rect.height(), startAngle, sweepLength);
#endif

    if (!hasValidCoords(rect) || !isValidCoord(startAngle) || !isValidCoord(sweepLength)) {
#ifndef QT_NO_DEBUG
        qWarning("QPainterPath::arcTo: Adding point with invalid coordinates, ignoring call");
#endif
        return;
    }

    if (rect.isNull())
        return;

    ensureData();
    detach();

    int point_count;
    QPointF pts[15];
    QPointF curve_start = qt_curves_for_arc(rect, startAngle, sweepLength, pts, &point_count);

    lineTo(curve_start);
    for (int i=0; i<point_count; i+=3) {
        cubicTo(pts[i].x(), pts[i].y(),
                pts[i+1].x(), pts[i+1].y(),
                pts[i+2].x(), pts[i+2].y());
    }

}


/*!
    \fn void QPainterPath::arcMoveTo(qreal x, qreal y, qreal width, qreal height, qreal angle)
    \overload
    \since 4.2

    Creates a move to that lies on the arc that occupies the
    QRectF(\a x, \a y, \a width, \a height) at \a angle.
*/


/*!
    \fn void QPainterPath::arcMoveTo(const QRectF &rectangle, qreal angle)
    \since 4.2

    Creates a move to that lies on the arc that occupies the given \a
    rectangle at \a angle.

    Angles are specified in degrees. Clockwise arcs can be specified
    using negative angles.

    \sa moveTo(), arcTo()
*/

void QPainterPath::arcMoveTo(const QRectF &rect, qreal angle)
{
    if (rect.isNull())
        return;

    QPointF pt;
    qt_find_ellipse_coords(rect, angle, 0, &pt, 0);
    moveTo(pt);
}



/*!
    \fn QPointF QPainterPath::currentPosition() const

    Returns the current position of the path.
*/
QPointF QPainterPath::currentPosition() const
{
    return !d_ptr || d_func()->elements.isEmpty()
        ? QPointF()
        : QPointF(d_func()->elements.constLast().x, d_func()->elements.constLast().y);
}


/*!
    \fn void QPainterPath::addRect(qreal x, qreal y, qreal width, qreal height)

    \overload

    Adds a rectangle at position (\a{x}, \a{y}), with the given \a
    width and \a height, as a closed subpath.
*/

/*!
    \fn void QPainterPath::addRect(const QRectF &rectangle)

    Adds the given \a rectangle to this path as a closed subpath.

    The \a rectangle is added as a clockwise set of lines. The painter
    path's current position after the \a rectangle has been added is
    at the top-left corner of the rectangle.

    \table 100%
    \row
    \li \inlineimage qpainterpath-addrectangle.png
    \li
    \snippet code/src_gui_painting_qpainterpath.cpp 3
    \endtable

    \sa addRegion(), lineTo(), {QPainterPath#Composing a
    QPainterPath}{Composing a QPainterPath}
*/
void QPainterPath::addRect(const QRectF &r)
{
    if (!hasValidCoords(r)) {
#ifndef QT_NO_DEBUG
        qWarning("QPainterPath::addRect: Adding point with invalid coordinates, ignoring call");
#endif
        return;
    }

    if (r.isNull())
        return;

    ensureData();
    detach();

    bool first = d_func()->elements.size() < 2;

    moveTo(r.x(), r.y());

    Element l1 = { r.x() + r.width(), r.y(), LineToElement };
    Element l2 = { r.x() + r.width(), r.y() + r.height(), LineToElement };
    Element l3 = { r.x(), r.y() + r.height(), LineToElement };
    Element l4 = { r.x(), r.y(), LineToElement };

    d_func()->elements << l1 << l2 << l3 << l4;
    d_func()->require_moveTo = true;
    d_func()->convex = first;
}

/*!
    Adds the given \a polygon to the path as an (unclosed) subpath.

    Note that the current position after the polygon has been added,
    is the last point in \a polygon. To draw a line back to the first
    point, use the closeSubpath() function.

    \table 100%
    \row
    \li \inlineimage qpainterpath-addpolygon.png
    \li
    \snippet code/src_gui_painting_qpainterpath.cpp 4
    \endtable

    \sa lineTo(), {QPainterPath#Composing a QPainterPath}{Composing
    a QPainterPath}
*/
void QPainterPath::addPolygon(const QPolygonF &polygon)
{
    if (polygon.isEmpty())
        return;

    ensureData();
    detach();

    moveTo(polygon.constFirst());
    for (int i=1; i<polygon.size(); ++i) {
        Element elm = { polygon.at(i).x(), polygon.at(i).y(), LineToElement };
        d_func()->elements << elm;
    }
}

/*!
    \fn void QPainterPath::addEllipse(const QRectF &boundingRectangle)

    Creates an ellipse within the specified \a boundingRectangle
    and adds it to the painter path as a closed subpath.

    The ellipse is composed of a clockwise curve, starting and
    finishing at zero degrees (the 3 o'clock position).

    \table 100%
    \row
    \li \inlineimage qpainterpath-addellipse.png
    \li
    \snippet code/src_gui_painting_qpainterpath.cpp 5
    \endtable

    \sa arcTo(), QPainter::drawEllipse(), {QPainterPath#Composing a
    QPainterPath}{Composing a QPainterPath}
*/
void QPainterPath::addEllipse(const QRectF &boundingRect)
{
    if (!hasValidCoords(boundingRect)) {
#ifndef QT_NO_DEBUG
        qWarning("QPainterPath::addEllipse: Adding point with invalid coordinates, ignoring call");
#endif
        return;
    }

    if (boundingRect.isNull())
        return;

    ensureData();
    detach();

    bool first = d_func()->elements.size() < 2;

    QPointF pts[12];
    int point_count;
    QPointF start = qt_curves_for_arc(boundingRect, 0, -360, pts, &point_count);

    moveTo(start);
    cubicTo(pts[0], pts[1], pts[2]);           // 0 -> 270
    cubicTo(pts[3], pts[4], pts[5]);           // 270 -> 180
    cubicTo(pts[6], pts[7], pts[8]);           // 180 -> 90
    cubicTo(pts[9], pts[10], pts[11]);         // 90 - >0
    d_func()->require_moveTo = true;

    d_func()->convex = first;
}

/*!
    \fn void QPainterPath::addText(const QPointF &point, const QFont &font, const QString &text)

    Adds the given \a text to this path as a set of closed subpaths
    created from the \a font supplied. The subpaths are positioned so
    that the left end of the text's baseline lies at the specified \a
    point.

    \table 100%
    \row
    \li \inlineimage qpainterpath-addtext.png
    \li
    \snippet code/src_gui_painting_qpainterpath.cpp 6
    \endtable

    \sa QPainter::drawText(), {QPainterPath#Composing a
    QPainterPath}{Composing a QPainterPath}
*/
void QPainterPath::addText(const QPointF &point, const QFont &f, const QString &text)
{
    if (text.isEmpty())
        return;

    ensureData();
    detach();

    QTextLayout layout(text, f);
    layout.setCacheEnabled(true);
    QTextEngine *eng = layout.engine();
    layout.beginLayout();
    QTextLine line = layout.createLine();
    Q_UNUSED(line);
    layout.endLayout();
    const QScriptLine &sl = eng->lines[0];
    if (!sl.length || !eng->layoutData)
        return;

    int nItems = eng->layoutData->items.size();

    qreal x(point.x());
    qreal y(point.y());

    QVarLengthArray<int> visualOrder(nItems);
    QVarLengthArray<uchar> levels(nItems);
    for (int i = 0; i < nItems; ++i)
        levels[i] = eng->layoutData->items.at(i).analysis.bidiLevel;
    QTextEngine::bidiReorder(nItems, levels.data(), visualOrder.data());

    for (int i = 0; i < nItems; ++i) {
        int item = visualOrder[i];
        const QScriptItem &si = eng->layoutData->items.at(item);

        if (si.analysis.flags < QScriptAnalysis::TabOrObject) {
            QGlyphLayout glyphs = eng->shapedGlyphs(&si);
            QFontEngine *fe = f.d->engineForScript(si.analysis.script);
            Q_ASSERT(fe);
            fe->addOutlineToPath(x, y, glyphs, this,
                                 si.analysis.bidiLevel % 2
                                 ? QTextItem::RenderFlags(QTextItem::RightToLeft)
                                 : QTextItem::RenderFlags(0));

            const qreal lw = fe->lineThickness().toReal();
            if (f.d->underline) {
                qreal pos = fe->underlinePosition().toReal();
                addRect(x, y + pos, si.width.toReal(), lw);
            }
            if (f.d->overline) {
                qreal pos = fe->ascent().toReal() + 1;
                addRect(x, y - pos, si.width.toReal(), lw);
            }
            if (f.d->strikeOut) {
                qreal pos = fe->ascent().toReal() / 3;
                addRect(x, y - pos, si.width.toReal(), lw);
            }
        }
        x += si.width.toReal();
    }
}

/*!
    \fn void QPainterPath::addPath(const QPainterPath &path)

    Adds the given \a path to \e this path as a closed subpath.

    \sa connectPath(), {QPainterPath#Composing a
    QPainterPath}{Composing a QPainterPath}
*/
void QPainterPath::addPath(const QPainterPath &other)
{
    if (other.isEmpty())
        return;

    ensureData();
    detach();

    QPainterPathData *d = reinterpret_cast<QPainterPathData *>(d_func());
    // Remove last moveto so we don't get multiple moveto's
    if (d->elements.constLast().type == MoveToElement)
        d->elements.remove(d->elements.size()-1);

    // Locate where our own current subpath will start after the other path is added.
    int cStart = d->elements.size() + other.d_func()->cStart;
    d->elements += other.d_func()->elements;
    d->cStart = cStart;

    d->require_moveTo = other.d_func()->isClosed();
}


/*!
    \fn void QPainterPath::connectPath(const QPainterPath &path)

    Connects the given \a path to \e this path by adding a line from the
    last element of this path to the first element of the given path.

    \sa addPath(), {QPainterPath#Composing a QPainterPath}{Composing
    a QPainterPath}
*/
void QPainterPath::connectPath(const QPainterPath &other)
{
    if (other.isEmpty())
        return;

    ensureData();
    detach();

    QPainterPathData *d = reinterpret_cast<QPainterPathData *>(d_func());
    // Remove last moveto so we don't get multiple moveto's
    if (d->elements.constLast().type == MoveToElement)
        d->elements.remove(d->elements.size()-1);

    // Locate where our own current subpath will start after the other path is added.
    int cStart = d->elements.size() + other.d_func()->cStart;
    int first = d->elements.size();
    d->elements += other.d_func()->elements;

    if (first != 0)
        d->elements[first].type = LineToElement;

    // avoid duplicate points
    if (first > 0 && QPointF(d->elements.at(first)) == QPointF(d->elements.at(first - 1))) {
        d->elements.remove(first--);
        --cStart;
    }

    if (cStart != first)
        d->cStart = cStart;
}

/*!
    Adds the given \a region to the path by adding each rectangle in
    the region as a separate closed subpath.

    \sa addRect(), {QPainterPath#Composing a QPainterPath}{Composing
    a QPainterPath}
*/
void QPainterPath::addRegion(const QRegion &region)
{
    ensureData();
    detach();

    for (const QRect &rect : region)
        addRect(rect);
}


/*!
    Returns the painter path's currently set fill rule.

    \sa setFillRule()
*/
Qt::FillRule QPainterPath::fillRule() const
{
    return isEmpty() ? Qt::OddEvenFill : d_func()->fillRule;
}

/*!
    \fn void QPainterPath::setFillRule(Qt::FillRule fillRule)

    Sets the fill rule of the painter path to the given \a
    fillRule. Qt provides two methods for filling paths:

    \table
    \header
    \li Qt::OddEvenFill (default)
    \li Qt::WindingFill
    \row
    \li \inlineimage qt-fillrule-oddeven.png
    \li \inlineimage qt-fillrule-winding.png
    \endtable

    \sa fillRule()
*/
void QPainterPath::setFillRule(Qt::FillRule fillRule)
{
    ensureData();
    if (d_func()->fillRule == fillRule)
        return;
    detach();

    d_func()->fillRule = fillRule;
}

#define QT_BEZIER_A(bezier, coord) 3 * (-bezier.coord##1 \
                                        + 3*bezier.coord##2 \
                                        - 3*bezier.coord##3 \
                                        +bezier.coord##4)

#define QT_BEZIER_B(bezier, coord) 6 * (bezier.coord##1 \
                                        - 2*bezier.coord##2 \
                                        + bezier.coord##3)

#define QT_BEZIER_C(bezier, coord) 3 * (- bezier.coord##1 \
                                        + bezier.coord##2)

#define QT_BEZIER_CHECK_T(bezier, t) \
    if (t >= 0 && t <= 1) { \
        QPointF p(b.pointAt(t)); \
        if (p.x() < minx) minx = p.x(); \
        else if (p.x() > maxx) maxx = p.x(); \
        if (p.y() < miny) miny = p.y(); \
        else if (p.y() > maxy) maxy = p.y(); \
    }


static QRectF qt_painterpath_bezier_extrema(const QBezier &b)
{
    qreal minx, miny, maxx, maxy;

    // initialize with end points
    if (b.x1 < b.x4) {
        minx = b.x1;
        maxx = b.x4;
    } else {
        minx = b.x4;
        maxx = b.x1;
    }
    if (b.y1 < b.y4) {
        miny = b.y1;
        maxy = b.y4;
    } else {
        miny = b.y4;
        maxy = b.y1;
    }

    // Update for the X extrema
    {
        qreal ax = QT_BEZIER_A(b, x);
        qreal bx = QT_BEZIER_B(b, x);
        qreal cx = QT_BEZIER_C(b, x);
        // specialcase quadratic curves to avoid div by zero
        if (qFuzzyIsNull(ax)) {

            // linear curves are covered by initialization.
            if (!qFuzzyIsNull(bx)) {
                qreal t = -cx / bx;
                QT_BEZIER_CHECK_T(b, t);
            }

        } else {
            const qreal tx = bx * bx - 4 * ax * cx;

            if (tx >= 0) {
                qreal temp = qSqrt(tx);
                qreal rcp = 1 / (2 * ax);
                qreal t1 = (-bx + temp) * rcp;
                QT_BEZIER_CHECK_T(b, t1);

                qreal t2 = (-bx - temp) * rcp;
                QT_BEZIER_CHECK_T(b, t2);
            }
        }
    }

    // Update for the Y extrema
    {
        qreal ay = QT_BEZIER_A(b, y);
        qreal by = QT_BEZIER_B(b, y);
        qreal cy = QT_BEZIER_C(b, y);

        // specialcase quadratic curves to avoid div by zero
        if (qFuzzyIsNull(ay)) {

            // linear curves are covered by initialization.
            if (!qFuzzyIsNull(by)) {
                qreal t = -cy / by;
                QT_BEZIER_CHECK_T(b, t);
            }

        } else {
            const qreal ty = by * by - 4 * ay * cy;

            if (ty > 0) {
                qreal temp = qSqrt(ty);
                qreal rcp = 1 / (2 * ay);
                qreal t1 = (-by + temp) * rcp;
                QT_BEZIER_CHECK_T(b, t1);

                qreal t2 = (-by - temp) * rcp;
                QT_BEZIER_CHECK_T(b, t2);
            }
        }
    }
    return QRectF(minx, miny, maxx - minx, maxy - miny);
}

/*!
    Returns the bounding rectangle of this painter path as a rectangle with
    floating point precision.

    \sa controlPointRect()
*/
QRectF QPainterPath::boundingRect() const
{
    if (!d_ptr)
        return QRectF();
    QPainterPathData *d = d_func();

    if (d->dirtyBounds)
        computeBoundingRect();
    return d->bounds;
}

/*!
    Returns the rectangle containing all the points and control points
    in this path.

    This function is significantly faster to compute than the exact
    boundingRect(), and the returned rectangle is always a superset of
    the rectangle returned by boundingRect().

    \sa boundingRect()
*/
QRectF QPainterPath::controlPointRect() const
{
    if (!d_ptr)
        return QRectF();
    QPainterPathData *d = d_func();

    if (d->dirtyControlBounds)
        computeControlPointRect();
    return d->controlBounds;
}


/*!
    \fn bool QPainterPath::isEmpty() const

    Returns \c true if either there are no elements in this path, or if the only
    element is a MoveToElement; otherwise returns \c false.

    \sa elementCount()
*/

bool QPainterPath::isEmpty() const
{
    return !d_ptr || (d_ptr->elements.size() == 1 && d_ptr->elements.first().type == MoveToElement);
}

/*!
    Creates and returns a reversed copy of the path.

    It is the order of the elements that is reversed: If a
    QPainterPath is composed by calling the moveTo(), lineTo() and
    cubicTo() functions in the specified order, the reversed copy is
    composed by calling cubicTo(), lineTo() and moveTo().
*/
QPainterPath QPainterPath::toReversed() const
{
    Q_D(const QPainterPath);
    QPainterPath rev;

    if (isEmpty()) {
        rev = *this;
        return rev;
    }

    rev.moveTo(d->elements.at(d->elements.size()-1).x, d->elements.at(d->elements.size()-1).y);

    for (int i=d->elements.size()-1; i>=1; --i) {
        const QPainterPath::Element &elm = d->elements.at(i);
        const QPainterPath::Element &prev = d->elements.at(i-1);
        switch (elm.type) {
        case LineToElement:
            rev.lineTo(prev.x, prev.y);
            break;
        case MoveToElement:
            rev.moveTo(prev.x, prev.y);
            break;
        case CurveToDataElement:
            {
                Q_ASSERT(i>=3);
                const QPainterPath::Element &cp1 = d->elements.at(i-2);
                const QPainterPath::Element &sp = d->elements.at(i-3);
                Q_ASSERT(prev.type == CurveToDataElement);
                Q_ASSERT(cp1.type == CurveToElement);
                rev.cubicTo(prev.x, prev.y, cp1.x, cp1.y, sp.x, sp.y);
                i -= 2;
                break;
            }
        default:
            Q_ASSERT(!"qt_reversed_path");
            break;
        }
    }
    //qt_debug_path(rev);
    return rev;
}

/*!
    Converts the path into a list of polygons using the QTransform
    \a matrix, and returns the list.

    This function creates one polygon for each subpath regardless of
    intersecting subpaths (i.e. overlapping bounding rectangles). To
    make sure that such overlapping subpaths are filled correctly, use
    the toFillPolygons() function instead.

    \sa toFillPolygons(), toFillPolygon(), {QPainterPath#QPainterPath
    Conversion}{QPainterPath Conversion}
*/
QList<QPolygonF> QPainterPath::toSubpathPolygons(const QTransform &matrix) const
{

    Q_D(const QPainterPath);
    QList<QPolygonF> flatCurves;
    if (isEmpty())
        return flatCurves;

    QPolygonF current;
    for (int i=0; i<elementCount(); ++i) {
        const QPainterPath::Element &e = d->elements.at(i);
        switch (e.type) {
        case QPainterPath::MoveToElement:
            if (current.size() > 1)
                flatCurves += current;
            current.clear();
            current.reserve(16);
            current += QPointF(e.x, e.y) * matrix;
            break;
        case QPainterPath::LineToElement:
            current += QPointF(e.x, e.y) * matrix;
            break;
        case QPainterPath::CurveToElement: {
            Q_ASSERT(d->elements.at(i+1).type == QPainterPath::CurveToDataElement);
            Q_ASSERT(d->elements.at(i+2).type == QPainterPath::CurveToDataElement);
            QBezier bezier = QBezier::fromPoints(QPointF(d->elements.at(i-1).x, d->elements.at(i-1).y) * matrix,
                                       QPointF(e.x, e.y) * matrix,
                                       QPointF(d->elements.at(i+1).x, d->elements.at(i+1).y) * matrix,
                                                 QPointF(d->elements.at(i+2).x, d->elements.at(i+2).y) * matrix);
            bezier.addToPolygon(&current);
            i+=2;
            break;
        }
        case QPainterPath::CurveToDataElement:
            Q_ASSERT(!"QPainterPath::toSubpathPolygons(), bad element type");
            break;
        }
    }

    if (current.size()>1)
        flatCurves += current;

    return flatCurves;
}

/*!
  \overload
 */
QList<QPolygonF> QPainterPath::toSubpathPolygons(const QMatrix &matrix) const
{
    return toSubpathPolygons(QTransform(matrix));
}

/*!
    Converts the path into a list of polygons using the
    QTransform \a matrix, and returns the list.

    The function differs from the toFillPolygon() function in that it
    creates several polygons. It is provided because it is usually
    faster to draw several small polygons than to draw one large
    polygon, even though the total number of points drawn is the same.

    The toFillPolygons() function differs from the toSubpathPolygons()
    function in that it create only polygon for subpaths that have
    overlapping bounding rectangles.

    Like the toFillPolygon() function, this function uses a rewinding
    technique to make sure that overlapping subpaths can be filled
    using the correct fill rule. Note that rewinding inserts addition
    lines in the polygons so the outline of the fill polygon does not
    match the outline of the path.

    \sa toSubpathPolygons(), toFillPolygon(),
    {QPainterPath#QPainterPath Conversion}{QPainterPath Conversion}
*/
QList<QPolygonF> QPainterPath::toFillPolygons(const QTransform &matrix) const
{

    QList<QPolygonF> polys;

    QList<QPolygonF> subpaths = toSubpathPolygons(matrix);
    int count = subpaths.size();

    if (count == 0)
        return polys;

    QVector<QRectF> bounds;
    bounds.reserve(count);
    for (int i=0; i<count; ++i)
        bounds += subpaths.at(i).boundingRect();

#ifdef QPP_FILLPOLYGONS_DEBUG
    printf("QPainterPath::toFillPolygons, subpathCount=%d\n", count);
    for (int i=0; i<bounds.size(); ++i)
        qDebug() << " bounds" << i << bounds.at(i);
#endif

    QVector< QVector<int> > isects;
    isects.resize(count);

    // find all intersections
    for (int j=0; j<count; ++j) {
        if (subpaths.at(j).size() <= 2)
            continue;
        QRectF cbounds = bounds.at(j);
        for (int i=0; i<count; ++i) {
            if (cbounds.intersects(bounds.at(i))) {
                isects[j] << i;
            }
        }
    }

#ifdef QPP_FILLPOLYGONS_DEBUG
    printf("Intersections before flattening:\n");
    for (int i = 0; i < count; ++i) {
        printf("%d: ", i);
        for (int j = 0; j < isects[i].size(); ++j) {
            printf("%d ", isects[i][j]);
        }
        printf("\n");
    }
#endif

    // flatten the sets of intersections
    for (int i=0; i<count; ++i) {
        const QVector<int> &current_isects = isects.at(i);
        for (int j=0; j<current_isects.size(); ++j) {
            int isect_j = current_isects.at(j);
            if (isect_j == i)
                continue;
            const QVector<int> &isects_j = isects.at(isect_j);
            for (int k = 0, size = isects_j.size(); k < size; ++k) {
                int isect_k = isects_j.at(k);
                if (isect_k != i && !isects.at(i).contains(isect_k)) {
                    isects[i] += isect_k;
                }
            }
            isects[isect_j].clear();
        }
    }

#ifdef QPP_FILLPOLYGONS_DEBUG
    printf("Intersections after flattening:\n");
    for (int i = 0; i < count; ++i) {
        printf("%d: ", i);
        for (int j = 0; j < isects[i].size(); ++j) {
            printf("%d ", isects[i][j]);
        }
        printf("\n");
    }
#endif

    // Join the intersected subpaths as rewinded polygons
    for (int i=0; i<count; ++i) {
        const QVector<int> &subpath_list = isects.at(i);
        if (!subpath_list.isEmpty()) {
            QPolygonF buildUp;
            for (int j=0; j<subpath_list.size(); ++j) {
                const QPolygonF &subpath = subpaths.at(subpath_list.at(j));
                buildUp += subpath;
                if (!subpath.isClosed())
                    buildUp += subpath.first();
                if (!buildUp.isClosed())
                    buildUp += buildUp.constFirst();
            }
            polys += buildUp;
        }
    }

    return polys;
}

/*!
  \overload
 */
QList<QPolygonF> QPainterPath::toFillPolygons(const QMatrix &matrix) const
{
    return toFillPolygons(QTransform(matrix));
}

//same as qt_polygon_isect_line in qpolygon.cpp
static void qt_painterpath_isect_line(const QPointF &p1,
                                      const QPointF &p2,
                                      const QPointF &pos,
                                      int *winding)
{
    qreal x1 = p1.x();
    qreal y1 = p1.y();
    qreal x2 = p2.x();
    qreal y2 = p2.y();
    qreal y = pos.y();

    int dir = 1;

    if (qFuzzyCompare(y1, y2)) {
        // ignore horizontal lines according to scan conversion rule
        return;
    } else if (y2 < y1) {
        qreal x_tmp = x2; x2 = x1; x1 = x_tmp;
        qreal y_tmp = y2; y2 = y1; y1 = y_tmp;
        dir = -1;
    }

    if (y >= y1 && y < y2) {
        qreal x = x1 + ((x2 - x1) / (y2 - y1)) * (y - y1);

        // count up the winding number if we're
        if (x<=pos.x()) {
            (*winding) += dir;
        }
    }
}

static void qt_painterpath_isect_curve(const QBezier &bezier, const QPointF &pt,
                                       int *winding, int depth = 0)
{
    qreal y = pt.y();
    qreal x = pt.x();
    QRectF bounds = bezier.bounds();

    // potential intersection, divide and try again...
    // Please note that a sideeffect of the bottom exclusion is that
    // horizontal lines are dropped, but this is correct according to
    // scan conversion rules.
    if (y >= bounds.y() && y < bounds.y() + bounds.height()) {

        // hit lower limit... This is a rough threshold, but its a
        // tradeoff between speed and precision.
        const qreal lower_bound = qreal(.001);
        if (depth == 32 || (bounds.width() < lower_bound && bounds.height() < lower_bound)) {
            // We make the assumption here that the curve starts to
            // approximate a line after while (i.e. that it doesn't
            // change direction drastically during its slope)
            if (bezier.pt1().x() <= x) {
                (*winding) += (bezier.pt4().y() > bezier.pt1().y() ? 1 : -1);
            }
            return;
        }

        // split curve and try again...
        QBezier first_half, second_half;
        bezier.split(&first_half, &second_half);
        qt_painterpath_isect_curve(first_half, pt, winding, depth + 1);
        qt_painterpath_isect_curve(second_half, pt, winding, depth + 1);
    }
}

/*!
    \fn bool QPainterPath::contains(const QPointF &point) const

    Returns \c true if the given \a point is inside the path, otherwise
    returns \c false.

    \sa intersects()
*/
bool QPainterPath::contains(const QPointF &pt) const
{
    if (isEmpty() || !controlPointRect().contains(pt))
        return false;

    QPainterPathData *d = d_func();

    int winding_number = 0;

    QPointF last_pt;
    QPointF last_start;
    for (int i=0; i<d->elements.size(); ++i) {
        const Element &e = d->elements.at(i);

        switch (e.type) {

        case MoveToElement:
            if (i > 0) // implicitly close all paths.
                qt_painterpath_isect_line(last_pt, last_start, pt, &winding_number);
            last_start = last_pt = e;
            break;

        case LineToElement:
            qt_painterpath_isect_line(last_pt, e, pt, &winding_number);
            last_pt = e;
            break;

        case CurveToElement:
            {
                const QPainterPath::Element &cp2 = d->elements.at(++i);
                const QPainterPath::Element &ep = d->elements.at(++i);
                qt_painterpath_isect_curve(QBezier::fromPoints(last_pt, e, cp2, ep),
                                           pt, &winding_number);
                last_pt = ep;

            }
            break;

        default:
            break;
        }
    }

    // implicitly close last subpath
    if (last_pt != last_start)
        qt_painterpath_isect_line(last_pt, last_start, pt, &winding_number);

    return (d->fillRule == Qt::WindingFill
            ? (winding_number != 0)
            : ((winding_number % 2) != 0));
}

enum PainterDirections { Left, Right, Top, Bottom };

static bool qt_painterpath_isect_line_rect(qreal x1, qreal y1, qreal x2, qreal y2,
                                           const QRectF &rect)
{
    qreal left = rect.left();
    qreal right = rect.right();
    qreal top = rect.top();
    qreal bottom = rect.bottom();

    // clip the lines, after cohen-sutherland, see e.g. http://www.nondot.org/~sabre/graphpro/line6.html
    int p1 = ((x1 < left) << Left)
             | ((x1 > right) << Right)
             | ((y1 < top) << Top)
             | ((y1 > bottom) << Bottom);
    int p2 = ((x2 < left) << Left)
             | ((x2 > right) << Right)
             | ((y2 < top) << Top)
             | ((y2 > bottom) << Bottom);

    if (p1 & p2)
        // completely inside
        return false;

    if (p1 | p2) {
        qreal dx = x2 - x1;
        qreal dy = y2 - y1;

        // clip x coordinates
        if (x1 < left) {
            y1 += dy/dx * (left - x1);
            x1 = left;
        } else if (x1 > right) {
            y1 -= dy/dx * (x1 - right);
            x1 = right;
        }
        if (x2 < left) {
            y2 += dy/dx * (left - x2);
            x2 = left;
        } else if (x2 > right) {
            y2 -= dy/dx * (x2 - right);
            x2 = right;
        }

        p1 = ((y1 < top) << Top)
             | ((y1 > bottom) << Bottom);
        p2 = ((y2 < top) << Top)
             | ((y2 > bottom) << Bottom);

        if (p1 & p2)
            return false;

        // clip y coordinates
        if (y1 < top) {
            x1 += dx/dy * (top - y1);
            y1 = top;
        } else if (y1 > bottom) {
            x1 -= dx/dy * (y1 - bottom);
            y1 = bottom;
        }
        if (y2 < top) {
            x2 += dx/dy * (top - y2);
            y2 = top;
        } else if (y2 > bottom) {
            x2 -= dx/dy * (y2 - bottom);
            y2 = bottom;
        }

        p1 = ((x1 < left) << Left)
             | ((x1 > right) << Right);
        p2 = ((x2 < left) << Left)
             | ((x2 > right) << Right);

        if (p1 & p2)
            return false;

        return true;
    }
    return false;
}

static bool qt_isect_curve_horizontal(const QBezier &bezier, qreal y, qreal x1, qreal x2, int depth = 0)
{
    QRectF bounds = bezier.bounds();

    if (y >= bounds.top() && y < bounds.bottom()
        && bounds.right() >= x1 && bounds.left() < x2) {
        const qreal lower_bound = qreal(.01);
        if (depth == 32 || (bounds.width() < lower_bound && bounds.height() < lower_bound))
            return true;

        QBezier first_half, second_half;
        bezier.split(&first_half, &second_half);
        if (qt_isect_curve_horizontal(first_half, y, x1, x2, depth + 1)
            || qt_isect_curve_horizontal(second_half, y, x1, x2, depth + 1))
            return true;
    }
    return false;
}

static bool qt_isect_curve_vertical(const QBezier &bezier, qreal x, qreal y1, qreal y2, int depth = 0)
{
    QRectF bounds = bezier.bounds();

    if (x >= bounds.left() && x < bounds.right()
        && bounds.bottom() >= y1 && bounds.top() < y2) {
        const qreal lower_bound = qreal(.01);
        if (depth == 32 || (bounds.width() < lower_bound && bounds.height() < lower_bound))
            return true;

        QBezier first_half, second_half;
        bezier.split(&first_half, &second_half);
        if (qt_isect_curve_vertical(first_half, x, y1, y2, depth + 1)
            || qt_isect_curve_vertical(second_half, x, y1, y2, depth + 1))
            return true;
    }
     return false;
}

static bool pointOnEdge(const QRectF &rect, const QPointF &point)
{
    if ((point.x() == rect.left() || point.x() == rect.right()) &&
        (point.y() >= rect.top() && point.y() <= rect.bottom()))
        return true;
    if ((point.y() == rect.top() || point.y() == rect.bottom()) &&
        (point.x() >= rect.left() && point.x() <= rect.right()))
        return true;
    return false;
}

/*
    Returns \c true if any lines or curves cross the four edges in of rect
*/
static bool qt_painterpath_check_crossing(const QPainterPath *path, const QRectF &rect)
{
    QPointF last_pt;
    QPointF last_start;
    enum { OnRect, InsideRect, OutsideRect} edgeStatus = OnRect;
    for (int i=0; i<path->elementCount(); ++i) {
        const QPainterPath::Element &e = path->elementAt(i);

        switch (e.type) {

        case QPainterPath::MoveToElement:
            if (i > 0
                && qFuzzyCompare(last_pt.x(), last_start.x())
                && qFuzzyCompare(last_pt.y(), last_start.y())
                && qt_painterpath_isect_line_rect(last_pt.x(), last_pt.y(),
                                                  last_start.x(), last_start.y(), rect))
                return true;
            last_start = last_pt = e;
            break;

        case QPainterPath::LineToElement:
            if (qt_painterpath_isect_line_rect(last_pt.x(), last_pt.y(), e.x, e.y, rect))
                return true;
            last_pt = e;
            break;

        case QPainterPath::CurveToElement:
            {
                QPointF cp2 = path->elementAt(++i);
                QPointF ep = path->elementAt(++i);
                QBezier bezier = QBezier::fromPoints(last_pt, e, cp2, ep);
                if (qt_isect_curve_horizontal(bezier, rect.top(), rect.left(), rect.right())
                    || qt_isect_curve_horizontal(bezier, rect.bottom(), rect.left(), rect.right())
                    || qt_isect_curve_vertical(bezier, rect.left(), rect.top(), rect.bottom())
                    || qt_isect_curve_vertical(bezier, rect.right(), rect.top(), rect.bottom()))
                    return true;
                last_pt = ep;
            }
            break;

        default:
            break;
        }
        // Handle crossing the edges of the rect at the end-points of individual sub-paths.
        // A point on on the edge itself is considered neither inside nor outside for this purpose.
        if (!pointOnEdge(rect, last_pt)) {
            bool contained = rect.contains(last_pt);
            switch (edgeStatus) {
            case OutsideRect:
                if (contained)
                    return true;
                break;
            case InsideRect:
                if (!contained)
                    return true;
                break;
            case OnRect:
                edgeStatus = contained ? InsideRect : OutsideRect;
                break;
            }
        } else {
            if (last_pt == last_start)
                edgeStatus = OnRect;
        }
    }

    // implicitly close last subpath
    if (last_pt != last_start
        && qt_painterpath_isect_line_rect(last_pt.x(), last_pt.y(),
                                          last_start.x(), last_start.y(), rect))
        return true;

    return false;
}

/*!
    \fn bool QPainterPath::intersects(const QRectF &rectangle) const

    Returns \c true if any point in the given \a rectangle intersects the
    path; otherwise returns \c false.

    There is an intersection if any of the lines making up the
    rectangle crosses a part of the path or if any part of the
    rectangle overlaps with any area enclosed by the path. This
    function respects the current fillRule to determine what is
    considered inside the path.

    \sa contains()
*/
bool QPainterPath::intersects(const QRectF &rect) const
{
    if (elementCount() == 1 && rect.contains(elementAt(0)))
        return true;

    if (isEmpty())
        return false;

    QRectF cp = controlPointRect();
    QRectF rn = rect.normalized();

    // QRectF::intersects returns false if one of the rects is a null rect
    // which would happen for a painter path consisting of a vertical or
    // horizontal line
    if (qMax(rn.left(), cp.left()) > qMin(rn.right(), cp.right())
        || qMax(rn.top(), cp.top()) > qMin(rn.bottom(), cp.bottom()))
        return false;

    // If any path element cross the rect its bound to be an intersection
    if (qt_painterpath_check_crossing(this, rect))
        return true;

    if (contains(rect.center()))
        return true;

    Q_D(QPainterPath);

    // Check if the rectangle surounds any subpath...
    for (int i=0; i<d->elements.size(); ++i) {
        const Element &e = d->elements.at(i);
        if (e.type == QPainterPath::MoveToElement && rect.contains(e))
            return true;
    }

    return false;
}

/*!
    Translates all elements in the path by (\a{dx}, \a{dy}).

    \since 4.6
    \sa translated()
*/
void QPainterPath::translate(qreal dx, qreal dy)
{
    if (!d_ptr || (dx == 0 && dy == 0))
        return;

    int elementsLeft = d_ptr->elements.size();
    if (elementsLeft <= 0)
        return;

    detach();
    QPainterPath::Element *element = d_func()->elements.data();
    Q_ASSERT(element);
    while (elementsLeft--) {
        element->x += dx;
        element->y += dy;
        ++element;
    }
}

/*!
    \fn void QPainterPath::translate(const QPointF &offset)
    \overload
    \since 4.6

    Translates all elements in the path by the given \a offset.

    \sa translated()
*/

/*!
    Returns a copy of the path that is translated by (\a{dx}, \a{dy}).

    \since 4.6
    \sa translate()
*/
QPainterPath QPainterPath::translated(qreal dx, qreal dy) const
{
    QPainterPath copy(*this);
    copy.translate(dx, dy);
    return copy;
}

/*!
    \fn QPainterPath QPainterPath::translated(const QPointF &offset) const;
    \overload
    \since 4.6

    Returns a copy of the path that is translated by the given \a offset.

    \sa translate()
*/

/*!
    \fn bool QPainterPath::contains(const QRectF &rectangle) const

    Returns \c true if the given \a rectangle is inside the path,
    otherwise returns \c false.
*/
bool QPainterPath::contains(const QRectF &rect) const
{
    Q_D(QPainterPath);

    // the path is empty or the control point rect doesn't completely
    // cover the rectangle we abort stratight away.
    if (isEmpty() || !controlPointRect().contains(rect))
        return false;

    // if there are intersections, chances are that the rect is not
    // contained, except if we have winding rule, in which case it
    // still might.
    if (qt_painterpath_check_crossing(this, rect)) {
        if (fillRule() == Qt::OddEvenFill) {
            return false;
        } else {
            // Do some wague sampling in the winding case. This is not
            // precise but it should mostly be good enough.
            if (!contains(rect.topLeft()) ||
                !contains(rect.topRight()) ||
                !contains(rect.bottomRight()) ||
                !contains(rect.bottomLeft()))
                return false;
        }
    }

    // If there exists a point inside that is not part of the path its
    // because: rectangle lies completely outside path or a subpath
    // excludes parts of the rectangle. Both cases mean that the rect
    // is not contained
    if (!contains(rect.center()))
        return false;

    // If there are any subpaths inside this rectangle we need to
    // check if they are still contained as a result of the fill
    // rule. This can only be the case for WindingFill though. For
    // OddEvenFill the rect will never be contained if it surrounds a
    // subpath. (the case where two subpaths are completely identical
    // can be argued but we choose to neglect it).
    for (int i=0; i<d->elements.size(); ++i) {
        const Element &e = d->elements.at(i);
        if (e.type == QPainterPath::MoveToElement && rect.contains(e)) {
            if (fillRule() == Qt::OddEvenFill)
                return false;

            bool stop = false;
            for (; !stop && i<d->elements.size(); ++i) {
                const Element &el = d->elements.at(i);
                switch (el.type) {
                case MoveToElement:
                    stop = true;
                    break;
                case LineToElement:
                    if (!contains(el))
                        return false;
                    break;
                case CurveToElement:
                    if (!contains(d->elements.at(i+2)))
                        return false;
                    i += 2;
                    break;
                default:
                    break;
                }
            }

            // compensate for the last ++i in the inner for
            --i;
        }
    }

    return true;
}

static inline bool epsilonCompare(const QPointF &a, const QPointF &b, const QSizeF &epsilon)
{
    return qAbs(a.x() - b.x()) <= epsilon.width()
        && qAbs(a.y() - b.y()) <= epsilon.height();
}

/*!
    Returns \c true if this painterpath is equal to the given \a path.

    Note that comparing paths may involve a per element comparison
    which can be slow for complex paths.

    \sa operator!=()
*/

bool QPainterPath::operator==(const QPainterPath &path) const
{
    QPainterPathData *d = reinterpret_cast<QPainterPathData *>(d_func());
    QPainterPathData *other_d = path.d_func();
    if (other_d == d)
        return true;
    else if (!d || !other_d) {
        if (!d && other_d->elements.empty() && other_d->fillRule == Qt::OddEvenFill)
            return true;
        if (!other_d && d && d->elements.empty() && d->fillRule == Qt::OddEvenFill)
            return true;
        return false;
    }
    else if (d->fillRule != other_d->fillRule)
        return false;
    else if (d->elements.size() != other_d->elements.size())
        return false;

    const qreal qt_epsilon = sizeof(qreal) == sizeof(double) ? 1e-12 : qreal(1e-5);

    QSizeF epsilon = boundingRect().size();
    epsilon.rwidth() *= qt_epsilon;
    epsilon.rheight() *= qt_epsilon;

    for (int i = 0; i < d->elements.size(); ++i)
        if (d->elements.at(i).type != other_d->elements.at(i).type
            || !epsilonCompare(d->elements.at(i), other_d->elements.at(i), epsilon))
            return false;

    return true;
}

/*!
    Returns \c true if this painter path differs from the given \a path.

    Note that comparing paths may involve a per element comparison
    which can be slow for complex paths.

    \sa operator==()
*/

bool QPainterPath::operator!=(const QPainterPath &path) const
{
    return !(*this==path);
}

/*!
    \since 4.5

    Returns the intersection of this path and the \a other path.

    \sa intersected(), operator&=(), united(), operator|()
*/
QPainterPath QPainterPath::operator&(const QPainterPath &other) const
{
    return intersected(other);
}

/*!
    \since 4.5

    Returns the union of this path and the \a other path.

    \sa united(), operator|=(), intersected(), operator&()
*/
QPainterPath QPainterPath::operator|(const QPainterPath &other) const
{
    return united(other);
}

/*!
    \since 4.5

    Returns the union of this path and the \a other path. This function is equivalent
    to operator|().

    \sa united(), operator+=(), operator-()
*/
QPainterPath QPainterPath::operator+(const QPainterPath &other) const
{
    return united(other);
}

/*!
    \since 4.5

    Subtracts the \a other path from a copy of this path, and returns the copy.

    \sa subtracted(), operator-=(), operator+()
*/
QPainterPath QPainterPath::operator-(const QPainterPath &other) const
{
    return subtracted(other);
}

/*!
    \since 4.5

    Intersects this path with \a other and returns a reference to this path.

    \sa intersected(), operator&(), operator|=()
*/
QPainterPath &QPainterPath::operator&=(const QPainterPath &other)
{
    return *this = (*this & other);
}

/*!
    \since 4.5

    Unites this path with \a other and returns a reference to this path.

    \sa united(), operator|(), operator&=()
*/
QPainterPath &QPainterPath::operator|=(const QPainterPath &other)
{
    return *this = (*this | other);
}

/*!
    \since 4.5

    Unites this path with \a other, and returns a reference to this path. This
    is equivalent to operator|=().

    \sa united(), operator+(), operator-=()
*/
QPainterPath &QPainterPath::operator+=(const QPainterPath &other)
{
    return *this = (*this + other);
}

/*!
    \since 4.5

    Subtracts \a other from this path, and returns a reference to this
    path.

    \sa subtracted(), operator-(), operator+=()
*/
QPainterPath &QPainterPath::operator-=(const QPainterPath &other)
{
    return *this = (*this - other);
}

#ifndef QT_NO_DATASTREAM
/*!
    \fn QDataStream &operator<<(QDataStream &stream, const QPainterPath &path)
    \relates QPainterPath

    Writes the given painter \a path to the given \a stream, and
    returns a reference to the \a stream.

    \sa {Serializing Qt Data Types}
*/
QDataStream &operator<<(QDataStream &s, const QPainterPath &p)
{
    if (p.isEmpty()) {
        s << 0;
        return s;
    }

    s << p.elementCount();
    for (int i=0; i < p.d_func()->elements.size(); ++i) {
        const QPainterPath::Element &e = p.d_func()->elements.at(i);
        s << int(e.type);
        s << double(e.x) << double(e.y);
    }
    s << p.d_func()->cStart;
    s << int(p.d_func()->fillRule);
    return s;
}

/*!
    \fn QDataStream &operator>>(QDataStream &stream, QPainterPath &path)
    \relates QPainterPath

    Reads a painter path from the given \a stream into the specified \a path,
    and returns a reference to the \a stream.

    \sa {Serializing Qt Data Types}
*/
QDataStream &operator>>(QDataStream &s, QPainterPath &p)
{
    bool errorDetected = false;
    int size;
    s >> size;

    if (size == 0)
        return s;

    p.ensureData(); // in case if p.d_func() == 0
    if (p.d_func()->elements.size() == 1) {
        Q_ASSERT(p.d_func()->elements.at(0).type == QPainterPath::MoveToElement);
        p.d_func()->elements.clear();
    }
    for (int i=0; i<size; ++i) {
        int type;
        double x, y;
        s >> type;
        s >> x;
        s >> y;
        Q_ASSERT(type >= 0 && type <= 3);
        if (!isValidCoord(qreal(x)) || !isValidCoord(qreal(y))) {
#ifndef QT_NO_DEBUG
            qWarning("QDataStream::operator>>: Invalid QPainterPath coordinates read, skipping it");
#endif
            errorDetected = true;
            continue;
        }
        QPainterPath::Element elm = { qreal(x), qreal(y), QPainterPath::ElementType(type) };
        p.d_func()->elements.append(elm);
    }
    s >> p.d_func()->cStart;
    int fillRule;
    s >> fillRule;
    Q_ASSERT(fillRule == Qt::OddEvenFill || fillRule == Qt::WindingFill);
    p.d_func()->fillRule = Qt::FillRule(fillRule);
    p.d_func()->dirtyBounds = true;
    p.d_func()->dirtyControlBounds = true;
    if (errorDetected)
        p = QPainterPath();  // Better than to return path with possibly corrupt datastructure, which would likely cause crash
    return s;
}
#endif // QT_NO_DATASTREAM


/*******************************************************************************
 * class QPainterPathStroker
 */

void qt_path_stroke_move_to(qfixed x, qfixed y, void *data)
{
    ((QPainterPath *) data)->moveTo(qt_fixed_to_real(x), qt_fixed_to_real(y));
}

void qt_path_stroke_line_to(qfixed x, qfixed y, void *data)
{
    ((QPainterPath *) data)->lineTo(qt_fixed_to_real(x), qt_fixed_to_real(y));
}

void qt_path_stroke_cubic_to(qfixed c1x, qfixed c1y,
                             qfixed c2x, qfixed c2y,
                             qfixed ex, qfixed ey,
                             void *data)
{
    ((QPainterPath *) data)->cubicTo(qt_fixed_to_real(c1x), qt_fixed_to_real(c1y),
                                     qt_fixed_to_real(c2x), qt_fixed_to_real(c2y),
                                     qt_fixed_to_real(ex), qt_fixed_to_real(ey));
}

/*!
    \since 4.1
    \class QPainterPathStroker
    \ingroup painting
    \inmodule QtGui

    \brief The QPainterPathStroker class is used to generate fillable
    outlines for a given painter path.

    By calling the createStroke() function, passing a given
    QPainterPath as argument, a new painter path representing the
    outline of the given path is created. The newly created painter
    path can then be filled to draw the original painter path's
    outline.

    You can control the various design aspects (width, cap styles,
    join styles and dash pattern) of the outlining using the following
    functions:

    \list
    \li setWidth()
    \li setCapStyle()
    \li setJoinStyle()
    \li setDashPattern()
    \endlist

    The setDashPattern() function accepts both a Qt::PenStyle object
    and a vector representation of the pattern as argument.

    In addition you can specify a curve's threshold, controlling the
    granularity with which a curve is drawn, using the
    setCurveThreshold() function. The default threshold is a well
    adjusted value (0.25), and normally you should not need to modify
    it. However, you can make the curve's appearance smoother by
    decreasing its value.

    You can also control the miter limit for the generated outline
    using the setMiterLimit() function. The miter limit describes how
    far from each join the miter join can extend. The limit is
    specified in the units of width so the pixelwise miter limit will
    be \c {miterlimit * width}. This value is only used if the join
    style is Qt::MiterJoin.

    The painter path generated by the createStroke() function should
    only be used for outlining the given painter path. Otherwise it
    may cause unexpected behavior. Generated outlines also require the
    Qt::WindingFill rule which is set by default.

    \sa QPen, QBrush
*/

QPainterPathStrokerPrivate::QPainterPathStrokerPrivate()
    : dashOffset(0)
{
    stroker.setMoveToHook(qt_path_stroke_move_to);
    stroker.setLineToHook(qt_path_stroke_line_to);
    stroker.setCubicToHook(qt_path_stroke_cubic_to);
}

/*!
   Creates a new stroker.
 */
QPainterPathStroker::QPainterPathStroker()
    : d_ptr(new QPainterPathStrokerPrivate)
{
}

/*!
   Creates a new stroker based on \a pen.

   \since 5.3
 */
QPainterPathStroker::QPainterPathStroker(const QPen &pen)
    : d_ptr(new QPainterPathStrokerPrivate)
{
    setWidth(pen.widthF());
    setCapStyle(pen.capStyle());
    setJoinStyle(pen.joinStyle());
    setMiterLimit(pen.miterLimit());
    setDashOffset(pen.dashOffset());

    if (pen.style() == Qt::CustomDashLine)
        setDashPattern(pen.dashPattern());
    else
        setDashPattern(pen.style());
}

/*!
    Destroys the stroker.
*/
QPainterPathStroker::~QPainterPathStroker()
{
}


/*!
    Generates a new path that is a fillable area representing the
    outline of the given \a path.

    The various design aspects of the outline are based on the
    stroker's properties: width(), capStyle(), joinStyle(),
    dashPattern(), curveThreshold() and miterLimit().

    The generated path should only be used for outlining the given
    painter path. Otherwise it may cause unexpected
    behavior. Generated outlines also require the Qt::WindingFill rule
    which is set by default.
*/
QPainterPath QPainterPathStroker::createStroke(const QPainterPath &path) const
{
    QPainterPathStrokerPrivate *d = const_cast<QPainterPathStrokerPrivate *>(d_func());
    QPainterPath stroke;
    if (path.isEmpty())
        return path;
    if (d->dashPattern.isEmpty()) {
        d->stroker.strokePath(path, &stroke, QTransform());
    } else {
        QDashStroker dashStroker(&d->stroker);
        dashStroker.setDashPattern(d->dashPattern);
        dashStroker.setDashOffset(d->dashOffset);
        dashStroker.setClipRect(d->stroker.clipRect());
        dashStroker.strokePath(path, &stroke, QTransform());
    }
    stroke.setFillRule(Qt::WindingFill);
    return stroke;
}

/*!
    Sets the width of the generated outline painter path to \a width.

    The generated outlines will extend approximately 50% of \a width
    to each side of the given input path's original outline.
*/
void QPainterPathStroker::setWidth(qreal width)
{
    Q_D(QPainterPathStroker);
    if (width <= 0)
        width = 1;
    d->stroker.setStrokeWidth(qt_real_to_fixed(width));
}

/*!
    Returns the width of the generated outlines.
*/
qreal QPainterPathStroker::width() const
{
    return qt_fixed_to_real(d_func()->stroker.strokeWidth());
}


/*!
    Sets the cap style of the generated outlines to \a style.  If a
    dash pattern is set, each segment of the pattern is subject to the
    cap \a style.
*/
void QPainterPathStroker::setCapStyle(Qt::PenCapStyle style)
{
    d_func()->stroker.setCapStyle(style);
}


/*!
    Returns the cap style of the generated outlines.
*/
Qt::PenCapStyle QPainterPathStroker::capStyle() const
{
    return d_func()->stroker.capStyle();
}

/*!
    Sets the join style of the generated outlines to \a style.
*/
void QPainterPathStroker::setJoinStyle(Qt::PenJoinStyle style)
{
    d_func()->stroker.setJoinStyle(style);
}

/*!
    Returns the join style of the generated outlines.
*/
Qt::PenJoinStyle QPainterPathStroker::joinStyle() const
{
    return d_func()->stroker.joinStyle();
}

/*!
    Sets the miter limit of the generated outlines to \a limit.

    The miter limit describes how far from each join the miter join
    can extend. The limit is specified in units of the currently set
    width. So the pixelwise miter limit will be \c { miterlimit *
    width}.

    This value is only used if the join style is Qt::MiterJoin.
*/
void QPainterPathStroker::setMiterLimit(qreal limit)
{
    d_func()->stroker.setMiterLimit(qt_real_to_fixed(limit));
}

/*!
    Returns the miter limit for the generated outlines.
*/
qreal QPainterPathStroker::miterLimit() const
{
    return qt_fixed_to_real(d_func()->stroker.miterLimit());
}


/*!
    Specifies the curve flattening \a threshold, controlling the
    granularity with which the generated outlines' curve is drawn.

    The default threshold is a well adjusted value (0.25), and
    normally you should not need to modify it. However, you can make
    the curve's appearance smoother by decreasing its value.
*/
void QPainterPathStroker::setCurveThreshold(qreal threshold)
{
    d_func()->stroker.setCurveThreshold(qt_real_to_fixed(threshold));
}

/*!
    Returns the curve flattening threshold for the generated
    outlines.
*/
qreal QPainterPathStroker::curveThreshold() const
{
    return qt_fixed_to_real(d_func()->stroker.curveThreshold());
}

/*!
    Sets the dash pattern for the generated outlines to \a style.
*/
void QPainterPathStroker::setDashPattern(Qt::PenStyle style)
{
    d_func()->dashPattern = QDashStroker::patternForStyle(style);
}

/*!
    \overload

    Sets the dash pattern for the generated outlines to \a
    dashPattern.  This function makes it possible to specify custom
    dash patterns.

    Each element in the vector contains the lengths of the dashes and spaces
    in the stroke, beginning with the first dash in the first element, the
    first space in the second element, and alternating between dashes and
    spaces for each following pair of elements.

    The vector can contain an odd number of elements, in which case the last
    element will be extended by the length of the first element when the
    pattern repeats.
*/
void QPainterPathStroker::setDashPattern(const QVector<qreal> &dashPattern)
{
    d_func()->dashPattern.clear();
    for (int i=0; i<dashPattern.size(); ++i)
        d_func()->dashPattern << qt_real_to_fixed(dashPattern.at(i));
}

/*!
    Returns the dash pattern for the generated outlines.
*/
QVector<qreal> QPainterPathStroker::dashPattern() const
{
    return d_func()->dashPattern;
}

/*!
    Returns the dash offset for the generated outlines.
 */
qreal QPainterPathStroker::dashOffset() const
{
    return d_func()->dashOffset;
}

/*!
  Sets the dash offset for the generated outlines to \a offset.

  See the documentation for QPen::setDashOffset() for a description of the
  dash offset.
 */
void QPainterPathStroker::setDashOffset(qreal offset)
{
    d_func()->dashOffset = offset;
}

/*!
  Converts the path into a polygon using the QTransform
  \a matrix, and returns the polygon.

  The polygon is created by first converting all subpaths to
  polygons, then using a rewinding technique to make sure that
  overlapping subpaths can be filled using the correct fill rule.

  Note that rewinding inserts addition lines in the polygon so
  the outline of the fill polygon does not match the outline of
  the path.

  \sa toSubpathPolygons(), toFillPolygons(),
  {QPainterPath#QPainterPath Conversion}{QPainterPath Conversion}
*/
QPolygonF QPainterPath::toFillPolygon(const QTransform &matrix) const
{

    const QList<QPolygonF> flats = toSubpathPolygons(matrix);
    QPolygonF polygon;
    if (flats.isEmpty())
        return polygon;
    QPointF first = flats.first().first();
    for (int i=0; i<flats.size(); ++i) {
        polygon += flats.at(i);
        if (!flats.at(i).isClosed())
            polygon += flats.at(i).first();
        if (i > 0)
            polygon += first;
    }
    return polygon;
}

/*!
  \overload
*/
QPolygonF QPainterPath::toFillPolygon(const QMatrix &matrix) const
{
    return toFillPolygon(QTransform(matrix));
}


//derivative of the equation
static inline qreal slopeAt(qreal t, qreal a, qreal b, qreal c, qreal d)
{
    return 3*t*t*(d - 3*c + 3*b - a) + 6*t*(c - 2*b + a) + 3*(b - a);
}

/*!
    Returns the length of the current path.
*/
qreal QPainterPath::length() const
{
    Q_D(QPainterPath);
    if (isEmpty())
        return 0;

    qreal len = 0;
    for (int i=1; i<d->elements.size(); ++i) {
        const Element &e = d->elements.at(i);

        switch (e.type) {
        case MoveToElement:
            break;
        case LineToElement:
        {
            len += QLineF(d->elements.at(i-1), e).length();
            break;
        }
        case CurveToElement:
        {
            QBezier b = QBezier::fromPoints(d->elements.at(i-1),
                                            e,
                                            d->elements.at(i+1),
                                            d->elements.at(i+2));
            len += b.length();
            i += 2;
            break;
        }
        default:
            break;
        }
    }
    return len;
}

/*!
    Returns percentage of the whole path at the specified length \a len.

    Note that similarly to other percent methods, the percentage measurement
    is not linear with regards to the length, if curves are present
    in the path. When curves are present the percentage argument is mapped
    to the t parameter of the Bezier equations.
*/
qreal QPainterPath::percentAtLength(qreal len) const
{
    Q_D(QPainterPath);
    if (isEmpty() || len <= 0)
        return 0;

    qreal totalLength = length();
    if (len > totalLength)
        return 1;

    qreal curLen = 0;
    for (int i=1; i<d->elements.size(); ++i) {
        const Element &e = d->elements.at(i);

        switch (e.type) {
        case MoveToElement:
            break;
        case LineToElement:
        {
            QLineF line(d->elements.at(i-1), e);
            qreal llen = line.length();
            curLen += llen;
            if (curLen >= len) {
                return len/totalLength ;
            }

            break;
        }
        case CurveToElement:
        {
            QBezier b = QBezier::fromPoints(d->elements.at(i-1),
                                            e,
                                            d->elements.at(i+1),
                                            d->elements.at(i+2));
            qreal blen = b.length();
            qreal prevLen = curLen;
            curLen += blen;

            if (curLen >= len) {
                qreal res = b.tAtLength(len - prevLen);
                return (res * blen + prevLen)/totalLength;
            }

            i += 2;
            break;
        }
        default:
            break;
        }
    }

    return 0;
}

static inline QBezier bezierAtT(const QPainterPath &path, qreal t, qreal *startingLength, qreal *bezierLength)
{
    *startingLength = 0;
    if (t > 1)
        return QBezier();

    qreal curLen = 0;
    qreal totalLength = path.length();

    const int lastElement = path.elementCount() - 1;
    for (int i=0; i <= lastElement; ++i) {
        const QPainterPath::Element &e = path.elementAt(i);

        switch (e.type) {
        case QPainterPath::MoveToElement:
            break;
        case QPainterPath::LineToElement:
        {
            QLineF line(path.elementAt(i-1), e);
            qreal llen = line.length();
            curLen += llen;
            if (i == lastElement || curLen/totalLength >= t) {
                *bezierLength = llen;
                QPointF a = path.elementAt(i-1);
                QPointF delta = e - a;
                return QBezier::fromPoints(a, a + delta / 3, a + 2 * delta / 3, e);
            }
            break;
        }
        case QPainterPath::CurveToElement:
        {
            QBezier b = QBezier::fromPoints(path.elementAt(i-1),
                                            e,
                                            path.elementAt(i+1),
                                            path.elementAt(i+2));
            qreal blen = b.length();
            curLen += blen;

            if (i + 2 == lastElement || curLen/totalLength >= t) {
                *bezierLength = blen;
                return b;
            }

            i += 2;
            break;
        }
        default:
            break;
        }
        *startingLength = curLen;
    }
    return QBezier();
}

/*!
    Returns the point at at the percentage \a t of the current path.
    The argument \a t has to be between 0 and 1.

    Note that similarly to other percent methods, the percentage measurement
    is not linear with regards to the length, if curves are present
    in the path. When curves are present the percentage argument is mapped
    to the t parameter of the Bezier equations.
*/
QPointF QPainterPath::pointAtPercent(qreal t) const
{
    if (t < 0 || t > 1) {
        qWarning("QPainterPath::pointAtPercent accepts only values between 0 and 1");
        return QPointF();
    }

    if (!d_ptr || d_ptr->elements.size() == 0)
        return QPointF();

    if (d_ptr->elements.size() == 1)
        return d_ptr->elements.at(0);

    qreal totalLength = length();
    qreal curLen = 0;
    qreal bezierLen = 0;
    QBezier b = bezierAtT(*this, t, &curLen, &bezierLen);
    qreal realT = (totalLength * t - curLen) / bezierLen;

    return b.pointAt(qBound(qreal(0), realT, qreal(1)));
}

/*!
    Returns the angle of the path tangent at the percentage \a t.
    The argument \a t has to be between 0 and 1.

    Positive values for the angles mean counter-clockwise while negative values
    mean the clockwise direction. Zero degrees is at the 3 o'clock position.

    Note that similarly to the other percent methods, the percentage measurement
    is not linear with regards to the length if curves are present
    in the path. When curves are present the percentage argument is mapped
    to the t parameter of the Bezier equations.
*/
qreal QPainterPath::angleAtPercent(qreal t) const
{
    if (t < 0 || t > 1) {
        qWarning("QPainterPath::angleAtPercent accepts only values between 0 and 1");
        return 0;
    }

    qreal totalLength = length();
    qreal curLen = 0;
    qreal bezierLen = 0;
    QBezier bez = bezierAtT(*this, t, &curLen, &bezierLen);
    qreal realT = (totalLength * t - curLen) / bezierLen;

    qreal m1 = slopeAt(realT, bez.x1, bez.x2, bez.x3, bez.x4);
    qreal m2 = slopeAt(realT, bez.y1, bez.y2, bez.y3, bez.y4);

    return QLineF(0, 0, m1, m2).angle();
}


/*!
    Returns the slope of the path at the percentage \a t. The
    argument \a t has to be between 0 and 1.

    Note that similarly to other percent methods, the percentage measurement
    is not linear with regards to the length, if curves are present
    in the path. When curves are present the percentage argument is mapped
    to the t parameter of the Bezier equations.
*/
qreal QPainterPath::slopeAtPercent(qreal t) const
{
    if (t < 0 || t > 1) {
        qWarning("QPainterPath::slopeAtPercent accepts only values between 0 and 1");
        return 0;
    }

    qreal totalLength = length();
    qreal curLen = 0;
    qreal bezierLen = 0;
    QBezier bez = bezierAtT(*this, t, &curLen, &bezierLen);
    qreal realT = (totalLength * t - curLen) / bezierLen;

    qreal m1 = slopeAt(realT, bez.x1, bez.x2, bez.x3, bez.x4);
    qreal m2 = slopeAt(realT, bez.y1, bez.y2, bez.y3, bez.y4);
    //tangent line
    qreal slope = 0;

    if (m1)
        slope = m2/m1;
    else {
        if (std::numeric_limits<qreal>::has_infinity) {
            slope = (m2  < 0) ? -std::numeric_limits<qreal>::infinity()
                              : std::numeric_limits<qreal>::infinity();
        } else {
            if (sizeof(qreal) == sizeof(double)) {
                return 1.79769313486231570e+308;
            } else {
                return ((qreal)3.40282346638528860e+38);
            }
        }
    }

    return slope;
}

/*!
  \since 4.4

  Adds the given rectangle \a rect with rounded corners to the path.

  The \a xRadius and \a yRadius arguments specify the radii of
  the ellipses defining the corners of the rounded rectangle.
  When \a mode is Qt::RelativeSize, \a xRadius and
  \a yRadius are specified in percentage of half the rectangle's
  width and height respectively, and should be in the range 0.0 to 100.0.

  \sa addRect()
*/
void QPainterPath::addRoundedRect(const QRectF &rect, qreal xRadius, qreal yRadius,
                                  Qt::SizeMode mode)
{
    QRectF r = rect.normalized();

    if (r.isNull())
        return;

    if (mode == Qt::AbsoluteSize) {
        qreal w = r.width() / 2;
        qreal h = r.height() / 2;

        if (w == 0) {
            xRadius = 0;
        } else {
            xRadius = 100 * qMin(xRadius, w) / w;
        }
        if (h == 0) {
            yRadius = 0;
        } else {
            yRadius = 100 * qMin(yRadius, h) / h;
        }
    } else {
        if (xRadius > 100)                          // fix ranges
            xRadius = 100;

        if (yRadius > 100)
            yRadius = 100;
    }

    if (xRadius <= 0 || yRadius <= 0) {             // add normal rectangle
        addRect(r);
        return;
    }

    qreal x = r.x();
    qreal y = r.y();
    qreal w = r.width();
    qreal h = r.height();
    qreal rxx2 = w*xRadius/100;
    qreal ryy2 = h*yRadius/100;

    ensureData();
    detach();

    bool first = d_func()->elements.size() < 2;

    arcMoveTo(x, y, rxx2, ryy2, 180);
    arcTo(x, y, rxx2, ryy2, 180, -90);
    arcTo(x+w-rxx2, y, rxx2, ryy2, 90, -90);
    arcTo(x+w-rxx2, y+h-ryy2, rxx2, ryy2, 0, -90);
    arcTo(x, y+h-ryy2, rxx2, ryy2, 270, -90);
    closeSubpath();

    d_func()->require_moveTo = true;
    d_func()->convex = first;
}

/*!
  \fn void QPainterPath::addRoundedRect(qreal x, qreal y, qreal w, qreal h, qreal xRadius, qreal yRadius, Qt::SizeMode mode = Qt::AbsoluteSize);
  \since 4.4
  \overload

  Adds the given rectangle \a x, \a y, \a w, \a h  with rounded corners to the path.
 */

#if QT_DEPRECATED_SINCE(5, 13)
/*!
  \obsolete

  Adds a rectangle \a r with rounded corners to the path.

  The \a xRnd and \a yRnd arguments specify how rounded the corners
  should be. 0 is angled corners, 99 is maximum roundedness.

  \sa addRoundedRect()
*/
void QPainterPath::addRoundRect(const QRectF &r, int xRnd, int yRnd)
{
    if(xRnd >= 100)                          // fix ranges
        xRnd = 99;
    if(yRnd >= 100)
        yRnd = 99;
    if(xRnd <= 0 || yRnd <= 0) {             // add normal rectangle
        addRect(r);
        return;
    }

    QRectF rect = r.normalized();

    if (rect.isNull())
        return;

    qreal x = rect.x();
    qreal y = rect.y();
    qreal w = rect.width();
    qreal h = rect.height();
    qreal rxx2 = w*xRnd/100;
    qreal ryy2 = h*yRnd/100;

    ensureData();
    detach();

    bool first = d_func()->elements.size() < 2;

    arcMoveTo(x, y, rxx2, ryy2, 180);
    arcTo(x, y, rxx2, ryy2, 180, -90);
    arcTo(x+w-rxx2, y, rxx2, ryy2, 90, -90);
    arcTo(x+w-rxx2, y+h-ryy2, rxx2, ryy2, 0, -90);
    arcTo(x, y+h-ryy2, rxx2, ryy2, 270, -90);
    closeSubpath();

    d_func()->require_moveTo = true;
    d_func()->convex = first;
}

/*!
  \obsolete

  \fn bool QPainterPath::addRoundRect(const QRectF &rect, int roundness);
  \since 4.3
  \overload

  Adds a rounded rectangle, \a rect, to the path.

  The \a roundness argument specifies uniform roundness for the
  rectangle.  Vertical and horizontal roundness factors will be
  adjusted accordingly to act uniformly around both axes. Use this
  method if you want a rectangle equally rounded across both the X and
  Y axis.

  \sa addRoundedRect()
*/
void QPainterPath::addRoundRect(const QRectF &rect,
                                int roundness)
{
    int xRnd = roundness;
    int yRnd = roundness;
    if (rect.width() > rect.height())
        xRnd = int(roundness * rect.height()/rect.width());
    else
        yRnd = int(roundness * rect.width()/rect.height());
    addRoundedRect(rect, xRnd, yRnd, Qt::RelativeSize);
}

/*!
  \obsolete

  \fn void QPainterPath::addRoundRect(qreal x, qreal y, qreal w, qreal h, int xRnd, int yRnd);
  \overload

  Adds a rectangle with rounded corners to the path. The rectangle
  is constructed from \a x, \a y, and the width and height \a w
  and \a h.

  The \a xRnd and \a yRnd arguments specify how rounded the corners
  should be. 0 is angled corners, 99 is maximum roundedness.

  \sa addRoundedRect()
 */
void QPainterPath::addRoundRect(qreal x, qreal y, qreal w, qreal h,
                                int xRnd, int yRnd)
{
    addRoundedRect(QRectF(x, y, w, h), xRnd, yRnd, Qt::RelativeSize);
}

/*!
  \obsolete

  \fn bool QPainterPath::addRoundRect(qreal x, qreal y, qreal width, qreal height, int roundness);
  \since 4.3
  \overload

  Adds a rounded rectangle to the path, defined by the coordinates \a
  x and \a y with the specified \a width and \a height.

  The \a roundness argument specifies uniform roundness for the
  rectangle. Vertical and horizontal roundness factors will be
  adjusted accordingly to act uniformly around both axes. Use this
  method if you want a rectangle equally rounded across both the X and
  Y axis.

  \sa addRoundedRect()
*/
void QPainterPath::addRoundRect(qreal x, qreal y, qreal w, qreal h,
                                int roundness)
{
    addRoundedRect(QRectF(x, y, w, h), roundness, Qt::RelativeSize);
}
#endif

/*!
    \since 4.3

    Returns a path which is the union of this path's fill area and \a p's fill area.

    Set operations on paths will treat the paths as areas. Non-closed
    paths will be treated as implicitly closed.
    Bezier curves may be flattened to line segments due to numerical instability of
    doing bezier curve intersections.

    \sa intersected(), subtracted()
*/
QPainterPath QPainterPath::united(const QPainterPath &p) const
{
    if (isEmpty() || p.isEmpty())
        return isEmpty() ? p : *this;
    QPathClipper clipper(*this, p);
    return clipper.clip(QPathClipper::BoolOr);
}

/*!
    \since 4.3

    Returns a path which is the intersection of this path's fill area and \a p's fill area.
    Bezier curves may be flattened to line segments due to numerical instability of
    doing bezier curve intersections.
*/
QPainterPath QPainterPath::intersected(const QPainterPath &p) const
{
    if (isEmpty() || p.isEmpty())
        return QPainterPath();
    QPathClipper clipper(*this, p);
    return clipper.clip(QPathClipper::BoolAnd);
}

/*!
    \since 4.3

    Returns a path which is \a p's fill area subtracted from this path's fill area.

    Set operations on paths will treat the paths as areas. Non-closed
    paths will be treated as implicitly closed.
    Bezier curves may be flattened to line segments due to numerical instability of
    doing bezier curve intersections.
*/
QPainterPath QPainterPath::subtracted(const QPainterPath &p) const
{
    if (isEmpty() || p.isEmpty())
        return *this;
    QPathClipper clipper(*this, p);
    return clipper.clip(QPathClipper::BoolSub);
}

#if QT_DEPRECATED_SINCE(5, 13)
/*!
    \since 4.3
    \obsolete

    Use subtracted() instead.

    \sa subtracted()
*/
QPainterPath QPainterPath::subtractedInverted(const QPainterPath &p) const
{
    return p.subtracted(*this);
}
#endif

/*!
    \since 4.4

    Returns a simplified version of this path. This implies merging all subpaths that intersect,
    and returning a path containing no intersecting edges. Consecutive parallel lines will also
    be merged. The simplified path will always use the default fill rule, Qt::OddEvenFill.
    Bezier curves may be flattened to line segments due to numerical instability of
    doing bezier curve intersections.
*/
QPainterPath QPainterPath::simplified() const
{
    if(isEmpty())
        return *this;
    QPathClipper clipper(*this, QPainterPath());
    return clipper.clip(QPathClipper::Simplify);
}

/*!
  \since 4.3

  Returns \c true if the current path intersects at any point the given path \a p.
  Also returns \c true if the current path contains or is contained by any part of \a p.

  Set operations on paths will treat the paths as areas. Non-closed
  paths will be treated as implicitly closed.

  \sa contains()
 */
bool QPainterPath::intersects(const QPainterPath &p) const
{
    if (p.elementCount() == 1)
        return contains(p.elementAt(0));
    if (isEmpty() || p.isEmpty())
        return false;
    QPathClipper clipper(*this, p);
    return clipper.intersect();
}

/*!
  \since 4.3

  Returns \c true if the given path \a p is contained within
  the current path. Returns \c false if any edges of the current path and
  \a p intersect.

  Set operations on paths will treat the paths as areas. Non-closed
  paths will be treated as implicitly closed.

  \sa intersects()
 */
bool QPainterPath::contains(const QPainterPath &p) const
{
    if (p.elementCount() == 1)
        return contains(p.elementAt(0));
    if (isEmpty() || p.isEmpty())
        return false;
    QPathClipper clipper(*this, p);
    return clipper.contains();
}

void QPainterPath::setDirty(bool dirty)
{
    d_func()->dirtyBounds        = dirty;
    d_func()->dirtyControlBounds = dirty;
    d_func()->pathConverter.reset();
    d_func()->convex = false;
}

void QPainterPath::computeBoundingRect() const
{
    QPainterPathData *d = d_func();
    d->dirtyBounds = false;
    if (!d_ptr) {
        d->bounds = QRect();
        return;
    }

    qreal minx, maxx, miny, maxy;
    minx = maxx = d->elements.at(0).x;
    miny = maxy = d->elements.at(0).y;
    for (int i=1; i<d->elements.size(); ++i) {
        const Element &e = d->elements.at(i);

        switch (e.type) {
        case MoveToElement:
        case LineToElement:
            if (e.x > maxx) maxx = e.x;
            else if (e.x < minx) minx = e.x;
            if (e.y > maxy) maxy = e.y;
            else if (e.y < miny) miny = e.y;
            break;
        case CurveToElement:
            {
                QBezier b = QBezier::fromPoints(d->elements.at(i-1),
                                                e,
                                                d->elements.at(i+1),
                                                d->elements.at(i+2));
                QRectF r = qt_painterpath_bezier_extrema(b);
                qreal right = r.right();
                qreal bottom = r.bottom();
                if (r.x() < minx) minx = r.x();
                if (right > maxx) maxx = right;
                if (r.y() < miny) miny = r.y();
                if (bottom > maxy) maxy = bottom;
                i += 2;
            }
            break;
        default:
            break;
        }
    }
    d->bounds = QRectF(minx, miny, maxx - minx, maxy - miny);
}


void QPainterPath::computeControlPointRect() const
{
    QPainterPathData *d = d_func();
    d->dirtyControlBounds = false;
    if (!d_ptr) {
        d->controlBounds = QRect();
        return;
    }

    qreal minx, maxx, miny, maxy;
    minx = maxx = d->elements.at(0).x;
    miny = maxy = d->elements.at(0).y;
    for (int i=1; i<d->elements.size(); ++i) {
        const Element &e = d->elements.at(i);
        if (e.x > maxx) maxx = e.x;
        else if (e.x < minx) minx = e.x;
        if (e.y > maxy) maxy = e.y;
        else if (e.y < miny) miny = e.y;
    }
    d->controlBounds = QRectF(minx, miny, maxx - minx, maxy - miny);
}

#ifndef QT_NO_DEBUG_STREAM
QDebug operator<<(QDebug s, const QPainterPath &p)
{
    s.nospace() << "QPainterPath: Element count=" << p.elementCount() << Qt::endl;
    const char *types[] = {"MoveTo", "LineTo", "CurveTo", "CurveToData"};
    for (int i=0; i<p.elementCount(); ++i) {
        s.nospace() << " -> " << types[p.elementAt(i).type] << "(x=" << p.elementAt(i).x << ", y=" << p.elementAt(i).y << ')' << Qt::endl;

    }
    return s;
}
#endif

QT_END_NAMESPACE<|MERGE_RESOLUTION|>--- conflicted
+++ resolved
@@ -675,14 +675,9 @@
 {
     Q_D(QPainterPath);
     if ((!d && size > 0) || (d && d->elements.capacity() < size)) {
-<<<<<<< HEAD
-        detach();
-        d->elements.reserve(size);
-=======
         ensureData();
         detach();
         d_func()->elements.reserve(size);
->>>>>>> 0d6b4b51
     }
 }
 
