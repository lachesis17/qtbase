/****************************************************************************
**
** Copyright (C) 2016 The Qt Company Ltd.
** Contact: https://www.qt.io/licensing/
**
** This file is part of the QtGui module of the Qt Toolkit.
**
** $QT_BEGIN_LICENSE:LGPL$
** Commercial License Usage
** Licensees holding valid commercial Qt licenses may use this file in
** accordance with the commercial license agreement provided with the
** Software or, alternatively, in accordance with the terms contained in
** a written agreement between you and The Qt Company. For licensing terms
** and conditions see https://www.qt.io/terms-conditions. For further
** information use the contact form at https://www.qt.io/contact-us.
**
** GNU Lesser General Public License Usage
** Alternatively, this file may be used under the terms of the GNU Lesser
** General Public License version 3 as published by the Free Software
** Foundation and appearing in the file LICENSE.LGPL3 included in the
** packaging of this file. Please review the following information to
** ensure the GNU Lesser General Public License version 3 requirements
** will be met: https://www.gnu.org/licenses/lgpl-3.0.html.
**
** GNU General Public License Usage
** Alternatively, this file may be used under the terms of the GNU
** General Public License version 2.0 or (at your option) the GNU General
** Public license version 3 or any later version approved by the KDE Free
** Qt Foundation. The licenses are as published by the Free Software
** Foundation and appearing in the file LICENSE.GPL2 and LICENSE.GPL3
** included in the packaging of this file. Please review the following
** information to ensure the GNU General Public License requirements will
** be met: https://www.gnu.org/licenses/gpl-2.0.html and
** https://www.gnu.org/licenses/gpl-3.0.html.
**
** $QT_END_LICENSE$
**
****************************************************************************/

#ifndef QCOLOR_H
#define QCOLOR_H

#include <QtGui/qtguiglobal.h>
#include <QtGui/qrgb.h>
#include <QtCore/qnamespace.h>
#include <QtCore/qstringlist.h>
#include <QtGui/qrgba64.h>

QT_BEGIN_NAMESPACE


class QColor;
class QColormap;
class QVariant;

#ifndef QT_NO_DEBUG_STREAM
Q_GUI_EXPORT QDebug operator<<(QDebug, const QColor &);
#endif
#ifndef QT_NO_DATASTREAM
Q_GUI_EXPORT QDataStream &operator<<(QDataStream &, const QColor &);
Q_GUI_EXPORT QDataStream &operator>>(QDataStream &, QColor &);
#endif

class Q_GUI_EXPORT QColor
{
public:
    enum Spec { Invalid, Rgb, Hsv, Cmyk, Hsl };
    enum NameFormat { HexRgb, HexArgb };

    inline QColor() Q_DECL_NOTHROW;
    QColor(Qt::GlobalColor color) Q_DECL_NOTHROW;
    inline QColor(int r, int g, int b, int a = 255);
    QColor(QRgb rgb) Q_DECL_NOTHROW;
    QColor(QRgba64 rgba64) Q_DECL_NOTHROW;
    inline QColor(const QString& name);
<<<<<<< HEAD
    QColor(const char *aname) : QColor(QLatin1String(aname)) {}
=======
    inline QColor(const char *aname) : QColor(QLatin1String(aname)) {}
>>>>>>> 1d6eb70d
    inline QColor(QLatin1String name);
    QColor(Spec spec) Q_DECL_NOTHROW;

#if QT_VERSION < QT_VERSION_CHECK(6,0,0)
    inline QColor(const QColor &color) Q_DECL_NOTHROW; // ### Qt 6: remove all of these, the trivial ones are fine.
# ifdef Q_COMPILER_RVALUE_REFS
    QColor(QColor &&other) Q_DECL_NOTHROW : cspec(other.cspec), ct(other.ct) {}
    QColor &operator=(QColor &&other) Q_DECL_NOTHROW
    { cspec = other.cspec; ct = other.ct; return *this; }
# endif
    QColor &operator=(const QColor &) Q_DECL_NOTHROW;
#endif // Qt < 6

    QColor &operator=(Qt::GlobalColor color) Q_DECL_NOTHROW;

    bool isValid() const Q_DECL_NOTHROW;

    // ### Qt 6: merge overloads
    QString name() const;
    QString name(NameFormat format) const;

    void setNamedColor(const QString& name);
    void setNamedColor(QLatin1String name);

    static QStringList colorNames();

    inline Spec spec() const Q_DECL_NOTHROW
    { return cspec; }

    int alpha() const Q_DECL_NOTHROW;
    void setAlpha(int alpha);

    qreal alphaF() const Q_DECL_NOTHROW;
    void setAlphaF(qreal alpha);

    int red() const Q_DECL_NOTHROW;
    int green() const Q_DECL_NOTHROW;
    int blue() const Q_DECL_NOTHROW;
    void setRed(int red);
    void setGreen(int green);
    void setBlue(int blue);

    qreal redF() const Q_DECL_NOTHROW;
    qreal greenF() const Q_DECL_NOTHROW;
    qreal blueF() const Q_DECL_NOTHROW;
    void setRedF(qreal red);
    void setGreenF(qreal green);
    void setBlueF(qreal blue);

    void getRgb(int *r, int *g, int *b, int *a = Q_NULLPTR) const;
    void setRgb(int r, int g, int b, int a = 255);

    void getRgbF(qreal *r, qreal *g, qreal *b, qreal *a = Q_NULLPTR) const;
    void setRgbF(qreal r, qreal g, qreal b, qreal a = 1.0);

    QRgba64 rgba64() const Q_DECL_NOTHROW;
    void setRgba64(QRgba64 rgba) Q_DECL_NOTHROW;

    QRgb rgba() const Q_DECL_NOTHROW;
    void setRgba(QRgb rgba) Q_DECL_NOTHROW;

    QRgb rgb() const Q_DECL_NOTHROW;
    void setRgb(QRgb rgb) Q_DECL_NOTHROW;

    int hue() const Q_DECL_NOTHROW; // 0 <= hue < 360
    int saturation() const Q_DECL_NOTHROW;
    int hsvHue() const Q_DECL_NOTHROW; // 0 <= hue < 360
    int hsvSaturation() const Q_DECL_NOTHROW;
    int value() const Q_DECL_NOTHROW;

    qreal hueF() const Q_DECL_NOTHROW; // 0.0 <= hueF < 360.0
    qreal saturationF() const Q_DECL_NOTHROW;
    qreal hsvHueF() const Q_DECL_NOTHROW; // 0.0 <= hueF < 360.0
    qreal hsvSaturationF() const Q_DECL_NOTHROW;
    qreal valueF() const Q_DECL_NOTHROW;

    void getHsv(int *h, int *s, int *v, int *a = Q_NULLPTR) const;
    void setHsv(int h, int s, int v, int a = 255);

    void getHsvF(qreal *h, qreal *s, qreal *v, qreal *a = Q_NULLPTR) const;
    void setHsvF(qreal h, qreal s, qreal v, qreal a = 1.0);

    int cyan() const Q_DECL_NOTHROW;
    int magenta() const Q_DECL_NOTHROW;
    int yellow() const Q_DECL_NOTHROW;
    int black() const Q_DECL_NOTHROW;

    qreal cyanF() const Q_DECL_NOTHROW;
    qreal magentaF() const Q_DECL_NOTHROW;
    qreal yellowF() const Q_DECL_NOTHROW;
    qreal blackF() const Q_DECL_NOTHROW;

    void getCmyk(int *c, int *m, int *y, int *k, int *a = Q_NULLPTR);
    void setCmyk(int c, int m, int y, int k, int a = 255);

    void getCmykF(qreal *c, qreal *m, qreal *y, qreal *k, qreal *a = Q_NULLPTR);
    void setCmykF(qreal c, qreal m, qreal y, qreal k, qreal a = 1.0);

    int hslHue() const Q_DECL_NOTHROW; // 0 <= hue < 360
    int hslSaturation() const Q_DECL_NOTHROW;
    int lightness() const Q_DECL_NOTHROW;

    qreal hslHueF() const Q_DECL_NOTHROW; // 0.0 <= hueF < 360.0
    qreal hslSaturationF() const Q_DECL_NOTHROW;
    qreal lightnessF() const Q_DECL_NOTHROW;

    void getHsl(int *h, int *s, int *l, int *a = Q_NULLPTR) const;
    void setHsl(int h, int s, int l, int a = 255);

    void getHslF(qreal *h, qreal *s, qreal *l, qreal *a = Q_NULLPTR) const;
    void setHslF(qreal h, qreal s, qreal l, qreal a = 1.0);

    QColor toRgb() const Q_DECL_NOTHROW;
    QColor toHsv() const Q_DECL_NOTHROW;
    QColor toCmyk() const Q_DECL_NOTHROW;
    QColor toHsl() const Q_DECL_NOTHROW;

    QColor convertTo(Spec colorSpec) const Q_DECL_NOTHROW Q_REQUIRED_RESULT;

    static QColor fromRgb(QRgb rgb) Q_DECL_NOTHROW;
    static QColor fromRgba(QRgb rgba) Q_DECL_NOTHROW;

    static QColor fromRgb(int r, int g, int b, int a = 255);
    static QColor fromRgbF(qreal r, qreal g, qreal b, qreal a = 1.0);

    static QColor fromRgba64(ushort r, ushort g, ushort b, ushort a = USHRT_MAX) Q_DECL_NOTHROW;
    static QColor fromRgba64(QRgba64 rgba) Q_DECL_NOTHROW;

    static QColor fromHsv(int h, int s, int v, int a = 255);
    static QColor fromHsvF(qreal h, qreal s, qreal v, qreal a = 1.0);

    static QColor fromCmyk(int c, int m, int y, int k, int a = 255);
    static QColor fromCmykF(qreal c, qreal m, qreal y, qreal k, qreal a = 1.0);

    static QColor fromHsl(int h, int s, int l, int a = 255);
    static QColor fromHslF(qreal h, qreal s, qreal l, qreal a = 1.0);

    QColor light(int f = 150) const Q_DECL_NOTHROW Q_REQUIRED_RESULT;
    QColor lighter(int f = 150) const Q_DECL_NOTHROW Q_REQUIRED_RESULT;
    QColor dark(int f = 200) const Q_DECL_NOTHROW Q_REQUIRED_RESULT;
    QColor darker(int f = 200) const Q_DECL_NOTHROW Q_REQUIRED_RESULT;

    bool operator==(const QColor &c) const Q_DECL_NOTHROW;
    bool operator!=(const QColor &c) const Q_DECL_NOTHROW;

    operator QVariant() const;

    static bool isValidColor(const QString &name);
    static bool isValidColor(QLatin1String) Q_DECL_NOTHROW;

private:

    void invalidate() Q_DECL_NOTHROW;
    template <typename String>
    bool setColorFromString(const String &name);

    Spec cspec;
    union {
        struct {
            ushort alpha;
            ushort red;
            ushort green;
            ushort blue;
            ushort pad;
        } argb;
        struct {
            ushort alpha;
            ushort hue;
            ushort saturation;
            ushort value;
            ushort pad;
        } ahsv;
        struct {
            ushort alpha;
            ushort cyan;
            ushort magenta;
            ushort yellow;
            ushort black;
        } acmyk;
        struct {
            ushort alpha;
            ushort hue;
            ushort saturation;
            ushort lightness;
            ushort pad;
        } ahsl;
        ushort array[5];
    } ct;

    friend class QColormap;
#ifndef QT_NO_DATASTREAM
    friend Q_GUI_EXPORT QDataStream &operator<<(QDataStream &, const QColor &);
    friend Q_GUI_EXPORT QDataStream &operator>>(QDataStream &, QColor &);
#endif
};
Q_DECLARE_TYPEINFO(QColor, QT_VERSION >= QT_VERSION_CHECK(6,0,0) ? Q_MOVABLE_TYPE : Q_RELOCATABLE_TYPE);

inline QColor::QColor() Q_DECL_NOTHROW
{ invalidate(); }

inline QColor::QColor(int r, int g, int b, int a)
{ setRgb(r, g, b, a); }

inline QColor::QColor(QLatin1String aname)
{ setNamedColor(aname); }

inline QColor::QColor(const QString& aname)
{ setNamedColor(aname); }

#if QT_VERSION < QT_VERSION_CHECK(6,0,0)
inline QColor::QColor(const QColor &acolor) Q_DECL_NOTHROW
    : cspec(acolor.cspec)
{ ct.argb = acolor.ct.argb; }
#endif

inline bool QColor::isValid() const Q_DECL_NOTHROW
{ return cspec != Invalid; }

inline QColor QColor::lighter(int f) const Q_DECL_NOTHROW
{ return light(f); }

inline QColor QColor::darker(int f) const Q_DECL_NOTHROW
{ return dark(f); }

QT_END_NAMESPACE

#endif // QCOLOR_H<|MERGE_RESOLUTION|>--- conflicted
+++ resolved
@@ -73,11 +73,7 @@
     QColor(QRgb rgb) Q_DECL_NOTHROW;
     QColor(QRgba64 rgba64) Q_DECL_NOTHROW;
     inline QColor(const QString& name);
-<<<<<<< HEAD
-    QColor(const char *aname) : QColor(QLatin1String(aname)) {}
-=======
     inline QColor(const char *aname) : QColor(QLatin1String(aname)) {}
->>>>>>> 1d6eb70d
     inline QColor(QLatin1String name);
     QColor(Spec spec) Q_DECL_NOTHROW;
 
