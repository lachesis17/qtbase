/****************************************************************************
**
** Copyright (C) 2014 Digia Plc and/or its subsidiary(-ies).
** Contact: http://www.qt-project.org/legal
**
** This file is part of the QtGui module of the Qt Toolkit.
**
** $QT_BEGIN_LICENSE:LGPL21$
** Commercial License Usage
** Licensees holding valid commercial Qt licenses may use this file in
** accordance with the commercial license agreement provided with the
** Software or, alternatively, in accordance with the terms contained in
** a written agreement between you and Digia. For licensing terms and
** conditions see http://qt.digia.com/licensing. For further information
** use the contact form at http://qt.digia.com/contact-us.
**
** GNU Lesser General Public License Usage
** Alternatively, this file may be used under the terms of the GNU Lesser
** General Public License version 2.1 or version 3 as published by the Free
** Software Foundation and appearing in the file LICENSE.LGPLv21 and
** LICENSE.LGPLv3 included in the packaging of this file. Please review the
** following information to ensure the GNU Lesser General Public License
** requirements will be met: https://www.gnu.org/licenses/lgpl.html and
** http://www.gnu.org/licenses/old-licenses/lgpl-2.1.html.
**
** In addition, as a special exception, Digia gives you certain additional
** rights. These rights are described in the Digia Qt LGPL Exception
** version 1.1, included in the file LGPL_EXCEPTION.txt in this package.
**
** $QT_END_LICENSE$
**
****************************************************************************/

#include <QtCore/qglobal.h>
#include <QtCore/qmutex.h>

#define QT_FT_BEGIN_HEADER
#define QT_FT_END_HEADER

#include <private/qrasterdefs_p.h>
#include <private/qgrayraster_p.h>

#include <qpainterpath.h>
#include <qdebug.h>
#include <qhash.h>
#include <qbitmap.h>
#include <qmath.h>

//   #include <private/qdatabuffer_p.h>
//   #include <private/qpainter_p.h>
#include <private/qmath_p.h>
#include <private/qtextengine_p.h>
#include <private/qfontengine_p.h>
#include <private/qpixmap_raster_p.h>
//   #include <private/qpolygonclipper_p.h>
//   #include <private/qrasterizer_p.h>
#include <private/qimage_p.h>
#include <private/qstatictext_p.h>
#include <private/qcosmeticstroker_p.h>
#include "qmemrotate_p.h"

#include "qpaintengine_raster_p.h"
//   #include "qbezier_p.h"
#include "qoutlinemapper_p.h"

#include <limits.h>
#include <algorithm>

#ifdef Q_OS_WIN
#  include <qvarlengtharray.h>
#  include <private/qfontengine_p.h>
#  include <qt_windows.h>
#ifdef Q_OS_WIN64
#    include <malloc.h>
#  endif
#endif

QT_BEGIN_NAMESPACE

class QRectVectorPath : public QVectorPath {
public:
    inline void set(const QRect &r) {
        qreal left = r.x();
        qreal right = r.x() + r.width();
        qreal top = r.y();
        qreal bottom = r.y() + r.height();
        pts[0] = left;
        pts[1] = top;
        pts[2] = right;
        pts[3] = top;
        pts[4] = right;
        pts[5] = bottom;
        pts[6] = left;
        pts[7] = bottom;
    }

    inline void set(const QRectF &r) {
        qreal left = r.x();
        qreal right = r.x() + r.width();
        qreal top = r.y();
        qreal bottom = r.y() + r.height();
        pts[0] = left;
        pts[1] = top;
        pts[2] = right;
        pts[3] = top;
        pts[4] = right;
        pts[5] = bottom;
        pts[6] = left;
        pts[7] = bottom;
    }
    inline QRectVectorPath(const QRect &r)
        : QVectorPath(pts, 4, 0, QVectorPath::RectangleHint | QVectorPath::ImplicitClose)
    {
        set(r);
    }
    inline QRectVectorPath(const QRectF &r)
        : QVectorPath(pts, 4, 0, QVectorPath::RectangleHint | QVectorPath::ImplicitClose)
    {
        set(r);
    }
    inline QRectVectorPath()
        : QVectorPath(pts, 4, 0, QVectorPath::RectangleHint | QVectorPath::ImplicitClose)
    { }

    qreal pts[8];
};

Q_GUI_EXPORT extern bool qt_scaleForTransform(const QTransform &transform, qreal *scale); // qtransform.cpp

#define qreal_to_fixed_26_6(f) (int(f * 64))
#define qt_swap_int(x, y) { int tmp = (x); (x) = (y); (y) = tmp; }
#define qt_swap_qreal(x, y) { qreal tmp = (x); (x) = (y); (y) = tmp; }

// #define QT_DEBUG_DRAW
#ifdef QT_DEBUG_DRAW
void dumpClip(int width, int height, const QClipData *clip);
#endif

#define QT_FAST_SPANS


// A little helper macro to get a better approximation of dimensions.
// If we have a rect that starting at 0.5 of width 3.5 it should span
// 4 pixels.
#define int_dim(pos, dim) (int(pos+dim) - int(pos))

static const qreal aliasedCoordinateDelta = 0.5 - 0.015625;

#ifdef Q_OS_WIN

static inline bool winClearTypeFontsEnabled()
{
#ifdef Q_OS_WINRT
    return false;
#else // Q_OS_WINRT
    UINT result = 0;
#if !defined(SPI_GETFONTSMOOTHINGTYPE) // MinGW
#    define SPI_GETFONTSMOOTHINGTYPE  0x200A
#    define FE_FONTSMOOTHINGCLEARTYPE 0x002
#endif
    SystemParametersInfo(SPI_GETFONTSMOOTHINGTYPE, 0, &result, 0);
    return result == FE_FONTSMOOTHINGCLEARTYPE;
#endif // !Q_OS_WINRT
}

/*!
    \internal
 */
bool QRasterPaintEngine::clearTypeFontsEnabled()
{
    static const bool result = winClearTypeFontsEnabled();
    return result;
}

#endif // Q_OS_WIN



/********************************************************************************
 * Span functions
 */
static void qt_span_fill_clipRect(int count, const QSpan *spans, void *userData);
static void qt_span_fill_clipped(int count, const QSpan *spans, void *userData);
static void qt_span_clip(int count, const QSpan *spans, void *userData);

struct ClipData
{
    QClipData *oldClip;
    QClipData *newClip;
    Qt::ClipOperation operation;
};

enum LineDrawMode {
    LineDrawClipped,
    LineDrawNormal,
    LineDrawIncludeLastPixel
};

static void drawEllipse_midpoint_i(const QRect &rect, const QRect &clip,
                                   ProcessSpans pen_func, ProcessSpans brush_func,
                                   QSpanData *pen_data, QSpanData *brush_data);

struct QRasterFloatPoint {
    qreal x;
    qreal y;
};

#ifdef QT_DEBUG_DRAW
static const QRectF boundingRect(const QPointF *points, int pointCount)
{
    const QPointF *e = points;
    const QPointF *last = points + pointCount;
    qreal minx, maxx, miny, maxy;
    minx = maxx = e->x();
    miny = maxy = e->y();
    while (++e < last) {
        if (e->x() < minx)
            minx = e->x();
        else if (e->x() > maxx)
            maxx = e->x();
        if (e->y() < miny)
            miny = e->y();
        else if (e->y() > maxy)
            maxy = e->y();
    }
    return QRectF(QPointF(minx, miny), QPointF(maxx, maxy));
}
#endif

static void qt_ft_outline_move_to(qfixed x, qfixed y, void *data)
{
    ((QOutlineMapper *) data)->moveTo(QPointF(qt_fixed_to_real(x), qt_fixed_to_real(y)));
}

static void qt_ft_outline_line_to(qfixed x, qfixed y, void *data)
{
    ((QOutlineMapper *) data)->lineTo(QPointF(qt_fixed_to_real(x), qt_fixed_to_real(y)));
}

static void qt_ft_outline_cubic_to(qfixed c1x, qfixed c1y,
                             qfixed c2x, qfixed c2y,
                             qfixed ex, qfixed ey,
                             void *data)
{
    ((QOutlineMapper *) data)->curveTo(QPointF(qt_fixed_to_real(c1x), qt_fixed_to_real(c1y)),
                                       QPointF(qt_fixed_to_real(c2x), qt_fixed_to_real(c2y)),
                                       QPointF(qt_fixed_to_real(ex), qt_fixed_to_real(ey)));
}


#if !defined(QT_NO_DEBUG) && 0
static void qt_debug_path(const QPainterPath &path)
{
    const char *names[] = {
        "MoveTo     ",
        "LineTo     ",
        "CurveTo    ",
        "CurveToData"
    };

    fprintf(stderr,"\nQPainterPath: elementCount=%d\n", path.elementCount());
    for (int i=0; i<path.elementCount(); ++i) {
        const QPainterPath::Element &e = path.elementAt(i);
        Q_ASSERT(e.type >= 0 && e.type <= QPainterPath::CurveToDataElement);
        fprintf(stderr," - %3d:: %s, (%.2f, %.2f)\n", i, names[e.type], e.x, e.y);
    }
}
#endif

QRasterPaintEnginePrivate::QRasterPaintEnginePrivate() :
    QPaintEngineExPrivate(),
    cachedLines(0)
{
}


/*!
    \class QRasterPaintEngine
    \preliminary
    \ingroup qws
    \inmodule QtGui
    \since 4.2

    \brief The QRasterPaintEngine class enables hardware acceleration
    of painting operations in Qt for Embedded Linux.

    Note that this functionality is only available in
    Qt for Embedded Linux.

    In Qt for Embedded Linux, painting is a pure software
    implementation. But starting with Qt 4.2, it is
    possible to add an accelerated graphics driver to take advantage
    of available hardware resources.

    Hardware acceleration is accomplished by creating a custom screen
    driver, accelerating the copying from memory to the screen, and
    implementing a custom paint engine accelerating the various
    painting operations. Then a custom paint device and a custom
    window surface must be implemented to make
    Qt for Embedded Linux aware of the accelerated driver.

    \note The QRasterPaintEngine class does not support 8-bit images.
    Instead, they need to be converted to a supported format, such as
    QImage::Format_ARGB32_Premultiplied.

    \sa QPaintEngine
*/

/*!
    \fn Type QRasterPaintEngine::type() const
    \reimp
*/

/*!
    \typedef QSpan
    \relates QRasterPaintEngine

    A struct equivalent to QT_FT_Span, containing a position (x,
    y), the span's length in pixels and its color/coverage (a value
    ranging from 0 to 255).
*/

/*!
    \since 4.5

    Creates a raster based paint engine for operating on the given
    \a device, with the complete set of \l
    {QPaintEngine::PaintEngineFeature}{paint engine features and
    capabilities}.
*/
QRasterPaintEngine::QRasterPaintEngine(QPaintDevice *device)
    : QPaintEngineEx(*(new QRasterPaintEnginePrivate))
{
    d_func()->device = device;
    init();
}

/*!
    \internal
*/
QRasterPaintEngine::QRasterPaintEngine(QRasterPaintEnginePrivate &dd, QPaintDevice *device)
    : QPaintEngineEx(dd)
{
    d_func()->device = device;
    init();
}

void QRasterPaintEngine::init()
{
    Q_D(QRasterPaintEngine);


#ifdef Q_OS_WIN
    d->hdc = 0;
#endif

    // The antialiasing raster.
    d->grayRaster.reset(new QT_FT_Raster);
    Q_CHECK_PTR(d->grayRaster.data());
    if (qt_ft_grays_raster.raster_new(d->grayRaster.data()))
        QT_THROW(std::bad_alloc()); // an error creating the raster is caused by a bad malloc


    d->rasterizer.reset(new QRasterizer);
    d->rasterBuffer.reset(new QRasterBuffer());
    d->outlineMapper.reset(new QOutlineMapper);
    d->outlinemapper_xform_dirty = true;

    d->basicStroker.setMoveToHook(qt_ft_outline_move_to);
    d->basicStroker.setLineToHook(qt_ft_outline_line_to);
    d->basicStroker.setCubicToHook(qt_ft_outline_cubic_to);

    d->baseClip.reset(new QClipData(d->device->height()));
    d->baseClip->setClipRect(QRect(0, 0, d->device->width(), d->device->height()));

    d->image_filler.init(d->rasterBuffer.data(), this);
    d->image_filler.type = QSpanData::Texture;

    d->image_filler_xform.init(d->rasterBuffer.data(), this);
    d->image_filler_xform.type = QSpanData::Texture;

    d->solid_color_filler.init(d->rasterBuffer.data(), this);
    d->solid_color_filler.type = QSpanData::Solid;

    d->deviceDepth = d->device->depth();

    d->mono_surface = false;
    gccaps &= ~PorterDuff;

    QImage::Format format = QImage::Format_Invalid;

    switch (d->device->devType()) {
    case QInternal::Pixmap:
        qWarning("QRasterPaintEngine: unsupported for pixmaps...");
        break;
    case QInternal::Image:
        format = d->rasterBuffer->prepare(static_cast<QImage *>(d->device));
        break;
    default:
        qWarning("QRasterPaintEngine: unsupported target device %d\n", d->device->devType());
        d->device = 0;
        return;
    }

    switch (format) {
    case QImage::Format_MonoLSB:
    case QImage::Format_Mono:
        d->mono_surface = true;
        break;
<<<<<<< HEAD
    case QImage::Format_ARGB8565_Premultiplied:
    case QImage::Format_ARGB8555_Premultiplied:
    case QImage::Format_ARGB6666_Premultiplied:
    case QImage::Format_ARGB4444_Premultiplied:
    case QImage::Format_ARGB32_Premultiplied:
    case QImage::Format_ARGB32:
    case QImage::Format_RGBA8888_Premultiplied:
    case QImage::Format_RGBA8888:
    case QImage::Format_A2BGR30_Premultiplied:
    case QImage::Format_A2RGB30_Premultiplied:
    case QImage::Format_Alpha8:
        gccaps |= PorterDuff;
        break;
    case QImage::Format_RGB32:
    case QImage::Format_RGB444:
    case QImage::Format_RGB555:
    case QImage::Format_RGB666:
    case QImage::Format_RGB888:
    case QImage::Format_RGB16:
    case QImage::Format_RGBX8888:
    case QImage::Format_BGR30:
    case QImage::Format_RGB30:
    case QImage::Format_Grayscale8:
        break;
=======
>>>>>>> dfe853bf
    default:
        if (QImage::toPixelFormat(format).alphaUsage() == QPixelFormat::UsesAlpha)
            gccaps |= PorterDuff;
        break;
    }
}


/*!
    Destroys this paint engine.
*/
QRasterPaintEngine::~QRasterPaintEngine()
{
    Q_D(QRasterPaintEngine);

    qt_ft_grays_raster.raster_done(*d->grayRaster.data());
}

/*!
    \reimp
*/
bool QRasterPaintEngine::begin(QPaintDevice *device)
{
    Q_D(QRasterPaintEngine);

    if (device->devType() == QInternal::Pixmap) {
        QPixmap *pixmap = static_cast<QPixmap *>(device);
        QPlatformPixmap *pd = pixmap->handle();
        if (pd->classId() == QPlatformPixmap::RasterClass || pd->classId() == QPlatformPixmap::BlitterClass)
            d->device = pd->buffer();
    } else {
        d->device = device;
    }

    // Make sure QPaintEngine::paintDevice() returns the proper device.
    d->pdev = d->device;

    Q_ASSERT(d->device->devType() == QInternal::Image
             || d->device->devType() == QInternal::CustomRaster);

    d->systemStateChanged();

    QRasterPaintEngineState *s = state();
    ensureOutlineMapper();
    d->outlineMapper->m_clip_rect = d->deviceRect;

    if (d->outlineMapper->m_clip_rect.width() > QT_RASTER_COORD_LIMIT)
        d->outlineMapper->m_clip_rect.setWidth(QT_RASTER_COORD_LIMIT);
    if (d->outlineMapper->m_clip_rect.height() > QT_RASTER_COORD_LIMIT)
        d->outlineMapper->m_clip_rect.setHeight(QT_RASTER_COORD_LIMIT);

    d->rasterizer->setClipRect(d->deviceRect);

    s->penData.init(d->rasterBuffer.data(), this);
    s->penData.setup(s->pen.brush(), s->intOpacity, s->composition_mode);
    s->stroker = &d->basicStroker;
    d->basicStroker.setClipRect(d->deviceRect);

    s->brushData.init(d->rasterBuffer.data(), this);
    s->brushData.setup(s->brush, s->intOpacity, s->composition_mode);

    d->rasterBuffer->compositionMode = QPainter::CompositionMode_SourceOver;

    setDirty(DirtyBrushOrigin);

#ifdef QT_DEBUG_DRAW
    qDebug() << "QRasterPaintEngine::begin(" << (void *) device
             << ") devType:" << device->devType()
             << "devRect:" << d->deviceRect;
    if (d->baseClip) {
        dumpClip(d->rasterBuffer->width(), d->rasterBuffer->height(), &*d->baseClip);
    }
#endif

    if (d->mono_surface)
        d->glyphCacheFormat = QFontEngine::Format_Mono;
#if defined(Q_OS_WIN)
    else if (clearTypeFontsEnabled())
#else
    else if (false)
#endif
    {
        QImage::Format format = static_cast<QImage *>(d->device)->format();
        if (format == QImage::Format_ARGB32_Premultiplied || format == QImage::Format_RGB32)
            d->glyphCacheFormat = QFontEngine::Format_A32;
        else
            d->glyphCacheFormat = QFontEngine::Format_A8;
    } else
        d->glyphCacheFormat = QFontEngine::Format_A8;

    setActive(true);
    return true;
}

/*!
    \reimp
*/
bool QRasterPaintEngine::end()
{
#ifdef QT_DEBUG_DRAW
    Q_D(QRasterPaintEngine);
    qDebug() << "QRasterPaintEngine::end devRect:" << d->deviceRect;
    if (d->baseClip) {
        dumpClip(d->rasterBuffer->width(), d->rasterBuffer->height(), &*d->baseClip);
    }
#endif

    return true;
}

/*!
    \internal
*/
void QRasterPaintEngine::releaseBuffer()
{
    Q_D(QRasterPaintEngine);
    d->rasterBuffer.reset(new QRasterBuffer);
}

/*!
    \internal
*/
QSize QRasterPaintEngine::size() const
{
    Q_D(const QRasterPaintEngine);
    return QSize(d->rasterBuffer->width(), d->rasterBuffer->height());
}

/*!
    \internal
*/
#ifndef QT_NO_DEBUG
void QRasterPaintEngine::saveBuffer(const QString &s) const
{
    Q_D(const QRasterPaintEngine);
    d->rasterBuffer->bufferImage().save(s, "PNG");
}
#endif

/*!
    \internal
*/
void QRasterPaintEngine::updateMatrix(const QTransform &matrix)
{
    QRasterPaintEngineState *s = state();
    // FALCON: get rid of this line, see drawImage call below.
    s->matrix = matrix;
    QTransform::TransformationType txop = s->matrix.type();

    switch (txop) {

    case QTransform::TxNone:
        s->flags.int_xform = true;
        break;

    case QTransform::TxTranslate:
        s->flags.int_xform = qreal(int(s->matrix.dx())) == s->matrix.dx()
                            && qreal(int(s->matrix.dy())) == s->matrix.dy();
        break;

    case QTransform::TxScale:
        s->flags.int_xform = qreal(int(s->matrix.dx())) == s->matrix.dx()
                            && qreal(int(s->matrix.dy())) == s->matrix.dy()
                            && qreal(int(s->matrix.m11())) == s->matrix.m11()
                            && qreal(int(s->matrix.m22())) == s->matrix.m22();
        break;

    default: // shear / perspective...
        s->flags.int_xform = false;
        break;
    }

    s->flags.tx_noshear = qt_scaleForTransform(s->matrix, &s->txscale);

    ensureOutlineMapper();
}



QRasterPaintEngineState::~QRasterPaintEngineState()
{
    if (flags.has_clip_ownership)
        delete clip;
}


QRasterPaintEngineState::QRasterPaintEngineState()
{
    stroker = 0;

    fillFlags = 0;
    strokeFlags = 0;
    pixmapFlags = 0;

    intOpacity = 256;

    txscale = 1.;

    flags.fast_pen = true;
    flags.antialiased = false;
    flags.bilinear = false;
    flags.legacy_rounding = false;
    flags.fast_text = true;
    flags.int_xform = true;
    flags.tx_noshear = true;
    flags.fast_images = true;

    clip = 0;
    flags.has_clip_ownership = false;

    dirty = 0;
}

QRasterPaintEngineState::QRasterPaintEngineState(QRasterPaintEngineState &s)
    : QPainterState(s)
    , lastPen(s.lastPen)
    , penData(s.penData)
    , stroker(s.stroker)
    , strokeFlags(s.strokeFlags)
    , lastBrush(s.lastBrush)
    , brushData(s.brushData)
    , fillFlags(s.fillFlags)
    , pixmapFlags(s.pixmapFlags)
    , intOpacity(s.intOpacity)
    , txscale(s.txscale)
    , clip(s.clip)
    , dirty(s.dirty)
    , flag_bits(s.flag_bits)
{
    brushData.tempImage = 0;
    penData.tempImage = 0;
    flags.has_clip_ownership = false;
}

/*!
    \internal
*/
QPainterState *QRasterPaintEngine::createState(QPainterState *orig) const
{
    QRasterPaintEngineState *s;
    if (!orig)
        s = new QRasterPaintEngineState();
    else
        s = new QRasterPaintEngineState(*static_cast<QRasterPaintEngineState *>(orig));

    return s;
}

/*!
    \internal
*/
void QRasterPaintEngine::setState(QPainterState *s)
{
    Q_D(QRasterPaintEngine);
    QPaintEngineEx::setState(s);
    d->rasterBuffer->compositionMode = s->composition_mode;
}

/*!
    \fn QRasterPaintEngineState *QRasterPaintEngine::state()
    \internal
*/

/*!
    \fn const QRasterPaintEngineState *QRasterPaintEngine::state() const
    \internal
*/

/*!
    \internal
*/
void QRasterPaintEngine::penChanged()
{
#ifdef QT_DEBUG_DRAW
    qDebug() << "QRasterPaintEngine::penChanged():" << state()->pen;
#endif
    QRasterPaintEngineState *s = state();
    s->strokeFlags |= DirtyPen;
    s->dirty |= DirtyPen;
}

/*!
    \internal
*/
void QRasterPaintEngine::updatePen(const QPen &pen)
{
    Q_D(QRasterPaintEngine);
    QRasterPaintEngineState *s = state();
#ifdef QT_DEBUG_DRAW
    qDebug() << "QRasterPaintEngine::updatePen():" << s->pen;
#endif

    Qt::PenStyle pen_style = qpen_style(pen);

    s->lastPen = pen;
    s->strokeFlags = 0;

    s->penData.clip = d->clip();
    s->penData.setup(pen_style == Qt::NoPen ? QBrush() : pen.brush(), s->intOpacity, s->composition_mode);

    if (s->strokeFlags & QRasterPaintEngine::DirtyTransform
        || pen.brush().transform().type() >= QTransform::TxNone) {
        d->updateMatrixData(&s->penData, pen.brush(), s->matrix);
    }

    // Slightly ugly handling of an uncommon case... We need to change
    // the pen because it is reused in draw_midpoint to decide dashed
    // or non-dashed.
    if (pen_style == Qt::CustomDashLine && pen.dashPattern().size() == 0) {
        pen_style = Qt::SolidLine;
        s->lastPen.setStyle(Qt::SolidLine);
    }

    d->basicStroker.setJoinStyle(qpen_joinStyle(pen));
    d->basicStroker.setCapStyle(qpen_capStyle(pen));
    d->basicStroker.setMiterLimit(pen.miterLimit());

    qreal penWidth = qpen_widthf(pen);
    if (penWidth == 0)
        d->basicStroker.setStrokeWidth(1);
    else
        d->basicStroker.setStrokeWidth(penWidth);

    if(pen_style == Qt::SolidLine) {
        s->stroker = &d->basicStroker;
    } else if (pen_style != Qt::NoPen) {
        if (!d->dashStroker)
            d->dashStroker.reset(new QDashStroker(&d->basicStroker));
        if (qt_pen_is_cosmetic(pen, s->renderHints)) {
            d->dashStroker->setClipRect(d->deviceRect);
        } else {
            // ### I've seen this inverted devrect multiple places now...
            QRectF clipRect = s->matrix.inverted().mapRect(QRectF(d->deviceRect));
            d->dashStroker->setClipRect(clipRect);
        }
        d->dashStroker->setDashPattern(pen.dashPattern());
        d->dashStroker->setDashOffset(pen.dashOffset());
        s->stroker = d->dashStroker.data();
    } else {
        s->stroker = 0;
    }

    ensureRasterState(); // needed because of tx_noshear...
    bool cosmetic = qt_pen_is_cosmetic(pen, s->renderHints);
    s->flags.fast_pen = pen_style > Qt::NoPen
            && s->penData.blend
            && ((cosmetic && penWidth <= 1)
                || (!cosmetic && s->flags.tx_noshear && penWidth * s->txscale <= 1));

    s->flags.non_complex_pen = qpen_capStyle(s->lastPen) <= Qt::SquareCap && s->flags.tx_noshear;

    s->strokeFlags = 0;
}



/*!
    \internal
*/
void QRasterPaintEngine::brushOriginChanged()
{
    QRasterPaintEngineState *s = state();
#ifdef QT_DEBUG_DRAW
    qDebug() << "QRasterPaintEngine::brushOriginChanged()" << s->brushOrigin;
#endif

    s->fillFlags |= DirtyBrushOrigin;
}


/*!
    \internal
*/
void QRasterPaintEngine::brushChanged()
{
    QRasterPaintEngineState *s = state();
#ifdef QT_DEBUG_DRAW
    qDebug() << "QRasterPaintEngine::brushChanged():" << s->brush;
#endif
    s->fillFlags |= DirtyBrush;
}




/*!
    \internal
*/
void QRasterPaintEngine::updateBrush(const QBrush &brush)
{
#ifdef QT_DEBUG_DRAW
    qDebug() << "QRasterPaintEngine::updateBrush()" << brush;
#endif
    Q_D(QRasterPaintEngine);
    QRasterPaintEngineState *s = state();
    // must set clip prior to setup, as setup uses it...
    s->brushData.clip = d->clip();
    s->brushData.setup(brush, s->intOpacity, s->composition_mode);
    if (s->fillFlags & DirtyTransform
        || brush.transform().type() >= QTransform::TxNone)
        d_func()->updateMatrixData(&s->brushData, brush, d->brushMatrix());
    s->lastBrush = brush;
    s->fillFlags = 0;
}

void QRasterPaintEngine::updateOutlineMapper()
{
    Q_D(QRasterPaintEngine);
    d->outlineMapper->setMatrix(state()->matrix);
}

void QRasterPaintEngine::updateRasterState()
{
    QRasterPaintEngineState *s = state();

    if (s->dirty & DirtyTransform)
        updateMatrix(s->matrix);

    if (s->dirty & (DirtyPen|DirtyCompositionMode|DirtyOpacity)) {
        const QPainter::CompositionMode mode = s->composition_mode;
        s->flags.fast_text = (s->penData.type == QSpanData::Solid)
                       && s->intOpacity == 256
                       && (mode == QPainter::CompositionMode_Source
                           || (mode == QPainter::CompositionMode_SourceOver
                               && qAlpha(s->penData.solid.color) == 255));
    }

    s->dirty = 0;
}


/*!
    \internal
*/
void QRasterPaintEngine::opacityChanged()
{
    QRasterPaintEngineState *s = state();

#ifdef QT_DEBUG_DRAW
    qDebug() << "QRasterPaintEngine::opacityChanged()" << s->opacity;
#endif

    s->fillFlags |= DirtyOpacity;
    s->strokeFlags |= DirtyOpacity;
    s->pixmapFlags |= DirtyOpacity;
    s->dirty |= DirtyOpacity;
    s->intOpacity = (int) (s->opacity * 256);
}

/*!
    \internal
*/
void QRasterPaintEngine::compositionModeChanged()
{
    Q_D(QRasterPaintEngine);
    QRasterPaintEngineState *s = state();

#ifdef QT_DEBUG_DRAW
    qDebug() << "QRasterPaintEngine::compositionModeChanged()" << s->composition_mode;
#endif

    s->fillFlags |= DirtyCompositionMode;
    s->dirty |= DirtyCompositionMode;

    s->strokeFlags |= DirtyCompositionMode;
    d->rasterBuffer->compositionMode = s->composition_mode;

    d->recalculateFastImages();
}

/*!
    \internal
*/
void QRasterPaintEngine::renderHintsChanged()
{
    QRasterPaintEngineState *s = state();

#ifdef QT_DEBUG_DRAW
    qDebug() << "QRasterPaintEngine::renderHintsChanged()" << hex << s->renderHints;
#endif

    bool was_aa = s->flags.antialiased;
    bool was_bilinear = s->flags.bilinear;

    s->flags.antialiased = bool(s->renderHints & (QPainter::Antialiasing | QPainter::HighQualityAntialiasing));
    s->flags.bilinear = bool(s->renderHints & QPainter::SmoothPixmapTransform);
    s->flags.legacy_rounding = !bool(s->renderHints & QPainter::Antialiasing) && bool(s->renderHints & QPainter::Qt4CompatiblePainting);

    if (was_aa != s->flags.antialiased)
        s->strokeFlags |= DirtyHints;

    if (was_bilinear != s->flags.bilinear) {
        s->strokeFlags |= DirtyPen;
        s->fillFlags |= DirtyBrush;
    }

    Q_D(QRasterPaintEngine);
    d->recalculateFastImages();
}

/*!
    \internal
*/
void QRasterPaintEngine::transformChanged()
{
    QRasterPaintEngineState *s = state();

#ifdef QT_DEBUG_DRAW
    qDebug() << "QRasterPaintEngine::transformChanged()" << s->matrix;
#endif

    s->fillFlags |= DirtyTransform;
    s->strokeFlags |= DirtyTransform;

    s->dirty |= DirtyTransform;

    Q_D(QRasterPaintEngine);
    d->recalculateFastImages();
}

/*!
    \internal
*/
void QRasterPaintEngine::clipEnabledChanged()
{
    QRasterPaintEngineState *s = state();

#ifdef QT_DEBUG_DRAW
    qDebug() << "QRasterPaintEngine::clipEnabledChanged()" << s->clipEnabled;
#endif

    if (s->clip) {
        s->clip->enabled = s->clipEnabled;
        s->fillFlags |= DirtyClipEnabled;
        s->strokeFlags |= DirtyClipEnabled;
        s->pixmapFlags |= DirtyClipEnabled;
    }
}

void QRasterPaintEnginePrivate::drawImage(const QPointF &pt,
                                          const QImage &img,
                                          SrcOverBlendFunc func,
                                          const QRect &clip,
                                          int alpha,
                                          const QRect &sr)
{
    if (alpha == 0 || !clip.isValid())
        return;

    Q_ASSERT(img.depth() >= 8);

    int srcBPL = img.bytesPerLine();
    const uchar *srcBits = img.bits();
    int srcSize = img.depth() >> 3; // This is the part that is incompatible with lower than 8-bit..
    int iw = img.width();
    int ih = img.height();

    if (!sr.isEmpty()) {
        iw = sr.width();
        ih = sr.height();
        // Adjust the image according to the source offset...
        srcBits += ((sr.y() * srcBPL) + sr.x() * srcSize);
    }

    // adapt the x parameters
    int x = qRound(pt.x());
    int cx1 = clip.x();
    int cx2 = clip.x() + clip.width();
    if (x < cx1) {
        int d = cx1 - x;
        srcBits += srcSize * d;
        iw -= d;
        x = cx1;
    }
    if (x + iw > cx2) {
        int d = x + iw - cx2;
        iw -= d;
    }
    if (iw <= 0)
        return;

    // adapt the y paremeters...
    int cy1 = clip.y();
    int cy2 = clip.y() + clip.height();
    int y = qRound(pt.y());
    if (y < cy1) {
        int d = cy1 - y;
        srcBits += srcBPL * d;
        ih -= d;
        y = cy1;
    }
    if (y + ih > cy2) {
        int d = y + ih - cy2;
        ih -= d;
    }
    if (ih <= 0)
        return;

    // call the blend function...
    int dstSize = rasterBuffer->bytesPerPixel();
    int dstBPL = rasterBuffer->bytesPerLine();
    func(rasterBuffer->buffer() + x * dstSize + y * dstBPL, dstBPL,
         srcBits, srcBPL,
         iw, ih,
         alpha);
}


void QRasterPaintEnginePrivate::systemStateChanged()
{
    deviceRectUnclipped = QRect(0, 0,
            qMin(QT_RASTER_COORD_LIMIT, device->width()),
            qMin(QT_RASTER_COORD_LIMIT, device->height()));

    if (!systemClip.isEmpty()) {
        QRegion clippedDeviceRgn = systemClip & deviceRectUnclipped;
        deviceRect = clippedDeviceRgn.boundingRect();
        baseClip->setClipRegion(clippedDeviceRgn);
    } else {
        deviceRect = deviceRectUnclipped;
        baseClip->setClipRect(deviceRect);
    }
#ifdef QT_DEBUG_DRAW
    qDebug() << "systemStateChanged" << this << "deviceRect" << deviceRect << deviceRectUnclipped << systemClip;
#endif

    exDeviceRect = deviceRect;

    Q_Q(QRasterPaintEngine);
    if (q->state()) {
        q->state()->strokeFlags |= QPaintEngine::DirtyClipRegion;
        q->state()->fillFlags |= QPaintEngine::DirtyClipRegion;
        q->state()->pixmapFlags |= QPaintEngine::DirtyClipRegion;
    }
}

void QRasterPaintEnginePrivate::updateMatrixData(QSpanData *spanData, const QBrush &b, const QTransform &m)
{
    if (b.d->style == Qt::NoBrush || b.d->style == Qt::SolidPattern)
        return;

    Q_Q(QRasterPaintEngine);
    bool bilinear = q->state()->flags.bilinear;

    if (b.d->transform.type() > QTransform::TxNone) { // FALCON: optimize
        spanData->setupMatrix(b.transform() * m, bilinear);
    } else {
        if (m.type() <= QTransform::TxTranslate) {
            // specialize setupMatrix for translation matrices
            // to avoid needless matrix inversion
            spanData->m11 = 1;
            spanData->m12 = 0;
            spanData->m13 = 0;
            spanData->m21 = 0;
            spanData->m22 = 1;
            spanData->m23 = 0;
            spanData->m33 = 1;
            spanData->dx = -m.dx();
            spanData->dy = -m.dy();
            spanData->txop = m.type();
            spanData->bilinear = bilinear;
            spanData->fast_matrix = qAbs(m.dx()) < 1e4 && qAbs(m.dy()) < 1e4;
            spanData->adjustSpanMethods();
        } else {
            spanData->setupMatrix(m, bilinear);
        }
    }
}

// #define QT_CLIPPING_RATIOS

#ifdef QT_CLIPPING_RATIOS
int rectClips;
int regionClips;
int totalClips;

static void checkClipRatios(QRasterPaintEnginePrivate *d)
{
    if (d->clip()->hasRectClip)
        rectClips++;
    if (d->clip()->hasRegionClip)
        regionClips++;
    totalClips++;

    if ((totalClips % 5000) == 0) {
        printf("Clipping ratio: rectangular=%f%%, region=%f%%, complex=%f%%\n",
               rectClips * 100.0 / (qreal) totalClips,
               regionClips * 100.0 / (qreal) totalClips,
               (totalClips - rectClips - regionClips) * 100.0 / (qreal) totalClips);
        totalClips = 0;
        rectClips = 0;
        regionClips = 0;
    }

}
#endif

static void qrasterpaintengine_state_setNoClip(QRasterPaintEngineState *s)
{
    if (s->flags.has_clip_ownership)
        delete s->clip;
    s->clip = 0;
    s->flags.has_clip_ownership = false;
}

static void qrasterpaintengine_dirty_clip(QRasterPaintEnginePrivate *d, QRasterPaintEngineState *s)
{
    s->fillFlags |= QPaintEngine::DirtyClipPath;
    s->strokeFlags |= QPaintEngine::DirtyClipPath;
    s->pixmapFlags |= QPaintEngine::DirtyClipPath;

    d->solid_color_filler.clip = d->clip();
    d->solid_color_filler.adjustSpanMethods();

#ifdef QT_DEBUG_DRAW
    dumpClip(d->rasterBuffer->width(), d->rasterBuffer->height(), &*d->clip());
#endif

}


/*!
    \internal
*/
void QRasterPaintEngine::clip(const QVectorPath &path, Qt::ClipOperation op)
{
#ifdef QT_DEBUG_DRAW
    qDebug() << "QRasterPaintEngine::clip(): " << path << op;

    if (path.elements()) {
        for (int i=0; i<path.elementCount(); ++i) {
            qDebug() << " - " << path.elements()[i]
                     << '(' << path.points()[i*2] << ", " << path.points()[i*2+1] << ')';
        }
    } else {
        for (int i=0; i<path.elementCount(); ++i) {
            qDebug() << " ---- "
                     << '(' << path.points()[i*2] << ", " << path.points()[i*2+1] << ')';
        }
    }
#endif

    Q_D(QRasterPaintEngine);
    QRasterPaintEngineState *s = state();

    // There are some cases that are not supported by clip(QRect)
    if (op != Qt::IntersectClip || !s->clip || s->clip->hasRectClip || s->clip->hasRegionClip) {
        if (s->matrix.type() <= QTransform::TxScale
            && path.isRect()) {
#ifdef QT_DEBUG_DRAW
            qDebug() << " --- optimizing vector clip to rect clip...";
#endif
            const qreal *points = path.points();
            QRectF r(points[0], points[1], points[4]-points[0], points[5]-points[1]);
            if (setClipRectInDeviceCoords(s->matrix.mapRect(r).toRect(), op))
                return;
        }
    }

    if (op == Qt::NoClip) {
        qrasterpaintengine_state_setNoClip(s);

    } else {
        QClipData *base = d->baseClip.data();

        // Intersect with current clip when available...
        if (op == Qt::IntersectClip && s->clip)
            base = s->clip;

        // We always intersect, except when there is nothing to
        // intersect with, in which case we simplify the operation to
        // a replace...
        Qt::ClipOperation isectOp = Qt::IntersectClip;
        if (base == 0)
            isectOp = Qt::ReplaceClip;

        QClipData *newClip = new QClipData(d->rasterBuffer->height());
        newClip->initialize();
        ClipData clipData = { base, newClip, isectOp };
        ensureOutlineMapper();
        d->rasterize(d->outlineMapper->convertPath(path), qt_span_clip, &clipData, 0);

        newClip->fixup();

        if (s->flags.has_clip_ownership)
            delete s->clip;

        s->clip = newClip;
        s->flags.has_clip_ownership = true;
    }
    qrasterpaintengine_dirty_clip(d, s);
}



/*!
    \internal
*/
void QRasterPaintEngine::clip(const QRect &rect, Qt::ClipOperation op)
{
#ifdef QT_DEBUG_DRAW
    qDebug() << "QRasterPaintEngine::clip(): " << rect << op;
#endif

    QRasterPaintEngineState *s = state();

    if (op == Qt::NoClip) {
        qrasterpaintengine_state_setNoClip(s);

    } else if (s->matrix.type() > QTransform::TxScale) {
        QPaintEngineEx::clip(rect, op);
        return;

    } else if (!setClipRectInDeviceCoords(s->matrix.mapRect(rect), op)) {
        QPaintEngineEx::clip(rect, op);
        return;
    }
}


bool QRasterPaintEngine::setClipRectInDeviceCoords(const QRect &r, Qt::ClipOperation op)
{
    Q_D(QRasterPaintEngine);
    QRect clipRect = r & d->deviceRect;
    QRasterPaintEngineState *s = state();

    if (op == Qt::ReplaceClip || s->clip == 0) {

        // No current clip, hence we intersect with sysclip and be
        // done with it...
        QRegion clipRegion = systemClip();
        QClipData *clip = new QClipData(d->rasterBuffer->height());

        if (clipRegion.isEmpty())
            clip->setClipRect(clipRect);
        else
            clip->setClipRegion(clipRegion & clipRect);

        if (s->flags.has_clip_ownership)
            delete s->clip;

        s->clip = clip;
        s->clip->enabled = true;
        s->flags.has_clip_ownership = true;

    } else if (op == Qt::IntersectClip){ // intersect clip with current clip
        QClipData *base = s->clip;

        Q_ASSERT(base);
        if (base->hasRectClip || base->hasRegionClip) {
            if (!s->flags.has_clip_ownership) {
                s->clip = new QClipData(d->rasterBuffer->height());
                s->flags.has_clip_ownership = true;
            }
            if (base->hasRectClip)
                s->clip->setClipRect(base->clipRect & clipRect);
            else
                s->clip->setClipRegion(base->clipRegion & clipRect);
            s->clip->enabled = true;
        } else {
            return false;
        }
    } else {
        return false;
    }

    qrasterpaintengine_dirty_clip(d, s);
    return true;
}


/*!
    \internal
*/
void QRasterPaintEngine::clip(const QRegion &region, Qt::ClipOperation op)
{
#ifdef QT_DEBUG_DRAW
    qDebug() << "QRasterPaintEngine::clip(): " << region << op;
#endif

    Q_D(QRasterPaintEngine);

    if (region.rectCount() == 1) {
        clip(region.boundingRect(), op);
        return;
    }

    QRasterPaintEngineState *s = state();
    const QClipData *clip = d->clip();
    const QClipData *baseClip = d->baseClip.data();

    if (op == Qt::NoClip) {
        qrasterpaintengine_state_setNoClip(s);
    } else if (s->matrix.type() > QTransform::TxScale
               || (op == Qt::IntersectClip && !clip->hasRectClip && !clip->hasRegionClip)
               || (op == Qt::ReplaceClip && !baseClip->hasRectClip && !baseClip->hasRegionClip)) {
        QPaintEngineEx::clip(region, op);
    } else {
        const QClipData *curClip;
        QClipData *newClip;

        if (op == Qt::IntersectClip)
            curClip = clip;
        else
            curClip = baseClip;

        if (s->flags.has_clip_ownership) {
            newClip = s->clip;
            Q_ASSERT(newClip);
        } else {
            newClip = new QClipData(d->rasterBuffer->height());
            s->clip = newClip;
            s->flags.has_clip_ownership = true;
        }

        QRegion r = s->matrix.map(region);
        if (curClip->hasRectClip)
            newClip->setClipRegion(r & curClip->clipRect);
        else if (curClip->hasRegionClip)
            newClip->setClipRegion(r & curClip->clipRegion);

        qrasterpaintengine_dirty_clip(d, s);
    }
}

/*!
 \fn const QClipData *QRasterPaintEngine::clipData() const

 \internal
*/


/*!
    \internal
*/
void QRasterPaintEngine::fillPath(const QPainterPath &path, QSpanData *fillData)
{
#ifdef QT_DEBUG_DRAW
    qDebug() << " --- fillPath, bounds=" << path.boundingRect();
#endif

    if (!fillData->blend)
        return;

    Q_D(QRasterPaintEngine);

    const QRectF controlPointRect = path.controlPointRect();

    QRasterPaintEngineState *s = state();
    const QRect deviceRect = s->matrix.mapRect(controlPointRect).toRect();
    ProcessSpans blend = d->getBrushFunc(deviceRect, fillData);
    const bool do_clip = (deviceRect.left() < -QT_RASTER_COORD_LIMIT
                          || deviceRect.right() > QT_RASTER_COORD_LIMIT
                          || deviceRect.top() < -QT_RASTER_COORD_LIMIT
                          || deviceRect.bottom() > QT_RASTER_COORD_LIMIT);

    if (!s->flags.antialiased && !do_clip) {
        d->initializeRasterizer(fillData);
        d->rasterizer->rasterize(path * s->matrix, path.fillRule());
        return;
    }

    ensureOutlineMapper();
    d->rasterize(d->outlineMapper->convertPath(path), blend, fillData, d->rasterBuffer.data());
}

static void fillRect_normalized(const QRect &r, QSpanData *data,
                                QRasterPaintEnginePrivate *pe)
{
    int x1, x2, y1, y2;

    bool rectClipped = true;

    if (data->clip) {
        x1 = qMax(r.x(), data->clip->xmin);
        x2 = qMin(r.x() + r.width(), data->clip->xmax);
        y1 = qMax(r.y(), data->clip->ymin);
        y2 = qMin(r.y() + r.height(), data->clip->ymax);
        rectClipped = data->clip->hasRectClip;

    } else if (pe) {
        x1 = qMax(r.x(), pe->deviceRect.x());
        x2 = qMin(r.x() + r.width(), pe->deviceRect.x() + pe->deviceRect.width());
        y1 = qMax(r.y(), pe->deviceRect.y());
        y2 = qMin(r.y() + r.height(), pe->deviceRect.y() + pe->deviceRect.height());
    } else {
        x1 = qMax(r.x(), 0);
        x2 = qMin(r.x() + r.width(), data->rasterBuffer->width());
        y1 = qMax(r.y(), 0);
        y2 = qMin(r.y() + r.height(), data->rasterBuffer->height());
    }

    if (x2 <= x1 || y2 <= y1)
        return;

    const int width = x2 - x1;
    const int height = y2 - y1;

    bool isUnclipped = rectClipped
                       || (pe && pe->isUnclipped_normalized(QRect(x1, y1, width, height)));

    if (pe && isUnclipped) {
        const QPainter::CompositionMode mode = pe->rasterBuffer->compositionMode;

        if (data->fillRect && (mode == QPainter::CompositionMode_Source
                               || (mode == QPainter::CompositionMode_SourceOver
                                   && qAlpha(data->solid.color) == 255)))
        {
            data->fillRect(data->rasterBuffer, x1, y1, width, height,
                           data->solid.color);
            return;
        }
    }

    ProcessSpans blend = isUnclipped ? data->unclipped_blend : data->blend;

    const int nspans = 256;
    QT_FT_Span spans[nspans];

    Q_ASSERT(data->blend);
    int y = y1;
    while (y < y2) {
        int n = qMin(nspans, y2 - y);
        int i = 0;
        while (i < n) {
            spans[i].x = x1;
            spans[i].len = width;
            spans[i].y = y + i;
            spans[i].coverage = 255;
            ++i;
        }

        blend(n, spans, data);
        y += n;
    }
}

/*!
    \reimp
*/
void QRasterPaintEngine::drawRects(const QRect *rects, int rectCount)
{
#ifdef QT_DEBUG_DRAW
    qDebug(" - QRasterPaintEngine::drawRect(), rectCount=%d", rectCount);
#endif
    Q_D(QRasterPaintEngine);
    ensureRasterState();
    QRasterPaintEngineState *s = state();

    // Fill
    ensureBrush();
    if (s->brushData.blend) {
        if (!s->flags.antialiased && s->matrix.type() <= QTransform::TxTranslate) {
            const QRect *r = rects;
            const QRect *lastRect = rects + rectCount;

            int offset_x = int(s->matrix.dx());
            int offset_y = int(s->matrix.dy());
            while (r < lastRect) {
                QRect rect = r->normalized();
                QRect rr = rect.translated(offset_x, offset_y);
                fillRect_normalized(rr, &s->brushData, d);
                ++r;
            }
        } else {
            QRectVectorPath path;
            for (int i=0; i<rectCount; ++i) {
                path.set(rects[i]);
                fill(path, s->brush);
            }
        }
    }

    ensurePen();
    if (s->penData.blend) {
        QRectVectorPath path;
        if (s->flags.fast_pen) {
            QCosmeticStroker stroker(s, d->deviceRect, d->deviceRectUnclipped);
            stroker.setLegacyRoundingEnabled(s->flags.legacy_rounding);
            for (int i = 0; i < rectCount; ++i) {
                path.set(rects[i]);
                stroker.drawPath(path);
            }
        } else {
            for (int i = 0; i < rectCount; ++i) {
                path.set(rects[i]);
                stroke(path, s->pen);
            }
        }
    }
}

/*!
    \reimp
*/
void QRasterPaintEngine::drawRects(const QRectF *rects, int rectCount)
{
#ifdef QT_DEBUG_DRAW
    qDebug(" - QRasterPaintEngine::drawRect(QRectF*), rectCount=%d", rectCount);
#endif
#ifdef QT_FAST_SPANS
    Q_D(QRasterPaintEngine);
    ensureRasterState();
    QRasterPaintEngineState *s = state();


    if (s->flags.tx_noshear) {
        ensureBrush();
        if (s->brushData.blend) {
            d->initializeRasterizer(&s->brushData);
            for (int i = 0; i < rectCount; ++i) {
                const QRectF &rect = rects[i].normalized();
                if (rect.isEmpty())
                    continue;
                const QPointF a = s->matrix.map((rect.topLeft() + rect.bottomLeft()) * 0.5f);
                const QPointF b = s->matrix.map((rect.topRight() + rect.bottomRight()) * 0.5f);
                d->rasterizer->rasterizeLine(a, b, rect.height() / rect.width());
            }
        }

        ensurePen();
        if (s->penData.blend) {
            QRectVectorPath path;
            if (s->flags.fast_pen) {
                QCosmeticStroker stroker(s, d->deviceRect, d->deviceRectUnclipped);
                stroker.setLegacyRoundingEnabled(s->flags.legacy_rounding);
                for (int i = 0; i < rectCount; ++i) {
                    path.set(rects[i]);
                    stroker.drawPath(path);
                }
            } else {
                for (int i = 0; i < rectCount; ++i) {
                    path.set(rects[i]);
                    QPaintEngineEx::stroke(path, s->lastPen);
                }
            }
        }

        return;
    }
#endif // QT_FAST_SPANS
    QPaintEngineEx::drawRects(rects, rectCount);
}


/*!
    \internal
*/
void QRasterPaintEngine::stroke(const QVectorPath &path, const QPen &pen)
{
    Q_D(QRasterPaintEngine);
    QRasterPaintEngineState *s = state();

    ensurePen(pen);
    if (!s->penData.blend)
        return;

    if (s->flags.fast_pen) {
        QCosmeticStroker stroker(s, d->deviceRect, d->deviceRectUnclipped);
        stroker.setLegacyRoundingEnabled(s->flags.legacy_rounding);
        stroker.drawPath(path);
    } else if (s->flags.non_complex_pen && path.shape() == QVectorPath::LinesHint) {
        qreal width = qt_pen_is_cosmetic(s->lastPen, s->renderHints)
                      ? (qpen_widthf(s->lastPen) == 0 ? 1 : qpen_widthf(s->lastPen))
                      : qpen_widthf(s->lastPen) * s->txscale;
        int dashIndex = 0;
        qreal dashOffset = s->lastPen.dashOffset();
        bool inDash = true;
        qreal patternLength = 0;
        const QVector<qreal> pattern = s->lastPen.dashPattern();
        for (int i = 0; i < pattern.size(); ++i)
            patternLength += pattern.at(i);

        if (patternLength > 0) {
            int n = qFloor(dashOffset / patternLength);
            dashOffset -= n * patternLength;
            while (dashOffset >= pattern.at(dashIndex)) {
                dashOffset -= pattern.at(dashIndex);
                if (++dashIndex >= pattern.size())
                    dashIndex = 0;
                inDash = !inDash;
            }
        }

        Q_D(QRasterPaintEngine);
        d->initializeRasterizer(&s->penData);
        int lineCount = path.elementCount() / 2;
        const QLineF *lines = reinterpret_cast<const QLineF *>(path.points());

        for (int i = 0; i < lineCount; ++i) {
            if (lines[i].p1() == lines[i].p2()) {
                if (s->lastPen.capStyle() != Qt::FlatCap) {
                    QPointF p = lines[i].p1();
                    QLineF line = s->matrix.map(QLineF(QPointF(p.x() - width*0.5, p.y()),
                                                       QPointF(p.x() + width*0.5, p.y())));
                    d->rasterizer->rasterizeLine(line.p1(), line.p2(), 1);
                }
                continue;
            }

            const QLineF line = s->matrix.map(lines[i]);
            if (qpen_style(s->lastPen) == Qt::SolidLine) {
                d->rasterizer->rasterizeLine(line.p1(), line.p2(),
                                            width / line.length(),
                                            s->lastPen.capStyle() == Qt::SquareCap);
            } else {
                d->rasterizeLine_dashed(line, width,
                                        &dashIndex, &dashOffset, &inDash);
            }
        }
    }
    else
        QPaintEngineEx::stroke(path, pen);
}

QRect QRasterPaintEngine::toNormalizedFillRect(const QRectF &rect)
{
    QRasterPaintEngineState *s = state();

    qreal delta = s->flags.legacy_rounding ? aliasedCoordinateDelta : qreal(0);

    int x1 = qRound(rect.x() + delta);
    int y1 = qRound(rect.y() + delta);
    int x2 = qRound(rect.right() + delta);
    int y2 = qRound(rect.bottom() + delta);

    if (x2 < x1)
        qSwap(x1, x2);
    if (y2 < y1)
        qSwap(y1, y2);

    return QRect(x1, y1, x2 - x1, y2 - y1);
}

/*!
    \internal
*/
void QRasterPaintEngine::fill(const QVectorPath &path, const QBrush &brush)
{
    if (path.isEmpty())
        return;
#ifdef QT_DEBUG_DRAW
    QRectF rf = path.controlPointRect();
    qDebug() << "QRasterPaintEngine::fill(): "
             << "size=" << path.elementCount()
             << ", hints=" << hex << path.hints()
             << rf << brush;
#endif

    Q_D(QRasterPaintEngine);
    QRasterPaintEngineState *s = state();

    ensureBrush(brush);
    if (!s->brushData.blend)
        return;

    if (path.shape() == QVectorPath::RectangleHint) {
        if (!s->flags.antialiased && s->matrix.type() <= QTransform::TxScale) {
            const qreal *p = path.points();
            QPointF tl = QPointF(p[0], p[1]) * s->matrix;
            QPointF br = QPointF(p[4], p[5]) * s->matrix;
            fillRect_normalized(toNormalizedFillRect(QRectF(tl, br)), &s->brushData, d);
            return;
        }
        ensureRasterState();
        if (s->flags.tx_noshear) {
            d->initializeRasterizer(&s->brushData);
            // ### Is normalizing really necessary here?
            const qreal *p = path.points();
            QRectF r = QRectF(p[0], p[1], p[2] - p[0], p[7] - p[1]).normalized();
            if (!r.isEmpty()) {
                const QPointF a = s->matrix.map((r.topLeft() + r.bottomLeft()) * 0.5f);
                const QPointF b = s->matrix.map((r.topRight() + r.bottomRight()) * 0.5f);
                d->rasterizer->rasterizeLine(a, b, r.height() / r.width());
            }
            return;
        }
    }

    // ### Optimize for non transformed ellipses and rectangles...
    QRectF cpRect = path.controlPointRect();
    const QRect deviceRect = s->matrix.mapRect(cpRect).toRect();
    ProcessSpans blend = d->getBrushFunc(deviceRect, &s->brushData);

        // ### Falcon
//         const bool do_clip = (deviceRect.left() < -QT_RASTER_COORD_LIMIT
//                               || deviceRect.right() > QT_RASTER_COORD_LIMIT
//                               || deviceRect.top() < -QT_RASTER_COORD_LIMIT
//                               || deviceRect.bottom() > QT_RASTER_COORD_LIMIT);

        // ### Falonc: implement....
//         if (!s->flags.antialiased && !do_clip) {
//             d->initializeRasterizer(&s->brushData);
//             d->rasterizer->rasterize(path * d->matrix, path.fillRule());
//             return;
//         }

    ensureOutlineMapper();
    d->rasterize(d->outlineMapper->convertPath(path), blend, &s->brushData, d->rasterBuffer.data());
}

void QRasterPaintEngine::fillRect(const QRectF &r, QSpanData *data)
{
    Q_D(QRasterPaintEngine);
    QRasterPaintEngineState *s = state();

    if (!s->flags.antialiased) {
        uint txop = s->matrix.type();
        if (txop == QTransform::TxNone) {
            fillRect_normalized(toNormalizedFillRect(r), data, d);
            return;
        } else if (txop == QTransform::TxTranslate) {
            const QRect rr = toNormalizedFillRect(r.translated(s->matrix.dx(), s->matrix.dy()));
            fillRect_normalized(rr, data, d);
            return;
        } else if (txop == QTransform::TxScale) {
            const QRect rr = toNormalizedFillRect(s->matrix.mapRect(r));
            fillRect_normalized(rr, data, d);
            return;
        }
    }
    ensureRasterState();
    if (s->flags.tx_noshear) {
        d->initializeRasterizer(data);
        QRectF nr = r.normalized();
        if (!nr.isEmpty()) {
            const QPointF a = s->matrix.map((nr.topLeft() + nr.bottomLeft()) * 0.5f);
            const QPointF b = s->matrix.map((nr.topRight() + nr.bottomRight()) * 0.5f);
            d->rasterizer->rasterizeLine(a, b, nr.height() / nr.width());
        }
        return;
    }

    QPainterPath path;
    path.addRect(r);
    ensureOutlineMapper();
    fillPath(path, data);
}

/*!
    \reimp
*/
void QRasterPaintEngine::fillRect(const QRectF &r, const QBrush &brush)
{
#ifdef QT_DEBUG_DRAW
    qDebug() << "QRasterPaintEngine::fillRecct(): " << r << brush;
#endif
    QRasterPaintEngineState *s = state();

    ensureBrush(brush);
    if (!s->brushData.blend)
        return;

    fillRect(r, &s->brushData);
}

/*!
    \reimp
*/
void QRasterPaintEngine::fillRect(const QRectF &r, const QColor &color)
{
#ifdef QT_DEBUG_DRAW
    qDebug() << "QRasterPaintEngine::fillRect(): " << r << color;
#endif
    Q_D(QRasterPaintEngine);
    QRasterPaintEngineState *s = state();

    d->solid_color_filler.solid.color = qPremultiply(ARGB_COMBINE_ALPHA(color.rgba(), s->intOpacity));
    if ((d->solid_color_filler.solid.color & 0xff000000) == 0
        && s->composition_mode == QPainter::CompositionMode_SourceOver) {
        return;
    }
    d->solid_color_filler.clip = d->clip();
    d->solid_color_filler.adjustSpanMethods();
    fillRect(r, &d->solid_color_filler);
}

static inline bool isAbove(const QPointF *a, const QPointF *b)
{
    return a->y() < b->y();
}

static bool splitPolygon(const QPointF *points, int pointCount, QVector<QPointF> *upper, QVector<QPointF> *lower)
{
    Q_ASSERT(upper);
    Q_ASSERT(lower);

    Q_ASSERT(pointCount >= 2);

    QVector<const QPointF *> sorted;
    sorted.reserve(pointCount);

    upper->reserve(pointCount * 3 / 4);
    lower->reserve(pointCount * 3 / 4);

    for (int i = 0; i < pointCount; ++i)
        sorted << points + i;

    std::sort(sorted.begin(), sorted.end(), isAbove);

    qreal splitY = sorted.at(sorted.size() / 2)->y();

    const QPointF *end = points + pointCount;
    const QPointF *last = end - 1;

    QVector<QPointF> *bin[2] = { upper, lower };

    for (const QPointF *p = points; p < end; ++p) {
        int side = p->y() < splitY;
        int lastSide = last->y() < splitY;

        if (side != lastSide) {
            if (qFuzzyCompare(p->y(), splitY)) {
                bin[!side]->append(*p);
            } else if (qFuzzyCompare(last->y(), splitY)) {
                bin[side]->append(*last);
            } else {
                QPointF delta = *p - *last;
                QPointF intersection(p->x() + delta.x() * (splitY - p->y()) / delta.y(), splitY);

                bin[0]->append(intersection);
                bin[1]->append(intersection);
            }
        }

        bin[side]->append(*p);

        last = p;
    }

    // give up if we couldn't reduce the point count
    return upper->size() < pointCount && lower->size() < pointCount;
}

/*!
  \internal
 */
void QRasterPaintEngine::fillPolygon(const QPointF *points, int pointCount, PolygonDrawMode mode)
{
    Q_D(QRasterPaintEngine);
    QRasterPaintEngineState *s = state();

    const int maxPoints = 0xffff;

    // max amount of points that raster engine can reliably handle
    if (pointCount > maxPoints) {
        QVector<QPointF> upper, lower;

        if (splitPolygon(points, pointCount, &upper, &lower)) {
            fillPolygon(upper.constData(), upper.size(), mode);
            fillPolygon(lower.constData(), lower.size(), mode);
        } else
            qWarning("Polygon too complex for filling.");

        return;
    }

    // Compose polygon fill..,
    QVectorPath vp((qreal *) points, pointCount, 0, QVectorPath::polygonFlags(mode));
    ensureOutlineMapper();
    QT_FT_Outline *outline = d->outlineMapper->convertPath(vp);

    // scanconvert.
    ProcessSpans brushBlend = d->getBrushFunc(d->outlineMapper->controlPointRect,
                                              &s->brushData);
    d->rasterize(outline, brushBlend, &s->brushData, d->rasterBuffer.data());
}

/*!
    \reimp
*/
void QRasterPaintEngine::drawPolygon(const QPointF *points, int pointCount, PolygonDrawMode mode)
{
    Q_D(QRasterPaintEngine);
    QRasterPaintEngineState *s = state();

#ifdef QT_DEBUG_DRAW
    qDebug(" - QRasterPaintEngine::drawPolygon(F), pointCount=%d", pointCount);
    for (int i=0; i<pointCount; ++i)
        qDebug() << "   - " << points[i];
#endif
    Q_ASSERT(pointCount >= 2);

    if (mode != PolylineMode && QVectorPath::isRect((qreal *) points, pointCount)) {
        QRectF r(points[0], points[2]);
        drawRects(&r, 1);
        return;
    }

    ensurePen();
    if (mode != PolylineMode) {
        // Do the fill...
        ensureBrush();
        if (s->brushData.blend)
            fillPolygon(points, pointCount, mode);
    }

    // Do the outline...
    if (s->penData.blend) {
        QVectorPath vp((qreal *) points, pointCount, 0, QVectorPath::polygonFlags(mode));
        if (s->flags.fast_pen) {
            QCosmeticStroker stroker(s, d->deviceRect, d->deviceRectUnclipped);
            stroker.setLegacyRoundingEnabled(s->flags.legacy_rounding);
            stroker.drawPath(vp);
        } else {
            QPaintEngineEx::stroke(vp, s->lastPen);
        }
    }
}

/*!
    \reimp
*/
void QRasterPaintEngine::drawPolygon(const QPoint *points, int pointCount, PolygonDrawMode mode)
{
    Q_D(QRasterPaintEngine);
    QRasterPaintEngineState *s = state();

#ifdef QT_DEBUG_DRAW
    qDebug(" - QRasterPaintEngine::drawPolygon(I), pointCount=%d", pointCount);
    for (int i=0; i<pointCount; ++i)
        qDebug() << "   - " << points[i];
#endif
    Q_ASSERT(pointCount >= 2);
    if (mode != PolylineMode && QVectorPath::isRect((int *) points, pointCount)) {
        QRect r(points[0].x(),
                points[0].y(),
                points[2].x() - points[0].x(),
                points[2].y() - points[0].y());
        drawRects(&r, 1);
        return;
    }

    ensurePen();

    // Do the fill
    if (mode != PolylineMode) {
        ensureBrush();
        if (s->brushData.blend) {
            // Compose polygon fill..,
            ensureOutlineMapper();
            d->outlineMapper->beginOutline(mode == WindingMode ? Qt::WindingFill : Qt::OddEvenFill);
            d->outlineMapper->moveTo(*points);
            const QPoint *p = points;
            const QPoint *ep = points + pointCount - 1;
            do {
                d->outlineMapper->lineTo(*(++p));
            } while (p < ep);
            d->outlineMapper->endOutline();

            // scanconvert.
            ProcessSpans brushBlend = d->getBrushFunc(d->outlineMapper->controlPointRect,
                                                      &s->brushData);
            d->rasterize(d->outlineMapper->outline(), brushBlend, &s->brushData, d->rasterBuffer.data());
        }
    }

    // Do the outline...
    if (s->penData.blend) {
        int count = pointCount * 2;
        QVarLengthArray<qreal> fpoints(count);
        for (int i=0; i<count; ++i)
            fpoints[i] = ((int *) points)[i];
        QVectorPath vp((qreal *) fpoints.data(), pointCount, 0, QVectorPath::polygonFlags(mode));

        if (s->flags.fast_pen) {
            QCosmeticStroker stroker(s, d->deviceRect, d->deviceRectUnclipped);
            stroker.setLegacyRoundingEnabled(s->flags.legacy_rounding);
            stroker.drawPath(vp);
        } else {
            QPaintEngineEx::stroke(vp, s->lastPen);
        }
    }
}

/*!
    \internal
*/
void QRasterPaintEngine::drawPixmap(const QPointF &pos, const QPixmap &pixmap)
{
#ifdef QT_DEBUG_DRAW
    qDebug() << " - QRasterPaintEngine::drawPixmap(), pos=" << pos << " pixmap=" << pixmap.size() << "depth=" << pixmap.depth();
#endif

    QPlatformPixmap *pd = pixmap.handle();
    if (pd->classId() == QPlatformPixmap::RasterClass) {
        const QImage &image = static_cast<QRasterPlatformPixmap *>(pd)->image;
        if (image.depth() == 1) {
            Q_D(QRasterPaintEngine);
            QRasterPaintEngineState *s = state();
            if (s->matrix.type() <= QTransform::TxTranslate) {
                ensurePen();
                drawBitmap(pos + QPointF(s->matrix.dx(), s->matrix.dy()), image, &s->penData);
            } else {
                drawImage(pos, d->rasterBuffer->colorizeBitmap(image, s->pen.color()));
            }
        } else {
            QRasterPaintEngine::drawImage(pos, image);
        }
    } else {
        const QImage image = pixmap.toImage();
        if (pixmap.depth() == 1) {
            Q_D(QRasterPaintEngine);
            QRasterPaintEngineState *s = state();
            if (s->matrix.type() <= QTransform::TxTranslate) {
                ensurePen();
                drawBitmap(pos + QPointF(s->matrix.dx(), s->matrix.dy()), image, &s->penData);
            } else {
                drawImage(pos, d->rasterBuffer->colorizeBitmap(image, s->pen.color()));
            }
        } else {
            QRasterPaintEngine::drawImage(pos, image);
        }
    }
}

/*!
    \reimp
*/
void QRasterPaintEngine::drawPixmap(const QRectF &r, const QPixmap &pixmap, const QRectF &sr)
{
#ifdef QT_DEBUG_DRAW
    qDebug() << " - QRasterPaintEngine::drawPixmap(), r=" << r << " sr=" << sr << " pixmap=" << pixmap.size() << "depth=" << pixmap.depth();
#endif

    QPlatformPixmap* pd = pixmap.handle();
    if (pd->classId() == QPlatformPixmap::RasterClass) {
        const QImage &image = static_cast<QRasterPlatformPixmap *>(pd)->image;
        if (image.depth() == 1) {
            Q_D(QRasterPaintEngine);
            QRasterPaintEngineState *s = state();
            if (s->matrix.type() <= QTransform::TxTranslate
                && r.size() == sr.size()
                && r.size() == pixmap.size()) {
                ensurePen();
                drawBitmap(r.topLeft() + QPointF(s->matrix.dx(), s->matrix.dy()), image, &s->penData);
                return;
            } else {
                drawImage(r, d->rasterBuffer->colorizeBitmap(image, s->pen.color()), sr);
            }
        } else {
            drawImage(r, image, sr);
        }
    } else {
        QRect clippedSource = sr.toAlignedRect().intersected(pixmap.rect());
        const QImage image = pd->toImage(clippedSource);
        QRectF translatedSource = sr.translated(-clippedSource.topLeft());
        if (image.depth() == 1) {
            Q_D(QRasterPaintEngine);
            QRasterPaintEngineState *s = state();
            if (s->matrix.type() <= QTransform::TxTranslate
                && r.size() == sr.size()
                && r.size() == pixmap.size()) {
                ensurePen();
                drawBitmap(r.topLeft() + QPointF(s->matrix.dx(), s->matrix.dy()), image, &s->penData);
                return;
            } else {
                drawImage(r, d->rasterBuffer->colorizeBitmap(image, s->pen.color()), translatedSource);
            }
        } else {
            drawImage(r, image, translatedSource);
        }
    }
}

static inline int fast_ceil_positive(const qreal &v)
{
    const int iv = int(v);
    if (v - iv == 0)
        return iv;
    else
        return iv + 1;
}

static inline const QRect toAlignedRect_positive(const QRectF &rect)
{
    const int xmin = int(rect.x());
    const int xmax = int(fast_ceil_positive(rect.right()));
    const int ymin = int(rect.y());
    const int ymax = int(fast_ceil_positive(rect.bottom()));
    return QRect(xmin, ymin, xmax - xmin, ymax - ymin);
}

/*!
    \internal
*/
void QRasterPaintEngine::drawImage(const QPointF &p, const QImage &img)
{
#ifdef QT_DEBUG_DRAW
    qDebug() << " - QRasterPaintEngine::drawImage(), p=" <<  p << " image=" << img.size() << "depth=" << img.depth();
#endif

    Q_D(QRasterPaintEngine);
    QRasterPaintEngineState *s = state();
    qreal scale = img.devicePixelRatio();

    if (scale > 1.0 ||  s->matrix.type() > QTransform::TxTranslate) {
        drawImage(QRectF(p.x(), p.y(), img.width() / scale, img.height() / scale),
                  img,
                  QRectF(0, 0, img.width(), img.height()));
    } else {

        const QClipData *clip = d->clip();
        QPointF pt(p.x() + s->matrix.dx(), p.y() + s->matrix.dy());

        if (d->canUseFastImageBlending(d->rasterBuffer->compositionMode, img)) {
            SrcOverBlendFunc func = qBlendFunctions[d->rasterBuffer->format][img.format()];
            if (func) {
                if (!clip) {
                    d->drawImage(pt, img, func, d->deviceRect, s->intOpacity);
                    return;
                } else if (clip->hasRectClip) {
                    d->drawImage(pt, img, func, clip->clipRect, s->intOpacity);
                    return;
                }
            }
        }



        d->image_filler.clip = clip;
        d->image_filler.initTexture(&img, s->intOpacity, QTextureData::Plain, img.rect());
        if (!d->image_filler.blend)
            return;
        d->image_filler.dx = -pt.x();
        d->image_filler.dy = -pt.y();
        QRect rr = img.rect().translated(qRound(pt.x()), qRound(pt.y()));

        fillRect_normalized(rr, &d->image_filler, d);
    }

}

QRectF qt_mapRect_non_normalizing(const QRectF &r, const QTransform &t)
{
    return QRectF(r.topLeft() * t, r.bottomRight() * t);
}

namespace {
    enum RotationType {
        Rotation90,
        Rotation180,
        Rotation270,
        NoRotation
    };

    inline RotationType qRotationType(const QTransform &transform)
    {
        QTransform::TransformationType type = transform.type();

        if (type > QTransform::TxRotate)
            return NoRotation;

        if (type == QTransform::TxRotate && qFuzzyIsNull(transform.m11()) && qFuzzyCompare(transform.m12(), qreal(-1))
            && qFuzzyCompare(transform.m21(), qreal(1)) && qFuzzyIsNull(transform.m22()))
            return Rotation90;

        if (type == QTransform::TxScale && qFuzzyCompare(transform.m11(), qreal(-1)) && qFuzzyIsNull(transform.m12())
            && qFuzzyIsNull(transform.m21()) && qFuzzyCompare(transform.m22(), qreal(-1)))
            return Rotation180;

        if (type == QTransform::TxRotate && qFuzzyIsNull(transform.m11()) && qFuzzyCompare(transform.m12(), qreal(1))
            && qFuzzyCompare(transform.m21(), qreal(-1)) && qFuzzyIsNull(transform.m22()))
            return Rotation270;

        return NoRotation;
    }

    inline bool isPixelAligned(const QRectF &rect) {
        return QRectF(rect.toRect()) == rect;
    }
}

/*!
    \reimp
*/
void QRasterPaintEngine::drawImage(const QRectF &r, const QImage &img, const QRectF &sr,
                                   Qt::ImageConversionFlags)
{
#ifdef QT_DEBUG_DRAW
    qDebug() << " - QRasterPaintEngine::drawImage(), r=" << r << " sr=" << sr << " image=" << img.size() << "depth=" << img.depth();
#endif

    if (r.isEmpty())
        return;

    Q_D(QRasterPaintEngine);
    QRasterPaintEngineState *s = state();
    int sr_l = qFloor(sr.left());
    int sr_r = qCeil(sr.right()) - 1;
    int sr_t = qFloor(sr.top());
    int sr_b = qCeil(sr.bottom()) - 1;

    if (s->matrix.type() <= QTransform::TxScale && !s->flags.antialiased && sr_l == sr_r && sr_t == sr_b) {
        // as fillRect will apply the aliased coordinate delta we need to
        // subtract it here as we don't use it for image drawing
        QTransform old = s->matrix;

        if (s->flags.legacy_rounding)
            s->matrix = s->matrix * QTransform::fromTranslate(-aliasedCoordinateDelta, -aliasedCoordinateDelta);

        // Do whatever fillRect() does, but without premultiplying the color if it's already premultiplied.
        QRgb color = img.pixel(sr_l, sr_t);
        switch (img.format()) {
        case QImage::Format_ARGB32_Premultiplied:
        case QImage::Format_ARGB8565_Premultiplied:
        case QImage::Format_ARGB6666_Premultiplied:
        case QImage::Format_ARGB8555_Premultiplied:
        case QImage::Format_ARGB4444_Premultiplied:
        case QImage::Format_RGBA8888_Premultiplied:
        case QImage::Format_A2BGR30_Premultiplied:
        case QImage::Format_A2RGB30_Premultiplied:
            // Combine premultiplied color with the opacity set on the painter.
            d->solid_color_filler.solid.color =
                ((((color & 0x00ff00ff) * s->intOpacity) >> 8) & 0x00ff00ff)
                | ((((color & 0xff00ff00) >> 8) * s->intOpacity) & 0xff00ff00);
            break;
        default:
            d->solid_color_filler.solid.color = qPremultiply(ARGB_COMBINE_ALPHA(color, s->intOpacity));
            break;
        }

        if ((d->solid_color_filler.solid.color & 0xff000000) == 0
            && s->composition_mode == QPainter::CompositionMode_SourceOver) {
            return;
        }

        d->solid_color_filler.clip = d->clip();
        d->solid_color_filler.adjustSpanMethods();
        fillRect(r, &d->solid_color_filler);

        s->matrix = old;
        return;
    }

    bool stretch_sr = r.width() != sr.width() || r.height() != sr.height();

    const QClipData *clip = d->clip();

    if (s->matrix.type() > QTransform::TxTranslate
        && !stretch_sr
        && (!clip || clip->hasRectClip)
        && s->intOpacity == 256
        && (d->rasterBuffer->compositionMode == QPainter::CompositionMode_SourceOver
            || d->rasterBuffer->compositionMode == QPainter::CompositionMode_Source)
        && d->rasterBuffer->format == img.format()
        && (d->rasterBuffer->format == QImage::Format_RGB16
            || d->rasterBuffer->format == QImage::Format_RGB32
            || (d->rasterBuffer->format == QImage::Format_ARGB32_Premultiplied
                && d->rasterBuffer->compositionMode == QPainter::CompositionMode_Source)))
    {
        RotationType rotationType = qRotationType(s->matrix);

        if (rotationType != NoRotation && qMemRotateFunctions[d->rasterBuffer->format][rotationType] && img.rect().contains(sr.toAlignedRect())) {
            QRectF transformedTargetRect = s->matrix.mapRect(r);

            if ((!(s->renderHints & QPainter::SmoothPixmapTransform) && !(s->renderHints & QPainter::Antialiasing))
                || (isPixelAligned(transformedTargetRect) && isPixelAligned(sr)))
            {
                QRect clippedTransformedTargetRect = transformedTargetRect.toRect().intersected(clip ? clip->clipRect : d->deviceRect);
                if (clippedTransformedTargetRect.isNull())
                    return;

                QRectF clippedTargetRect = s->matrix.inverted().mapRect(QRectF(clippedTransformedTargetRect));

                QRect clippedSourceRect
                    = QRectF(sr.x() + clippedTargetRect.x() - r.x(), sr.y() + clippedTargetRect.y() - r.y(),
                            clippedTargetRect.width(), clippedTargetRect.height()).toRect();

                uint dbpl = d->rasterBuffer->bytesPerLine();
                uint sbpl = img.bytesPerLine();

                uchar *dst = d->rasterBuffer->buffer();
                uint bpp = img.depth() >> 3;

                const uchar *srcBase = img.bits() + clippedSourceRect.y() * sbpl + clippedSourceRect.x() * bpp;
                uchar *dstBase = dst + clippedTransformedTargetRect.y() * dbpl + clippedTransformedTargetRect.x() * bpp;

                uint cw = clippedSourceRect.width();
                uint ch = clippedSourceRect.height();

                qMemRotateFunctions[d->rasterBuffer->format][rotationType](srcBase, cw, ch, sbpl, dstBase, dbpl);

                return;
            }
        }
    }

    if (s->matrix.type() > QTransform::TxTranslate || stretch_sr) {

        QRectF targetBounds = s->matrix.mapRect(r);
        bool exceedsPrecision = targetBounds.width() > 0xffff
                                || targetBounds.height() > 0xffff;

        if (!exceedsPrecision && d->canUseFastImageBlending(d->rasterBuffer->compositionMode, img)) {
            if (s->matrix.type() > QTransform::TxScale) {
                SrcOverTransformFunc func = qTransformFunctions[d->rasterBuffer->format][img.format()];
                if (func && (!clip || clip->hasRectClip)) {
                    func(d->rasterBuffer->buffer(), d->rasterBuffer->bytesPerLine(), img.bits(),
                         img.bytesPerLine(), r, sr, !clip ? d->deviceRect : clip->clipRect,
                         s->matrix, s->intOpacity);
                    return;
                }
            } else {
                // Test for optimized high-dpi case: 2x source on 2x target. (Could be generalized to nX.)
                bool sourceRect2x = r.width() * 2 == sr.width() && r.height() * 2 == sr.height();
                bool scale2x = (s->matrix.m11() == qreal(2)) && (s->matrix.m22() == qreal(2));
                if (s->matrix.type() == QTransform::TxScale && sourceRect2x && scale2x) {
                    SrcOverBlendFunc func = qBlendFunctions[d->rasterBuffer->format][img.format()];
                    if (func) {
                        QPointF pt(r.x() * 2 + s->matrix.dx(), r.y() * 2 + s->matrix.dy());
                        if (!clip) {
                            d->drawImage(pt, img, func, d->deviceRect, s->intOpacity, sr.toRect());
                            return;
                        } else if (clip->hasRectClip) {
                            d->drawImage(pt, img, func, clip->clipRect, s->intOpacity, sr.toRect());
                            return;
                        }
                    }
                }
                SrcOverScaleFunc func = qScaleFunctions[d->rasterBuffer->format][img.format()];
                if (func && (!clip || clip->hasRectClip)) {
                    func(d->rasterBuffer->buffer(), d->rasterBuffer->bytesPerLine(),
                         img.bits(), img.bytesPerLine(), img.height(),
                         qt_mapRect_non_normalizing(r, s->matrix), sr,
                         !clip ? d->deviceRect : clip->clipRect,
                         s->intOpacity);
                    return;
                }
            }
        }

        QTransform copy = s->matrix;
        copy.translate(r.x(), r.y());
        if (stretch_sr)
            copy.scale(r.width() / sr.width(), r.height() / sr.height());
        copy.translate(-sr.x(), -sr.y());

        d->image_filler_xform.clip = clip;
        d->image_filler_xform.initTexture(&img, s->intOpacity, QTextureData::Plain, toAlignedRect_positive(sr));
        if (!d->image_filler_xform.blend)
            return;
        d->image_filler_xform.setupMatrix(copy, s->flags.bilinear);

        if (!s->flags.antialiased && s->matrix.type() == QTransform::TxScale) {
            QRectF rr = s->matrix.mapRect(r);

            const int x1 = qRound(rr.x());
            const int y1 = qRound(rr.y());
            const int x2 = qRound(rr.right());
            const int y2 = qRound(rr.bottom());

            fillRect_normalized(QRect(x1, y1, x2-x1, y2-y1), &d->image_filler_xform, d);
            return;
        }

#ifdef QT_FAST_SPANS
        ensureRasterState();
        if (s->flags.tx_noshear || s->matrix.type() == QTransform::TxScale) {
            d->initializeRasterizer(&d->image_filler_xform);
            d->rasterizer->setAntialiased(s->flags.antialiased);
            d->rasterizer->setLegacyRoundingEnabled(s->flags.legacy_rounding);

            const QPointF offs = s->flags.legacy_rounding ? QPointF(aliasedCoordinateDelta, aliasedCoordinateDelta) : QPointF();

            const QRectF &rect = r.normalized();
            const QPointF a = s->matrix.map((rect.topLeft() + rect.bottomLeft()) * 0.5f) - offs;
            const QPointF b = s->matrix.map((rect.topRight() + rect.bottomRight()) * 0.5f) - offs;

            if (s->flags.tx_noshear)
                d->rasterizer->rasterizeLine(a, b, rect.height() / rect.width());
            else
                d->rasterizer->rasterizeLine(a, b, qAbs((s->matrix.m22() * rect.height()) / (s->matrix.m11() * rect.width())));
            return;
        }
#endif
        const qreal offs = s->flags.legacy_rounding ? aliasedCoordinateDelta : qreal(0);
        QPainterPath path;
        path.addRect(r);
        QTransform m = s->matrix;
        s->matrix = QTransform(m.m11(), m.m12(), m.m13(),
                               m.m21(), m.m22(), m.m23(),
                               m.m31() - offs, m.m32() - offs, m.m33());
        fillPath(path, &d->image_filler_xform);
        s->matrix = m;
    } else {
        if (d->canUseFastImageBlending(d->rasterBuffer->compositionMode, img)) {
            SrcOverBlendFunc func = qBlendFunctions[d->rasterBuffer->format][img.format()];
            if (func) {
                QPointF pt(r.x() + s->matrix.dx(), r.y() + s->matrix.dy());
                if (!clip) {
                    d->drawImage(pt, img, func, d->deviceRect, s->intOpacity, sr.toRect());
                    return;
                } else if (clip->hasRectClip) {
                    d->drawImage(pt, img, func, clip->clipRect, s->intOpacity, sr.toRect());
                    return;
                }
            }
        }

        d->image_filler.clip = clip;
        d->image_filler.initTexture(&img, s->intOpacity, QTextureData::Plain, toAlignedRect_positive(sr));
        if (!d->image_filler.blend)
            return;
        d->image_filler.dx = -(r.x() + s->matrix.dx()) + sr.x();
        d->image_filler.dy = -(r.y() + s->matrix.dy()) + sr.y();

        QRectF rr = r;
        rr.translate(s->matrix.dx(), s->matrix.dy());

        const int x1 = qRound(rr.x());
        const int y1 = qRound(rr.y());
        const int x2 = qRound(rr.right());
        const int y2 = qRound(rr.bottom());

        fillRect_normalized(QRect(x1, y1, x2-x1, y2-y1), &d->image_filler, d);
    }
}

/*!
    \reimp
*/
void QRasterPaintEngine::drawTiledPixmap(const QRectF &r, const QPixmap &pixmap, const QPointF &sr)
{
#ifdef QT_DEBUG_DRAW
    qDebug() << " - QRasterPaintEngine::drawTiledPixmap(), r=" << r << "pixmap=" << pixmap.size();
#endif
    Q_D(QRasterPaintEngine);
    QRasterPaintEngineState *s = state();

    QImage image;

    QPlatformPixmap *pd = pixmap.handle();
    if (pd->classId() == QPlatformPixmap::RasterClass) {
        image = static_cast<QRasterPlatformPixmap *>(pd)->image;
    } else {
        image = pixmap.toImage();
    }

    if (image.depth() == 1)
        image = d->rasterBuffer->colorizeBitmap(image, s->pen.color());

    if (s->matrix.type() > QTransform::TxTranslate) {
        QTransform copy = s->matrix;
        copy.translate(r.x(), r.y());
        copy.translate(-sr.x(), -sr.y());
        d->image_filler_xform.clip = d->clip();
        d->image_filler_xform.initTexture(&image, s->intOpacity, QTextureData::Tiled);
        if (!d->image_filler_xform.blend)
            return;
        d->image_filler_xform.setupMatrix(copy, s->flags.bilinear);

#ifdef QT_FAST_SPANS
        ensureRasterState();
        if (s->flags.tx_noshear || s->matrix.type() == QTransform::TxScale) {
            d->initializeRasterizer(&d->image_filler_xform);
            d->rasterizer->setAntialiased(s->flags.antialiased);
            d->rasterizer->setLegacyRoundingEnabled(s->flags.legacy_rounding);

            const QRectF &rect = r.normalized();
            const QPointF a = s->matrix.map((rect.topLeft() + rect.bottomLeft()) * 0.5f);
            const QPointF b = s->matrix.map((rect.topRight() + rect.bottomRight()) * 0.5f);
            if (s->flags.tx_noshear)
                d->rasterizer->rasterizeLine(a, b, rect.height() / rect.width());
            else
                d->rasterizer->rasterizeLine(a, b, qAbs((s->matrix.m22() * rect.height()) / (s->matrix.m11() * rect.width())));
            return;
        }
#endif
        QPainterPath path;
        path.addRect(r);
        fillPath(path, &d->image_filler_xform);
    } else {
        d->image_filler.clip = d->clip();

        d->image_filler.initTexture(&image, s->intOpacity, QTextureData::Tiled);
        if (!d->image_filler.blend)
            return;
        d->image_filler.dx = -(r.x() + s->matrix.dx()) + sr.x();
        d->image_filler.dy = -(r.y() + s->matrix.dy()) + sr.y();

        QRectF rr = r;
        rr.translate(s->matrix.dx(), s->matrix.dy());
        fillRect_normalized(rr.toRect().normalized(), &d->image_filler, d);
    }
}


//QWS hack
static inline bool monoVal(const uchar* s, int x)
{
    return  (s[x>>3] << (x&7)) & 0x80;
}

/*!
    \internal
 */
QRasterBuffer *QRasterPaintEngine::rasterBuffer()
{
    Q_D(QRasterPaintEngine);
    return d->rasterBuffer.data();
}

/*!
    \internal
*/
void QRasterPaintEngine::alphaPenBlt(const void* src, int bpl, int depth, int rx,int ry,int w,int h)
{
    Q_D(QRasterPaintEngine);
    QRasterPaintEngineState *s = state();

    if (!s->penData.blend)
        return;

    QRasterBuffer *rb = d->rasterBuffer.data();

    const QRect rect(rx, ry, w, h);
    const QClipData *clip = d->clip();
    bool unclipped = false;
    if (clip) {
        // inlined QRect::intersects
        const bool intersects = qMax(clip->xmin, rect.left()) <= qMin(clip->xmax - 1, rect.right())
                                && qMax(clip->ymin, rect.top()) <= qMin(clip->ymax - 1, rect.bottom());

        if (clip->hasRectClip) {
            unclipped = rx > clip->xmin
                        && rx + w < clip->xmax
                        && ry > clip->ymin
                        && ry + h < clip->ymax;
        }

        if (!intersects)
            return;
    } else {
        // inlined QRect::intersects
        const bool intersects = qMax(0, rect.left()) <= qMin(rb->width() - 1, rect.right())
                                && qMax(0, rect.top()) <= qMin(rb->height() - 1, rect.bottom());
        if (!intersects)
            return;

        // inlined QRect::contains
        const bool contains = rect.left() >= 0 && rect.right() < rb->width()
                              && rect.top() >= 0 && rect.bottom() < rb->height();

        unclipped = contains && d->isUnclipped_normalized(rect);
    }

    ProcessSpans blend = unclipped ? s->penData.unclipped_blend : s->penData.blend;
    const uchar * scanline = static_cast<const uchar *>(src);

    if (s->flags.fast_text) {
        if (unclipped) {
            if (depth == 1) {
                if (s->penData.bitmapBlit) {
                    s->penData.bitmapBlit(rb, rx, ry, s->penData.solid.color,
                                          scanline, w, h, bpl);
                    return;
                }
            } else if (depth == 8) {
                if (s->penData.alphamapBlit) {
                    s->penData.alphamapBlit(rb, rx, ry, s->penData.solid.color,
                                            scanline, w, h, bpl, 0);
                    return;
                }
            } else if (depth == 32) {
                // (A)RGB Alpha mask where the alpha component is not used.
                if (s->penData.alphaRGBBlit) {
                    s->penData.alphaRGBBlit(rb, rx, ry, s->penData.solid.color,
                                            (const uint *) scanline, w, h, bpl / 4, 0);
                    return;
                }
            }
        } else if (d->deviceDepth == 32 && ((depth == 8 && s->penData.alphamapBlit) || (depth == 32 && s->penData.alphaRGBBlit))) {
            // (A)RGB Alpha mask where the alpha component is not used.
            if (!clip) {
                int nx = qMax(0, rx);
                int ny = qMax(0, ry);

                // Move scanline pointer to compensate for moved x and y
                int xdiff = nx - rx;
                int ydiff = ny - ry;
                scanline += ydiff * bpl;
                scanline += xdiff * (depth == 32 ? 4 : 1);

                w -= xdiff;
                h -= ydiff;

                if (nx + w > d->rasterBuffer->width())
                    w = d->rasterBuffer->width() - nx;
                if (ny + h > d->rasterBuffer->height())
                    h = d->rasterBuffer->height() - ny;

                rx = nx;
                ry = ny;
            }
            if (depth == 8)
                s->penData.alphamapBlit(rb, rx, ry, s->penData.solid.color,
                                        scanline, w, h, bpl, clip);
            else if (depth == 32)
                s->penData.alphaRGBBlit(rb, rx, ry, s->penData.solid.color,
                                        (const uint *) scanline, w, h, bpl / 4, clip);
            return;
        }
    }

    int x0 = 0;
    if (rx < 0) {
        x0 = -rx;
        w -= x0;
    }

    int y0 = 0;
    if (ry < 0) {
        y0 = -ry;
        scanline += bpl * y0;
        h -= y0;
    }

    w = qMin(w, rb->width() - qMax(0, rx));
    h = qMin(h, rb->height() - qMax(0, ry));

    if (w <= 0 || h <= 0)
        return;

    const int NSPANS = 256;
    QSpan spans[NSPANS];
    int current = 0;

    const int x1 = x0 + w;
    const int y1 = y0 + h;

    if (depth == 1) {
        for (int y = y0; y < y1; ++y) {
            for (int x = x0; x < x1; ) {
                if (!monoVal(scanline, x)) {
                    ++x;
                    continue;
                }

                if (current == NSPANS) {
                    blend(current, spans, &s->penData);
                    current = 0;
                }
                spans[current].x = x + rx;
                spans[current].y = y + ry;
                spans[current].coverage = 255;
                int len = 1;
                ++x;
                // extend span until we find a different one.
                while (x < x1 && monoVal(scanline, x)) {
                    ++x;
                    ++len;
                }
                spans[current].len = len;
                ++current;
            }
            scanline += bpl;
        }
    } else if (depth == 8) {
        for (int y = y0; y < y1; ++y) {
            for (int x = x0; x < x1; ) {
                // Skip those with 0 coverage
                if (scanline[x] == 0) {
                    ++x;
                    continue;
                }

                if (current == NSPANS) {
                    blend(current, spans, &s->penData);
                    current = 0;
                }
                int coverage = scanline[x];
                spans[current].x = x + rx;
                spans[current].y = y + ry;
                spans[current].coverage = coverage;
                int len = 1;
                ++x;

                // extend span until we find a different one.
                while (x < x1 && scanline[x] == coverage) {
                    ++x;
                    ++len;
                }
                spans[current].len = len;
                ++current;
            }
            scanline += bpl;
        }
    } else { // 32-bit alpha...
        uint *sl = (uint *) scanline;
        for (int y = y0; y < y1; ++y) {
            for (int x = x0; x < x1; ) {
                // Skip those with 0 coverage
                if ((sl[x] & 0x00ffffff) == 0) {
                    ++x;
                    continue;
                }

                if (current == NSPANS) {
                    blend(current, spans, &s->penData);
                    current = 0;
                }
                uint rgbCoverage = sl[x];
                int coverage = qGreen(rgbCoverage);
                spans[current].x = x + rx;
                spans[current].y = y + ry;
                spans[current].coverage = coverage;
                int len = 1;
                ++x;

                // extend span until we find a different one.
                while (x < x1 && sl[x] == rgbCoverage) {
                    ++x;
                    ++len;
                }
                spans[current].len = len;
                ++current;
            }
            sl += bpl / sizeof(uint);
        }
    }
//     qDebug() << "alphaPenBlt: num spans=" << current
//              << "span:" << spans->x << spans->y << spans->len << spans->coverage;
        // Call span func for current set of spans.
    if (current != 0)
        blend(current, spans, &s->penData);
}

/*!
    \internal
*/
bool QRasterPaintEngine::drawCachedGlyphs(int numGlyphs, const glyph_t *glyphs,
                                          const QFixedPoint *positions, QFontEngine *fontEngine)
{
    Q_D(QRasterPaintEngine);
    QRasterPaintEngineState *s = state();

    if (fontEngine->hasInternalCaching()) {
        QFontEngine::GlyphFormat neededFormat =
            painter()->device()->devType() == QInternal::Widget
            ? QFontEngine::Format_None
            : QFontEngine::Format_A8;

        if (d_func()->mono_surface) // alphaPenBlt can handle mono, too
            neededFormat = QFontEngine::Format_Mono;

        for (int i = 0; i < numGlyphs; i++) {
            QFixed spp = fontEngine->subPixelPositionForX(positions[i].x);

            QPoint offset;
            QImage *alphaMap = fontEngine->lockedAlphaMapForGlyph(glyphs[i], spp, neededFormat, s->matrix,
                                                                  &offset);
            if (alphaMap == 0 || alphaMap->isNull())
                continue;

            alphaPenBlt(alphaMap->bits(), alphaMap->bytesPerLine(), alphaMap->depth(),
                        qFloor(positions[i].x) + offset.x(),
                        qRound(positions[i].y) + offset.y(),
                        alphaMap->width(), alphaMap->height());

            fontEngine->unlockAlphaMapForGlyph();
        }

    } else {
        QFontEngine::GlyphFormat glyphFormat = fontEngine->glyphFormat != QFontEngine::Format_None ? fontEngine->glyphFormat : d->glyphCacheFormat;

        QImageTextureGlyphCache *cache =
            static_cast<QImageTextureGlyphCache *>(fontEngine->glyphCache(0, glyphFormat, s->matrix));
        if (!cache) {
            cache = new QImageTextureGlyphCache(glyphFormat, s->matrix);
            fontEngine->setGlyphCache(0, cache);
        }

        cache->populate(fontEngine, numGlyphs, glyphs, positions);
        cache->fillInPendingGlyphs();

        const QImage &image = cache->image();
        int bpl = image.bytesPerLine();

        int depth = image.depth();
        int rightShift = 0;
        int leftShift = 0;
        if (depth == 32)
            leftShift = 2; // multiply by 4
        else if (depth == 1)
            rightShift = 3; // divide by 8

        int margin = fontEngine->glyphMargin(glyphFormat);
        const uchar *bits = image.bits();
        for (int i=0; i<numGlyphs; ++i) {

            QFixed subPixelPosition = fontEngine->subPixelPositionForX(positions[i].x);
            QTextureGlyphCache::GlyphAndSubPixelPosition glyph(glyphs[i], subPixelPosition);
            const QTextureGlyphCache::Coord &c = cache->coords[glyph];
            if (c.isNull())
                continue;

            int x = qFloor(positions[i].x) + c.baseLineX - margin;
            int y = qRound(positions[i].y) - c.baseLineY - margin;

            // printf("drawing [%d %d %d %d] baseline [%d %d], glyph: %d, to: %d %d, pos: %d %d\n",
            //        c.x, c.y,
            //        c.w, c.h,
            //        c.baseLineX, c.baseLineY,
            //        glyphs[i],
            //        x, y,
            //        positions[i].x.toInt(), positions[i].y.toInt());

            const uchar *glyphBits = bits + ((c.x << leftShift) >> rightShift) + c.y * bpl;

            if (glyphFormat == QFontEngine::Format_ARGB) {
                // The current state transform has already been applied to the positions,
                // so we prevent drawImage() from re-applying the transform by clearing
                // the state for the duration of the call.
                QTransform originalTransform = s->matrix;
                s->matrix = QTransform();
                drawImage(QPoint(x, y), QImage(glyphBits, c.w, c.h, bpl, image.format()));
                s->matrix = originalTransform;
            } else {
                alphaPenBlt(glyphBits, bpl, depth, x, y, c.w, c.h);
            }
        }
    }
    return true;
}


/*!
 * Returns \c true if the rectangle is completely within the current clip
 * state of the paint engine.
 */
bool QRasterPaintEnginePrivate::isUnclipped_normalized(const QRect &r) const
{
    const QClipData *cl = clip();
    if (!cl) {
        // inline contains() for performance (we know the rects are normalized)
        const QRect &r1 = deviceRect;
        return (r.left() >= r1.left() && r.right() <= r1.right()
                && r.top() >= r1.top() && r.bottom() <= r1.bottom());
    }


    if (cl->hasRectClip) {
        // currently all painting functions clips to deviceRect internally
        if (cl->clipRect == deviceRect)
            return true;

        // inline contains() for performance (we know the rects are normalized)
        const QRect &r1 = cl->clipRect;
        return (r.left() >= r1.left() && r.right() <= r1.right()
                && r.top() >= r1.top() && r.bottom() <= r1.bottom());
    } else {
        return qt_region_strictContains(cl->clipRegion, r);
    }
}

bool QRasterPaintEnginePrivate::isUnclipped(const QRect &rect,
                                            int penWidth) const
{
    Q_Q(const QRasterPaintEngine);
    const QRasterPaintEngineState *s = q->state();
    const QClipData *cl = clip();
    if (!cl) {
        QRect r = rect.normalized();
        // inline contains() for performance (we know the rects are normalized)
        const QRect &r1 = deviceRect;
        return (r.left() >= r1.left() && r.right() <= r1.right()
                && r.top() >= r1.top() && r.bottom() <= r1.bottom());
    }


    // currently all painting functions that call this function clip to deviceRect internally
    if (cl->hasRectClip && cl->clipRect == deviceRect)
        return true;

    if (s->flags.antialiased)
        ++penWidth;

    QRect r = rect.normalized();
    if (penWidth > 0) {
        r.setX(r.x() - penWidth);
        r.setY(r.y() - penWidth);
        r.setWidth(r.width() + 2 * penWidth);
        r.setHeight(r.height() + 2 * penWidth);
    }

    if (cl->hasRectClip) {
        // inline contains() for performance (we know the rects are normalized)
        const QRect &r1 = cl->clipRect;
        return (r.left() >= r1.left() && r.right() <= r1.right()
                && r.top() >= r1.top() && r.bottom() <= r1.bottom());
    } else {
        return qt_region_strictContains(cl->clipRegion, r);
    }
}

inline bool QRasterPaintEnginePrivate::isUnclipped(const QRectF &rect,
                                                   int penWidth) const
{
    return isUnclipped(rect.normalized().toAlignedRect(), penWidth);
}

inline ProcessSpans
QRasterPaintEnginePrivate::getBrushFunc(const QRect &rect,
                                        const QSpanData *data) const
{
    return isUnclipped(rect, 0) ? data->unclipped_blend : data->blend;
}

inline ProcessSpans
QRasterPaintEnginePrivate::getBrushFunc(const QRectF &rect,
                                        const QSpanData *data) const
{
    return isUnclipped(rect, 0) ? data->unclipped_blend : data->blend;
}

inline ProcessSpans
QRasterPaintEnginePrivate::getPenFunc(const QRectF &rect,
                                      const QSpanData *data) const
{
    Q_Q(const QRasterPaintEngine);
    const QRasterPaintEngineState *s = q->state();

    if (!s->flags.fast_pen && s->matrix.type() > QTransform::TxTranslate)
        return data->blend;
    const int penWidth = s->flags.fast_pen ? 1 : qCeil(s->lastPen.widthF());
    return isUnclipped(rect, penWidth) ? data->unclipped_blend : data->blend;
}

static QPair<int, int> visibleGlyphRange(const QRectF &clip, QFontEngine *fontEngine,
                                         glyph_t *glyphs, QFixedPoint *positions, int numGlyphs)
{
    QFixed clipLeft = QFixed::fromReal(clip.left());
    QFixed clipRight = QFixed::fromReal(clip.right());
    QFixed clipTop = QFixed::fromReal(clip.top());
    QFixed clipBottom = QFixed::fromReal(clip.bottom());

    int first = 0;
    while (first < numGlyphs) {
        glyph_metrics_t metrics = fontEngine->boundingBox(glyphs[first]);
        QFixed left = metrics.x + positions[first].x;
        QFixed top = metrics.y + positions[first].y;
        QFixed right = left + metrics.width;
        QFixed bottom = top + metrics.height;
        if (left < clipRight && right > clipLeft && top < clipBottom && bottom > clipTop)
            break;
        ++first;
    }
    int last = numGlyphs - 1;
    while (last > first) {
        glyph_metrics_t metrics = fontEngine->boundingBox(glyphs[last]);
        QFixed left = metrics.x + positions[last].x;
        QFixed top = metrics.y + positions[last].y;
        QFixed right = left + metrics.width;
        QFixed bottom = top + metrics.height;
        if (left < clipRight && right > clipLeft && top < clipBottom && bottom > clipTop)
            break;
        --last;
    }
    return QPair<int, int>(first, last + 1);
}

/*!
   \reimp
*/
void QRasterPaintEngine::drawStaticTextItem(QStaticTextItem *textItem)
{
    if (textItem->numGlyphs == 0)
        return;

    ensurePen();
    ensureRasterState();

    QTransform matrix = state()->matrix;

    QFontEngine *fontEngine = textItem->fontEngine();
    if (shouldDrawCachedGlyphs(fontEngine, matrix)) {
        drawCachedGlyphs(textItem->numGlyphs, textItem->glyphs, textItem->glyphPositions,
                         fontEngine);
    } else if (matrix.type() < QTransform::TxProject) {
        bool invertible;
        QTransform invMat = matrix.inverted(&invertible);
        if (!invertible)
            return;

        QPair<int, int> range = visibleGlyphRange(invMat.mapRect(clipBoundingRect()),
                                                  textItem->fontEngine(), textItem->glyphs,
                                                  textItem->glyphPositions, textItem->numGlyphs);
        QStaticTextItem copy = *textItem;
        copy.glyphs += range.first;
        copy.glyphPositions += range.first;
        copy.numGlyphs = range.second - range.first;
        QPaintEngineEx::drawStaticTextItem(&copy);
    } else {
        QPaintEngineEx::drawStaticTextItem(textItem);
    }
}

/*!
    \reimp
*/
void QRasterPaintEngine::drawTextItem(const QPointF &p, const QTextItem &textItem)
{
    const QTextItemInt &ti = static_cast<const QTextItemInt &>(textItem);

#ifdef QT_DEBUG_DRAW
    Q_D(QRasterPaintEngine);
    fprintf(stderr," - QRasterPaintEngine::drawTextItem(), (%.2f,%.2f), string=%s ct=%d\n",
           p.x(), p.y(), QString::fromRawData(ti.chars, ti.num_chars).toLatin1().data(),
           d->glyphCacheFormat);
#endif

    if (ti.glyphs.numGlyphs == 0)
        return;
    ensurePen();
    ensureRasterState();

    QRasterPaintEngineState *s = state();
    QTransform matrix = s->matrix;

    if (shouldDrawCachedGlyphs(ti.fontEngine, matrix)) {
        QVarLengthArray<QFixedPoint> positions;
        QVarLengthArray<glyph_t> glyphs;

        matrix.translate(p.x(), p.y());
        ti.fontEngine->getGlyphPositions(ti.glyphs, matrix, ti.flags, glyphs, positions);

        drawCachedGlyphs(glyphs.size(), glyphs.constData(), positions.constData(), ti.fontEngine);
    } else if (matrix.type() < QTransform::TxProject
               && ti.fontEngine->supportsTransformation(matrix)) {
        bool invertible;
        QTransform invMat = matrix.inverted(&invertible);
        if (!invertible)
            return;

        QVarLengthArray<QFixedPoint> positions;
        QVarLengthArray<glyph_t> glyphs;

        ti.fontEngine->getGlyphPositions(ti.glyphs, QTransform::fromTranslate(p.x(), p.y()),
                                         ti.flags, glyphs, positions);
        QPair<int, int> range = visibleGlyphRange(invMat.mapRect(clipBoundingRect()),
                                                  ti.fontEngine, glyphs.data(), positions.data(),
                                                  glyphs.size());

        if (range.first >= range.second)
            return;

        QStaticTextItem staticTextItem;
        staticTextItem.color = s->pen.color();
        staticTextItem.font = s->font;
        staticTextItem.setFontEngine(ti.fontEngine);
        staticTextItem.numGlyphs = range.second - range.first;
        staticTextItem.glyphs = glyphs.data() + range.first;
        staticTextItem.glyphPositions = positions.data() + range.first;
        QPaintEngineEx::drawStaticTextItem(&staticTextItem);
    } else {
        QPaintEngineEx::drawTextItem(p, ti);
    }
}

/*!
    \reimp
*/
void QRasterPaintEngine::drawPoints(const QPointF *points, int pointCount)
{
    Q_D(QRasterPaintEngine);
    QRasterPaintEngineState *s = state();

    ensurePen();
    if (!s->penData.blend)
        return;

    if (!s->flags.fast_pen) {
        QPaintEngineEx::drawPoints(points, pointCount);
        return;
    }

    QCosmeticStroker stroker(s, d->deviceRect, d->deviceRectUnclipped);
    stroker.setLegacyRoundingEnabled(s->flags.legacy_rounding);
    stroker.drawPoints(points, pointCount);
}


void QRasterPaintEngine::drawPoints(const QPoint *points, int pointCount)
{
    Q_D(QRasterPaintEngine);
    QRasterPaintEngineState *s = state();

    ensurePen();
    if (!s->penData.blend)
        return;

    if (!s->flags.fast_pen) {
        QPaintEngineEx::drawPoints(points, pointCount);
        return;
    }

    QCosmeticStroker stroker(s, d->deviceRect, d->deviceRectUnclipped);
    stroker.setLegacyRoundingEnabled(s->flags.legacy_rounding);
    stroker.drawPoints(points, pointCount);
}

/*!
    \reimp
*/
void QRasterPaintEngine::drawLines(const QLine *lines, int lineCount)
{
#ifdef QT_DEBUG_DRAW
    qDebug() << " - QRasterPaintEngine::drawLines(QLine*)" << lineCount;
#endif
    Q_D(QRasterPaintEngine);
    QRasterPaintEngineState *s = state();

    ensurePen();
    if (!s->penData.blend)
        return;

    if (s->flags.fast_pen) {
        QCosmeticStroker stroker(s, d->deviceRect, d->deviceRectUnclipped);
        stroker.setLegacyRoundingEnabled(s->flags.legacy_rounding);
        for (int i=0; i<lineCount; ++i) {
            const QLine &l = lines[i];
            stroker.drawLine(l.p1(), l.p2());
        }
    } else {
        QPaintEngineEx::drawLines(lines, lineCount);
    }
}

void QRasterPaintEnginePrivate::rasterizeLine_dashed(QLineF line,
                                                     qreal width,
                                                     int *dashIndex,
                                                     qreal *dashOffset,
                                                     bool *inDash)
{
    Q_Q(QRasterPaintEngine);
    QRasterPaintEngineState *s = q->state();

    const QPen &pen = s->lastPen;
    const bool squareCap = (pen.capStyle() == Qt::SquareCap);
    const QVector<qreal> pattern = pen.dashPattern();

    qreal patternLength = 0;
    for (int i = 0; i < pattern.size(); ++i)
        patternLength += pattern.at(i);

    if (patternLength <= 0)
        return;

    qreal length = line.length();
    Q_ASSERT(length > 0);
    while (length > 0) {
        const bool rasterize = *inDash;
        qreal dash = (pattern.at(*dashIndex) - *dashOffset) * width;
        QLineF l = line;

        if (dash >= length) {
            dash = length;
            *dashOffset += dash / width;
            length = 0;
        } else {
            *dashOffset = 0;
            *inDash = !(*inDash);
            if (++*dashIndex >= pattern.size())
                *dashIndex = 0;
            length -= dash;
            l.setLength(dash);
            line.setP1(l.p2());
        }

        if (rasterize && dash > 0)
            rasterizer->rasterizeLine(l.p1(), l.p2(), width / dash, squareCap);
    }
}

/*!
    \reimp
*/
void QRasterPaintEngine::drawLines(const QLineF *lines, int lineCount)
{
#ifdef QT_DEBUG_DRAW
    qDebug() << " - QRasterPaintEngine::drawLines(QLineF *)" << lineCount;
#endif
    Q_D(QRasterPaintEngine);
    QRasterPaintEngineState *s = state();

    ensurePen();
    if (!s->penData.blend)
        return;
    if (s->flags.fast_pen) {
        QCosmeticStroker stroker(s, d->deviceRect, d->deviceRectUnclipped);
        stroker.setLegacyRoundingEnabled(s->flags.legacy_rounding);
        for (int i=0; i<lineCount; ++i) {
            QLineF line = lines[i];
            stroker.drawLine(line.p1(), line.p2());
        }
    } else {
        QPaintEngineEx::drawLines(lines, lineCount);
    }
}


/*!
    \reimp
*/
void QRasterPaintEngine::drawEllipse(const QRectF &rect)
{
    Q_D(QRasterPaintEngine);
    QRasterPaintEngineState *s = state();

    ensurePen();
    if (((qpen_style(s->lastPen) == Qt::SolidLine && s->flags.fast_pen)
           || (qpen_style(s->lastPen) == Qt::NoPen))
        && !s->flags.antialiased
        && qMax(rect.width(), rect.height()) < QT_RASTER_COORD_LIMIT
        && !rect.isEmpty()
        && s->matrix.type() <= QTransform::TxScale) // no shear
    {
        ensureBrush();
        const QRectF r = s->matrix.mapRect(rect);
        ProcessSpans penBlend = d->getPenFunc(r, &s->penData);
        ProcessSpans brushBlend = d->getBrushFunc(r, &s->brushData);
        const QRect brect = QRect(int(r.x()), int(r.y()),
                                  int_dim(r.x(), r.width()),
                                  int_dim(r.y(), r.height()));
        if (brect == r) {
            drawEllipse_midpoint_i(brect, d->deviceRect, penBlend, brushBlend,
                                   &s->penData, &s->brushData);
            return;
        }
    }
    QPaintEngineEx::drawEllipse(rect);
}


#ifdef Q_OS_WIN
/*!
    \internal
*/
void QRasterPaintEngine::setDC(HDC hdc) {
    Q_D(QRasterPaintEngine);
    d->hdc = hdc;
}

/*!
    \internal
*/
HDC QRasterPaintEngine::getDC() const
{
    Q_D(const QRasterPaintEngine);
    return d->hdc;
}

/*!
    \internal
*/
void QRasterPaintEngine::releaseDC(HDC) const
{
}

#endif

/*!
    \internal
*/
bool QRasterPaintEngine::requiresPretransformedGlyphPositions(QFontEngine *fontEngine, const QTransform &m) const
{
    // Cached glyphs always require pretransformed positions
    if (shouldDrawCachedGlyphs(fontEngine, m))
        return true;

    // Otherwise let the base-class decide based on the transform
    return QPaintEngineEx::requiresPretransformedGlyphPositions(fontEngine, m);
}

bool QRasterPaintEngine::shouldDrawCachedGlyphs(QFontEngine *fontEngine, const QTransform &m) const
{
    // The raster engine does not support projected cached glyph drawing
    if (m.type() >= QTransform::TxProject)
        return false;

    // The font engine might not support filling the glyph cache
    // with the given transform applied, in which case we need to
    // fall back to the QPainterPath code-path. This does not apply
    // for engines with internal caching, as we don't use the engine
    // to fill up our cache in that case.
    if (!fontEngine->hasInternalCaching() && !fontEngine->supportsTransformation(m))
        return false;

    return QPaintEngineEx::shouldDrawCachedGlyphs(fontEngine, m);
}

/*!
    \internal
*/
QPoint QRasterPaintEngine::coordinateOffset() const
{
    return QPoint(0, 0);
}

void QRasterPaintEngine::drawBitmap(const QPointF &pos, const QImage &image, QSpanData *fg)
{
    Q_ASSERT(fg);
    if (!fg->blend)
        return;
    Q_D(QRasterPaintEngine);

    Q_ASSERT(image.depth() == 1);

    const int spanCount = 256;
    QT_FT_Span spans[spanCount];
    int n = 0;

    // Boundaries
    int w = image.width();
    int h = image.height();
    int ymax = qMin(qRound(pos.y() + h), d->rasterBuffer->height());
    int ymin = qMax(qRound(pos.y()), 0);
    int xmax = qMin(qRound(pos.x() + w), d->rasterBuffer->width());
    int xmin = qMax(qRound(pos.x()), 0);

    int x_offset = xmin - qRound(pos.x());

    QImage::Format format = image.format();
    for (int y = ymin; y < ymax; ++y) {
        const uchar *src = image.scanLine(y - qRound(pos.y()));
        if (format == QImage::Format_MonoLSB) {
            for (int x = 0; x < xmax - xmin; ++x) {
                int src_x = x + x_offset;
                uchar pixel = src[src_x >> 3];
                if (!pixel) {
                    x += 7 - (src_x%8);
                    continue;
                }
                if (pixel & (0x1 << (src_x & 7))) {
                    spans[n].x = xmin + x;
                    spans[n].y = y;
                    spans[n].coverage = 255;
                    int len = 1;
                    while (src_x+1 < w && src[(src_x+1) >> 3] & (0x1 << ((src_x+1) & 7))) {
                        ++src_x;
                        ++len;
                    }
                    spans[n].len = ((len + spans[n].x) > xmax) ? (xmax - spans[n].x) : len;
                    x += len;
                    ++n;
                    if (n == spanCount) {
                        fg->blend(n, spans, fg);
                        n = 0;
                    }
                }
            }
        } else {
            for (int x = 0; x < xmax - xmin; ++x) {
                int src_x = x + x_offset;
                uchar pixel = src[src_x >> 3];
                if (!pixel) {
                    x += 7 - (src_x%8);
                    continue;
                }
                if (pixel & (0x80 >> (x & 7))) {
                    spans[n].x = xmin + x;
                    spans[n].y = y;
                    spans[n].coverage = 255;
                    int len = 1;
                    while (src_x+1 < w && src[(src_x+1) >> 3] & (0x80 >> ((src_x+1) & 7))) {
                        ++src_x;
                        ++len;
                    }
                    spans[n].len = ((len + spans[n].x) > xmax) ? (xmax - spans[n].x) : len;
                    x += len;
                    ++n;
                    if (n == spanCount) {
                        fg->blend(n, spans, fg);
                        n = 0;
                    }
                }
            }
        }
    }
    if (n) {
        fg->blend(n, spans, fg);
        n = 0;
    }
}

/*!
    \enum QRasterPaintEngine::ClipType
    \internal

    \value RectClip Indicates that the currently set clip is a single rectangle.
    \value ComplexClip Indicates that the currently set clip is a combination of several shapes.
*/

/*!
    \internal
    Returns the type of the clip currently set.
*/
QRasterPaintEngine::ClipType QRasterPaintEngine::clipType() const
{
    Q_D(const QRasterPaintEngine);

    const QClipData *clip = d->clip();
    if (!clip || clip->hasRectClip)
        return RectClip;
    else
        return ComplexClip;
}

/*!
    \internal
    Returns the bounding rect of the currently set clip.
*/
QRect QRasterPaintEngine::clipBoundingRect() const
{
    Q_D(const QRasterPaintEngine);

    const QClipData *clip = d->clip();

    if (!clip)
        return d->deviceRect;

    if (clip->hasRectClip)
        return clip->clipRect;

    return QRect(clip->xmin, clip->ymin, clip->xmax - clip->xmin, clip->ymax - clip->ymin);
}

void QRasterPaintEnginePrivate::initializeRasterizer(QSpanData *data)
{
    Q_Q(QRasterPaintEngine);
    QRasterPaintEngineState *s = q->state();

    rasterizer->setAntialiased(s->flags.antialiased);
    rasterizer->setLegacyRoundingEnabled(s->flags.legacy_rounding);

    QRect clipRect(deviceRect);
    ProcessSpans blend;
    // ### get from optimized rectbased QClipData

    const QClipData *c = clip();
    if (c) {
        const QRect r(QPoint(c->xmin, c->ymin),
                      QSize(c->xmax - c->xmin, c->ymax - c->ymin));
        clipRect = clipRect.intersected(r);
        blend = data->blend;
    } else {
        blend = data->unclipped_blend;
    }

    rasterizer->setClipRect(clipRect);
    rasterizer->initialize(blend, data);
}

void QRasterPaintEnginePrivate::rasterize(QT_FT_Outline *outline,
                                          ProcessSpans callback,
                                          QSpanData *spanData, QRasterBuffer *rasterBuffer)
{
    if (!callback || !outline)
        return;

    Q_Q(QRasterPaintEngine);
    QRasterPaintEngineState *s = q->state();

    if (!s->flags.antialiased) {
        initializeRasterizer(spanData);

        const Qt::FillRule fillRule = outline->flags == QT_FT_OUTLINE_NONE
                                      ? Qt::WindingFill
                                      : Qt::OddEvenFill;

        rasterizer->rasterize(outline, fillRule);
        return;
    }

    rasterize(outline, callback, (void *)spanData, rasterBuffer);
}

extern "C" {
    int q_gray_rendered_spans(QT_FT_Raster raster);
}

static inline uchar *alignAddress(uchar *address, quintptr alignmentMask)
{
    return (uchar *)(((quintptr)address + alignmentMask) & ~alignmentMask);
}

void QRasterPaintEnginePrivate::rasterize(QT_FT_Outline *outline,
                                          ProcessSpans callback,
                                          void *userData, QRasterBuffer *)
{
    if (!callback || !outline)
        return;

    Q_Q(QRasterPaintEngine);
    QRasterPaintEngineState *s = q->state();

    if (!s->flags.antialiased) {
        rasterizer->setAntialiased(s->flags.antialiased);
        rasterizer->setLegacyRoundingEnabled(s->flags.legacy_rounding);
        rasterizer->setClipRect(deviceRect);
        rasterizer->initialize(callback, userData);

        const Qt::FillRule fillRule = outline->flags == QT_FT_OUTLINE_NONE
                                      ? Qt::WindingFill
                                      : Qt::OddEvenFill;

        rasterizer->rasterize(outline, fillRule);
        return;
    }

    // Initial size for raster pool is MINIMUM_POOL_SIZE so as to
    // minimize memory reallocations. However if initial size for
    // raster pool is changed for lower value, reallocations will
    // occur normally.
    int rasterPoolSize = MINIMUM_POOL_SIZE;
    uchar rasterPoolOnStack[MINIMUM_POOL_SIZE + 0xf];
    uchar *rasterPoolBase = alignAddress(rasterPoolOnStack, 0xf);
    uchar *rasterPoolOnHeap = 0;

    qt_ft_grays_raster.raster_reset(*grayRaster.data(), rasterPoolBase, rasterPoolSize);

    void *data = userData;

    QT_FT_BBox clip_box = { deviceRect.x(),
                            deviceRect.y(),
                            deviceRect.x() + deviceRect.width(),
                            deviceRect.y() + deviceRect.height() };

    QT_FT_Raster_Params rasterParams;
    rasterParams.target = 0;
    rasterParams.source = outline;
    rasterParams.flags = QT_FT_RASTER_FLAG_CLIP;
    rasterParams.gray_spans = 0;
    rasterParams.black_spans = 0;
    rasterParams.bit_test = 0;
    rasterParams.bit_set = 0;
    rasterParams.user = data;
    rasterParams.clip_box = clip_box;

    bool done = false;
    int error;

    int rendered_spans = 0;

    while (!done) {

        rasterParams.flags |= (QT_FT_RASTER_FLAG_AA | QT_FT_RASTER_FLAG_DIRECT);
        rasterParams.gray_spans = callback;
        rasterParams.skip_spans = rendered_spans;
        error = qt_ft_grays_raster.raster_render(*grayRaster.data(), &rasterParams);

        // Out of memory, reallocate some more and try again...
        if (error == -6) { // ErrRaster_OutOfMemory from qgrayraster.c
            rasterPoolSize *= 2;
            if (rasterPoolSize > 1024 * 1024) {
                qWarning("QPainter: Rasterization of primitive failed");
                break;
            }

            rendered_spans += q_gray_rendered_spans(*grayRaster.data());

            free(rasterPoolOnHeap);
            rasterPoolOnHeap = (uchar *)malloc(rasterPoolSize + 0xf);

            Q_CHECK_PTR(rasterPoolOnHeap); // note: we just freed the old rasterPoolBase. I hope it's not fatal.

            rasterPoolBase = alignAddress(rasterPoolOnHeap, 0xf);

            qt_ft_grays_raster.raster_done(*grayRaster.data());
            qt_ft_grays_raster.raster_new(grayRaster.data());
            qt_ft_grays_raster.raster_reset(*grayRaster.data(), rasterPoolBase, rasterPoolSize);
        } else {
            done = true;
        }
    }

    free(rasterPoolOnHeap);
}

void QRasterPaintEnginePrivate::recalculateFastImages()
{
    Q_Q(QRasterPaintEngine);
    QRasterPaintEngineState *s = q->state();

    s->flags.fast_images = !(s->renderHints & QPainter::SmoothPixmapTransform)
                           && s->matrix.type() <= QTransform::TxShear;
}

bool QRasterPaintEnginePrivate::canUseFastImageBlending(QPainter::CompositionMode mode, const QImage &image) const
{
    Q_Q(const QRasterPaintEngine);
    const QRasterPaintEngineState *s = q->state();

    return s->flags.fast_images
           && (mode == QPainter::CompositionMode_SourceOver
               || (mode == QPainter::CompositionMode_Source
                   && !image.hasAlphaChannel()));
}

QImage QRasterBuffer::colorizeBitmap(const QImage &image, const QColor &color)
{
    Q_ASSERT(image.depth() == 1);

    QImage sourceImage = image.convertToFormat(QImage::Format_MonoLSB);
    QImage dest = QImage(sourceImage.size(), QImage::Format_ARGB32_Premultiplied);

    QRgb fg = qPremultiply(color.rgba());
    QRgb bg = 0;

    int height = sourceImage.height();
    int width = sourceImage.width();
    for (int y=0; y<height; ++y) {
        uchar *source = sourceImage.scanLine(y);
        QRgb *target = reinterpret_cast<QRgb *>(dest.scanLine(y));
        if (!source || !target)
            QT_THROW(std::bad_alloc()); // we must have run out of memory
        for (int x=0; x < width; ++x)
            target[x] = (source[x>>3] >> (x&7)) & 1 ? fg : bg;
    }
    return dest;
}

QRasterBuffer::~QRasterBuffer()
{
}

void QRasterBuffer::init()
{
    compositionMode = QPainter::CompositionMode_SourceOver;
    monoDestinationWithClut = false;
    destColor0 = 0;
    destColor1 = 0;
}

QImage::Format QRasterBuffer::prepare(QImage *image)
{
    m_buffer = (uchar *)image->bits();
    m_width = qMin(QT_RASTER_COORD_LIMIT, image->width());
    m_height = qMin(QT_RASTER_COORD_LIMIT, image->height());
    bytes_per_pixel = image->depth()/8;
    bytes_per_line = image->bytesPerLine();

    format = image->format();
    drawHelper = qDrawHelper + format;
    if (image->depth() == 1 && image->colorTable().size() == 2) {
        monoDestinationWithClut = true;
        destColor0 = qPremultiply(image->colorTable()[0]);
        destColor1 = qPremultiply(image->colorTable()[1]);
    }

    return format;
}

void QRasterBuffer::resetBuffer(int val)
{
    memset(m_buffer, val, m_height*bytes_per_line);
}

QClipData::QClipData(int height)
{
    clipSpanHeight = height;
    m_clipLines = 0;

    allocated = 0;
    m_spans = 0;
    xmin = xmax = ymin = ymax = 0;
    count = 0;

    enabled = true;
    hasRectClip = hasRegionClip = false;
}

QClipData::~QClipData()
{
    if (m_clipLines)
        free(m_clipLines);
    if (m_spans)
        free(m_spans);
}

void QClipData::initialize()
{
    if (m_spans)
        return;

    if (!m_clipLines)
        m_clipLines = (ClipLine *)calloc(sizeof(ClipLine), clipSpanHeight);

    Q_CHECK_PTR(m_clipLines);
    QT_TRY {
        m_spans = (QSpan *)malloc(clipSpanHeight*sizeof(QSpan));
        allocated = clipSpanHeight;
        Q_CHECK_PTR(m_spans);

        QT_TRY {
            if (hasRectClip) {
                int y = 0;
                while (y < ymin) {
                    m_clipLines[y].spans = 0;
                    m_clipLines[y].count = 0;
                    ++y;
                }

                const int len = clipRect.width();
                count = 0;
                while (y < ymax) {
                    QSpan *span = m_spans + count;
                    span->x = xmin;
                    span->len = len;
                    span->y = y;
                    span->coverage = 255;
                    ++count;

                    m_clipLines[y].spans = span;
                    m_clipLines[y].count = 1;
                    ++y;
                }

                while (y < clipSpanHeight) {
                    m_clipLines[y].spans = 0;
                    m_clipLines[y].count = 0;
                    ++y;
                }
            } else if (hasRegionClip) {

                const QVector<QRect> rects = clipRegion.rects();
                const int numRects = rects.size();

                { // resize
                    const int maxSpans = (ymax - ymin) * numRects;
                    if (maxSpans > allocated) {
                        m_spans = q_check_ptr((QSpan *)realloc(m_spans, maxSpans * sizeof(QSpan)));
                        allocated = maxSpans;
                    }
                }

                int y = 0;
                int firstInBand = 0;
                count = 0;
                while (firstInBand < numRects) {
                    const int currMinY = rects.at(firstInBand).y();
                    const int currMaxY = currMinY + rects.at(firstInBand).height();

                    while (y < currMinY) {
                        m_clipLines[y].spans = 0;
                        m_clipLines[y].count = 0;
                        ++y;
                    }

                    int lastInBand = firstInBand;
                    while (lastInBand + 1 < numRects && rects.at(lastInBand+1).top() == y)
                        ++lastInBand;

                    while (y < currMaxY) {

                        m_clipLines[y].spans = m_spans + count;
                        m_clipLines[y].count = lastInBand - firstInBand + 1;

                        for (int r = firstInBand; r <= lastInBand; ++r) {
                            const QRect &currRect = rects.at(r);
                            QSpan *span = m_spans + count;
                            span->x = currRect.x();
                            span->len = currRect.width();
                            span->y = y;
                            span->coverage = 255;
                            ++count;
                        }
                        ++y;
                    }

                    firstInBand = lastInBand + 1;
                }

                Q_ASSERT(count <= allocated);

                while (y < clipSpanHeight) {
                    m_clipLines[y].spans = 0;
                    m_clipLines[y].count = 0;
                    ++y;
                }

            }
        } QT_CATCH(...) {
            free(m_spans); // have to free m_spans again or someone might think that we were successfully initialized.
            m_spans = 0;
            QT_RETHROW;
        }
    } QT_CATCH(...) {
        free(m_clipLines); // same for clipLines
        m_clipLines = 0;
        QT_RETHROW;
    }
}

void QClipData::fixup()
{
    Q_ASSERT(m_spans);

    if (count == 0) {
        ymin = ymax = xmin = xmax = 0;
        return;
    }

    int y = -1;
    ymin = m_spans[0].y;
    ymax = m_spans[count-1].y + 1;
    xmin = INT_MAX;
    xmax = 0;

    const int firstLeft = m_spans[0].x;
    const int firstRight = m_spans[0].x + m_spans[0].len;
    bool isRect = true;

    for (int i = 0; i < count; ++i) {
        QT_FT_Span_& span = m_spans[i];

        if (span.y != y) {
            if (span.y != y + 1 && y != -1)
                isRect = false;
            y = span.y;
            m_clipLines[y].spans = &span;
            m_clipLines[y].count = 1;
        } else
            ++m_clipLines[y].count;

        const int spanLeft = span.x;
        const int spanRight = spanLeft + span.len;

        if (spanLeft < xmin)
            xmin = spanLeft;

        if (spanRight > xmax)
            xmax = spanRight;

        if (spanLeft != firstLeft || spanRight != firstRight)
            isRect = false;
    }

    if (isRect) {
        hasRectClip = true;
        clipRect.setRect(xmin, ymin, xmax - xmin, ymax - ymin);
    }
}

/*
    Convert \a rect to clip spans.
 */
void QClipData::setClipRect(const QRect &rect)
{
    if (hasRectClip && rect == clipRect)
        return;

//    qDebug() << "setClipRect" << clipSpanHeight << count << allocated << rect;
    hasRectClip = true;
    hasRegionClip = false;
    clipRect = rect;

    xmin = rect.x();
    xmax = rect.x() + rect.width();
    ymin = qMin(rect.y(), clipSpanHeight);
    ymax = qMin(rect.y() + rect.height(), clipSpanHeight);

    if (m_spans) {
        free(m_spans);
        m_spans = 0;
    }

//    qDebug() << xmin << xmax << ymin << ymax;
}

/*
    Convert \a region to clip spans.
 */
void QClipData::setClipRegion(const QRegion &region)
{
    if (region.rectCount() == 1) {
        setClipRect(region.rects().at(0));
        return;
    }

    hasRegionClip = true;
    hasRectClip = false;
    clipRegion = region;

    { // set bounding rect
        const QRect rect = region.boundingRect();
        xmin = rect.x();
        xmax = rect.x() + rect.width();
        ymin = rect.y();
        ymax = rect.y() + rect.height();
    }

    if (m_spans) {
        free(m_spans);
        m_spans = 0;
    }

}

/*!
    \internal
    spans must be sorted on y
*/
static const QSpan *qt_intersect_spans(const QClipData *clip, int *currentClip,
                                       const QSpan *spans, const QSpan *end,
                                       QSpan **outSpans, int available)
{
    const_cast<QClipData *>(clip)->initialize();

    QSpan *out = *outSpans;

    const QSpan *clipSpans = clip->m_spans + *currentClip;
    const QSpan *clipEnd = clip->m_spans + clip->count;

    while (available && spans < end ) {
        if (clipSpans >= clipEnd) {
            spans = end;
            break;
        }
        if (clipSpans->y > spans->y) {
            ++spans;
            continue;
        }
        if (spans->y != clipSpans->y) {
            if (spans->y < clip->count && clip->m_clipLines[spans->y].spans)
                clipSpans = clip->m_clipLines[spans->y].spans;
            else
                ++clipSpans;
            continue;
        }
        Q_ASSERT(spans->y == clipSpans->y);

        int sx1 = spans->x;
        int sx2 = sx1 + spans->len;
        int cx1 = clipSpans->x;
        int cx2 = cx1 + clipSpans->len;

        if (cx1 < sx1 && cx2 < sx1) {
            ++clipSpans;
            continue;
        } else if (sx1 < cx1 && sx2 < cx1) {
            ++spans;
            continue;
        }
        int x = qMax(sx1, cx1);
        int len = qMin(sx2, cx2) - x;
        if (len) {
            out->x = qMax(sx1, cx1);
            out->len = qMin(sx2, cx2) - out->x;
            out->y = spans->y;
            out->coverage = qt_div_255(spans->coverage * clipSpans->coverage);
            ++out;
            --available;
        }
        if (sx2 < cx2) {
            ++spans;
        } else {
            ++clipSpans;
        }
    }

    *outSpans = out;
    *currentClip = clipSpans - clip->m_spans;
    return spans;
}

static void qt_span_fill_clipped(int spanCount, const QSpan *spans, void *userData)
{
//     qDebug() << "qt_span_fill_clipped" << spanCount;
    QSpanData *fillData = reinterpret_cast<QSpanData *>(userData);

    Q_ASSERT(fillData->blend && fillData->unclipped_blend);

    const int NSPANS = 256;
    QSpan cspans[NSPANS];
    int currentClip = 0;
    const QSpan *end = spans + spanCount;
    while (spans < end) {
        QSpan *clipped = cspans;
        spans = qt_intersect_spans(fillData->clip, &currentClip, spans, end, &clipped, NSPANS);
//         qDebug() << "processed " << spanCount - (end - spans) << "clipped" << clipped-cspans
//                  << "span:" << cspans->x << cspans->y << cspans->len << spans->coverage;

        if (clipped - cspans)
            fillData->unclipped_blend(clipped - cspans, cspans, fillData);
    }
}

/*
    \internal
    Clip spans to \a{clip}-rectangle.
    Returns number of unclipped spans
*/
static int qt_intersect_spans(QT_FT_Span *spans, int numSpans,
                              const QRect &clip)
{
    const short minx = clip.left();
    const short miny = clip.top();
    const short maxx = clip.right();
    const short maxy = clip.bottom();

    int n = 0;
    for (int i = 0; i < numSpans; ++i) {
        if (spans[i].y > maxy)
            break;
        if (spans[i].y < miny
            || spans[i].x > maxx
            || spans[i].x + spans[i].len <= minx) {
            continue;
        }
        if (spans[i].x < minx) {
            spans[n].len = qMin(spans[i].len - (minx - spans[i].x), maxx - minx + 1);
            spans[n].x = minx;
        } else {
            spans[n].x = spans[i].x;
            spans[n].len = qMin(spans[i].len, ushort(maxx - spans[n].x + 1));
        }
        if (spans[n].len == 0)
            continue;
        spans[n].y = spans[i].y;
        spans[n].coverage = spans[i].coverage;
        ++n;
    }
    return n;
}


static void qt_span_fill_clipRect(int count, const QSpan *spans,
                                  void *userData)
{
    QSpanData *fillData = reinterpret_cast<QSpanData *>(userData);
    Q_ASSERT(fillData->blend && fillData->unclipped_blend);

    Q_ASSERT(fillData->clip);
    Q_ASSERT(!fillData->clip->clipRect.isEmpty());

    // hw: check if this const_cast<> is safe!!!
    count = qt_intersect_spans(const_cast<QSpan*>(spans), count,
                               fillData->clip->clipRect);
    if (count > 0)
        fillData->unclipped_blend(count, spans, fillData);
}

static void qt_span_clip(int count, const QSpan *spans, void *userData)
{
    ClipData *clipData = reinterpret_cast<ClipData *>(userData);

//     qDebug() << " qt_span_clip: " << count << clipData->operation;
//     for (int i = 0; i < qMin(count, 10); ++i) {
//         qDebug() << "    " << spans[i].x << spans[i].y << spans[i].len << spans[i].coverage;
//     }

    switch (clipData->operation) {

    case Qt::IntersectClip:
        {
            QClipData *newClip = clipData->newClip;
            newClip->initialize();

            int currentClip = 0;
            const QSpan *end = spans + count;
            while (spans < end) {
                QSpan *newspans = newClip->m_spans + newClip->count;
                spans = qt_intersect_spans(clipData->oldClip, &currentClip, spans, end,
                                           &newspans, newClip->allocated - newClip->count);
                newClip->count = newspans - newClip->m_spans;
                if (spans < end) {
                    newClip->m_spans = q_check_ptr((QSpan *)realloc(newClip->m_spans, newClip->allocated*2*sizeof(QSpan)));
                    newClip->allocated *= 2;
                }
            }
        }
        break;

    case Qt::ReplaceClip:
        clipData->newClip->appendSpans(spans, count);
        break;
    case Qt::NoClip:
        break;
    }
}

#ifndef QT_NO_DEBUG
QImage QRasterBuffer::bufferImage() const
{
    QImage image(m_width, m_height, QImage::Format_ARGB32_Premultiplied);

    for (int y = 0; y < m_height; ++y) {
        uint *span = (uint *)const_cast<QRasterBuffer *>(this)->scanLine(y);

        for (int x=0; x<m_width; ++x) {
            uint argb = span[x];
            image.setPixel(x, y, argb);
        }
    }
    return image;
}
#endif


void QRasterBuffer::flushToARGBImage(QImage *target) const
{
    int w = qMin(m_width, target->width());
    int h = qMin(m_height, target->height());

    for (int y=0; y<h; ++y) {
        uint *sourceLine = (uint *)const_cast<QRasterBuffer *>(this)->scanLine(y);
        QRgb *dest = (QRgb *) target->scanLine(y);
        for (int x=0; x<w; ++x) {
            QRgb pixel = sourceLine[x];
            int alpha = qAlpha(pixel);
            if (!alpha) {
                dest[x] = 0;
            } else {
                dest[x] = (alpha << 24)
                        | ((255*qRed(pixel)/alpha) << 16)
                        | ((255*qGreen(pixel)/alpha) << 8)
                        | ((255*qBlue(pixel)/alpha) << 0);
            }
        }
    }
}


class QGradientCache
{
    struct CacheInfo
    {
        inline CacheInfo(QGradientStops s, int op, QGradient::InterpolationMode mode) :
            stops(s), opacity(op), interpolationMode(mode) {}
        uint buffer[GRADIENT_STOPTABLE_SIZE];
        QGradientStops stops;
        int opacity;
        QGradient::InterpolationMode interpolationMode;
    };

    typedef QMultiHash<quint64, CacheInfo> QGradientColorTableHash;

public:
    inline const uint *getBuffer(const QGradient &gradient, int opacity) {
        quint64 hash_val = 0;

        QGradientStops stops = gradient.stops();
        for (int i = 0; i < stops.size() && i <= 2; i++)
            hash_val += stops[i].second.rgba();

        QMutexLocker lock(&mutex);
        QGradientColorTableHash::const_iterator it = cache.constFind(hash_val);

        if (it == cache.constEnd())
            return addCacheElement(hash_val, gradient, opacity);
        else {
            do {
                const CacheInfo &cache_info = it.value();
                if (cache_info.stops == stops && cache_info.opacity == opacity && cache_info.interpolationMode == gradient.interpolationMode())
                    return cache_info.buffer;
                ++it;
            } while (it != cache.constEnd() && it.key() == hash_val);
            // an exact match for these stops and opacity was not found, create new cache
            return addCacheElement(hash_val, gradient, opacity);
        }
    }

    inline int paletteSize() const { return GRADIENT_STOPTABLE_SIZE; }
protected:
    inline int maxCacheSize() const { return 60; }
    inline void generateGradientColorTable(const QGradient& g,
                                           uint *colorTable,
                                           int size, int opacity) const;
    uint *addCacheElement(quint64 hash_val, const QGradient &gradient, int opacity) {
        if (cache.size() == maxCacheSize()) {
            // may remove more than 1, but OK
            cache.erase(cache.begin() + (qrand() % maxCacheSize()));
        }
        CacheInfo cache_entry(gradient.stops(), opacity, gradient.interpolationMode());
        generateGradientColorTable(gradient, cache_entry.buffer, paletteSize(), opacity);
        return cache.insert(hash_val, cache_entry).value().buffer;
    }

    QGradientColorTableHash cache;
    QMutex mutex;
};

void QGradientCache::generateGradientColorTable(const QGradient& gradient, uint *colorTable, int size, int opacity) const
{
    QGradientStops stops = gradient.stops();
    int stopCount = stops.count();
    Q_ASSERT(stopCount > 0);

    bool colorInterpolation = (gradient.interpolationMode() == QGradient::ColorInterpolation);

    if (stopCount == 2) {
        uint first_color = ARGB_COMBINE_ALPHA(stops[0].second.rgba(), opacity);
        uint second_color = ARGB_COMBINE_ALPHA(stops[1].second.rgba(), opacity);

        qreal first_stop = stops[0].first;
        qreal second_stop = stops[1].first;

        if (second_stop < first_stop) {
            qSwap(first_color, second_color);
            qSwap(first_stop, second_stop);
        }

        if (colorInterpolation) {
            first_color = qPremultiply(first_color);
            second_color = qPremultiply(second_color);
        }

        int first_index = qRound(first_stop * (GRADIENT_STOPTABLE_SIZE-1));
        int second_index = qRound(second_stop * (GRADIENT_STOPTABLE_SIZE-1));

        uint red_first = qRed(first_color) << 16;
        uint green_first = qGreen(first_color) << 16;
        uint blue_first = qBlue(first_color) << 16;
        uint alpha_first = qAlpha(first_color) << 16;

        uint red_second = qRed(second_color) << 16;
        uint green_second = qGreen(second_color) << 16;
        uint blue_second = qBlue(second_color) << 16;
        uint alpha_second = qAlpha(second_color) << 16;

        int i = 0;
        for (; i <= qMin(GRADIENT_STOPTABLE_SIZE, first_index); ++i) {
            if (colorInterpolation)
                colorTable[i] = first_color;
            else
                colorTable[i] = qPremultiply(first_color);
        }

        if (i < second_index) {
            qreal reciprocal = qreal(1) / (second_index - first_index);

            int red_delta = qRound(int(red_second - red_first) * reciprocal);
            int green_delta = qRound(int(green_second - green_first) * reciprocal);
            int blue_delta = qRound(int(blue_second - blue_first) * reciprocal);
            int alpha_delta = qRound(int(alpha_second - alpha_first) * reciprocal);

            // rounding
            red_first += 1 << 15;
            green_first += 1 << 15;
            blue_first += 1 << 15;
            alpha_first += 1 << 15;

            for (; i < qMin(GRADIENT_STOPTABLE_SIZE, second_index); ++i) {
                red_first += red_delta;
                green_first += green_delta;
                blue_first += blue_delta;
                alpha_first += alpha_delta;

                const uint color = ((alpha_first << 8) & 0xff000000) | (red_first & 0xff0000)
                                 | ((green_first >> 8) & 0xff00) | (blue_first >> 16);

                if (colorInterpolation)
                    colorTable[i] = color;
                else
                    colorTable[i] = qPremultiply(color);
            }
        }

        for (; i < GRADIENT_STOPTABLE_SIZE; ++i) {
            if (colorInterpolation)
                colorTable[i] = second_color;
            else
                colorTable[i] = qPremultiply(second_color);
        }

        return;
    }

    uint current_color = ARGB_COMBINE_ALPHA(stops[0].second.rgba(), opacity);
    if (stopCount == 1) {
        current_color = qPremultiply(current_color);
        for (int i = 0; i < size; ++i)
            colorTable[i] = current_color;
        return;
    }

    // The position where the gradient begins and ends
    qreal begin_pos = stops[0].first;
    qreal end_pos = stops[stopCount-1].first;

    int pos = 0; // The position in the color table.
    uint next_color;

    qreal incr = 1 / qreal(size); // the double increment.
    qreal dpos = 1.5 * incr; // current position in gradient stop list (0 to 1)

     // Up to first point
    colorTable[pos++] = qPremultiply(current_color);
    while (dpos <= begin_pos) {
        colorTable[pos] = colorTable[pos - 1];
        ++pos;
        dpos += incr;
    }

    int current_stop = 0; // We always interpolate between current and current + 1.

    qreal t; // position between current left and right stops
    qreal t_delta; // the t increment per entry in the color table

    if (dpos < end_pos) {
        // Gradient area
        while (dpos > stops[current_stop+1].first)
            ++current_stop;

        if (current_stop != 0)
            current_color = ARGB_COMBINE_ALPHA(stops[current_stop].second.rgba(), opacity);
        next_color = ARGB_COMBINE_ALPHA(stops[current_stop+1].second.rgba(), opacity);

        if (colorInterpolation) {
            current_color = qPremultiply(current_color);
            next_color = qPremultiply(next_color);
        }

        qreal diff = stops[current_stop+1].first - stops[current_stop].first;
        qreal c = (diff == 0) ? qreal(0) : 256 / diff;
        t = (dpos - stops[current_stop].first) * c;
        t_delta = incr * c;

        while (true) {
            Q_ASSERT(current_stop < stopCount);

            int dist = qRound(t);
            int idist = 256 - dist;

            if (colorInterpolation)
                colorTable[pos] = INTERPOLATE_PIXEL_256(current_color, idist, next_color, dist);
            else
                colorTable[pos] = qPremultiply(INTERPOLATE_PIXEL_256(current_color, idist, next_color, dist));

            ++pos;
            dpos += incr;

            if (dpos >= end_pos)
                break;

            t += t_delta;

            int skip = 0;
            while (dpos > stops[current_stop+skip+1].first)
                ++skip;

            if (skip != 0) {
                current_stop += skip;
                if (skip == 1)
                    current_color = next_color;
                else
                    current_color = ARGB_COMBINE_ALPHA(stops[current_stop].second.rgba(), opacity);
                next_color = ARGB_COMBINE_ALPHA(stops[current_stop+1].second.rgba(), opacity);

                if (colorInterpolation) {
                    if (skip != 1)
                        current_color = qPremultiply(current_color);
                    next_color = qPremultiply(next_color);
                }

                qreal diff = stops[current_stop+1].first - stops[current_stop].first;
                qreal c = (diff == 0) ? qreal(0) : 256 / diff;
                t = (dpos - stops[current_stop].first) * c;
                t_delta = incr * c;
            }
        }
    }

    // After last point
    current_color = qPremultiply(ARGB_COMBINE_ALPHA(stops[stopCount - 1].second.rgba(), opacity));
    while (pos < size - 1) {
        colorTable[pos] = current_color;
        ++pos;
    }

    // Make sure the last color stop is represented at the end of the table
    colorTable[size - 1] = current_color;
}

Q_GLOBAL_STATIC(QGradientCache, qt_gradient_cache)


void QSpanData::init(QRasterBuffer *rb, const QRasterPaintEngine *pe)
{
    rasterBuffer = rb;
    type = None;
    txop = 0;
    bilinear = false;
    m11 = m22 = m33 = 1.;
    m12 = m13 = m21 = m23 = dx = dy = 0.0;
    clip = pe ? pe->d_func()->clip() : 0;
}

Q_GUI_EXPORT extern QImage qt_imageForBrush(int brushStyle, bool invert);

void QSpanData::setup(const QBrush &brush, int alpha, QPainter::CompositionMode compositionMode)
{
    Qt::BrushStyle brushStyle = qbrush_style(brush);
    switch (brushStyle) {
    case Qt::SolidPattern: {
        type = Solid;
        QColor c = qbrush_color(brush);
        QRgb rgba = c.rgba();
        solid.color = qPremultiply(ARGB_COMBINE_ALPHA(rgba, alpha));
        if ((solid.color & 0xff000000) == 0
            && compositionMode == QPainter::CompositionMode_SourceOver) {
            type = None;
        }
        break;
    }

    case Qt::LinearGradientPattern:
        {
            type = LinearGradient;
            const QLinearGradient *g = static_cast<const QLinearGradient *>(brush.gradient());
            gradient.alphaColor = !brush.isOpaque() || alpha != 256;
            gradient.colorTable = const_cast<uint*>(qt_gradient_cache()->getBuffer(*g, alpha));
            gradient.spread = g->spread();

            QLinearGradientData &linearData = gradient.linear;

            linearData.origin.x = g->start().x();
            linearData.origin.y = g->start().y();
            linearData.end.x = g->finalStop().x();
            linearData.end.y = g->finalStop().y();
            break;
        }

    case Qt::RadialGradientPattern:
        {
            type = RadialGradient;
            const QRadialGradient *g = static_cast<const QRadialGradient *>(brush.gradient());
            gradient.alphaColor = !brush.isOpaque() || alpha != 256;
            gradient.colorTable = const_cast<uint*>(qt_gradient_cache()->getBuffer(*g, alpha));
            gradient.spread = g->spread();

            QRadialGradientData &radialData = gradient.radial;

            QPointF center = g->center();
            radialData.center.x = center.x();
            radialData.center.y = center.y();
            radialData.center.radius = g->centerRadius();
            QPointF focal = g->focalPoint();
            radialData.focal.x = focal.x();
            radialData.focal.y = focal.y();
            radialData.focal.radius = g->focalRadius();
        }
        break;

    case Qt::ConicalGradientPattern:
        {
            type = ConicalGradient;
            const QConicalGradient *g = static_cast<const QConicalGradient *>(brush.gradient());
            gradient.alphaColor = !brush.isOpaque() || alpha != 256;
            gradient.colorTable = const_cast<uint*>(qt_gradient_cache()->getBuffer(*g, alpha));
            gradient.spread = QGradient::RepeatSpread;

            QConicalGradientData &conicalData = gradient.conical;

            QPointF center = g->center();
            conicalData.center.x = center.x();
            conicalData.center.y = center.y();
            conicalData.angle = g->angle() * 2 * Q_PI / 360.0;
        }
        break;

    case Qt::Dense1Pattern:
    case Qt::Dense2Pattern:
    case Qt::Dense3Pattern:
    case Qt::Dense4Pattern:
    case Qt::Dense5Pattern:
    case Qt::Dense6Pattern:
    case Qt::Dense7Pattern:
    case Qt::HorPattern:
    case Qt::VerPattern:
    case Qt::CrossPattern:
    case Qt::BDiagPattern:
    case Qt::FDiagPattern:
    case Qt::DiagCrossPattern:
        type = Texture;
        if (!tempImage)
            tempImage = new QImage();
        *tempImage = rasterBuffer->colorizeBitmap(qt_imageForBrush(brushStyle, true), brush.color());
        initTexture(tempImage, alpha, QTextureData::Tiled);
        break;
    case Qt::TexturePattern:
        type = Texture;
        if (!tempImage)
            tempImage = new QImage();

        if (qHasPixmapTexture(brush) && brush.texture().isQBitmap())
            *tempImage = rasterBuffer->colorizeBitmap(brush.textureImage(), brush.color());
        else
            *tempImage = brush.textureImage();
        initTexture(tempImage, alpha, QTextureData::Tiled, tempImage->rect());
        break;

    case Qt::NoBrush:
    default:
        type = None;
        break;
    }
    adjustSpanMethods();
}

void QSpanData::adjustSpanMethods()
{
    bitmapBlit = 0;
    alphamapBlit = 0;
    alphaRGBBlit = 0;

    fillRect = 0;

    switch(type) {
    case None:
        unclipped_blend = 0;
        break;
    case Solid:
        unclipped_blend = rasterBuffer->drawHelper->blendColor;
        bitmapBlit = rasterBuffer->drawHelper->bitmapBlit;
        alphamapBlit = rasterBuffer->drawHelper->alphamapBlit;
        alphaRGBBlit = rasterBuffer->drawHelper->alphaRGBBlit;
        fillRect = rasterBuffer->drawHelper->fillRect;
        break;
    case LinearGradient:
    case RadialGradient:
    case ConicalGradient:
        unclipped_blend = rasterBuffer->drawHelper->blendGradient;
        break;
    case Texture:
        unclipped_blend = qBlendTexture;
        if (!texture.imageData)
            unclipped_blend = 0;

        break;
    }
    // setup clipping
    if (!unclipped_blend) {
        blend = 0;
    } else if (!clip) {
        blend = unclipped_blend;
    } else if (clip->hasRectClip) {
        blend = clip->clipRect.isEmpty() ? 0 : qt_span_fill_clipRect;
    } else {
        blend = qt_span_fill_clipped;
    }
}

void QSpanData::setupMatrix(const QTransform &matrix, int bilin)
{
    QTransform delta;
    // make sure we round off correctly in qdrawhelper.cpp
    delta.translate(1.0 / 65536, 1.0 / 65536);

    QTransform inv = (delta * matrix).inverted();
    m11 = inv.m11();
    m12 = inv.m12();
    m13 = inv.m13();
    m21 = inv.m21();
    m22 = inv.m22();
    m23 = inv.m23();
    m33 = inv.m33();
    dx = inv.dx();
    dy = inv.dy();
    txop = inv.type();
    bilinear = bilin;

    const bool affine = inv.isAffine();
    fast_matrix = affine
        && m11 * m11 + m21 * m21 < 1e4
        && m12 * m12 + m22 * m22 < 1e4
        && qAbs(dx) < 1e4
        && qAbs(dy) < 1e4;

    adjustSpanMethods();
}

void QSpanData::initTexture(const QImage *image, int alpha, QTextureData::Type _type, const QRect &sourceRect)
{
    const QImageData *d = const_cast<QImage *>(image)->data_ptr();
    if (!d || d->height == 0) {
        texture.imageData = 0;
        texture.width = 0;
        texture.height = 0;
        texture.x1 = 0;
        texture.y1 = 0;
        texture.x2 = 0;
        texture.y2 = 0;
        texture.bytesPerLine = 0;
        texture.format = QImage::Format_Invalid;
        texture.colorTable = 0;
        texture.hasAlpha = alpha != 256;
    } else {
        texture.imageData = d->data;
        texture.width = d->width;
        texture.height = d->height;

        if (sourceRect.isNull()) {
            texture.x1 = 0;
            texture.y1 = 0;
            texture.x2 = texture.width;
            texture.y2 = texture.height;
        } else {
            texture.x1 = sourceRect.x();
            texture.y1 = sourceRect.y();
            texture.x2 = qMin(texture.x1 + sourceRect.width(), d->width);
            texture.y2 = qMin(texture.y1 + sourceRect.height(), d->height);
        }

        texture.bytesPerLine = d->bytes_per_line;

        texture.format = d->format;
        texture.colorTable = (d->format <= QImage::Format_Indexed8 && !d->colortable.isEmpty()) ? &d->colortable : 0;
        texture.hasAlpha = image->hasAlphaChannel() || alpha != 256;
    }
    texture.const_alpha = alpha;
    texture.type = _type;

    adjustSpanMethods();
}

/*!
    \internal
    \a x and \a y is relative to the midpoint of \a rect.
*/
static inline void drawEllipsePoints(int x, int y, int length,
                                     const QRect &rect,
                                     const QRect &clip,
                                     ProcessSpans pen_func, ProcessSpans brush_func,
                                     QSpanData *pen_data, QSpanData *brush_data)
{
    if (length == 0)
        return;

    QT_FT_Span outline[4];
    const int midx = rect.x() + (rect.width() + 1) / 2;
    const int midy = rect.y() + (rect.height() + 1) / 2;

    x = x + midx;
    y = midy - y;

    // topleft
    outline[0].x = midx + (midx - x) - (length - 1) - (rect.width() & 0x1);
    outline[0].len = qMin(length, x - outline[0].x);
    outline[0].y = y;
    outline[0].coverage = 255;

    // topright
    outline[1].x = x;
    outline[1].len = length;
    outline[1].y = y;
    outline[1].coverage = 255;

    // bottomleft
    outline[2].x = outline[0].x;
    outline[2].len = outline[0].len;
    outline[2].y = midy + (midy - y) - (rect.height() & 0x1);
    outline[2].coverage = 255;

    // bottomright
    outline[3].x = x;
    outline[3].len = length;
    outline[3].y = outline[2].y;
    outline[3].coverage = 255;

    if (brush_func && outline[0].x + outline[0].len < outline[1].x) {
        QT_FT_Span fill[2];

        // top fill
        fill[0].x = outline[0].x + outline[0].len - 1;
        fill[0].len = qMax(0, outline[1].x - fill[0].x);
        fill[0].y = outline[1].y;
        fill[0].coverage = 255;

        // bottom fill
        fill[1].x = outline[2].x + outline[2].len - 1;
        fill[1].len = qMax(0, outline[3].x - fill[1].x);
        fill[1].y = outline[3].y;
        fill[1].coverage = 255;

        int n = (fill[0].y >= fill[1].y ? 1 : 2);
        n = qt_intersect_spans(fill, n, clip);
        if (n > 0)
            brush_func(n, fill, brush_data);
    }
    if (pen_func) {
        int n = (outline[1].y >= outline[2].y ? 2 : 4);
        n = qt_intersect_spans(outline, n, clip);
        if (n > 0)
            pen_func(n, outline, pen_data);
    }
}

/*!
    \internal
    Draws an ellipse using the integer point midpoint algorithm.
*/
static void drawEllipse_midpoint_i(const QRect &rect, const QRect &clip,
                                   ProcessSpans pen_func, ProcessSpans brush_func,
                                   QSpanData *pen_data, QSpanData *brush_data)
{
    const qreal a = qreal(rect.width()) / 2;
    const qreal b = qreal(rect.height()) / 2;
    qreal d = b*b - (a*a*b) + 0.25*a*a;

    int x = 0;
    int y = (rect.height() + 1) / 2;
    int startx = x;

    // region 1
    while (a*a*(2*y - 1) > 2*b*b*(x + 1)) {
        if (d < 0) { // select E
            d += b*b*(2*x + 3);
            ++x;
        } else {     // select SE
            d += b*b*(2*x + 3) + a*a*(-2*y + 2);
            drawEllipsePoints(startx, y, x - startx + 1, rect, clip,
                              pen_func, brush_func, pen_data, brush_data);
            startx = ++x;
            --y;
        }
    }
    drawEllipsePoints(startx, y, x - startx + 1, rect, clip,
                      pen_func, brush_func, pen_data, brush_data);

    // region 2
    d = b*b*(x + 0.5)*(x + 0.5) + a*a*((y - 1)*(y - 1) - b*b);
    const int miny = rect.height() & 0x1;
    while (y > miny) {
        if (d < 0) { // select SE
            d += b*b*(2*x + 2) + a*a*(-2*y + 3);
            ++x;
        } else {     // select S
            d += a*a*(-2*y + 3);
        }
        --y;
        drawEllipsePoints(x, y, 1, rect, clip,
                          pen_func, brush_func, pen_data, brush_data);
    }
}

/*!
    \fn void QRasterPaintEngine::drawPoints(const QPoint *points, int pointCount)
    \overload
    \reimp
*/


#ifdef QT_DEBUG_DRAW
void dumpClip(int width, int height, const QClipData *clip)
{
    QImage clipImg(width, height, QImage::Format_ARGB32_Premultiplied);
    clipImg.fill(0xffff0000);

    int x0 = width;
    int x1 = 0;
    int y0 = height;
    int y1 = 0;

    ((QClipData *) clip)->spans(); // Force allocation of the spans structure...

    for (int i = 0; i < clip->count; ++i) {
        const QSpan *span = ((QClipData *) clip)->spans() + i;
        for (int j = 0; j < span->len; ++j)
            clipImg.setPixel(span->x + j, span->y, 0xffffff00);
        x0 = qMin(x0, int(span->x));
        x1 = qMax(x1, int(span->x + span->len - 1));

        y0 = qMin(y0, int(span->y));
        y1 = qMax(y1, int(span->y));
    }

    static int counter = 0;

    Q_ASSERT(y0 >= 0);
    Q_ASSERT(x0 >= 0);
    Q_ASSERT(y1 >= 0);
    Q_ASSERT(x1 >= 0);

    fprintf(stderr,"clip %d: %d %d - %d %d\n", counter, x0, y0, x1, y1);
    clipImg.save(QString::fromLatin1("clip-%0.png").arg(counter++));
}
#endif


QT_END_NAMESPACE<|MERGE_RESOLUTION|>--- conflicted
+++ resolved
@@ -407,33 +407,6 @@
     case QImage::Format_Mono:
         d->mono_surface = true;
         break;
-<<<<<<< HEAD
-    case QImage::Format_ARGB8565_Premultiplied:
-    case QImage::Format_ARGB8555_Premultiplied:
-    case QImage::Format_ARGB6666_Premultiplied:
-    case QImage::Format_ARGB4444_Premultiplied:
-    case QImage::Format_ARGB32_Premultiplied:
-    case QImage::Format_ARGB32:
-    case QImage::Format_RGBA8888_Premultiplied:
-    case QImage::Format_RGBA8888:
-    case QImage::Format_A2BGR30_Premultiplied:
-    case QImage::Format_A2RGB30_Premultiplied:
-    case QImage::Format_Alpha8:
-        gccaps |= PorterDuff;
-        break;
-    case QImage::Format_RGB32:
-    case QImage::Format_RGB444:
-    case QImage::Format_RGB555:
-    case QImage::Format_RGB666:
-    case QImage::Format_RGB888:
-    case QImage::Format_RGB16:
-    case QImage::Format_RGBX8888:
-    case QImage::Format_BGR30:
-    case QImage::Format_RGB30:
-    case QImage::Format_Grayscale8:
-        break;
-=======
->>>>>>> dfe853bf
     default:
         if (QImage::toPixelFormat(format).alphaUsage() == QPixelFormat::UsesAlpha)
             gccaps |= PorterDuff;
