--- conflicted
+++ resolved
@@ -3050,42 +3050,7 @@
 
 #if defined (Q_OS_WIN) || defined(Q_WS_MAC)
 
-<<<<<<< HEAD
-    bool drawCached = true;
-
-    if (s->matrix.type() >= QTransform::TxProject)
-        drawCached = false;
-
-    // don't try to cache huge fonts
-    const qreal pixelSize = ti.fontEngine->fontDef.pixelSize;
-    if (pixelSize * pixelSize * qAbs(s->matrix.determinant()) >= 64 * 64)
-        drawCached = false;
-
-    // ### Remove the TestFontEngine and Box engine crap, in these
-    // ### cases we should delegate painting to the font engine
-    // ### directly...
-
-/*
-    #if defined(Q_OS_WIN) && !defined(Q_OS_WINCE)
-    conQFontEngine::Type fontEngineType = ti.fontEngine->type();
-    // qDebug() << "type" << fontEngineType << s->matrix.type();
-    if ((fontEngineType == QFontEngine::Win && !((QFontEngineWin *) ti.fontEngine)->ttf && s->matrix.type() > QTransform::TxTranslate)
-        || (s->matrix.type() <= QTransform::TxTranslate
-            && (fontEngineType == QFontEngine::TestFontEngine
-                || fontEngineType == QFontEngine::Box))) {
-            drawCached = false;
-    }
-#else
-*/
-    if (s->matrix.type() > QTransform::TxTranslate)
-        drawCached = false;
-// #endif
-    if (drawCached) {
-        QRasterPaintEngineState *s = state();
-
-=======
     if (!supportsTransformations(ti.fontEngine)) {
->>>>>>> db37aa10
         QVarLengthArray<QFixedPoint> positions;
         QVarLengthArray<glyph_t> glyphs;
 
