/****************************************************************************
**
** Copyright (C) 2015 The Qt Company Ltd.
** Contact: http://www.qt.io/licensing/
**
** This file is part of the QtGui module of the Qt Toolkit.
**
** $QT_BEGIN_LICENSE:LGPL21$
** Commercial License Usage
** Licensees holding valid commercial Qt licenses may use this file in
** accordance with the commercial license agreement provided with the
** Software or, alternatively, in accordance with the terms contained in
** a written agreement between you and The Qt Company. For licensing terms
** and conditions see http://www.qt.io/terms-conditions. For further
** information use the contact form at http://www.qt.io/contact-us.
**
** GNU Lesser General Public License Usage
** Alternatively, this file may be used under the terms of the GNU Lesser
** General Public License version 2.1 or version 3 as published by the Free
** Software Foundation and appearing in the file LICENSE.LGPLv21 and
** LICENSE.LGPLv3 included in the packaging of this file. Please review the
** following information to ensure the GNU Lesser General Public License
** requirements will be met: https://www.gnu.org/licenses/lgpl.html and
** http://www.gnu.org/licenses/old-licenses/lgpl-2.1.html.
**
** As a special exception, The Qt Company gives you certain additional
** rights. These rights are described in The Qt Company LGPL Exception
** version 1.1, included in the file LGPL_EXCEPTION.txt in this package.
**
** $QT_END_LICENSE$
**
****************************************************************************/

#include "qaccessible.h"

#include "qaccessiblecache_p.h"
#include "qaccessibleplugin.h"
#include "qaccessibleobject.h"
#include "qaccessiblebridge.h"
#include <QtCore/qtextboundaryfinder.h>
#include <QtGui/qclipboard.h>
#include <QtGui/qguiapplication.h>
#include <QtGui/qtextcursor.h>
#include <private/qguiapplication_p.h>
#include <qpa/qplatformaccessibility.h>
#include <qpa/qplatformintegration.h>

#include <QtCore/qdebug.h>
#include <QtCore/qmetaobject.h>
#include <QtCore/qhash.h>
#include <private/qfactoryloader_p.h>

QT_BEGIN_NAMESPACE

/*!
    \class QAccessible
    \brief The QAccessible class provides enums and static functions
    related to accessibility.

    \ingroup accessibility
    \inmodule QtGui

    This class is part of \l {Accessibility for QWidget Applications}.

    Accessible applications can be used by people who are not able to
    use applications by conventional means.

    The functions in this class are used for communication between
    accessible applications (also called AT Servers) and
    accessibility tools (AT Clients), such as screen readers and
    braille displays. Clients and servers communicate in the following way:

    \list
    \li  \e{AT Servers} notify the clients about events through calls to the
        updateAccessibility() function.

    \li  \e{AT Clients} request information about the objects in the server.
        The QAccessibleInterface class is the core interface, and encapsulates
        this information in a pure virtual API. Implementations of the interface
        are provided by Qt through the queryAccessibleInterface() API.
    \endlist

    The communication between servers and clients is initialized by
    the setRootObject() function. Function pointers can be installed
    to replace or extend the default behavior of the static functions
    in QAccessible.

    Qt supports Microsoft Active Accessibility (MSAA), OS X
    Accessibility, and the Unix/X11 AT-SPI standard. Other backends
    can be supported using QAccessibleBridge.

    In the Unix/X11 AT-SPI implementation, applications become accessible
    when two conditions are met:
    \list
    \li org.a11y.Status.IsEnabled DBus property is true
    \li org.a11y.Status.ScreenReaderEnabled DBus property is true
    \endlist
    An alternative to setting the DBus AT-SPI properties is to set
    the QT_LINUX_ACCESSIBILITY_ALWAYS_ON environment variable.

    In addition to QAccessible's static functions, Qt offers one
    generic interface, QAccessibleInterface, that can be used to wrap
    all widgets and objects (e.g., QPushButton). This single
    interface provides all the metadata necessary for the assistive
    technologies. Qt provides implementations of this interface for
    its built-in widgets as plugins.

    When you develop custom widgets, you can create custom subclasses
    of QAccessibleInterface and distribute them as plugins (using
    QAccessiblePlugin) or compile them into the application.
    Likewise, Qt's predefined accessibility support can be built as
    plugin (the default) or directly into the Qt library. The main
    advantage of using plugins is that the accessibility classes are
    only loaded into memory if they are actually used; they don't
    slow down the common case where no assistive technology is being
    used.

    Qt also includes two convenience classes, QAccessibleObject and
    QAccessibleWidget, that inherit from QAccessibleInterface and
    provide the lowest common denominator of metadata (e.g., widget
    geometry, window title, basic help text). You can use them as
    base classes when wrapping your custom QObject or QWidget
    subclasses.

    \sa QAccessibleInterface
*/


/*!
    \class QAccessible::State

    \inmodule QtGui

    This structure defines bit flags that indicate
    the state of an accessible object. The values are:

    \value active                  The object is the active window or the active sub-element in a container (that would get focus when focusing the container).
    \value adjustable              The object represents an adjustable value, e.g. sliders.
    \value animated                The object's appearance changes frequently.
    \value busy                    The object cannot accept input at the moment.
    \value checkable               The object is checkable.
    \value checked                 The object's check box is checked.
    \value checkStateMixed         The third state of checkboxes (half checked in tri-state check boxes).
    \value collapsed               The object is collapsed, e.g. a closed listview item, or an iconified window.
    \value defaultButton           The object represents the default button in a dialog.
    \value defunct                 The object no longer exists.
    \value editable                The object has a text carret (and often implements the text interface).
    \value expandable              The object is expandable, mostly used for cells in a tree view.
    \value expanded                The object is expanded, currently its children are visible.
    \value extSelectable           The object supports extended selection.
    \value focusable               The object can receive focus. Only objects in the active window can receive focus.
    \value focused                 The object has keyboard focus.
    \value hasPopup                The object opens a popup.
    \value hotTracked              The object's appearance is sensitive to the mouse cursor position.
    \value invalid                 The object is no longer valid (because it has been deleted).
    \value invalidEntry            Input validation current input invalid.
    \value invisible               The object is not visible to the user.
    \value linked                  The object is linked to another object, e.g. a hyperlink.
    \value marqueed                The object displays scrolling contents, e.g. a log view.
    \value modal                   The object blocks input from other objects.
    \value movable                 The object can be moved.
    \value multiLine               The object has multiple lines of text (word wrap), as opposed to a single line.
    \value multiSelectable         The object supports multiple selected items.
    \value offscreen               The object is clipped by the visible area. Objects that are off screen are also invisible.
    \value passwordEdit            The object is a password field, e.g. a line edit for entering a Password.
    \value playsSound              The object produces sound when interacted with.
    \value pressed                 The object is pressed.
    \value readOnly                The object can usually be edited, but is explicitly set to read-only.
    \value searchEdit              The object is a line edit that is the input for search queries.
    \value selectable              The object is selectable.
    \value selectableText          The object has text which can be selected. This is different from selectable which refers to the object's children.
    \value selected                The object is selected, this is independent of text selection.
    \value selfVoicing             The object describes itself through speech or sound.
    \value sizeable                The object can be resized, e.g. top-level windows.
    \value summaryElement          The object summarizes the state of the window and should be treated with priority.
    \value supportsAutoCompletion  The object has auto-completion, for example in line edits or combo boxes.
    \value traversed               The object is linked and has been visited.
    \value updatesFrequently       The object changes frequently and needs to be refreshed when accessing it.
    \value disabled                The object is unavailable to the user, e.g. a disabled widget.

    Implementations of QAccessibleInterface::state() return a combination
    of these flags.
*/

/*!
    \fn QAccessible::State::State()

    Constructs a new QAccessible::State with all states set to false.
*/

/*!
    \enum QAccessible::Event

    This enum type defines accessible event types.

    \omitvalue InvalidEvent                 Internal: Used when creating subclasses of QAccessibleEvent.
    \value AcceleratorChanged               The keyboard accelerator for an action has been changed.
    \value ActionChanged                    An action has been changed.
    \value ActiveDescendantChanged
    \value Alert                            A system alert (e.g., a message from a QMessageBox)
    \value AttributeChanged
    \value ContextHelpEnd                   Context help (QWhatsThis) for an object is finished.
    \value ContextHelpStart                 Context help (QWhatsThis) for an object is initiated.
    \value DefaultActionChanged             The default QAccessible::Action for the accessible
                                            object has changed.
    \value DescriptionChanged               The object's QAccessible::Description changed.
    \value DialogEnd                        A dialog (QDialog) has been hidden
    \value DialogStart                      A dialog (QDialog) has been set visible.
    \value DocumentContentChanged           The contents of a text document have changed.
    \value DocumentLoadComplete             A document has been loaded.
    \value DocumentLoadStopped              A document load has been stopped.
    \value DocumentReload                   A document reload has been initiated.
    \value DragDropEnd                      A drag and drop operation is about to finished.
    \value DragDropStart                    A drag and drop operation is about to be initiated.
    \value Focus                            An object has gained keyboard focus.
    \value ForegroundChanged                A window has been activated (i.e., a new window has
                                            gained focus on the desktop).
    \value HelpChanged                      The QAccessible::Help text property of an object has
                                            changed.
    \value HyperlinkEndIndexChanged         The end position of the display text for a hypertext
                                            link has changed.
    \value HyperlinkNumberOfAnchorsChanged  The number of anchors in a hypertext link has changed,
                                            perhaps because the display text has been split to
                                            provide more than one link.
    \value HyperlinkSelectedLinkChanged     The link for the selected hypertext link has changed.
    \value HyperlinkStartIndexChanged       The start position of the display text for a hypertext
                                            link has changed.
    \value HypertextChanged                 The display text for a hypertext link has changed.
    \value HypertextLinkActivated           A hypertext link has been activated, perhaps by being
                                            clicked or via a key press.
    \value HypertextLinkSelected            A hypertext link has been selected.
    \value HypertextNLinksChanged
    \value LocationChanged                  An object's location on the screen has changed.
    \value MenuCommand                      A menu item is triggered.
    \value MenuEnd                          A menu has been closed (Qt uses PopupMenuEnd for all
                                            menus).
    \value MenuStart                        A menu has been opened on the menubar (Qt uses
                                            PopupMenuStart for all menus).
    \value NameChanged                      The QAccessible::Name property of an object has changed.
    \value ObjectAttributeChanged
    \value ObjectCreated                    A new object is created.
    \value ObjectDestroyed                  An object is deleted.
    \value ObjectHide                       An object is hidden; for example, with QWidget::hide().
                                            Any children the object that is hidden has do not send
                                            this event. It is not sent when an object is hidden as
                                            it is being obcured by others.
    \value ObjectReorder                    A layout or item view  has added, removed, or moved an
                                            object (Qt does not use this event).
    \value ObjectShow                       An object is displayed; for example, with
                                            QWidget::show().
    \value PageChanged
    \value ParentChanged                    An object's parent object changed.
    \value PopupMenuEnd                     A pop-up menu has closed.
    \value PopupMenuStart                   A pop-up menu has opened.
    \value ScrollingEnd                     A scrollbar scroll operation has ended (the mouse has
                                            released the slider handle).
    \value ScrollingStart                   A scrollbar scroll operation is about to start; this may
                                            be caused by a mouse press on the slider handle, for
                                            example.
    \value SectionChanged
    \value SelectionAdd                     An item has been added to the selection in an item view.
    \value SelectionRemove                  An item has been removed from an item view selection.
    \value Selection                        The selection has changed in a menu or item view.
    \value SelectionWithin                  Several changes to a selection has occurred in an item
                                            view.
    \value SoundPlayed                      A sound has been played by an object
    \omitvalue StateChanged                 The QAccessible::State of an object has changed.
                                            This value is used internally for the QAccessibleStateChangeEvent.
    \value TableCaptionChanged              A table caption has been changed.
    \value TableColumnDescriptionChanged    The description of a table column, typically found in
                                            the column's header, has been changed.
    \value TableColumnHeaderChanged         A table column header has been changed.
    \omitvalue TableModelChanged                The model providing data for a table has been changed.
    \value TableRowDescriptionChanged       The description of a table row, typically found in the
                                            row's header, has been changed.
    \value TableRowHeaderChanged            A table row header has been changed.
    \value TableSummaryChanged              The summary of a table has been changed.
    \omitvalue TextAttributeChanged
    \omitvalue TextCaretMoved                   The caret has moved in an editable widget.
                                            The caret represents the cursor position in an editable
                                            widget with the input focus.
    \value TextColumnChanged                A text column has been changed.
    \omitvalue TextInserted                     Text has been inserted into an editable widget.
    \omitvalue TextRemoved                      Text has been removed from an editable widget.
    \omitvalue TextSelectionChanged             The selected text has changed in an editable widget.
    \omitvalue TextUpdated                      The text has been update in an editable widget.
    \omitvalue ValueChanged                     The QAccessible::Value of an object has changed.
    \value VisibleDataChanged

    The values for this enum are defined to be the same as those defined in the
    \l{AccessibleEventID.idl File Reference}{IAccessible2} and
    \l{Microsoft Active Accessibility Event Constants}{MSAA} specifications.
*/

/*!
    \enum QAccessible::Role

    This enum defines the role of an accessible object. The roles are:

    \value AlertMessage     An object that is used to alert the user.
    \value Animation        An object that displays an animation.
    \value Application      The application's main window.
    \value Assistant        An object that provids interactive help.
    \value Border           An object that represents a border.
    \value ButtonDropDown   A button that drops down a list of items.
    \value ButtonDropGrid   A button that drops down a grid.
    \value ButtonMenu       A button that drops down a menu.
    \value Canvas           An object that displays graphics that the user can interact with.
    \value Caret            An object that represents the system caret (text cursor).
    \value Cell             A cell in a table.
    \value Chart            An object that displays a graphical representation of data.
    \value CheckBox         An object that represents an option that can be checked or unchecked. Some options provide a "mixed" state, e.g. neither checked nor unchecked.
    \value Client           The client area in a window.
    \value Clock            A clock displaying time.
    \value ColorChooser     A dialog that lets the user choose a color.
    \value Column           A column of cells, usually within a table.
    \value ColumnHeader     A header for a column of data.
    \value ComboBox         A list of choices that the user can select from.
    \value ComplementaryContent A part of the document or web page that is complementary to the main content, usually a landmark (see WAI-ARIA).
    \value Cursor           An object that represents the mouse cursor.
    \value Desktop          The object represents the desktop or workspace.
    \value Dial             An object that represents a dial or knob.
    \value Dialog           A dialog box.
    \value Document         A document, for example in an office application.
    \value EditableText     Editable text such as a line or text edit.
    \value Equation         An object that represents a mathematical equation.
    \value Footer           A footer in a page (usually in documents).
    \value Form             A web form containing controls.
    \value Graphic          A graphic or picture, e.g. an icon.
    \value Grip             A grip that the user can drag to change the size of widgets.
    \value Grouping         An object that represents a logical grouping of other objects.
    \value Heading          A heading in a document.
    \value HelpBalloon      An object that displays help in a separate, short lived window.
    \value HotkeyField      A hotkey field that allows the user to enter a key sequence.
    \value Indicator        An indicator that represents a current value or item.
    \value LayeredPane      An object that can contain layered children, e.g. in a stack.
    \value Link             A link to something else.
    \value List             A list of items, from which the user can select one or more items.
    \value ListItem         An item in a list of items.
    \value MenuBar          A menu bar from which menus are opened by the user.
    \value MenuItem         An item in a menu or menu bar.
    \value NoRole           The object has no role. This usually indicates an invalid object.
    \value Note             A section whose content is parenthetic or ancillary to the main content of the resource.
    \value PageTab          A page tab that the user can select to switch to a different page in a dialog.
    \value PageTabList      A list of page tabs.
    \value Paragraph        A paragraph of text (usually found in documents).
    \value Pane             A generic container.
    \value PopupMenu        A menu which lists options that the user can select to perform an action.
    \value ProgressBar      The object displays the progress of an operation in progress.
    \value PropertyPage     A property page where the user can change options and settings.
    \value Button           A button.
    \value RadioButton      An object that represents an option that is mutually exclusive with other options.
    \value Row              A row of cells, usually within a table.
    \value RowHeader        A header for a row of data.
    \value ScrollBar        A scroll bar, which allows the user to scroll the visible area.
    \value Section          A section (in a document).
    \value Separator        A separator that divides space into logical areas.
    \value Slider           A slider that allows the user to select a value within a given range.
    \value Sound            An object that represents a sound.
    \value SpinBox          A spin box widget that allows the user to enter a value within a given range.
    \value Splitter         A splitter distributing available space between its child widgets.
    \value StaticText       Static text, such as labels for other widgets.
    \value StatusBar        A status bar.
    \value Table            A table representing data in a grid of rows and columns.
    \value Terminal         A terminal or command line interface.
    \value TitleBar         The title bar caption of a window.
    \value ToolBar          A tool bar, which groups widgets that the user accesses frequently.
    \value ToolTip          A tool tip which provides information about other objects.
    \value Tree             A list of items in a tree structure.
    \value TreeItem         An item in a tree structure.
    \value UserRole         The first value to be used for user defined roles.
    \value WebDocument      HTML document, usually in a browser.
    \value Whitespace       Blank space between other objects.
    \value Window           A top level window.
*/

/*!
    \enum QAccessible::RelationFlag

    This enum type defines bit flags that can be combined to indicate
    the relationship between two accessible objects.

    \value Label            The first object is the label of the second object.
    \value Labelled         The first object is labelled by the second object.
    \value Controller       The first object controls the second object.
    \value Controlled       The first object is controlled by the second object.
    \value AllRelations     Used as a mask to specify that we are interesting in information
                            about all relations

    Implementations of relations() return a combination of these flags.
    Some values are mutually exclusive.
*/

/*!
    \enum QAccessible::Text

    This enum specifies string information that an accessible object
    returns.

    \value Name         The name of the object. This can be used both
                        as an identifier or a short description by
                        accessible clients.
    \value Description  A short text describing the object.
    \value Value        The value of the object.
    \value Help         A longer text giving information about how to use the object.
    \value Accelerator  The keyboard shortcut that executes the object's default action.
    \value UserText     The first value to be used for user defined text.
    \omitvalue DebugDescription
*/

/*! \enum QAccessible::TextBoundaryType
    This enum describes different types of text boundaries. It follows the IAccessible2 API and is used in the \l QAccessibleTextInterface.

    \value CharBoundary         Use individual characters as boundary.
    \value WordBoundary         Use words as boundaries.
    \value SentenceBoundary     Use sentences as boundary.
    \value ParagraphBoundary    Use paragraphs as boundary.
    \value LineBoundary         Use newlines as boundary.
    \value NoBoundary           No boundary (use the whole text).

    \sa QAccessibleTextInterface
*/


/*!
    \enum QAccessible::InterfaceType

    \l QAccessibleInterface supports several sub interfaces.
    In order to provide more information about some objects, their accessible
    representation should implement one or more of these interfaces.

    \note When subclassing one of these interfaces, \l QAccessibleInterface::interface_cast() needs to be implemented.

    \value TextInterface            For text that supports selections or is more than one line. Simple labels do not need to implement this interface.
    \omitvalue EditableTextInterface    For text that can be edited by the user.
    \value ValueInterface           For objects that are used to manipulate a value, for example slider or scroll bar.
    \value ActionInterface          For interactive objects that allow the user to trigger an action. Basically everything that allows for example mouse interaction.
    \omitvalue ImageInterface       For objects that represent an image. This interface is generally less important.
    \value TableInterface           For lists, tables and trees.
    \value TableCellInterface       For cells in a TableInterface object.

    \sa QAccessibleInterface::interface_cast(), QAccessibleTextInterface, QAccessibleValueInterface, QAccessibleActionInterface, QAccessibleTableInterface, QAccessibleTableCellInterface
*/

/*!
    Destroys the QAccessibleInterface.
*/
QAccessibleInterface::~QAccessibleInterface()
{
}

/*!
    \typedef QAccessible::Id
    \relates QAccessible

    Synonym for unsigned, used by the QAccessibleInterface cache.
*/

#ifndef QT_NO_ACCESSIBILITY

/* accessible widgets plugin discovery stuff */
#ifndef QT_NO_LIBRARY
Q_GLOBAL_STATIC_WITH_ARGS(QFactoryLoader, loader,
    (QAccessibleFactoryInterface_iid, QLatin1String("/accessible")))
typedef QHash<QString, QAccessiblePlugin*> QAccessiblePluginsHash;
Q_GLOBAL_STATIC(QAccessiblePluginsHash, qAccessiblePlugins)
#endif

// FIXME turn this into one global static struct
Q_GLOBAL_STATIC(QList<QAccessible::InterfaceFactory>, qAccessibleFactories)
Q_GLOBAL_STATIC(QList<QAccessible::ActivationObserver *>, qAccessibleActivationObservers)

QAccessible::UpdateHandler QAccessible::updateHandler = 0;
QAccessible::RootObjectHandler QAccessible::rootObjectHandler = 0;

static bool cleanupAdded = false;

static QPlatformAccessibility *platformAccessibility()
{
    QPlatformIntegration *pfIntegration = QGuiApplicationPrivate::platformIntegration();
    return pfIntegration ? pfIntegration->accessibility() : 0;
}

/*!
    \fn QAccessible::QAccessible()
    \internal

    This class is purely a collection of enums and static functions,
    it is not supposed to be instantiated.
*/


/*!
    \internal
*/
void QAccessible::cleanup()
{
    if (QPlatformAccessibility *pfAccessibility = platformAccessibility())
        pfAccessibility->cleanup();
}

static void qAccessibleCleanup()
{
    qAccessibleActivationObservers()->clear();
    qAccessibleFactories()->clear();
}

/*!
    \typedef QAccessible::InterfaceFactory

    This is a typedef for a pointer to a function with the following
    signature:

    \snippet code/src_gui_accessible_qaccessible.cpp 1

    The function receives a QString and a QObject pointer, where the
    QString is the key identifying the interface. The QObject is used
    to pass on to the QAccessibleInterface so that it can hold a reference
    to it.

    If the key and the QObject does not have a corresponding
    QAccessibleInterface, a null-pointer will be returned.

    Installed factories are called by queryAccessibilityInterface() until
    one provides an interface.
*/

/*!
    \typedef QAccessible::UpdateHandler

    \internal

    A function pointer type. Use a function with this prototype to install
    your own update function.

    The function is called by updateAccessibility().
*/

/*!
    \typedef QAccessible::RootObjectHandler

    \internal

    A function pointer type. Use a function with this prototype to install
    your own root object handler.

    The function is called by setRootObject().
*/


/*!
    Installs the InterfaceFactory \a factory. The last factory added
    is the first one used by queryAccessibleInterface().
*/
void QAccessible::installFactory(InterfaceFactory factory)
{
    if (!factory)
        return;

    if (!cleanupAdded) {
        qAddPostRoutine(qAccessibleCleanup);
        cleanupAdded = true;
    }
    if (qAccessibleFactories()->contains(factory))
        return;
    qAccessibleFactories()->append(factory);
}

/*!
    Removes \a factory from the list of installed InterfaceFactories.
*/
void QAccessible::removeFactory(InterfaceFactory factory)
{
    qAccessibleFactories()->removeAll(factory);
}

/*!
    \internal

    Installs the given \a handler as the function to be used by
    updateAccessibility(), and returns the previously installed
    handler.
*/
QAccessible::UpdateHandler QAccessible::installUpdateHandler(UpdateHandler handler)
{
    UpdateHandler old = updateHandler;
    updateHandler = handler;
    return old;
}

/*!
    \internal

    Installs the given \a handler as the function to be used by setRootObject(),
    and returns the previously installed handler.
*/
QAccessible::RootObjectHandler QAccessible::installRootObjectHandler(RootObjectHandler handler)
{
    RootObjectHandler old = rootObjectHandler;
    rootObjectHandler = handler;
    return old;
}

/*!
    \class QAccessible::ActivationObserver
    \internal

    Interface to listen to activation or deactivation of the accessibility framework.
    \sa installActivationObserver()
*/

QAccessible::ActivationObserver::~ActivationObserver()
{
    // must be empty until ### Qt 6
}

/*!
    \internal

    Install \a observer to get notified of activation or deactivation (global accessibility has been enabled or disabled).
*/
void QAccessible::installActivationObserver(QAccessible::ActivationObserver *observer)
{
    if (!observer)
        return;

    if (!cleanupAdded) {
        qAddPostRoutine(qAccessibleCleanup);
        cleanupAdded = true;
    }
    if (qAccessibleActivationObservers()->contains(observer))
        return;
    qAccessibleActivationObservers()->append(observer);
}

/*!
    \internal

    Remove an \a observer to no longer get notified of state changes.
    \sa installActivationObserver()
*/
void QAccessible::removeActivationObserver(ActivationObserver *observer)
{
    qAccessibleActivationObservers()->removeAll(observer);
}

/*!
    If a QAccessibleInterface implementation exists for the given \a object,
    this function returns a pointer to the implementation; otherwise it
    returns 0.

    The function calls all installed factory functions (from most
    recently installed to least recently installed) until one is found
    that provides an interface for the class of \a object. If no
    factory can provide an accessibility implementation for the class
    the function loads installed accessibility plugins, and tests if
    any of the plugins can provide the implementation.

    If no implementation for the object's class is available, the
    function tries to find an implementation for the object's parent
    class, using the above strategy.

    All interfaces are managed by an internal cache and should not be deleted.
*/
QAccessibleInterface *QAccessible::queryAccessibleInterface(QObject *object)
{
    if (!object)
        return 0;

    if (Id id = QAccessibleCache::instance()->objectToId.value(object))
        return QAccessibleCache::instance()->interfaceForId(id);

    // Create a QAccessibleInterface for the object class. Start by the most
    // derived class and walk up the class hierarchy.
    const QMetaObject *mo = object->metaObject();
    while (mo) {
        const QString cn = QLatin1String(mo->className());

        // Check if the class has a InterfaceFactory installed.
        for (int i = qAccessibleFactories()->count(); i > 0; --i) {
            InterfaceFactory factory = qAccessibleFactories()->at(i - 1);
            if (QAccessibleInterface *iface = factory(cn, object)) {
                QAccessibleCache::instance()->insert(object, iface);
                Q_ASSERT(QAccessibleCache::instance()->objectToId.contains(object));
                return iface;
            }
        }
#ifndef QT_NO_LIBRARY
        // Find a QAccessiblePlugin (factory) for the class name. If there's
        // no entry in the cache try to create it using the plugin loader.
        if (!qAccessiblePlugins()->contains(cn)) {
            QAccessiblePlugin *factory = 0; // 0 means "no plugin found". This is cached as well.
            const int index = loader()->indexOf(cn);
            if (index != -1)
                factory = qobject_cast<QAccessiblePlugin *>(loader()->instance(index));
            qAccessiblePlugins()->insert(cn, factory);
        }

        // At this point the cache should contain a valid factory pointer or 0:
        Q_ASSERT(qAccessiblePlugins()->contains(cn));
        QAccessiblePlugin *factory = qAccessiblePlugins()->value(cn);
        if (factory) {
            QAccessibleInterface *result = factory->create(cn, object);
            if (result) {   // Need this condition because of QDesktopScreenWidget
                QAccessibleCache::instance()->insert(object, result);
                Q_ASSERT(QAccessibleCache::instance()->objectToId.contains(object));
            }
            return result;
        }
#endif
        mo = mo->superClass();
    }

    if (object == qApp) {
        QAccessibleInterface *appInterface = new QAccessibleApplication;
        QAccessibleCache::instance()->insert(object, appInterface);
        Q_ASSERT(QAccessibleCache::instance()->objectToId.contains(qApp));
        return appInterface;
    }

    return 0;
}

/*!
    \brief Call this function to ensure that manually created interfaces
    are properly memory managed.

    Must only be called exactly once per interface \a iface.
    This is implicitly called when calling queryAccessibleInterface,
    calling this function is only required when QAccessibleInterfaces
    are instantiated with the "new" operator. This is not recommended,
    whenever possible use the default functions and let \l queryAccessibleInterface()
    take care of this.

    When it is necessary to reimplement the QAccessibleInterface::child() function
    and returning the child after constructing it, this function needs to be called.
 */
QAccessible::Id QAccessible::registerAccessibleInterface(QAccessibleInterface *iface)
{
    Q_ASSERT(iface);
    return QAccessibleCache::instance()->insert(iface->object(), iface);
}

/*!
    Removes the interface belonging to this \a id from the cache and
    deletes it. The id becomes invalid an may be re-used by the
    cache.
*/
void QAccessible::deleteAccessibleInterface(Id id)
{
    QAccessibleCache::instance()->deleteInterface(id);
}

/*!
    Returns the unique ID for the QAccessibleInterface \a iface.
*/
QAccessible::Id QAccessible::uniqueId(QAccessibleInterface *iface)
{
    Id id = QAccessibleCache::instance()->idToInterface.key(iface);
    if (!id)
        id = registerAccessibleInterface(iface);
    return id;
}

/*!
    Returns the QAccessibleInterface belonging to the \a id.

    Returns 0 if the id is invalid.
*/
QAccessibleInterface *QAccessible::accessibleInterface(Id id)
{
    return QAccessibleCache::instance()->idToInterface.value(id);
}


/*!
    Returns \c true if the platform requested accessibility information.

    This function will return false until a tool such as a screen reader
    accessed the accessibility framework. It is still possible to use
    \l QAccessible::queryAccessibleInterface() even if accessibility is not
    active. But there will be no notifications sent to the platform.

    It is recommended to use this function to prevent expensive notifications
    via updateAccessibility() when they are not needed.
*/
bool QAccessible::isActive()
{
    if (QPlatformAccessibility *pfAccessibility = platformAccessibility())
        return pfAccessibility->isActive();
    return false;
}

/*!
    \internal
*/
void QAccessible::setActive(bool active)
{
    for (int i = 0; i < qAccessibleActivationObservers()->count() ;++i)
        qAccessibleActivationObservers()->at(i)->accessibilityActiveChanged(active);
}


/*!
  Sets the root object of the accessible objects of this application
  to \a object.  All other accessible objects are reachable using object
  navigation from the root object.

  Normally, it isn't necessary to call this function, because Qt sets
  the QApplication object as the root object immediately before the
  event loop is entered in QApplication::exec().

  Use QAccessible::installRootObjectHandler() to redirect the function
  call to a customized handler function.

  \sa queryAccessibleInterface()
*/
void QAccessible::setRootObject(QObject *object)
{
    if (rootObjectHandler) {
        rootObjectHandler(object);
        return;
    }

    if (QPlatformAccessibility *pfAccessibility = platformAccessibility())
        pfAccessibility->setRootObject(object);
}

/*!
  Notifies about a change that might be relevant for accessibility clients.

  \a event provides details about the change. These include the source
  of the change and the nature of the change.  The \a event should
  contain enough information give meaningful notifications.

  For example, the type \c ValueChange indicates that the position of
  a slider has been changed.

  Call this function whenever the state of your accessible object or
  one of its sub-elements has been changed either programmatically
  (e.g. by calling QLabel::setText()) or by user interaction.

  If there are no accessibility tools listening to this event, the
  performance penalty for calling this function is small, but if
  determining the parameters of the call is expensive you can test
  QAccessible::isActive() to avoid unnecessary computation.
*/
void QAccessible::updateAccessibility(QAccessibleEvent *event)
{
    // NOTE: Querying for the accessibleInterface below will result in
    // resolving and caching the interface, which in some cases will
    // cache the wrong information as updateAccessibility is called
    // during construction of widgets. If you see cases where the
    // cache seems wrong, this call is "to blame", but the code that
    // caches dynamic data should be updated to handle change events.
    if (!isActive() || !event->accessibleInterface())
        return;

    if (event->type() == QAccessible::TableModelChanged) {
        QAccessibleInterface *iface = event->accessibleInterface();
        if (iface && iface->tableInterface())
            iface->tableInterface()->modelChange(static_cast<QAccessibleTableModelChangeEvent*>(event));
    }

    if (updateHandler) {
        updateHandler(event);
        return;
    }

    if (QPlatformAccessibility *pfAccessibility = platformAccessibility())
        pfAccessibility->notifyAccessibilityUpdate(event);
}

#if QT_DEPRECATED_SINCE(5, 0)
/*!
    \obsolete
    \fn void QAccessible::updateAccessibility(QObject *object, int child, Event reason);

    \brief Use QAccessible::updateAccessibility(QAccessibleEvent*) instead.
*/
#endif

/*!
    \internal
    \brief getBoundaries is a helper function to find the accessible text boundaries for QTextCursor based documents.
    \param documentCursor a valid cursor bound to the document (not null). It needs to ba at the position to look for the boundary
    \param boundaryType the type of boundary to find
    \return the boundaries as pair
*/
QPair< int, int > QAccessible::qAccessibleTextBoundaryHelper(const QTextCursor &offsetCursor, TextBoundaryType boundaryType)
{
    Q_ASSERT(!offsetCursor.isNull());

    QTextCursor endCursor = offsetCursor;
    endCursor.movePosition(QTextCursor::End);
    int characterCount = endCursor.position();

    QPair<int, int> result;
    QTextCursor cursor = offsetCursor;
    switch (boundaryType) {
    case CharBoundary:
        result.first = cursor.position();
        cursor.movePosition(QTextCursor::NextCharacter, QTextCursor::KeepAnchor);
        result.second = cursor.position();
        break;
    case WordBoundary:
        cursor.movePosition(QTextCursor::StartOfWord, QTextCursor::MoveAnchor);
        result.first = cursor.position();
        cursor.movePosition(QTextCursor::EndOfWord, QTextCursor::KeepAnchor);
        result.second = cursor.position();
        break;
    case SentenceBoundary: {
        // QCursor does not provide functionality to move to next sentence.
        // We therefore find the current block, then go through the block using
        // QTextBoundaryFinder and find the sentence the \offset represents
        cursor.movePosition(QTextCursor::StartOfBlock, QTextCursor::MoveAnchor);
        result.first = cursor.position();
        cursor.movePosition(QTextCursor::EndOfBlock, QTextCursor::KeepAnchor);
        result.second = cursor.position();
        QString blockText = cursor.selectedText();
        const int offsetWithinBlockText = offsetCursor.position() - result.first;
        QTextBoundaryFinder sentenceFinder(QTextBoundaryFinder::Sentence, blockText);
        sentenceFinder.setPosition(offsetWithinBlockText);
        int prevBoundary = offsetWithinBlockText;
        int nextBoundary = offsetWithinBlockText;
        if (!(sentenceFinder.boundaryReasons() & QTextBoundaryFinder::StartOfItem))
            prevBoundary = sentenceFinder.toPreviousBoundary();
        nextBoundary = sentenceFinder.toNextBoundary();
        if (nextBoundary != -1)
            result.second = result.first + nextBoundary;
        if (prevBoundary != -1)
            result.first += prevBoundary;
        break; }
    case LineBoundary:
        cursor.movePosition(QTextCursor::StartOfLine, QTextCursor::MoveAnchor);
        result.first = cursor.position();
        cursor.movePosition(QTextCursor::EndOfLine, QTextCursor::KeepAnchor);
        result.second = cursor.position();
        break;
    case ParagraphBoundary:
        cursor.movePosition(QTextCursor::StartOfBlock, QTextCursor::MoveAnchor);
        result.first = cursor.position();
        cursor.movePosition(QTextCursor::EndOfBlock, QTextCursor::KeepAnchor);
        result.second = cursor.position();
        break;
    case NoBoundary:
        result.first = 0;
        result.second = characterCount;
        break;
    }
    return result;
}

/*!
    \class QAccessibleInterface
    \brief The QAccessibleInterface class defines an interface that exposes information
    about accessible objects.

    \ingroup accessibility
    \inmodule QtGui

    This class is part of \l {Accessibility for QWidget Applications}.

    Accessibility tools (also called AT Clients), such as screen readers
    or braille displays, require high-level information about
    accessible objects in an application. Accessible objects provide
    specialized input and output methods, making it possible for users
    to use accessibility tools with enabled applications (AT Servers).

    Every element that the user needs to interact with or react to is
    an accessible object, and should provide this information. These
    are mainly visual objects, such as widgets and widget elements, but
    can also be content, such as sounds.

    The AT client uses three basic concepts to acquire information
    about any accessible object in an application:
    \list
    \li \e Properties The client can read information about
    accessible objects. In some cases the client can also modify these
    properties; such as text in a line edit.
    \li \e Actions The client can invoke actions like pressing a button
    or .
    \li \e{Relationships and Navigation} The client can traverse from one
    accessible object to another, using the relationships between objects.
    \endlist

    The QAccessibleInterface defines the API for these three concepts.

    \section1 Relationships and Navigation

    The functions childCount() and indexOfChild() return the number of
    children of an accessible object and the index a child object has
    in its parent. The childAt() function returns a child QAccessibleInterface
    that is found at a position. The child does not have to be a direct
    child. This allows bypassing intermediate layers when the parent already knows the
    top-most child. childAt() is used for hit testing (finding the object
    under the mouse).

    The relations() function provides information about the relations an
    object has to other objects, and parent() and child() allows
    traversing from one object to another object.

    \section1 Properties

    The central property of an accessible objects is what role() it
    has. Different objects can have the same role, e.g. both the "Add
    line" element in a scroll bar and the \c OK button in a dialog have
    the same role, "button". The role implies what kind of
    interaction the user can perform with the user interface element.

    An object's state() property is a combination of different state
    flags and can describe both how the object's state differs from a
    "normal" state, e.g. it might be unavailable, and also how it
    behaves, e.g. it might be selectable.

    The text() property provides textual information about the object.
    An object usually has a name, but can provide extended information
    such as a description, help text, or information about any
    keyboard accelerators it provides. Some objects allow changing the
    text() property through the setText() function, but this
    information is in most cases read-only.

    The rect() property provides information about the geometry of an
    accessible object. This information is usually only available for
    visual objects.

    \section1 Interfaces

    To enable the user to interact with an accessible object the
    object must implement QAccessibleActionInterface in addition to
    QAccessibleInterface.
    Objects that support selections can define actions to change the selection.

    There are several other interfaces that should be implemented as required.
    QAccessibleTextInterface should be used for bigger texts edits such as document views.
    This interface should not be implemented for labels/single line edits.

    For sliders, scrollbars and other numerical value selectors QAccessibleValueInterface
    should be implemented.

    Lists, tables and trees should implement QAccessibleTableInterface.

    \sa QAccessible, QAccessibleActionInterface, QAccessibleTextInterface, QAccessibleValueInterface, QAccessibleTableInterface
*/

/*!
    \fn bool QAccessibleInterface::isValid() const

    Returns \c true if all the data necessary to use this interface
    implementation is valid (e.g. all pointers are non-null);
    otherwise returns \c false.

    \sa object()
*/

/*!
    \fn QObject *QAccessibleInterface::object() const

    Returns a pointer to the QObject this interface implementation provides
    information for.

    \sa isValid()
*/

/*!
    \fn int QAccessibleInterface::childCount() const

    Returns the number of children that belong to this object. A child
    can provide accessibility information on its own (e.g. a child
    widget), or be a sub-element of this accessible object.

    All objects provide this information.

    \sa indexOfChild()
*/

/*!
    \fn int QAccessibleInterface::indexOfChild(const QAccessibleInterface *child) const

    Returns the 0-based index of the object \a child in this object's
    children list, or -1 if \a child is not a child of this object.

    All objects provide this information about their children.

    \sa childCount()
*/

/*!
    Returns the meaningful relations to other widgets. Usually this will not return parent/child
    relations, unless they are handled in a specific way such as in tree views.
    It will typically return the labelled-by and label relations.

    It is possible to filter the relations by using \a match.
    It should never return itself.

    \sa parent(), child()
*/
QVector<QPair<QAccessibleInterface*, QAccessible::Relation> >
QAccessibleInterface::relations(QAccessible::Relation /*match = QAccessible::AllRelations*/) const
{
    return QVector<QPair<QAccessibleInterface*, QAccessible::Relation> >();
}

/*!
    Returns the object that has the keyboard focus.

    The object returned can be any descendant, including itself.
*/
QAccessibleInterface *QAccessibleInterface::focusChild() const
{
    return 0;
}

/*!
    \fn QAccessibleInterface *QAccessibleInterface::childAt(int x, int y) const

    Returns the QAccessibleInterface of a child that contains the screen coordinates (\a x, \a y).
    If there are no children at this position this function returns 0.
    The returned accessible must be a child, but not necessarily a direct child.

    This function is only relyable for visible objects (invisible
    object might not be laid out correctly).

    All visual objects provide this information.

    A default implementation is provided for objects inheriting QAccessibleObject. This will iterate
    over all children. If the widget manages its children (e.g. a table) it will be more efficient
    to write a specialized implementation.

    \sa rect()
*/

/*!
    \fn QAccessibleInterface* QAccessibleInterface::parent() const

    Returns the QAccessibleInterface of the parent in the accessible object hierarchy.

    Returns 0 if no parent exists (e.g. for the top level application object).

    \sa child()
*/

/*!
    \fn QAccessibleInterface* QAccessibleInterface::child(int index) const

    Returns the accessible child with index \a index.
    0-based index. The number of children of an object can be checked with childCount.

    Returns 0 when asking for an invalid child (e.g. when the child became invalid in the meantime).

    \sa childCount(), parent()
*/

/*!
    \fn QString QAccessibleInterface::text(QAccessible::Text t) const

    Returns the value of the text property \a t of the object.

    The \l QAccessible::Name is a string used by clients to identify, find, or
    announce an accessible object for the user. All objects must have
    a name that is unique within their container. The name can be
    used differently by clients, so the name should both give a
    short description of the object and be unique.

    An accessible object's \l QAccessible::Description provides textual information
    about an object's visual appearance. The description is primarily
    used to provide greater context for vision-impaired users, but is
    also used for context searching or other applications. Not all
    objects have a description. An "OK" button would not need a
    description, but a tool button that shows a picture of a smiley
    would.

    The \l QAccessible::Value of an accessible object represents visual information
    contained by the object, e.g. the text in a line edit. Usually,
    the value can be modified by the user. Not all objects have a
    value, e.g. static text labels don't, and some objects have a
    state that already is the value, e.g. toggle buttons.

    The \l QAccessible::Help text provides information about the function and
    usage of an accessible object. Not all objects provide this
    information.

    The \l QAccessible::Accelerator is a keyboard shortcut that activates the
    object's default action. A keyboard shortcut is the underlined
    character in the text of a menu, menu item or widget, and is
    either the character itself, or a combination of this character
    and a modifier key like Alt, Ctrl or Shift. Command controls like
    tool buttons also have shortcut keys and usually display them in
    their tooltip.

    All objects provide a string for \l QAccessible::Name.

    \sa role(), state()
*/

/*!
    \fn void QAccessibleInterface::setText(QAccessible::Text t, const QString &text)

    Sets the text property \a t of the object to \a text.

    Note that the text properties of most objects are read-only
    so calling this function might have no effect.

    \sa text()
*/

/*!
    \fn QRect QAccessibleInterface::rect() const

    Returns the geometry of the object. The geometry is in screen coordinates.

    This function is only reliable for visible objects (invisible
    objects might not be laid out correctly).

    All visual objects provide this information.

    \sa childAt()
*/

/*!
    \fn QAccessible::Role QAccessibleInterface::role() const

    Returns the role of the object.
    The role of an object is usually static.

    All accessible objects have a role.

    \sa text(), state()
*/

/*!
    \fn QAccessible::State QAccessibleInterface::state() const

    Returns the current state of the object.
    The returned value is a combination of the flags in
    the QAccessible::StateFlag enumeration.

    All accessible objects have a state.

    \sa text(), role()
*/

/*!
    Returns the accessible's foreground color if applicable or an invalid QColor.

    \sa backgroundColor()
*/
QColor QAccessibleInterface::foregroundColor() const
{
    return QColor();
}

/*!
    Returns the accessible's background color if applicable or an invalid QColor.

    \sa foregroundColor()
*/
QColor QAccessibleInterface::backgroundColor() const
{
    return QColor();
}

/*!
    \fn QAccessibleTextInterface *QAccessibleInterface::textInterface()
*/

/*!
    \fn QAccessibleTextInterface *QAccessibleInterface::editableTextInterface()
    \internal
*/

/*!
    \fn QAccessibleValueInterface *QAccessibleInterface::valueInterface()
*/

/*!
    \fn QAccessibleTableInterface *QAccessibleInterface::tableInterface()
*/

/*!
    \fn QAccessibleTableCellInterface *QAccessibleInterface::tableCellInterface()
*/

/*!
    \fn QAccessibleActionInterface *QAccessibleInterface::actionInterface()
*/

/*!
    \fn QAccessibleImageInterface *QAccessibleInterface::imageInterface()
    \internal
*/

/*!
    \class QAccessibleEvent
    \ingroup accessibility
    \inmodule QtGui

    \brief The QAccessibleEvent class is the base class for accessibility notifications.

    This class is used with \l QAccessible::updateAccessibility().

    The event type is one of the values of \l QAccessible::Event.
    There are a number of subclasses that should be used to provide more details about the
    event.

    For example to notify about a focus change when re-implementing QWidget::setFocus,
    the event could be used as follows:
    \code
    void MyWidget::setFocus(Qt::FocusReason reason)
    {
        // handle custom focus setting...
        QAccessibleEvent event(f, QAccessible::Focus);
        QAccessible::updateAccessibility(&event);
    }
    \endcode

    To enable in process screen readers, all events must be sent after the change has happened.
*/

/*! \fn QAccessibleEvent::QAccessibleEvent(QObject *object, QAccessible::Event type)

    Constructs a QAccessibleEvent to notify that \a object has changed.
    The event \a type describes what changed.
*/

/*! \fn QAccessibleEvent::QAccessibleEvent(QAccessibleInterface *interface, QAccessible::Event type)

    Constructs a QAccessibleEvent to notify that \a interface has changed.
    The event \a type describes what changed.
    Use this function if you already have a QAccessibleInterface or no QObject, otherwise consider
    the overload taking a \l QObject parameter as it might be cheaper.
*/

/*!
  Destroys the event.
*/
QAccessibleEvent::~QAccessibleEvent()
{
    // must be empty until ### Qt 6
}

/*! \fn QAccessible::Event QAccessibleEvent::type() const
  Returns the event type.
*/

/*! \fn QObject* QAccessibleEvent::object() const
  Returns the event object.
*/

/*! \fn void QAccessibleEvent::setChild(int child)
  Sets the child index to \a child.
*/

/*! \fn int QAccessibleEvent::child() const
  Returns the child index.
*/

/*!
    \internal
    Returns the uniqueId of the QAccessibleInterface represented by this event.

    In case the object() function returns 0 this is the only way to access the
    interface.
*/
QAccessible::Id QAccessibleEvent::uniqueId() const
{
    if (!m_object)
        return m_uniqueId;
    QAccessibleInterface *iface = QAccessible::queryAccessibleInterface(m_object);
    if (!iface)
        return 0;
    if (m_child != -1)
        iface = iface->child(m_child);
    return QAccessible::uniqueId(iface);
}

/*!
    \class QAccessibleValueChangeEvent
    \ingroup accessibility
    \inmodule QtGui

    \brief The QAccessibleValueChangeEvent describes a change in value for an accessible object.

    It contains the new value.

    This class is used with \l QAccessible::updateAccessibility().
*/

/*! \fn QAccessibleValueChangeEvent::QAccessibleValueChangeEvent(QObject *object, const QVariant &value)

    Constructs a new QAccessibleValueChangeEvent for \a object.
    The event contains the new \a value.
*/
/*! \fn QAccessibleValueChangeEvent::QAccessibleValueChangeEvent(QAccessibleInterface *iface, const QVariant &val)

    Constructs a new QAccessibleValueChangeEvent for \a iface.
    The event contains the new value \a val.
*/

/*! \fn void QAccessibleValueChangeEvent::setValue(const QVariant & value)

    Sets the new \a value for this event.
*/
/*!
    \fn QVariant QAccessibleValueChangeEvent::value() const

    Returns the new value of the accessible object of this event.
*/
/*!
    \internal
*/
QAccessibleValueChangeEvent::~QAccessibleValueChangeEvent()
{
    // must be empty until ### Qt 6
}

/*!
    \class QAccessibleStateChangeEvent
    \ingroup accessibility
    \inmodule QtGui

    \brief The QAccessibleStateChangeEvent notfies the accessibility framework
    that the state of an object has changed.

    This class is used with \l QAccessible::updateAccessibility().

    \sa QAccessibleInterface::state()
*/
/*! \fn QAccessibleStateChangeEvent::QAccessibleStateChangeEvent(QObject *object, QAccessible::State state)

    Constructs a new QAccessibleStateChangeEvent for \a object.
    The difference to the object's previous state is in \a state.
*/
/*!
    \fn QAccessibleStateChangeEvent::QAccessibleStateChangeEvent(QAccessibleInterface *iface, QAccessible::State state)

    Constructs a new QAccessibleStateChangeEvent.
    \a iface is the interface associated with the event
    \a state is the state of the accessible object.
*/
/*!
    \fn QAccessible::State QAccessibleStateChangeEvent::changedStates() const
    \brief Returns the states that have been changed.

    Keep in mind that the returned states are the ones that have changed.
    To find out about the state of an object, use QAccessibleInterface::state().

    For example, if an object used to have the focus but loses it,
    the object's state will have focused set to \c false. This event on the
    other hand tells about the change and has focused set to \c true since
    the focus state is changed from \c true to \c false.
*/
/*!
    \internal
*/
QAccessibleStateChangeEvent::~QAccessibleStateChangeEvent()
{
    // must be empty until ### Qt 6
}

/*!
    \class QAccessibleTableModelChangeEvent
    \ingroup accessibility
    \inmodule QtGui

    \brief The QAccessibleTableModelChangeEvent signifies a change in a table, list, or tree where cells
    are added or removed.
    If the change affected a number of rows, firstColumn and lastColumn will return -1.
    Likewise for columns, the row functions may return -1.

    This class is used with \l QAccessible::updateAccessibility().
*/

/*! \enum QAccessibleTableModelChangeEvent::ModelChangeType
    This enum describes the different types of changes in the table model.
    \value ModelReset      The model has been reset, all previous knowledge about the model is now invalid.
    \value DataChanged     No cells have been added or removed, but the data of the specified cell range is invalid.
    \value RowsInserted    New rows have been inserted.
    \value ColumnsInserted New columns have been inserted.
    \value RowsRemoved     Rows have been removed.
    \value ColumnsRemoved  Columns have been removed.
*/
/*! \fn QAccessibleTableModelChangeEvent::QAccessibleTableModelChangeEvent(QObject *object, ModelChangeType changeType)

    Constructs a new QAccessibleTableModelChangeEvent for \a object of with \a changeType.
*/
/*! \fn int QAccessibleTableModelChangeEvent::firstColumn() const

    Returns the first changed column.
*/
/*! \fn int QAccessibleTableModelChangeEvent::firstRow() const

    Returns the first changed row.
*/
/*! \fn int QAccessibleTableModelChangeEvent::lastColumn() const

    Returns the last changed column.
*/
/*! \fn int QAccessibleTableModelChangeEvent::lastRow() const

    Returns the last changed row.
*/
/*! \fn QAccessibleTableModelChangeEvent::ModelChangeType QAccessibleTableModelChangeEvent::modelChangeType() const

    Returns the type of change.
*/
/*! \fn void QAccessibleTableModelChangeEvent::setFirstColumn(int column)

    Sets the first changed \a column.
*/
/*! \fn void QAccessibleTableModelChangeEvent::setFirstRow(int row)

    Sets the first changed \a row.
*/
/*! \fn void QAccessibleTableModelChangeEvent::setLastColumn(int column)

    Sets the last changed \a column.
*/
/*! \fn void QAccessibleTableModelChangeEvent::setLastRow(int row)

    Sets the last changed \a row.
*/
/*! \fn void QAccessibleTableModelChangeEvent::setModelChangeType(ModelChangeType changeType)

    Sets the type of change to \a changeType.
*/
/*!
<<<<<<< HEAD
    \internal
*/
QAccessibleTableModelChangeEvent::~QAccessibleTableModelChangeEvent()
{
    // must be empty until ### Qt 6
}
=======
    \fn QAccessibleTableModelChangeEvent::QAccessibleTableModelChangeEvent(QAccessibleInterface *iface, ModelChangeType changeType)
>>>>>>> 01f35306

    Constructs a new QAccessibleTableModelChangeEvent for interface \a iface with a model
    change type \a changeType.
*/
/*!
   \class QAccessibleTextCursorEvent
    \ingroup accessibility
    \inmodule QtGui

    \brief The QAccessibleTextCursorEvent class notifies of cursor movements.

    This class is used with \l QAccessible::updateAccessibility().
*/
/*! \fn QAccessibleTextCursorEvent::QAccessibleTextCursorEvent(QObject *object, int cursorPos)

    Create a new QAccessibleTextCursorEvent for \a object.
    The \a cursorPos is the new cursor position.
*/
/*! \fn int QAccessibleTextCursorEvent::cursorPosition() const

    Returns the cursor position.
*/
/*! \fn void QAccessibleTextCursorEvent::setCursorPosition(int position)

    Sets the cursor \a position for this event.
*/
/*!
    \internal
*/
QAccessibleTextCursorEvent::~QAccessibleTextCursorEvent()
{
    // must be empty until ### Qt 6
}


/*!
    \fn QAccessibleTextCursorEvent(QAccessibleInterface *iface, int cursorPos)

    Create a new QAccessibleTextCursorEvent for \a iface,
    The \a cursorPos is the new cursor position.
*/

/*!
    \class QAccessibleTextInsertEvent
    \ingroup accessibility
    \inmodule QtGui

    \brief The QAccessibleTextInsertEvent class notifies of text being inserted.

    This class is used with \l QAccessible::updateAccessibility().
*/
/*! \fn QAccessibleTextInsertEvent::QAccessibleTextInsertEvent(QObject *object, int position, const QString &text)

    Constructs a new QAccessibleTextInsertEvent event for \a object.
    The \a text has been inserted at \a position.
    By default, it is assumed that the cursor has moved to the end
    of the selection. If that is not the case, one needs to manually
    set it with \l QAccessibleTextCursorEvent::setCursorPosition() for this event.
*/
/*! \fn int QAccessibleTextInsertEvent::changePosition() const

    Returns the position where the text was inserted.
*/
/*! \fn QString QAccessibleTextInsertEvent::textInserted() const

    Returns the text that has been inserted.
*/
/*!
    \internal
*/
QAccessibleTextInsertEvent::~QAccessibleTextInsertEvent()
{
    // must be empty until ### Qt 6
}


/*!
    \class QAccessibleTextRemoveEvent
    \ingroup accessibility
    \inmodule QtGui

    \brief The QAccessibleTextRemoveEvent class notifies of text being deleted.

    This class is used with \l QAccessible::updateAccessibility().
*/
/*! \fn QAccessibleTextRemoveEvent::QAccessibleTextRemoveEvent(QObject *object, int position, const QString &text)

    Constructs a new QAccessibleTextRemoveEvent event for \a object.
    The \a text has been removed at \a position.
    By default it is assumed that the cursor has moved to \a position.
    If that is not the case, one needs to manually
    set it with \l QAccessibleTextCursorEvent::setCursorPosition() for this event.
*/
/*! \fn QAccessibleTextRemoveEvent::QAccessibleTextRemoveEvent(QAccessibleInterface *iface, int position, const QString &text)

    Constructs a new QAccessibleTextRemoveEvent event for \a iface.
    The \a text has been removed at \a position.
    By default it is assumed that the cursor has moved to \a position.
    If that is not the case, one needs to manually
    set it with \l QAccessibleTextCursorEvent::setCursorPosition() for this event.
*/

/*! \fn int QAccessibleTextRemoveEvent::changePosition() const

    Returns the position where the text was removed.
*/
/*! \fn QString QAccessibleTextRemoveEvent::textRemoved() const

    Returns the text that has been removed.
*/
/*!
<<<<<<< HEAD
    \internal
*/
QAccessibleTextRemoveEvent::~QAccessibleTextRemoveEvent()
{
    // must be empty until ### Qt 6
}
=======
   \fn QAccessibleTextSelectionEvent::QAccessibleTextSelectionEvent(QAccessibleInterface *iface, int start, int end)

   Constructs a new QAccessibleTextSelectionEvent for \a iface. The new selection this
   event notifies about is from position \a start to \a end.
*/

/*!
     \fn QAccessibleTextInsertEvent::QAccessibleTextInsertEvent(QAccessibleInterface *iface, int position, const QString &text)

     Constructs a new QAccessibleTextInsertEvent event for \a iface. The text has been inserted at
     \a position.
*/

/*!
     \fn inline QAccessibleTextUpdateEvent::QAccessibleTextUpdateEvent(QAccessibleInterface *iface, int position, const QString &oldText,
         const QString &text)

     Constructs a new QAccessibleTextUpdateEvent for \a iface. The text change takes place at
     \a position where the \a oldText was removed and \a text inserted instead.

*/


>>>>>>> 01f35306

/*!
    \class QAccessibleTextUpdateEvent
    \ingroup accessibility
    \inmodule QtGui

    \brief The QAccessibleTextUpdateEvent class notifies about text changes.
    This is for accessibles that support editable text such as line edits.
    This event occurs for example when a portion of selected text
    gets replaced by pasting a new text or in override mode of editors.

    This class is used with \l QAccessible::updateAccessibility().
*/
/*! \fn QAccessibleTextUpdateEvent::QAccessibleTextUpdateEvent(QObject *object, int position, const QString &oldText, const QString &text)

    Constructs a new QAccessibleTextUpdateEvent for \a object.
    The text change takes place at \a position where the \a oldText was removed and \a text inserted instead.
*/
/*! \fn int QAccessibleTextUpdateEvent::changePosition() const

    Returns where the change took place.
*/
/*! \fn QString QAccessibleTextUpdateEvent::textInserted() const

    Returns the inserted text.
*/
/*! \fn QString QAccessibleTextUpdateEvent::textRemoved() const

    Returns the removed text.
*/
/*!
    \internal
*/
QAccessibleTextUpdateEvent::~QAccessibleTextUpdateEvent()
{
    // must be empty until ### Qt 6
}


/*!
    \class QAccessibleTextSelectionEvent
    \ingroup accessibility
    \inmodule QtGui

    \brief QAccessibleTextSelectionEvent signals a change in the text selection of an object.

    This class is used with \l QAccessible::updateAccessibility().
*/
/*! \fn QAccessibleTextSelectionEvent::QAccessibleTextSelectionEvent(QObject *object, int start, int end)

    Constructs a new QAccessibleTextSelectionEvent for \a object.
    The new selection this event notifies about is from position \a start to \a end.
*/
/*! \fn int QAccessibleTextSelectionEvent::selectionEnd() const

    Returns the position of the last selected character.
*/
/*! \fn int QAccessibleTextSelectionEvent::selectionStart() const

    Returns the position of the first selected character.
*/
/*! \fn void QAccessibleTextSelectionEvent::setSelection(int start, int end)

    Sets the selection for this event from position \a start to \a end.
*/
/*!
    \internal
*/
QAccessibleTextSelectionEvent::~QAccessibleTextSelectionEvent()
{
    // must be empty until ### Qt 6
}



/*!
    Returns the QAccessibleInterface associated with the event.
    The caller of this function takes ownership of the returned interface.
*/
QAccessibleInterface *QAccessibleEvent::accessibleInterface() const
{
    if (m_object == 0)
        return QAccessible::accessibleInterface(m_uniqueId);

    QAccessibleInterface *iface = QAccessible::queryAccessibleInterface(m_object);
    if (!iface || !iface->isValid()) {
        static bool hasWarned = false;
        if (!iface && !hasWarned) {
            qWarning() << "Problem creating accessible interface for: " << m_object << endl
                       << "Make sure to deploy Qt with accessibility plugins.";
            hasWarned = true;
        }
        return 0;
    }

    if (m_child >= 0) {
        QAccessibleInterface *child = iface->child(m_child);
        if (child) {
            iface = child;
        } else {
            qWarning() << "Cannot creat accessible child interface for object: " << m_object << " index: " << m_child;
        }
    }
    return iface;
}

/*!
    Returns the window associated with the underlying object.
    For instance, QAccessibleWidget reimplements this and returns
    the windowHandle() of the QWidget.

    It is used on some platforms to be able to notify the AT client about
    state changes.
    The backend will traverse up all ancestors until it finds a window.
    (This means that at least one interface among the ancestors should
    return a valid QWindow pointer).

    The default implementation returns 0.
  */
QWindow *QAccessibleInterface::window() const
{
    return 0;
}

/*!
    \internal
    Method to allow extending this class without breaking binary compatibility.
    The actual behavior and format of \a data depends on \a id argument
    which must be defined if the class is to be extended with another virtual
    function.
    Currently, this is unused.
*/
void QAccessibleInterface::virtual_hook(int /*id*/, void * /*data*/)
{
}

/*!
    \fn void *QAccessibleInterface::interface_cast(QAccessible::InterfaceType type)

    Returns a specialized accessibility interface \a type from the
    generic QAccessibleInterface.

    This function must be reimplemented when providing more
    information about a widget or object through the specialized
    interfaces. For example a line edit should implement the
    QAccessibleTextInterface.

    Qt's QLineEdit for example has its accessibility support
    implemented in QAccessibleLineEdit.

    \code
void *QAccessibleLineEdit::interface_cast(QAccessible::InterfaceType t)
{
    if (t == QAccessible::TextInterface)
        return static_cast<QAccessibleTextInterface*>(this);
    return QAccessibleWidget::interface_cast(t);
}
    \endcode

    \sa QAccessible::InterfaceType, QAccessibleTextInterface,
    QAccessibleValueInterface, QAccessibleActionInterface,
    QAccessibleTableInterface, QAccessibleTableCellInterface
*/

/*! \internal */
const char *qAccessibleRoleString(QAccessible::Role role)
{
    if (role >= QAccessible::UserRole)
         role = QAccessible::UserRole;
    static int roleEnum = QAccessible::staticMetaObject.indexOfEnumerator("Role");
    return QAccessible::staticMetaObject.enumerator(roleEnum).valueToKey(role);
}

/*! \internal */
const char *qAccessibleEventString(QAccessible::Event event)
{
    static int eventEnum = QAccessible::staticMetaObject.indexOfEnumerator("Event");
    return QAccessible::staticMetaObject.enumerator(eventEnum).valueToKey(event);
}

/*! \internal */
bool operator==(const QAccessible::State &first, const QAccessible::State &second)
{
    return memcmp(&first, &second, sizeof(QAccessible::State)) == 0;
}

#ifndef QT_NO_DEBUG_STREAM
/*! \internal */
Q_GUI_EXPORT QDebug operator<<(QDebug d, const QAccessibleInterface *iface)
{
    QDebugStateSaver saver(d);
    if (!iface) {
        d << "QAccessibleInterface(null)";
        return d;
    }
    d.nospace();
    d << "QAccessibleInterface(" << hex << (const void *) iface << dec;
    if (iface->isValid()) {
        d << " name=" << iface->text(QAccessible::Name) << ' ';
        d << "role=" << qAccessibleRoleString(iface->role()) << ' ';
        if (iface->childCount())
            d << "childc=" << iface->childCount() << ' ';
        if (iface->object()) {
            d << "obj=" << iface->object();
        }
        QStringList stateStrings;
        QAccessible::State st = iface->state();
        if (st.focusable)
            stateStrings << QLatin1String("focusable");
        if (st.focused)
            stateStrings << QLatin1String("focused");
        if (st.selected)
            stateStrings << QLatin1String("selected");
        if (st.invisible)
            stateStrings << QLatin1String("invisible");

        if (!stateStrings.isEmpty())
            d << stateStrings.join(QLatin1Char('|'));

        if (!st.invisible)
            d << "rect=" << iface->rect();

    } else {
        d << " invalid";
    }
    d << ')';
    return d;
}

/*! \internal */
QDebug operator<<(QDebug d, const QAccessibleEvent &ev)
{
    QDebugStateSaver saver(d);
    d.nospace() << "QAccessibleEvent(";
    if (ev.object()) {
        d.nospace() << "object=" << hex << ev.object() << dec;
        d.nospace() << "child=" << ev.child();
    } else {
        d.nospace() << "no object, uniqueId=" << ev.uniqueId();
    }
    d << " event=" << qAccessibleEventString(ev.type());
    if (ev.type() == QAccessible::StateChanged) {
        QAccessible::State changed = static_cast<const QAccessibleStateChangeEvent*>(&ev)->changedStates();
        d << "State changed:";
        if (changed.disabled) d << "disabled";
        if (changed.selected) d << "selected";
        if (changed.focusable) d << "focusable";
        if (changed.focused) d << "focused";
        if (changed.pressed) d << "pressed";
        if (changed.checkable) d << "checkable";
        if (changed.checked) d << "checked";
        if (changed.checkStateMixed) d << "checkStateMixed";
        if (changed.readOnly) d << "readOnly";
        if (changed.hotTracked) d << "hotTracked";
        if (changed.defaultButton) d << "defaultButton";
        if (changed.expanded) d << "expanded";
        if (changed.collapsed) d << "collapsed";
        if (changed.busy) d << "busy";
        if (changed.expandable) d << "expandable";
        if (changed.marqueed) d << "marqueed";
        if (changed.animated) d << "animated";
        if (changed.invisible) d << "invisible";
        if (changed.offscreen) d << "offscreen";
        if (changed.sizeable) d << "sizeable";
        if (changed.movable) d << "movable";
        if (changed.selfVoicing) d << "selfVoicing";
        if (changed.selectable) d << "selectable";
        if (changed.linked) d << "linked";
        if (changed.traversed) d << "traversed";
        if (changed.multiSelectable) d << "multiSelectable";
        if (changed.extSelectable) d << "extSelectable";
        if (changed.passwordEdit) d << "passwordEdit"; // used to be Protected
        if (changed.hasPopup) d << "hasPopup";
        if (changed.modal) d << "modal";

        // IA2 - we chose to not add some IA2 states for now
        // Below the ones that seem helpful
        if (changed.active) d << "active";
        if (changed.invalid) d << "invalid"; // = defunct
        if (changed.editable) d << "editable";
        if (changed.multiLine) d << "multiLine";
        if (changed.selectableText) d << "selectableText";
        if (changed.supportsAutoCompletion) d << "supportsAutoCompletion";

    }
    d << ')';
    return d;
}
#endif // QT_NO_DEBUGSTREAM

/*!
    \class QAccessibleTextInterface
    \inmodule QtGui

    \ingroup accessibility

    \brief The QAccessibleTextInterface class implements support for text handling.

    This interface corresponds to the IAccessibleText interface.
    It should be implemented for widgets that display more text than a plain label.
    Labels should be represented by only \l QAccessibleInterface
    and return their text as name (\l QAccessibleInterface::text() with \l QAccessible::Name as type).
    The QAccessibleTextInterface is typically for text that a screen reader
    might want to read line by line, and for widgets that support text selection and input.
    This interface is, for example, implemented for QLineEdit.

    \l{IAccessible2 Specification}
*/

/*!
<<<<<<< HEAD
=======
    \fn QAccessibleTextInterface::~QAccessibleTextInterface()

>>>>>>> 01f35306
    Destroys the QAccessibleTextInterface.
*/
QAccessibleTextInterface::~QAccessibleTextInterface()
{
    // must be empty until ### Qt 6
}

/*!
    \fn void QAccessibleTextInterface::addSelection(int startOffset, int endOffset)

    Select the text from \a startOffset to \a endOffset.
    The \a startOffset is the first character that will be selected.
    The \a endOffset is the first character that will not be selected.

    When the object supports multiple selections (e.g. in a word processor),
    this adds a new selection, otherwise it replaces the previous selection.

    The selection will be \a endOffset - \a startOffset characters long.
*/

/*!
    \fn QString QAccessibleTextInterface::attributes(int offset, int *startOffset, int *endOffset) const

    Returns the text attributes at the position \a offset.
    In addition the range of the attributes is returned in \a startOffset and \a endOffset.
*/

/*!
    \fn int QAccessibleTextInterface::cursorPosition() const

    Returns the current cursor position.
*/

/*!
    \fn QRect QAccessibleTextInterface::characterRect(int offset) const

    Returns the position and size of the character at position \a offset in screen coordinates.
*/

/*!
    \fn int QAccessibleTextInterface::selectionCount() const

    Returns the number of selections in this text.
*/

/*!
    \fn int QAccessibleTextInterface::offsetAtPoint(const QPoint &point) const

    Returns the offset of the character at the \a point in screen coordinates.
*/

/*!
    \fn void QAccessibleTextInterface::selection(int selectionIndex, int *startOffset, int *endOffset) const

    Returns a selection. The size of the selection is returned in \a startOffset and \a endOffset.
    If there is no selection both \a startOffset and \a endOffset are 0.

    The accessibility APIs support multiple selections. For most widgets though, only one selection
    is supported with \a selectionIndex equal to 0.
*/

/*!
    \fn QString QAccessibleTextInterface::text(int startOffset, int endOffset) const

    Returns the text from \a startOffset to \a endOffset.
    The \a startOffset is the first character that will be returned.
    The \a endOffset is the first character that will not be returned.
*/

/*!
    \internal
    Helper for finding line breaks in textBeforeOffset/textAtOffset/textAfterOffset.
    \a beforeAtAfter is the line we look for. -1 for before, 0 for at and 1 for after.
*/
static QString textLineBoundary(int beforeAtAfter, const QString &text, int offset, int *startOffset, int *endOffset)
{
    Q_ASSERT(beforeAtAfter >= -1 && beforeAtAfter <= 1);
    Q_ASSERT(*startOffset == -1 && *endOffset == -1);
    int length = text.length();
    Q_ASSERT(offset >= 0 && offset <= length);

    // move offset into the right range (if asking for line before or after
    if (beforeAtAfter == 1) {
        offset = text.indexOf(QChar::LineFeed, qMin(offset, length - 1));
        if (offset < 0)
            return QString(); // after the last line comes nothing
        ++offset; // move after the newline
    } else if (beforeAtAfter == -1) {
        offset = text.lastIndexOf(QChar::LineFeed, qMax(offset - 1, 0));
        if (offset < 0)
            return QString(); // before first line comes nothing
    }

    if (offset > 0)
        *startOffset = text.lastIndexOf(QChar::LineFeed, offset - 1);
    ++*startOffset; // move to the char after the newline (0 if lastIndexOf returned -1)

    *endOffset = text.indexOf(QChar::LineFeed, qMin(offset, length - 1)) + 1; // include newline char
    if (*endOffset <= 0 || *endOffset > length)
        *endOffset = length; // if the text doesn't end with a newline it ends at length

    return text.mid(*startOffset, *endOffset - *startOffset);
}

/*!
    Returns the text item of type \a boundaryType that is close to offset \a offset
    and sets \a startOffset and \a endOffset values to the start and end positions
    of that item; returns an empty string if there is no such an item.
    Sets \a startOffset and \a endOffset values to -1 on error.

    This default implementation is provided for small text edits. A word processor or
    text editor should provide their own efficient implementations. This function makes no
    distinction between paragraphs and lines.

    \note this function can not take the cursor position into account. By convention
    an \a offset of -2 means that this function should use the cursor position as offset.
    Thus an offset of -2 must be converted to the cursor position before calling this
    function.
    An offset of -1 is used for the text length and custom implementations of this function
    have to return the result as if the length was passed in as offset.
*/
QString QAccessibleTextInterface::textBeforeOffset(int offset, QAccessible::TextBoundaryType boundaryType,
                                                   int *startOffset, int *endOffset) const
{
    const QString txt = text(0, characterCount());

    if (offset == -1)
        offset = txt.length();

    *startOffset = *endOffset = -1;
    if (txt.isEmpty() || offset <= 0 || offset > txt.length())
        return QString();

    // type initialized just to silence a compiler warning [-Werror=maybe-uninitialized]
    QTextBoundaryFinder::BoundaryType type = QTextBoundaryFinder::Grapheme;
    switch (boundaryType) {
    case QAccessible::CharBoundary:
        type = QTextBoundaryFinder::Grapheme;
        break;
    case QAccessible::WordBoundary:
        type = QTextBoundaryFinder::Word;
        break;
    case QAccessible::SentenceBoundary:
        type = QTextBoundaryFinder::Sentence;
        break;
    case QAccessible::LineBoundary:
    case QAccessible::ParagraphBoundary:
        // Lines can not use QTextBoundaryFinder since Line there means any potential line-break.
        return textLineBoundary(-1, txt, offset, startOffset, endOffset);
    case QAccessible::NoBoundary:
        // return empty, this function currently only supports single lines, so there can be no line before
        return QString();
    default:
        Q_UNREACHABLE();
    }

    // keep behavior in sync with QTextCursor::movePosition()!

    QTextBoundaryFinder boundary(type, txt);
    boundary.setPosition(offset);

    do {
        if ((boundary.boundaryReasons() & (QTextBoundaryFinder::StartOfItem | QTextBoundaryFinder::EndOfItem)))
            break;
    } while (boundary.toPreviousBoundary() > 0);
    Q_ASSERT(boundary.position() >= 0);
    *endOffset = boundary.position();

    while (boundary.toPreviousBoundary() > 0) {
        if ((boundary.boundaryReasons() & (QTextBoundaryFinder::StartOfItem | QTextBoundaryFinder::EndOfItem)))
            break;
    }
    Q_ASSERT(boundary.position() >= 0);
    *startOffset = boundary.position();

    return txt.mid(*startOffset, *endOffset - *startOffset);
}

/*!
    Returns the text item of type \a boundaryType that is right after offset \a offset
    and sets \a startOffset and \a endOffset values to the start and end positions
    of that item; returns an empty string if there is no such an item.
    Sets \a startOffset and \a endOffset values to -1 on error.

    This default implementation is provided for small text edits. A word processor or
    text editor should provide their own efficient implementations. This function makes no
    distinction between paragraphs and lines.

    \note this function can not take the cursor position into account. By convention
    an \a offset of -2 means that this function should use the cursor position as offset.
    Thus an offset of -2 must be converted to the cursor position before calling this
    function.
    An offset of -1 is used for the text length and custom implementations of this function
    have to return the result as if the length was passed in as offset.
*/
QString QAccessibleTextInterface::textAfterOffset(int offset, QAccessible::TextBoundaryType boundaryType,
                                                  int *startOffset, int *endOffset) const
{
    const QString txt = text(0, characterCount());

    if (offset == -1)
        offset = txt.length();

    *startOffset = *endOffset = -1;
    if (txt.isEmpty() || offset < 0 || offset >= txt.length())
        return QString();

    // type initialized just to silence a compiler warning [-Werror=maybe-uninitialized]
    QTextBoundaryFinder::BoundaryType type = QTextBoundaryFinder::Grapheme;
    switch (boundaryType) {
    case QAccessible::CharBoundary:
        type = QTextBoundaryFinder::Grapheme;
        break;
    case QAccessible::WordBoundary:
        type = QTextBoundaryFinder::Word;
        break;
    case QAccessible::SentenceBoundary:
        type = QTextBoundaryFinder::Sentence;
        break;
    case QAccessible::LineBoundary:
    case QAccessible::ParagraphBoundary:
        // Lines can not use QTextBoundaryFinder since Line there means any potential line-break.
        return textLineBoundary(1, txt, offset, startOffset, endOffset);
    case QAccessible::NoBoundary:
        // return empty, this function currently only supports single lines, so there can be no line after
        return QString();
    default:
        Q_UNREACHABLE();
    }

    // keep behavior in sync with QTextCursor::movePosition()!

    QTextBoundaryFinder boundary(type, txt);
    boundary.setPosition(offset);

    while (true) {
        int toNext = boundary.toNextBoundary();
        if ((boundary.boundaryReasons() & (QTextBoundaryFinder::StartOfItem | QTextBoundaryFinder::EndOfItem)))
            break;
        if (toNext < 0 || toNext >= txt.length())
            break; // not found, the boundary might not exist
    }
    Q_ASSERT(boundary.position() <= txt.length());
    *startOffset = boundary.position();

    while (true) {
        int toNext = boundary.toNextBoundary();
        if ((boundary.boundaryReasons() & (QTextBoundaryFinder::StartOfItem | QTextBoundaryFinder::EndOfItem)))
            break;
        if (toNext < 0 || toNext >= txt.length())
            break; // not found, the boundary might not exist
    }
    Q_ASSERT(boundary.position() <= txt.length());
    *endOffset = boundary.position();

    if ((*startOffset == -1) || (*endOffset == -1) || (*startOffset == *endOffset)) {
        *endOffset = -1;
        *startOffset = -1;
    }

    return txt.mid(*startOffset, *endOffset - *startOffset);
}

/*!
    Returns the text item of type \a boundaryType at offset \a offset
    and sets \a startOffset and \a endOffset values to the start and end positions
    of that item; returns an empty string if there is no such an item.
    Sets \a startOffset and \a endOffset values to -1 on error.

    This default implementation is provided for small text edits. A word processor or
    text editor should provide their own efficient implementations. This function makes no
    distinction between paragraphs and lines.

    \note this function can not take the cursor position into account. By convention
    an \a offset of -2 means that this function should use the cursor position as offset.
    Thus an offset of -2 must be converted to the cursor position before calling this
    function.
    An offset of -1 is used for the text length and custom implementations of this function
    have to return the result as if the length was passed in as offset.
*/
QString QAccessibleTextInterface::textAtOffset(int offset, QAccessible::TextBoundaryType boundaryType,
                                               int *startOffset, int *endOffset) const
{
    const QString txt = text(0, characterCount());

    if (offset == -1)
        offset = txt.length();

    *startOffset = *endOffset = -1;
    if (txt.isEmpty() || offset < 0 || offset > txt.length())
        return QString();

    if (offset == txt.length() && boundaryType == QAccessible::CharBoundary)
        return QString();

    // type initialized just to silence a compiler warning [-Werror=maybe-uninitialized]
    QTextBoundaryFinder::BoundaryType type = QTextBoundaryFinder::Grapheme;
    switch (boundaryType) {
    case QAccessible::CharBoundary:
        type = QTextBoundaryFinder::Grapheme;
        break;
    case QAccessible::WordBoundary:
        type = QTextBoundaryFinder::Word;
        break;
    case QAccessible::SentenceBoundary:
        type = QTextBoundaryFinder::Sentence;
        break;
    case QAccessible::LineBoundary:
    case QAccessible::ParagraphBoundary:
        // Lines can not use QTextBoundaryFinder since Line there means any potential line-break.
        return textLineBoundary(0, txt, offset, startOffset, endOffset);
    case QAccessible::NoBoundary:
        *startOffset = 0;
        *endOffset = txt.length();
        return txt;
    default:
        Q_UNREACHABLE();
    }

    // keep behavior in sync with QTextCursor::movePosition()!

    QTextBoundaryFinder boundary(type, txt);
    boundary.setPosition(offset);

    do {
        if ((boundary.boundaryReasons() & (QTextBoundaryFinder::StartOfItem | QTextBoundaryFinder::EndOfItem)))
            break;
    } while (boundary.toPreviousBoundary() > 0);
    Q_ASSERT(boundary.position() >= 0);
    *startOffset = boundary.position();

    while (boundary.toNextBoundary() < txt.length()) {
        if ((boundary.boundaryReasons() & (QTextBoundaryFinder::StartOfItem | QTextBoundaryFinder::EndOfItem)))
            break;
    }
    Q_ASSERT(boundary.position() <= txt.length());
    *endOffset = boundary.position();

    return txt.mid(*startOffset, *endOffset - *startOffset);
}

/*!
    \fn void QAccessibleTextInterface::removeSelection(int selectionIndex)

    Clears the selection with index \a selectionIndex.
*/

/*!
    \fn void QAccessibleTextInterface::setCursorPosition(int position)

    Moves the cursor to \a position.
*/

/*!
    \fn void QAccessibleTextInterface::setSelection(int selectionIndex, int startOffset, int endOffset)

    Set the selection \a selectionIndex to the range from \a startOffset to \a endOffset.

    \sa addSelection(), removeSelection()
*/

/*!
    \fn int QAccessibleTextInterface::characterCount() const

    Returns the length of the text (total size including spaces).
*/

/*!
    \fn void QAccessibleTextInterface::scrollToSubstring(int startIndex, int endIndex)

    Ensures that the text between \a startIndex and \a endIndex is visible.
*/

/*!
    \class QAccessibleEditableTextInterface
    \ingroup accessibility
    \inmodule QtGui

    \brief The QAccessibleEditableTextInterface class implements support for objects with editable text.

    When implementing this interface you will almost certainly also want to implement \l QAccessibleTextInterface.

    \sa QAccessibleInterface

    \l{IAccessible2 Specification}
*/

/*!
<<<<<<< HEAD
=======
    \fn QAccessibleEditableTextInterface::~QAccessibleEditableTextInterface()

>>>>>>> 01f35306
    Destroys the QAccessibleEditableTextInterface.
*/
QAccessibleEditableTextInterface::~QAccessibleEditableTextInterface()
{
    // must be empty until ### Qt 6
}

/*!
    \fn void QAccessibleEditableTextInterface::deleteText(int startOffset, int endOffset)

    Deletes the text from \a startOffset to \a endOffset.
*/

/*!
    \fn void QAccessibleEditableTextInterface::insertText(int offset, const QString &text)

    Inserts \a text at position \a offset.
*/

/*!
    \fn void QAccessibleEditableTextInterface::replaceText(int startOffset, int endOffset, const QString &text)

    Removes the text from \a startOffset to \a endOffset and instead inserts \a text.
*/

/*!
    \class QAccessibleValueInterface
    \inmodule QtGui
    \ingroup accessibility

    \brief The QAccessibleValueInterface class implements support for objects that manipulate a value.

    This interface should be implemented by accessible objects that represent a value.
    Examples are spinner, slider, dial and scroll bar.

    Instead of forcing the user to deal with the individual parts of the widgets, this interface
    gives an easier approach to the kind of widget it represents.

    Usually this interface is implemented by classes that also implement \l QAccessibleInterface.

    \l{IAccessible2 Specification}
*/

/*!
<<<<<<< HEAD
    Destroys the QAccessibleValueInterface.
=======
    \fn QAccessibleValueInterface::~QAccessibleValueInterface()

    Destructor.
>>>>>>> 01f35306
*/
QAccessibleValueInterface::~QAccessibleValueInterface()
{
    // must be empty until ### Qt 6
}

/*!
    \fn QVariant QAccessibleValueInterface::currentValue() const

    Returns the current value of the widget. This is usually a double or int.
    \sa setCurrentValue()
*/

/*!
    \fn void QAccessibleValueInterface::setCurrentValue(const QVariant &value)

    Sets the \a value. If the desired \a value is out of the range of permissible values,
    this call will be ignored.

    \sa currentValue(), minimumValue(), maximumValue()
*/

/*!
    \fn QVariant QAccessibleValueInterface::maximumValue() const

    Returns the maximum value this object accepts.
    \sa minimumValue(), currentValue()
*/

/*!
    \fn QVariant QAccessibleValueInterface::minimumValue() const

    Returns the minimum value this object accepts.
    \sa maximumValue(), currentValue()
*/

/*!
    \fn QVariant QAccessibleValueInterface::minimumStepSize() const

    Returns the minimum step size for the accessible.
    This is the smalles increment that makes sense when changing the value.
    When programatically changing the value it should always be a multiple
    of the minimum step size.

    Some tools use this value even when the setCurrentValue does not
    perform any action. Progress bars for example are read-only but
    should return their range divided by 100.
*/

/*!
    \class QAccessibleImageInterface
    \inmodule QtGui
    \ingroup accessibility
    \internal
    \preliminary

    \brief The QAccessibleImageInterface class implements support for
    the IAccessibleImage interface.

    \l{IAccessible2 Specification}
*/

/*!
    Destroys the QAccessibleImageInterface.
*/
QAccessibleImageInterface::~QAccessibleImageInterface()
{
    // must be empty until ### Qt 6
}

/*!
    \class QAccessibleTableCellInterface
    \inmodule QtGui
    \ingroup accessibility

    \brief The QAccessibleTableCellInterface class implements support for
    the IAccessibleTable2 Cell interface.

    \l{IAccessible2 Specification}
*/

/*!
<<<<<<< HEAD
=======
    \fn virtual QAccessibleTableCellInterface::~QAccessibleTableCellInterface()

>>>>>>> 01f35306
    Destroys the QAccessibleTableCellInterface.
*/
QAccessibleTableCellInterface::~QAccessibleTableCellInterface()
{
    // must be empty until ### Qt 6
}

/*!
    \fn virtual int QAccessibleTableCellInterface::columnExtent() const

    Returns the number of columns occupied by this cell accessible.
*/

/*!
    \fn virtual QList<QAccessibleInterface*> QAccessibleTableCellInterface::columnHeaderCells() const

    Returns the column headers as an array of cell accessibles.
*/

/*!
    \fn virtual int QAccessibleTableCellInterface::columnIndex() const

    Translates this cell accessible into the corresponding column index.
*/

/*!
    \fn virtual int QAccessibleTableCellInterface::rowExtent() const

    Returns the number of rows occupied by this cell accessible.
*/

/*!
    \fn virtual QList<QAccessibleInterface*> QAccessibleTableCellInterface::rowHeaderCells() const

    Returns the row headers as an array of cell accessibles.
*/

/*!
    \fn virtual int QAccessibleTableCellInterface::rowIndex() const

    Translates this cell accessible into the corresponding row index.
*/

/*!
    \fn virtual bool QAccessibleTableCellInterface::isSelected() const

    Returns a boolean value indicating whether this cell is selected.
*/

/*!
    \fn virtual QAccessibleInterface *QAccessibleTableCellInterface::table() const

    Returns the QAccessibleInterface of the table containing this cell.
*/


/*!
    \class QAccessibleTableInterface
    \ingroup accessibility

    \brief The QAccessibleTableInterface class implements support for
    the IAccessibleTable2 interface.

    \l{IAccessible2 Specification}
*/

/*!
<<<<<<< HEAD
=======
    \fn virtual QAccessibleTableInterface::~QAccessibleTableInterface()

>>>>>>> 01f35306
    Destroys the QAccessibleTableInterface.
*/
QAccessibleTableInterface::~QAccessibleTableInterface()
{
    // must be empty until ### Qt 6
}

/*!
    \fn virtual QAccessibleInterface *QAccessibleTableInterface::cellAt(int row, int column) const

    Returns the cell at the specified \a row and \a column in the table.
*/

/*!
    \fn virtual QAccessibleInterface *QAccessibleTableInterface::caption() const

    Returns the caption for the table.
*/

/*!
    \fn virtual QString QAccessibleTableInterface::columnDescription(int column) const

    Returns the description text of the specified \a column in the table.
*/

/*!
    \fn virtual int QAccessibleTableInterface::columnCount() const

    Returns the total number of columns in table.
*/

/*!
    \fn virtual int QAccessibleTableInterface::rowCount() const

    Returns the total number of rows in table.
*/

/*!
    \fn virtual int QAccessibleTableInterface::selectedCellCount() const

    Returns the total number of selected cells.
*/

/*!
    \fn virtual int QAccessibleTableInterface::selectedColumnCount() const

    Returns the total number of selected columns.
*/

/*!
    \fn virtual int QAccessibleTableInterface::selectedRowCount() const

    Returns the total number of selected rows.
*/

/*!
    \fn virtual QString QAccessibleTableInterface::rowDescription(int row) const

    Returns the description text of the specified \a row in the table.
*/

/*!
    \fn virtual QList<int> QAccessibleTableInterface::selectedCells() const

    Returns the list of selected cell (by their index as \l QAccessibleInterface::child() accepts).
*/

/*!
    \fn virtual QList<int> QAccessibleTableInterface::selectedColumns() const

    Returns the list of currently selected columns.
*/

/*!
    \fn virtual QList<int> QAccessibleTableInterface::selectedRows() const

    Returns the list of currently selected columns.
*/

/*!
    \fn virtual QAccessibleInterface *QAccessibleTableInterface::summary() const

    Returns a QAccessibleInterface that represents a summary of the table.
    This function may return 0 if no such interface exists.
*/

/*!
    \fn virtual bool QAccessibleTableInterface::isColumnSelected(int column) const

    Returns a boolean value indicating whether the specified \a column is completely selected.
*/

/*!
    \fn virtual bool QAccessibleTableInterface::isRowSelected(int row) const

    Returns a boolean value indicating whether the specified \a row is completely selected.
*/

/*!
    \fn virtual bool QAccessibleTableInterface::selectRow(int row)

    Selects \a row. This function might unselect all previously selected rows.
    Returns \c true if the selection was successful.
*/

/*!
    \fn virtual bool QAccessibleTableInterface::selectColumn(int column)

    Selects \a column. This function might unselect all previously selected columns.
    Returns \c true if the selection was successful.
*/

/*!
    \fn virtual bool QAccessibleTableInterface::unselectRow(int row)

    Unselects \a row, leaving other selected rows selected (if any).
    Returns \c true if the selection was successful.
*/

/*!
    \fn virtual bool QAccessibleTableInterface::unselectColumn(int column)

    Unselects \a column, leaving other selected columns selected (if any).
    Returns \c true if the selection was successful.
*/

/*!
    \fn virtual void QAccessibleTableInterface::modelChange(QAccessibleTableModelChangeEvent *event)

    Informs about a change in the model's layout.
    The \a event contains the details.
    \sa QAccessibleTableModelChangeEvent
*/


/*!
    \class QAccessibleActionInterface
    \ingroup accessibility

    \brief The QAccessibleActionInterface class implements support for
    invocable actions in the interface.

    Accessible objects should implement the action interface if they support user interaction.
    Usually this interface is implemented by classes that also implement \l QAccessibleInterface.

    The supported actions should use the predefined actions offered in this class unless they do not
    fit a predefined action. In that case a custom action can be added.

    When subclassing QAccessibleActionInterface you need to provide a list of actionNames which
    is the primary means to discover the available actions. Action names are never localized.
    In order to present actions to the user there are two functions that need to return localized versions
    of the name and give a description of the action. For the predefined action names use
    \l QAccessibleActionInterface::localizedActionName() and \l QAccessibleActionInterface::localizedActionDescription()
    to return their localized counterparts.

    In general you should use one of the predefined action names, unless describing an action that does not fit these:
    \table
    \header \li Action name         \li Description
    \row    \li \l toggleAction()   \li toggles the item (checkbox, radio button, switch, ...)
    \row    \li \l decreaseAction() \li decrease the value of the accessible (e.g. spinbox)
    \row    \li \l increaseAction() \li increase the value of the accessible (e.g. spinbox)
    \row    \li \l pressAction()    \li press or click or activate the accessible (should correspont to clicking the object with the mouse)
    \row    \li \l setFocusAction() \li set the focus to this accessible
    \row    \li \l showMenuAction() \li show a context menu, corresponds to right-clicks
    \endtable

    In order to invoke the action, \l doAction() is called with an action name.

    Most widgets will simply implement \l pressAction(). This is what happens when the widget is activated by
    being clicked, space pressed or similar.

    \l{IAccessible2 Specification}
*/

/*!
<<<<<<< HEAD
=======
    \fn QAccessibleActionInterface::~QAccessibleActionInterface()

>>>>>>> 01f35306
    Destroys the QAccessibleActionInterface.
*/
QAccessibleActionInterface::~QAccessibleActionInterface()
{
    // must be empty until ### Qt 6
}

/*!
    \fn QStringList QAccessibleActionInterface::actionNames() const

    Returns the list of actions supported by this accessible object.
    The actions returned should be in preferred order,
    i.e. the action that the user most likely wants to trigger should be returned first,
    while the least likely action should be returned last.

    The list does only contain actions that can be invoked.
    It won't return disabled actions, or actions associated with disabled UI controls.

    The list can be empty.

    Note that this list is not localized. For a localized representation re-implement \l localizedActionName()
    and \l localizedActionDescription()

    \sa doAction(), localizedActionName(), localizedActionDescription()
*/

/*!
    \fn QString QAccessibleActionInterface::localizedActionName(const QString &actionName) const

    Returns a localized action name of \a actionName.

    For custom actions this function has to be re-implemented.
    When using one of the default names, you can call this function in QAccessibleActionInterface
    to get the localized string.

    \sa actionNames(), localizedActionDescription()
*/

/*!
    \fn QString QAccessibleActionInterface::localizedActionDescription(const QString &actionName) const

    Returns a localized action description of the action \a actionName.

    When using one of the default names, you can call this function in QAccessibleActionInterface
    to get the localized string.

    \sa actionNames(), localizedActionName()
*/

/*!
    \fn void QAccessibleActionInterface::doAction(const QString &actionName)

    Invokes the action specified by \a actionName.
    Note that \a actionName is the non-localized name as returned by \l actionNames()
    This function is usually implemented by calling the same functions
    that other user interaction, such as clicking the object, would trigger.

    \sa actionNames()
*/

/*!
    \fn QStringList QAccessibleActionInterface::keyBindingsForAction(const QString &actionName) const

    Returns a list of the keyboard shortcuts available for invoking the action named \a actionName.

    This is important to let users learn alternative ways of using the application by emphasizing the keyboard.

    \sa actionNames()
*/


struct QAccessibleActionStrings
{
    QAccessibleActionStrings() :
        pressAction(QStringLiteral(QT_TRANSLATE_NOOP("QAccessibleActionInterface", "Press"))),
        increaseAction(QStringLiteral(QT_TRANSLATE_NOOP("QAccessibleActionInterface", "Increase"))),
        decreaseAction(QStringLiteral(QT_TRANSLATE_NOOP("QAccessibleActionInterface", "Decrease"))),
        showMenuAction(QStringLiteral(QT_TRANSLATE_NOOP("QAccessibleActionInterface", "ShowMenu"))),
        setFocusAction(QStringLiteral(QT_TRANSLATE_NOOP("QAccessibleActionInterface", "SetFocus"))),
        toggleAction(QStringLiteral(QT_TRANSLATE_NOOP("QAccessibleActionInterface", "Toggle"))),
        scrollLeftAction(QStringLiteral(QT_TRANSLATE_NOOP("QAccessibleActionInterface", "Scroll Left"))),
        scrollRightAction(QStringLiteral(QT_TRANSLATE_NOOP("QAccessibleActionInterface", "Scroll Right"))),
        scrollUpAction(QStringLiteral(QT_TRANSLATE_NOOP("QAccessibleActionInterface", "Scroll Up"))),
        scrollDownAction(QStringLiteral(QT_TRANSLATE_NOOP("QAccessibleActionInterface", "Scroll Down"))),
        previousPageAction(QStringLiteral(QT_TRANSLATE_NOOP("QAccessibleActionInterface", "Previous Page"))),
        nextPageAction(QStringLiteral(QT_TRANSLATE_NOOP("QAccessibleActionInterface", "Next Page")))
    {}

    const QString pressAction;
    const QString increaseAction;
    const QString decreaseAction;
    const QString showMenuAction;
    const QString setFocusAction;
    const QString toggleAction;
    const QString scrollLeftAction;
    const QString scrollRightAction;
    const QString scrollUpAction;
    const QString scrollDownAction;
    const QString previousPageAction;
    const QString nextPageAction;

    QString localizedDescription(const QString &actionName)
    {
        if (actionName == pressAction)
            return QAccessibleActionInterface::tr("Triggers the action");
        else if (actionName == increaseAction)
            return QAccessibleActionInterface::tr("Increase the value");
        else if (actionName == decreaseAction)
            return QAccessibleActionInterface::tr("Decrease the value");
        else if (actionName == showMenuAction)
            return QAccessibleActionInterface::tr("Shows the menu");
        else if (actionName == setFocusAction)
            return QAccessibleActionInterface::tr("Sets the focus");
        else if (actionName == toggleAction)
            return QAccessibleActionInterface::tr("Toggles the state");
        else if (actionName == scrollLeftAction)
            return QAccessibleActionInterface::tr("Scrolls to the left");
        else if (actionName == scrollRightAction)
            return QAccessibleActionInterface::tr("Scrolls to the right");
        else if (actionName == scrollUpAction)
            return QAccessibleActionInterface::tr("Scrolls up");
        else if (actionName == scrollDownAction)
            return QAccessibleActionInterface::tr("Scrolls down");
        else if (actionName == previousPageAction)
            return QAccessibleActionInterface::tr("Goes back a page");
        else if (actionName == nextPageAction)
            return QAccessibleActionInterface::tr("Goes to the next page");


        return QString();
    }
};

Q_GLOBAL_STATIC(QAccessibleActionStrings, accessibleActionStrings)

QString QAccessibleActionInterface::localizedActionName(const QString &actionName) const
{
    return QAccessibleActionInterface::tr(qPrintable(actionName));
}

QString QAccessibleActionInterface::localizedActionDescription(const QString &actionName) const
{
    return accessibleActionStrings()->localizedDescription(actionName);
}

/*!
    Returns the name of the press default action.
    \sa actionNames(), localizedActionName()
  */
const QString &QAccessibleActionInterface::pressAction()
{
    return accessibleActionStrings()->pressAction;
}

/*!
    Returns the name of the increase default action.
    \sa actionNames(), localizedActionName()
  */
const QString &QAccessibleActionInterface::increaseAction()
{
    return accessibleActionStrings()->increaseAction;
}

/*!
    Returns the name of the decrease default action.
    \sa actionNames(), localizedActionName()
  */
const QString &QAccessibleActionInterface::decreaseAction()
{
    return accessibleActionStrings()->decreaseAction;
}

/*!
    Returns the name of the show menu default action.
    \sa actionNames(), localizedActionName()
  */
const QString &QAccessibleActionInterface::showMenuAction()
{
    return accessibleActionStrings()->showMenuAction;
}

/*!
    Returns the name of the set focus default action.
    \sa actionNames(), localizedActionName()
  */
const QString &QAccessibleActionInterface::setFocusAction()
{
    return accessibleActionStrings()->setFocusAction;
}

/*!
    Returns the name of the toggle default action.
    \sa actionNames(), localizedActionName()
  */
const QString &QAccessibleActionInterface::toggleAction()
{
    return accessibleActionStrings()->toggleAction;
}

/*!
    Returns the name of the scroll left default action.
    \sa actionNames(), localizedActionName()
  */
QString QAccessibleActionInterface::scrollLeftAction()
{
    return accessibleActionStrings()->scrollLeftAction;
}

/*!
    Returns the name of the scroll right default action.
    \sa actionNames(), localizedActionName()
  */
QString QAccessibleActionInterface::scrollRightAction()
{
    return accessibleActionStrings()->scrollRightAction;
}

/*!
    Returns the name of the scroll up default action.
    \sa actionNames(), localizedActionName()
  */
QString QAccessibleActionInterface::scrollUpAction()
{
    return accessibleActionStrings()->scrollUpAction;
}

/*!
    Returns the name of the scroll down default action.
    \sa actionNames(), localizedActionName()
  */
QString QAccessibleActionInterface::scrollDownAction()
{
    return accessibleActionStrings()->scrollDownAction;
}

/*!
    Returns the name of the previous page default action.
    \sa actionNames(), localizedActionName()
  */
QString QAccessibleActionInterface::previousPageAction()
{
    return accessibleActionStrings()->previousPageAction;
}

/*!
    Returns the name of the next page default action.
    \sa actionNames(), localizedActionName()
  */
QString QAccessibleActionInterface::nextPageAction()
{
    return accessibleActionStrings()->nextPageAction;
}

/*! \internal */
QString qAccessibleLocalizedActionDescription(const QString &actionName)
{
    return accessibleActionStrings()->localizedDescription(actionName);
}

#endif // QT_NO_ACCESSIBILITY

QT_END_NAMESPACE
<|MERGE_RESOLUTION|>--- conflicted
+++ resolved
@@ -1525,22 +1525,20 @@
     Sets the type of change to \a changeType.
 */
 /*!
-<<<<<<< HEAD
-    \internal
-*/
-QAccessibleTableModelChangeEvent::~QAccessibleTableModelChangeEvent()
-{
-    // must be empty until ### Qt 6
-}
-=======
     \fn QAccessibleTableModelChangeEvent::QAccessibleTableModelChangeEvent(QAccessibleInterface *iface, ModelChangeType changeType)
->>>>>>> 01f35306
 
     Constructs a new QAccessibleTableModelChangeEvent for interface \a iface with a model
     change type \a changeType.
 */
 /*!
-   \class QAccessibleTextCursorEvent
+    \internal
+*/
+QAccessibleTableModelChangeEvent::~QAccessibleTableModelChangeEvent()
+{
+    // must be empty until ### Qt 6
+}
+/*!
+    \class QAccessibleTextCursorEvent
     \ingroup accessibility
     \inmodule QtGui
 
@@ -1646,14 +1644,14 @@
     Returns the text that has been removed.
 */
 /*!
-<<<<<<< HEAD
     \internal
 */
 QAccessibleTextRemoveEvent::~QAccessibleTextRemoveEvent()
 {
     // must be empty until ### Qt 6
 }
-=======
+
+/*!
    \fn QAccessibleTextSelectionEvent::QAccessibleTextSelectionEvent(QAccessibleInterface *iface, int start, int end)
 
    Constructs a new QAccessibleTextSelectionEvent for \a iface. The new selection this
@@ -1677,7 +1675,6 @@
 */
 
 
->>>>>>> 01f35306
 
 /*!
     \class QAccessibleTextUpdateEvent
@@ -1988,11 +1985,7 @@
 */
 
 /*!
-<<<<<<< HEAD
-=======
-    \fn QAccessibleTextInterface::~QAccessibleTextInterface()
-
->>>>>>> 01f35306
+
     Destroys the QAccessibleTextInterface.
 */
 QAccessibleTextInterface::~QAccessibleTextInterface()
@@ -2381,11 +2374,7 @@
 */
 
 /*!
-<<<<<<< HEAD
-=======
-    \fn QAccessibleEditableTextInterface::~QAccessibleEditableTextInterface()
-
->>>>>>> 01f35306
+
     Destroys the QAccessibleEditableTextInterface.
 */
 QAccessibleEditableTextInterface::~QAccessibleEditableTextInterface()
@@ -2430,13 +2419,8 @@
 */
 
 /*!
-<<<<<<< HEAD
     Destroys the QAccessibleValueInterface.
-=======
-    \fn QAccessibleValueInterface::~QAccessibleValueInterface()
-
-    Destructor.
->>>>>>> 01f35306
+
 */
 QAccessibleValueInterface::~QAccessibleValueInterface()
 {
@@ -2519,11 +2503,7 @@
 */
 
 /*!
-<<<<<<< HEAD
-=======
-    \fn virtual QAccessibleTableCellInterface::~QAccessibleTableCellInterface()
-
->>>>>>> 01f35306
+
     Destroys the QAccessibleTableCellInterface.
 */
 QAccessibleTableCellInterface::~QAccessibleTableCellInterface()
@@ -2591,11 +2571,7 @@
 */
 
 /*!
-<<<<<<< HEAD
-=======
-    \fn virtual QAccessibleTableInterface::~QAccessibleTableInterface()
-
->>>>>>> 01f35306
+
     Destroys the QAccessibleTableInterface.
 */
 QAccessibleTableInterface::~QAccessibleTableInterface()
@@ -2771,11 +2747,7 @@
 */
 
 /*!
-<<<<<<< HEAD
-=======
-    \fn QAccessibleActionInterface::~QAccessibleActionInterface()
-
->>>>>>> 01f35306
+
     Destroys the QAccessibleActionInterface.
 */
 QAccessibleActionInterface::~QAccessibleActionInterface()
