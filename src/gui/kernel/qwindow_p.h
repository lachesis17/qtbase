/****************************************************************************
**
** Copyright (C) 2013 Digia Plc and/or its subsidiary(-ies).
** Contact: http://www.qt-project.org/legal
**
** This file is part of the QtGui module of the Qt Toolkit.
**
** $QT_BEGIN_LICENSE:LGPL$
** Commercial License Usage
** Licensees holding valid commercial Qt licenses may use this file in
** accordance with the commercial license agreement provided with the
** Software or, alternatively, in accordance with the terms contained in
** a written agreement between you and Digia.  For licensing terms and
** conditions see http://qt.digia.com/licensing.  For further information
** use the contact form at http://qt.digia.com/contact-us.
**
** GNU Lesser General Public License Usage
** Alternatively, this file may be used under the terms of the GNU Lesser
** General Public License version 2.1 as published by the Free Software
** Foundation and appearing in the file LICENSE.LGPL included in the
** packaging of this file.  Please review the following information to
** ensure the GNU Lesser General Public License version 2.1 requirements
** will be met: http://www.gnu.org/licenses/old-licenses/lgpl-2.1.html.
**
** In addition, as a special exception, Digia gives you certain additional
** rights.  These rights are described in the Digia Qt LGPL Exception
** version 1.1, included in the file LGPL_EXCEPTION.txt in this package.
**
** GNU General Public License Usage
** Alternatively, this file may be used under the terms of the GNU
** General Public License version 3.0 as published by the Free Software
** Foundation and appearing in the file LICENSE.GPL included in the
** packaging of this file.  Please review the following information to
** ensure the GNU General Public License version 3.0 requirements will be
** met: http://www.gnu.org/copyleft/gpl.html.
**
**
** $QT_END_LICENSE$
**
****************************************************************************/

#ifndef QWINDOW_P_H
#define QWINDOW_P_H

//
//  W A R N I N G
//  -------------
//
// This file is not part of the Qt API.  It exists purely as an
// implementation detail.  This header file may change from version to
// version without notice, or even be removed.
//
// We mean it.
//

#include <QtGui/qwindow.h>
#include <qpa/qplatformwindow.h>

#include <QtCore/private/qobject_p.h>
#include <QtGui/QIcon>

QT_BEGIN_NAMESPACE

#define QWINDOWSIZE_MAX ((1<<24)-1)

class Q_GUI_EXPORT QWindowPrivate : public QObjectPrivate
{
    Q_DECLARE_PUBLIC(QWindow)

public:
    enum PositionPolicy
    {
        WindowFrameInclusive,
        WindowFrameExclusive
    };

    QWindowPrivate()
        : QObjectPrivate()
        , surfaceType(QWindow::RasterSurface)
        , windowFlags(Qt::Window)
        , parentWindow(0)
        , platformWindow(0)
        , visible(false)
        , exposed(false)
        , windowState(Qt::WindowNoState)
        , visibility(QWindow::Hidden)
        , resizeEventPending(true)
        , receivedExpose(false)
        , positionPolicy(WindowFrameExclusive)
        , positionAutomatic(true)
        , contentOrientation(Qt::PrimaryOrientation)
        , opacity(qreal(1.0))
        , minimumSize(0, 0)
        , maximumSize(QWINDOWSIZE_MAX, QWINDOWSIZE_MAX)
        , modality(Qt::NonModal)
        , blockedByModalWindow(false)
        , transientParent(0)
        , topLevelScreen(0)
#ifndef QT_NO_CURSOR
        , cursor(Qt::ArrowCursor)
        , hasCursor(false)
#endif
        , compositing(false)
    {
        isWindow = true;
    }

    ~QWindowPrivate()
    {
    }

    void init();

    void maybeQuitOnLastWindowClosed();
#ifndef QT_NO_CURSOR
    void setCursor(const QCursor *c = 0);
    void applyCursor();
#endif

    QPoint globalPosition() const {
        Q_Q(const QWindow);
        QPoint offset = q->position();
        for (const QWindow *p = q->parent(); p; p = p->parent())
            offset += p->position();
        return offset;
    }

    QWindow *topLevelWindow() const;

    virtual QWindow *eventReceiver() { Q_Q(QWindow); return q; }

    void updateVisibility();
    void _q_clearAlert();

<<<<<<< HEAD
    bool windowRecreationRequired(QScreen *newScreen) const;
    void setTopLevelScreen(QScreen *newScreen, bool recreate);
    void connectToScreen(QScreen *topLevelScreen);
    void disconnectFromScreen();
    void emitScreenChangedRecursion(QScreen *newScreen);
=======
    void setScreen(QScreen *newScreen, bool recreate);
    void create(bool recursive);
>>>>>>> a5df2e71

    virtual void clearFocusObject();

    QWindow::SurfaceType surfaceType;
    Qt::WindowFlags windowFlags;
    QWindow *parentWindow;
    QPlatformWindow *platformWindow;
    bool visible;
    bool exposed;
    QSurfaceFormat requestedFormat;
    QString windowTitle;
    QString windowFilePath;
    QIcon windowIcon;
    QRect geometry;
    Qt::WindowState windowState;
    QWindow::Visibility visibility;
    bool resizeEventPending;
    bool receivedExpose;
    PositionPolicy positionPolicy;
    bool positionAutomatic;
    Qt::ScreenOrientation contentOrientation;
    qreal opacity;
    QRegion mask;

    QSize minimumSize;
    QSize maximumSize;
    QSize baseSize;
    QSize sizeIncrement;

    Qt::WindowModality modality;
    bool blockedByModalWindow;

    QPointer<QWindow> transientParent;
    QScreen *topLevelScreen;

#ifndef QT_NO_CURSOR
    QCursor cursor;
    bool hasCursor;
#endif

    bool compositing;
};


QT_END_NAMESPACE

#endif // QWINDOW_P_H<|MERGE_RESOLUTION|>--- conflicted
+++ resolved
@@ -132,16 +132,12 @@
     void updateVisibility();
     void _q_clearAlert();
 
-<<<<<<< HEAD
     bool windowRecreationRequired(QScreen *newScreen) const;
+    void create(bool recursive);
     void setTopLevelScreen(QScreen *newScreen, bool recreate);
     void connectToScreen(QScreen *topLevelScreen);
     void disconnectFromScreen();
     void emitScreenChangedRecursion(QScreen *newScreen);
-=======
-    void setScreen(QScreen *newScreen, bool recreate);
-    void create(bool recursive);
->>>>>>> a5df2e71
 
     virtual void clearFocusObject();
 
