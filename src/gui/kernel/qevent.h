--- conflicted
+++ resolved
@@ -148,20 +148,9 @@
     inline Qt::MouseButtons buttons() const { return mouseState; }
     Qt::Orientation orientation() const { return o; }
 
-<<<<<<< HEAD
-=======
     inline const QPointF &posF() const { return p; }
     inline const QPointF &globalPosF()   const { return g; }
 
-#ifdef QT3_SUPPORT
-    QT3_SUPPORT_CONSTRUCTOR QWheelEvent(const QPoint &pos, int delta, int state,
-                                      Qt::Orientation orient = Qt::Vertical);
-    QT3_SUPPORT_CONSTRUCTOR QWheelEvent(const QPoint &pos, const QPoint& globalPos, int delta, int state,
-                                      Qt::Orientation orient = Qt::Vertical);
-    inline QT3_SUPPORT Qt::ButtonState state() const
-    { return static_cast<Qt::ButtonState>(int(buttons())|int(modifiers())); }
-#endif
->>>>>>> 83736a8d
 protected:
     QPointF p;
     QPointF g;
