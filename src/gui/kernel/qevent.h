/****************************************************************************
**
** Copyright (C) 2016 The Qt Company Ltd.
** Contact: https://www.qt.io/licensing/
**
** This file is part of the QtGui module of the Qt Toolkit.
**
** $QT_BEGIN_LICENSE:LGPL$
** Commercial License Usage
** Licensees holding valid commercial Qt licenses may use this file in
** accordance with the commercial license agreement provided with the
** Software or, alternatively, in accordance with the terms contained in
** a written agreement between you and The Qt Company. For licensing terms
** and conditions see https://www.qt.io/terms-conditions. For further
** information use the contact form at https://www.qt.io/contact-us.
**
** GNU Lesser General Public License Usage
** Alternatively, this file may be used under the terms of the GNU Lesser
** General Public License version 3 as published by the Free Software
** Foundation and appearing in the file LICENSE.LGPL3 included in the
** packaging of this file. Please review the following information to
** ensure the GNU Lesser General Public License version 3 requirements
** will be met: https://www.gnu.org/licenses/lgpl-3.0.html.
**
** GNU General Public License Usage
** Alternatively, this file may be used under the terms of the GNU
** General Public License version 2.0 or (at your option) the GNU General
** Public license version 3 or any later version approved by the KDE Free
** Qt Foundation. The licenses are as published by the Free Software
** Foundation and appearing in the file LICENSE.GPL2 and LICENSE.GPL3
** included in the packaging of this file. Please review the following
** information to ensure the GNU General Public License requirements will
** be met: https://www.gnu.org/licenses/gpl-2.0.html and
** https://www.gnu.org/licenses/gpl-3.0.html.
**
** $QT_END_LICENSE$
**
****************************************************************************/

#ifndef QEVENT_H
#define QEVENT_H

#include <QtGui/qtguiglobal.h>
#include <QtGui/qwindowdefs.h>
#include <QtGui/qregion.h>
#include <QtCore/qnamespace.h>
#include <QtCore/qstring.h>
#include <QtGui/qkeysequence.h>
#include <QtCore/qcoreevent.h>
#include <QtCore/qvariant.h>
#include <QtCore/qmap.h> // ### Qt 6: Remove
#include <QtCore/qvector.h>
#include <QtCore/qset.h> // ### Qt 6: Remove
#include <QtCore/qurl.h>
#include <QtCore/qfile.h> // ### Qt 6: Replace by <qiodevice.h> and forward declare QFile
#include <QtGui/qvector2d.h>
#include <QtGui/qtouchdevice.h> // ### Qt 6: Replace by forward declaration

QT_BEGIN_NAMESPACE


class QAction;
#ifndef QT_NO_GESTURES
class QGesture;
#endif
class QScreen;

class Q_GUI_EXPORT QInputEvent : public QEvent
{
public:
    explicit QInputEvent(Type type, Qt::KeyboardModifiers modifiers = Qt::NoModifier);
    ~QInputEvent();
    inline Qt::KeyboardModifiers modifiers() const { return modState; }
    inline void setModifiers(Qt::KeyboardModifiers amodifiers) { modState = amodifiers; }
    inline ulong timestamp() const { return ts; }
    inline void setTimestamp(ulong atimestamp) { ts = atimestamp; }
protected:
    Qt::KeyboardModifiers modState;
    ulong ts;
};

class Q_GUI_EXPORT QEnterEvent : public QEvent
{
public:
    QEnterEvent(const QPointF &localPos, const QPointF &windowPos, const QPointF &screenPos);
    ~QEnterEvent();

#ifndef QT_NO_INTEGER_EVENT_COORDINATES
    inline QPoint pos() const { return l.toPoint(); }
    inline QPoint globalPos() const { return s.toPoint(); }
    inline int x() const { return qRound(l.x()); }
    inline int y() const { return qRound(l.y()); }
    inline int globalX() const { return qRound(s.x()); }
    inline int globalY() const { return qRound(s.y()); }
#endif
    const QPointF &localPos() const { return l; }
    const QPointF &windowPos() const { return w; }
    const QPointF &screenPos() const { return s; }

protected:
    QPointF l, w, s;
};

class Q_GUI_EXPORT QMouseEvent : public QInputEvent
{
public:
    QMouseEvent(Type type, const QPointF &localPos, Qt::MouseButton button,
                Qt::MouseButtons buttons, Qt::KeyboardModifiers modifiers);
    QMouseEvent(Type type, const QPointF &localPos, const QPointF &screenPos,
                Qt::MouseButton button, Qt::MouseButtons buttons,
                Qt::KeyboardModifiers modifiers);
    QMouseEvent(Type type, const QPointF &localPos, const QPointF &windowPos, const QPointF &screenPos,
                Qt::MouseButton button, Qt::MouseButtons buttons,
                Qt::KeyboardModifiers modifiers);
    QMouseEvent(Type type, const QPointF &localPos, const QPointF &windowPos, const QPointF &screenPos,
                Qt::MouseButton button, Qt::MouseButtons buttons,
                Qt::KeyboardModifiers modifiers, Qt::MouseEventSource source);
    ~QMouseEvent();

#ifndef QT_NO_INTEGER_EVENT_COORDINATES
    inline QPoint pos() const { return l.toPoint(); }
    inline QPoint globalPos() const { return s.toPoint(); }
    inline int x() const { return qRound(l.x()); }
    inline int y() const { return qRound(l.y()); }
    inline int globalX() const { return qRound(s.x()); }
    inline int globalY() const { return qRound(s.y()); }
#endif
    const QPointF &localPos() const { return l; }
    const QPointF &windowPos() const { return w; }
    const QPointF &screenPos() const { return s; }

    inline Qt::MouseButton button() const { return b; }
    inline Qt::MouseButtons buttons() const { return mouseState; }

    inline void setLocalPos(const QPointF &localPosition) { l = localPosition; }

#if QT_DEPRECATED_SINCE(5, 0)
    QT_DEPRECATED inline QPointF posF() const { return l; }
#endif

    Qt::MouseEventSource source() const;
    Qt::MouseEventFlags flags() const;

protected:
    QPointF l, w, s;
    Qt::MouseButton b;
    Qt::MouseButtons mouseState;
    int caps;
    QVector2D velocity;

    friend class QGuiApplicationPrivate;
};

class Q_GUI_EXPORT QHoverEvent : public QInputEvent
{
public:
    QHoverEvent(Type type, const QPointF &pos, const QPointF &oldPos, Qt::KeyboardModifiers modifiers = Qt::NoModifier);
    ~QHoverEvent();

#ifndef QT_NO_INTEGER_EVENT_COORDINATES
    inline QPoint pos() const { return p.toPoint(); }
    inline QPoint oldPos() const { return op.toPoint(); }
#endif

    inline const QPointF &posF() const { return p; }
    inline const QPointF &oldPosF() const { return op; }

protected:
    QPointF p, op;
};

#ifndef QT_NO_WHEELEVENT
class Q_GUI_EXPORT QWheelEvent : public QInputEvent
{
public:
    enum { DefaultDeltasPerStep = 120 };

    QWheelEvent(const QPointF &pos, int delta,
                Qt::MouseButtons buttons, Qt::KeyboardModifiers modifiers,
                Qt::Orientation orient = Qt::Vertical);
    QWheelEvent(const QPointF &pos, const QPointF& globalPos, int delta,
                Qt::MouseButtons buttons, Qt::KeyboardModifiers modifiers,
                Qt::Orientation orient = Qt::Vertical);
    QWheelEvent(const QPointF &pos, const QPointF& globalPos,
                QPoint pixelDelta, QPoint angleDelta, int qt4Delta, Qt::Orientation qt4Orientation,
                Qt::MouseButtons buttons, Qt::KeyboardModifiers modifiers);
    QWheelEvent(const QPointF &pos, const QPointF& globalPos,
                QPoint pixelDelta, QPoint angleDelta, int qt4Delta, Qt::Orientation qt4Orientation,
                Qt::MouseButtons buttons, Qt::KeyboardModifiers modifiers, Qt::ScrollPhase phase);
    QWheelEvent(const QPointF &pos, const QPointF &globalPos, QPoint pixelDelta, QPoint angleDelta,
                int qt4Delta, Qt::Orientation qt4Orientation, Qt::MouseButtons buttons,
                Qt::KeyboardModifiers modifiers, Qt::ScrollPhase phase, Qt::MouseEventSource source);
    QWheelEvent(const QPointF &pos, const QPointF &globalPos, QPoint pixelDelta, QPoint angleDelta,
                int qt4Delta, Qt::Orientation qt4Orientation, Qt::MouseButtons buttons,
                Qt::KeyboardModifiers modifiers, Qt::ScrollPhase phase, Qt::MouseEventSource source, bool inverted);
    ~QWheelEvent();


    inline QPoint pixelDelta() const { return pixelD; }
    inline QPoint angleDelta() const { return angleD; }

    inline int delta() const  { return qt4D; }
    inline Qt::Orientation orientation() const { return qt4O; }

#ifndef QT_NO_INTEGER_EVENT_COORDINATES
    inline QPoint pos() const { return p.toPoint(); }
    inline QPoint globalPos()   const { return g.toPoint(); }
    inline int x() const { return p.x(); }
    inline int y() const { return p.y(); }
    inline int globalX() const { return g.x(); }
    inline int globalY() const { return g.y(); }
#endif
    inline const QPointF &posF() const { return p; }
    inline const QPointF &globalPosF()   const { return g; }

    inline Qt::MouseButtons buttons() const { return mouseState; }

    inline Qt::ScrollPhase phase() const { return Qt::ScrollPhase(ph); }
    inline bool inverted() const { return invertedScrolling; }

    Qt::MouseEventSource source() const { return Qt::MouseEventSource(src); }

protected:
    QPointF p;
    QPointF g;
    QPoint pixelD;
    QPoint angleD;
    int qt4D;
    Qt::Orientation qt4O;
    Qt::MouseButtons mouseState;
    uint ph : 2;
    uint src: 2;
    bool invertedScrolling : 1;
    int reserved : 27;

    friend class QApplication;
};
#endif

#ifndef QT_NO_TABLETEVENT
class Q_GUI_EXPORT QTabletEvent : public QInputEvent
{
    Q_GADGET
public:
    enum TabletDevice { NoDevice, Puck, Stylus, Airbrush, FourDMouse,
                        XFreeEraser /*internal*/, RotationStylus };
    Q_ENUM(TabletDevice)
    enum PointerType { UnknownPointer, Pen, Cursor, Eraser };
    Q_ENUM(PointerType)
    QTabletEvent(Type t, const QPointF &pos, const QPointF &globalPos,
                 int device, int pointerType, qreal pressure, int xTilt, int yTilt,
                 qreal tangentialPressure, qreal rotation, int z,
                 Qt::KeyboardModifiers keyState, qint64 uniqueID); // ### remove in Qt 6
    QTabletEvent(Type t, const QPointF &pos, const QPointF &globalPos,
                 int device, int pointerType, qreal pressure, int xTilt, int yTilt,
                 qreal tangentialPressure, qreal rotation, int z,
                 Qt::KeyboardModifiers keyState, qint64 uniqueID,
                 Qt::MouseButton button, Qt::MouseButtons buttons);
    ~QTabletEvent();

    inline QPoint pos() const { return mPos.toPoint(); }
    inline QPoint globalPos() const { return mGPos.toPoint(); }
#if QT_DEPRECATED_SINCE(5,0)
    QT_DEPRECATED inline const QPointF &hiResGlobalPos() const { return mPos; }
#endif

    inline const QPointF &posF() const { return mPos; }
    inline const QPointF &globalPosF() const { return mGPos; }

    inline int x() const { return qRound(mPos.x()); }
    inline int y() const { return qRound(mPos.y()); }
    inline int globalX() const { return qRound(mGPos.x()); }
    inline int globalY() const { return qRound(mGPos.y()); }
    inline qreal hiResGlobalX() const { return mGPos.x(); }
    inline qreal hiResGlobalY() const { return mGPos.y(); }
    inline TabletDevice device() const { return TabletDevice(mDev); }
    inline PointerType pointerType() const { return PointerType(mPointerType); }
    inline qint64 uniqueId() const { return mUnique; }
    inline qreal pressure() const { return mPress; }
    inline int z() const { return mZ; }
    inline qreal tangentialPressure() const { return mTangential; }
    inline qreal rotation() const { return mRot; }
    inline int xTilt() const { return mXT; }
    inline int yTilt() const { return mYT; }
    Qt::MouseButton button() const;
    Qt::MouseButtons buttons() const;

protected:
    QPointF mPos, mGPos;
    int mDev, mPointerType, mXT, mYT, mZ;
    qreal mPress, mTangential, mRot;
    qint64 mUnique;

    // QTabletEventPrivate for extra storage.
    // ### Qt 6: QPointingEvent will have Buttons, QTabletEvent will inherit
    void *mExtra;
};
#endif // QT_NO_TABLETEVENT

#ifndef QT_NO_GESTURES
class Q_GUI_EXPORT QNativeGestureEvent : public QInputEvent
{
public:
    QNativeGestureEvent(Qt::NativeGestureType type, const QPointF &localPos, const QPointF &windowPos,
                        const QPointF &screenPos, qreal value, ulong sequenceId, quint64 intArgument);
    Qt::NativeGestureType gestureType() const { return mGestureType; }
    qreal value() const { return mRealValue; }

#ifndef QT_NO_INTEGER_EVENT_COORDINATES
    inline const QPoint pos() const { return mLocalPos.toPoint(); }
    inline const QPoint globalPos() const { return mScreenPos.toPoint(); }
#endif
    const QPointF &localPos() const { return mLocalPos; }
    const QPointF &windowPos() const { return mWindowPos; }
    const QPointF &screenPos() const { return mScreenPos; }

protected:
    Qt::NativeGestureType mGestureType;
    QPointF mLocalPos;
    QPointF mWindowPos;
    QPointF mScreenPos;
    qreal mRealValue;
    ulong mSequenceId;
    quint64 mIntValue;
};
#endif // QT_NO_GESTURES

class Q_GUI_EXPORT QKeyEvent : public QInputEvent
{
public:
    QKeyEvent(Type type, int key, Qt::KeyboardModifiers modifiers, const QString& text = QString(),
              bool autorep = false, ushort count = 1);
    QKeyEvent(Type type, int key, Qt::KeyboardModifiers modifiers,
              quint32 nativeScanCode, quint32 nativeVirtualKey, quint32 nativeModifiers,
              const QString &text = QString(), bool autorep = false, ushort count = 1);
    ~QKeyEvent();

    int key() const { return k; }
#ifndef QT_NO_SHORTCUT
    bool matches(QKeySequence::StandardKey key) const;
#endif
    Qt::KeyboardModifiers modifiers() const;
    inline QString text() const { return txt; }
    inline bool isAutoRepeat() const { return autor; }
    inline int count() const { return int(c); }

    inline quint32 nativeScanCode() const { return nScanCode; }
    inline quint32 nativeVirtualKey() const { return nVirtualKey; }
    inline quint32 nativeModifiers() const { return nModifiers; }

    // Functions for the extended key event information
#if QT_DEPRECATED_SINCE(5, 0)
    static inline QKeyEvent *createExtendedKeyEvent(Type type, int key, Qt::KeyboardModifiers modifiers,
                                             quint32 nativeScanCode, quint32 nativeVirtualKey,
                                             quint32 nativeModifiers,
                                             const QString& text = QString(), bool autorep = false,
                                             ushort count = 1)
    {
        return new QKeyEvent(type, key, modifiers,
                             nativeScanCode, nativeVirtualKey, nativeModifiers,
                             text, autorep, count);
    }

    inline bool hasExtendedInfo() const { return true; }
#endif

protected:
    QString txt;
    int k;
    quint32 nScanCode;
    quint32 nVirtualKey;
    quint32 nModifiers;
    ushort c;
    ushort autor:1;
    // ushort reserved:15;
};


class Q_GUI_EXPORT QFocusEvent : public QEvent
{
public:
    explicit QFocusEvent(Type type, Qt::FocusReason reason=Qt::OtherFocusReason);
    ~QFocusEvent();

    inline bool gotFocus() const { return type() == FocusIn; }
    inline bool lostFocus() const { return type() == FocusOut; }

    Qt::FocusReason reason() const;

private:
    Qt::FocusReason m_reason;
};


class Q_GUI_EXPORT QPaintEvent : public QEvent
{
public:
    explicit QPaintEvent(const QRegion& paintRegion);
    explicit QPaintEvent(const QRect &paintRect);
    ~QPaintEvent();

    inline const QRect &rect() const { return m_rect; }
    inline const QRegion &region() const { return m_region; }

protected:
    QRect m_rect;
    QRegion m_region;
    bool m_erased;
};

class Q_GUI_EXPORT QMoveEvent : public QEvent
{
public:
    QMoveEvent(const QPoint &pos, const QPoint &oldPos);
    ~QMoveEvent();

    inline const QPoint &pos() const { return p; }
    inline const QPoint &oldPos() const { return oldp;}
protected:
    QPoint p, oldp;
    friend class QApplication;
};

class Q_GUI_EXPORT QExposeEvent : public QEvent
{
public:
    explicit QExposeEvent(const QRegion &rgn);
    ~QExposeEvent();

    inline const QRegion &region() const { return rgn; }

protected:
    QRegion rgn;
};

class Q_GUI_EXPORT QPlatformSurfaceEvent : public QEvent
{
public:
    enum SurfaceEventType {
        SurfaceCreated,
        SurfaceAboutToBeDestroyed
    };

    explicit QPlatformSurfaceEvent(SurfaceEventType surfaceEventType);
    ~QPlatformSurfaceEvent();

    inline SurfaceEventType surfaceEventType() const { return m_surfaceEventType; }

protected:
    SurfaceEventType m_surfaceEventType;
};

class Q_GUI_EXPORT QResizeEvent : public QEvent
{
public:
    QResizeEvent(const QSize &size, const QSize &oldSize);
    ~QResizeEvent();

    inline const QSize &size() const { return s; }
    inline const QSize &oldSize()const { return olds;}
protected:
    QSize s, olds;
    friend class QApplication;
};


class Q_GUI_EXPORT QCloseEvent : public QEvent
{
public:
    QCloseEvent();
    ~QCloseEvent();
};


class Q_GUI_EXPORT QIconDragEvent : public QEvent
{
public:
    QIconDragEvent();
    ~QIconDragEvent();
};


class Q_GUI_EXPORT QShowEvent : public QEvent
{
public:
    QShowEvent();
    ~QShowEvent();
};


class Q_GUI_EXPORT QHideEvent : public QEvent
{
public:
    QHideEvent();
    ~QHideEvent();
};

#ifndef QT_NO_CONTEXTMENU
class Q_GUI_EXPORT QContextMenuEvent : public QInputEvent
{
public:
    enum Reason { Mouse, Keyboard, Other };

    QContextMenuEvent(Reason reason, const QPoint &pos, const QPoint &globalPos,
                      Qt::KeyboardModifiers modifiers);
    QContextMenuEvent(Reason reason, const QPoint &pos, const QPoint &globalPos);
    QContextMenuEvent(Reason reason, const QPoint &pos);
    ~QContextMenuEvent();

    inline int x() const { return p.x(); }
    inline int y() const { return p.y(); }
    inline int globalX() const { return gp.x(); }
    inline int globalY() const { return gp.y(); }

    inline const QPoint& pos() const { return p; }
    inline const QPoint& globalPos() const { return gp; }

    inline Reason reason() const { return Reason(reas); }

protected:
    QPoint p;
    QPoint gp;
    uint reas : 8;
};
#endif // QT_NO_CONTEXTMENU

#ifndef QT_NO_INPUTMETHOD
class Q_GUI_EXPORT QInputMethodEvent : public QEvent
{
public:
    enum AttributeType {
       TextFormat,
       Cursor,
       Language,
       Ruby,
       Selection
    };
    class Attribute {
    public:
<<<<<<< HEAD
        Attribute(AttributeType t, int s, int l, QVariant val) : type(t), start(s), length(l), value(qMove(val)) {}
        Attribute(AttributeType t, int s, int l) : type(t), start(s), length(l), value() {}
=======
        Attribute(AttributeType typ, int s, int l, QVariant val) : type(typ), start(s), length(l), value(qMove(val)) {}
        AttributeType type;
>>>>>>> 0eb77c30

        AttributeType type;
        int start;
        int length;
        QVariant value;
    };
    QInputMethodEvent();
    QInputMethodEvent(const QString &preeditText, const QList<Attribute> &attributes);
    ~QInputMethodEvent();

    void setCommitString(const QString &commitString, int replaceFrom = 0, int replaceLength = 0);
    inline const QList<Attribute> &attributes() const { return attrs; }
    inline const QString &preeditString() const { return preedit; }

    inline const QString &commitString() const { return commit; }
    inline int replacementStart() const { return replace_from; }
    inline int replacementLength() const { return replace_length; }

    QInputMethodEvent(const QInputMethodEvent &other);

private:
    QString preedit;
    QList<Attribute> attrs;
    QString commit;
    int replace_from;
    int replace_length;
};
Q_DECLARE_TYPEINFO(QInputMethodEvent::Attribute, Q_MOVABLE_TYPE);

class Q_GUI_EXPORT QInputMethodQueryEvent : public QEvent
{
public:
    explicit QInputMethodQueryEvent(Qt::InputMethodQueries queries);
    ~QInputMethodQueryEvent();

    Qt::InputMethodQueries queries() const { return m_queries; }

    void setValue(Qt::InputMethodQuery query, const QVariant &value);
    QVariant value(Qt::InputMethodQuery query) const;
private:
    Qt::InputMethodQueries m_queries;
    struct QueryPair {
        Qt::InputMethodQuery query;
        QVariant value;
    };
    friend QTypeInfo<QueryPair>;
    QVector<QueryPair> m_values;
};
Q_DECLARE_TYPEINFO(QInputMethodQueryEvent::QueryPair, Q_MOVABLE_TYPE);

#endif // QT_NO_INPUTMETHOD

#ifndef QT_NO_DRAGANDDROP

class QMimeData;

class Q_GUI_EXPORT QDropEvent : public QEvent
{
public:
    QDropEvent(const QPointF& pos, Qt::DropActions actions, const QMimeData *data,
               Qt::MouseButtons buttons, Qt::KeyboardModifiers modifiers, Type type = Drop);
    ~QDropEvent();

    inline QPoint pos() const { return p.toPoint(); }
    inline const QPointF &posF() const { return p; }
    inline Qt::MouseButtons mouseButtons() const { return mouseState; }
    inline Qt::KeyboardModifiers keyboardModifiers() const { return modState; }

    inline Qt::DropActions possibleActions() const { return act; }
    inline Qt::DropAction proposedAction() const { return default_action; }
    inline void acceptProposedAction() { drop_action = default_action; accept(); }

    inline Qt::DropAction dropAction() const { return drop_action; }
    void setDropAction(Qt::DropAction action);

    QObject* source() const;
    inline const QMimeData *mimeData() const { return mdata; }

protected:
    friend class QApplication;
    QPointF p;
    Qt::MouseButtons mouseState;
    Qt::KeyboardModifiers modState;
    Qt::DropActions act;
    Qt::DropAction drop_action;
    Qt::DropAction default_action;
    const QMimeData *mdata;
};


class Q_GUI_EXPORT QDragMoveEvent : public QDropEvent
{
public:
    QDragMoveEvent(const QPoint &pos, Qt::DropActions actions, const QMimeData *data,
                   Qt::MouseButtons buttons, Qt::KeyboardModifiers modifiers, Type type = DragMove);
    ~QDragMoveEvent();

    inline QRect answerRect() const { return rect; }

    inline void accept() { QDropEvent::accept(); }
    inline void ignore() { QDropEvent::ignore(); }

    inline void accept(const QRect & r) { accept(); rect = r; }
    inline void ignore(const QRect & r) { ignore(); rect = r; }

protected:
    QRect rect;
};


class Q_GUI_EXPORT QDragEnterEvent : public QDragMoveEvent
{
public:
    QDragEnterEvent(const QPoint &pos, Qt::DropActions actions, const QMimeData *data,
                    Qt::MouseButtons buttons, Qt::KeyboardModifiers modifiers);
    ~QDragEnterEvent();
};


class Q_GUI_EXPORT QDragLeaveEvent : public QEvent
{
public:
    QDragLeaveEvent();
    ~QDragLeaveEvent();
};
#endif // QT_NO_DRAGANDDROP


class Q_GUI_EXPORT QHelpEvent : public QEvent
{
public:
    QHelpEvent(Type type, const QPoint &pos, const QPoint &globalPos);
    ~QHelpEvent();

    inline int x() const { return p.x(); }
    inline int y() const { return p.y(); }
    inline int globalX() const { return gp.x(); }
    inline int globalY() const { return gp.y(); }

    inline const QPoint& pos()  const { return p; }
    inline const QPoint& globalPos() const { return gp; }

private:
    QPoint p;
    QPoint gp;
};

#ifndef QT_NO_STATUSTIP
class Q_GUI_EXPORT QStatusTipEvent : public QEvent
{
public:
    explicit QStatusTipEvent(const QString &tip);
    ~QStatusTipEvent();

    inline QString tip() const { return s; }
private:
    QString s;
};
#endif

#ifndef QT_NO_WHATSTHIS
class Q_GUI_EXPORT QWhatsThisClickedEvent : public QEvent
{
public:
    explicit QWhatsThisClickedEvent(const QString &href);
    ~QWhatsThisClickedEvent();

    inline QString href() const { return s; }
private:
    QString s;
};
#endif

#ifndef QT_NO_ACTION
class Q_GUI_EXPORT QActionEvent : public QEvent
{
    QAction *act, *bef;
public:
    QActionEvent(int type, QAction *action, QAction *before = Q_NULLPTR);
    ~QActionEvent();

    inline QAction *action() const { return act; }
    inline QAction *before() const { return bef; }
};
#endif

class Q_GUI_EXPORT QFileOpenEvent : public QEvent
{
public:
    explicit QFileOpenEvent(const QString &file);
    explicit QFileOpenEvent(const QUrl &url);
    ~QFileOpenEvent();

    inline QString file() const { return f; }
    QUrl url() const { return m_url; }
    bool openFile(QFile &file, QIODevice::OpenMode flags) const;
private:
    QString f;
    QUrl m_url;
};

#ifndef QT_NO_TOOLBAR
class Q_GUI_EXPORT QToolBarChangeEvent : public QEvent
{
public:
    explicit QToolBarChangeEvent(bool t);
    ~QToolBarChangeEvent();

    inline bool toggle() const { return tog; }
private:
    uint tog : 1;
};
#endif

#ifndef QT_NO_SHORTCUT
class Q_GUI_EXPORT QShortcutEvent : public QEvent
{
public:
    QShortcutEvent(const QKeySequence &key, int id, bool ambiguous = false);
    ~QShortcutEvent();

    inline const QKeySequence &key() const { return sequence; }
    inline int shortcutId() const { return sid; }
    inline bool isAmbiguous() const { return ambig; }
protected:
    QKeySequence sequence;
    bool ambig;
    int  sid;
};
#endif

class Q_GUI_EXPORT QWindowStateChangeEvent: public QEvent
{
public:
    explicit QWindowStateChangeEvent(Qt::WindowStates aOldState, bool isOverride = false);
    ~QWindowStateChangeEvent();

    inline Qt::WindowStates oldState() const { return ostate; }
    bool isOverride() const;

private:
    Qt::WindowStates ostate;
    bool m_override;
};

#ifndef QT_NO_DEBUG_STREAM
Q_GUI_EXPORT QDebug operator<<(QDebug, const QEvent *);
#endif

#ifndef QT_NO_SHORTCUT
inline bool operator==(QKeyEvent *e, QKeySequence::StandardKey key){return (e ? e->matches(key) : false);}
inline bool operator==(QKeySequence::StandardKey key, QKeyEvent *e){return (e ? e->matches(key) : false);}
#endif // QT_NO_SHORTCUT

class QPointerUniqueIdPrivate;
class Q_GUI_EXPORT QPointerUniqueId
{
    Q_GADGET
    Q_PROPERTY(qint64 numeric READ numeric CONSTANT)
public:
    explicit QPointerUniqueId(qint64 id = -1);

    qint64 numeric() const;

private:
    // TODO for TUIO 2, or any other type of complex token ID, a d-pointer can replace
    // m_numericId without changing the size of this class.
    qint64 m_numericId;
};

class QTouchEventTouchPointPrivate;
class Q_GUI_EXPORT QTouchEvent : public QInputEvent
{
public:
    class Q_GUI_EXPORT TouchPoint
    {
    public:
        enum InfoFlag {
            Pen  = 0x0001,
            Token = 0x0002
        };
#ifndef Q_MOC_RUN
        // otherwise moc gives
        // Error: Meta object features not supported for nested classes
        Q_DECLARE_FLAGS(InfoFlags, InfoFlag)
#endif

        explicit TouchPoint(int id = -1);
        TouchPoint(const TouchPoint &other);
#ifdef Q_COMPILER_RVALUE_REFS
        TouchPoint(TouchPoint &&other) Q_DECL_NOEXCEPT
            : d(Q_NULLPTR)
        { qSwap(d, other.d); }
        TouchPoint &operator=(TouchPoint &&other) Q_DECL_NOEXCEPT
        { qSwap(d, other.d); return *this; }
#endif
        ~TouchPoint();

        TouchPoint &operator=(const TouchPoint &other)
        { if ( d != other.d ) { TouchPoint copy(other); swap(copy); } return *this; }

        void swap(TouchPoint &other) Q_DECL_NOEXCEPT
        { qSwap(d, other.d); }

        int id() const;
        QPointerUniqueId uniqueId() const;

        Qt::TouchPointState state() const;

        QPointF pos() const;
        QPointF startPos() const;
        QPointF lastPos() const;

        QPointF scenePos() const;
        QPointF startScenePos() const;
        QPointF lastScenePos() const;

        QPointF screenPos() const;
        QPointF startScreenPos() const;
        QPointF lastScreenPos() const;

        QPointF normalizedPos() const;
        QPointF startNormalizedPos() const;
        QPointF lastNormalizedPos() const;

        QRectF rect() const;
        QRectF sceneRect() const;
        QRectF screenRect() const;

        qreal pressure() const;
        qreal rotation() const;
        QVector2D velocity() const;
        InfoFlags flags() const;
        QVector<QPointF> rawScreenPositions() const;

        // internal
        void setId(int id);
        void setUniqueId(qint64 uid);
        void setState(Qt::TouchPointStates state);
        void setPos(const QPointF &pos);
        void setScenePos(const QPointF &scenePos);
        void setScreenPos(const QPointF &screenPos);
        void setNormalizedPos(const QPointF &normalizedPos);
        void setStartPos(const QPointF &startPos);
        void setStartScenePos(const QPointF &startScenePos);
        void setStartScreenPos(const QPointF &startScreenPos);
        void setStartNormalizedPos(const QPointF &startNormalizedPos);
        void setLastPos(const QPointF &lastPos);
        void setLastScenePos(const QPointF &lastScenePos);
        void setLastScreenPos(const QPointF &lastScreenPos);
        void setLastNormalizedPos(const QPointF &lastNormalizedPos);
        void setRect(const QRectF &rect);
        void setSceneRect(const QRectF &sceneRect);
        void setScreenRect(const QRectF &screenRect);
        void setPressure(qreal pressure);
        void setRotation(qreal angle);
        void setVelocity(const QVector2D &v);
        void setFlags(InfoFlags flags);
        void setRawScreenPositions(const QVector<QPointF> &positions);

    private:
        QTouchEventTouchPointPrivate *d;
        friend class QGuiApplication;
        friend class QGuiApplicationPrivate;
        friend class QApplication;
        friend class QApplicationPrivate;
    };

#if QT_DEPRECATED_SINCE(5, 0)
    enum DeviceType {
        TouchScreen,
        TouchPad
    };
#endif

    explicit QTouchEvent(QEvent::Type eventType,
                         QTouchDevice *device = Q_NULLPTR,
                         Qt::KeyboardModifiers modifiers = Qt::NoModifier,
                         Qt::TouchPointStates touchPointStates = Qt::TouchPointStates(),
                         const QList<QTouchEvent::TouchPoint> &touchPoints = QList<QTouchEvent::TouchPoint>());
    ~QTouchEvent();

    inline QWindow *window() const { return _window; }
    inline QObject *target() const { return _target; }
#if QT_DEPRECATED_SINCE(5, 0)
    QT_DEPRECATED inline QTouchEvent::DeviceType deviceType() const { return static_cast<DeviceType>(int(_device->type())); }
#endif
    inline Qt::TouchPointStates touchPointStates() const { return _touchPointStates; }
    inline const QList<QTouchEvent::TouchPoint> &touchPoints() const { return _touchPoints; }
    inline QTouchDevice *device() const { return _device; }

    // internal
    inline void setWindow(QWindow *awindow) { _window = awindow; }
    inline void setTarget(QObject *atarget) { _target = atarget; }
    inline void setTouchPointStates(Qt::TouchPointStates aTouchPointStates) { _touchPointStates = aTouchPointStates; }
    inline void setTouchPoints(const QList<QTouchEvent::TouchPoint> &atouchPoints) { _touchPoints = atouchPoints; }
    inline void setDevice(QTouchDevice *adevice) { _device = adevice; }

protected:
    QWindow *_window;
    QObject *_target;
    QTouchDevice *_device;
    Qt::TouchPointStates _touchPointStates;
    QList<QTouchEvent::TouchPoint> _touchPoints;

    friend class QGuiApplication;
    friend class QGuiApplicationPrivate;
    friend class QApplication;
    friend class QApplicationPrivate;
#ifndef QT_NO_GRAPHICSVIEW
    friend class QGraphicsScenePrivate; // direct access to _touchPoints
#endif
};
Q_DECLARE_TYPEINFO(QTouchEvent::TouchPoint, Q_MOVABLE_TYPE);
Q_DECLARE_OPERATORS_FOR_FLAGS(QTouchEvent::TouchPoint::InfoFlags)

#ifndef QT_NO_DEBUG_STREAM
Q_GUI_EXPORT QDebug operator<<(QDebug, const QTouchEvent::TouchPoint &);
#endif

class Q_GUI_EXPORT QScrollPrepareEvent : public QEvent
{
public:
    explicit QScrollPrepareEvent(const QPointF &startPos);
    ~QScrollPrepareEvent();

    QPointF startPos() const;

    QSizeF viewportSize() const;
    QRectF contentPosRange() const;
    QPointF contentPos() const;

    void setViewportSize(const QSizeF &size);
    void setContentPosRange(const QRectF &rect);
    void setContentPos(const QPointF &pos);

private:
    QObject* m_target; // Qt 6 remove.
    QPointF m_startPos;
    QSizeF m_viewportSize;
    QRectF m_contentPosRange;
    QPointF m_contentPos;
};


class Q_GUI_EXPORT QScrollEvent : public QEvent
{
public:
    enum ScrollState
    {
        ScrollStarted,
        ScrollUpdated,
        ScrollFinished
    };

    QScrollEvent(const QPointF &contentPos, const QPointF &overshoot, ScrollState scrollState);
    ~QScrollEvent();

    QPointF contentPos() const;
    QPointF overshootDistance() const;
    ScrollState scrollState() const;

private:
    QPointF m_contentPos;
    QPointF m_overshoot;
    QScrollEvent::ScrollState m_state;
};

class Q_GUI_EXPORT QScreenOrientationChangeEvent : public QEvent
{
public:
    QScreenOrientationChangeEvent(QScreen *screen, Qt::ScreenOrientation orientation);
    ~QScreenOrientationChangeEvent();

    QScreen *screen() const;
    Qt::ScreenOrientation orientation() const;

private:
    QScreen *m_screen;
    Qt::ScreenOrientation m_orientation;
};

class Q_GUI_EXPORT QApplicationStateChangeEvent : public QEvent
{
public:
    explicit QApplicationStateChangeEvent(Qt::ApplicationState state);
    Qt::ApplicationState applicationState() const;

private:
    Qt::ApplicationState m_applicationState;
};

QT_END_NAMESPACE

#endif // QEVENT_H<|MERGE_RESOLUTION|>--- conflicted
+++ resolved
@@ -537,13 +537,8 @@
     };
     class Attribute {
     public:
-<<<<<<< HEAD
-        Attribute(AttributeType t, int s, int l, QVariant val) : type(t), start(s), length(l), value(qMove(val)) {}
-        Attribute(AttributeType t, int s, int l) : type(t), start(s), length(l), value() {}
-=======
         Attribute(AttributeType typ, int s, int l, QVariant val) : type(typ), start(s), length(l), value(qMove(val)) {}
-        AttributeType type;
->>>>>>> 0eb77c30
+        Attribute(AttributeType typ, int s, int l) : type(typ), start(s), length(l), value() {}
 
         AttributeType type;
         int start;
