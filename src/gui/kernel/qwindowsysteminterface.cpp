/****************************************************************************
**
** Copyright (C) 2016 The Qt Company Ltd.
** Contact: https://www.qt.io/licensing/
**
** This file is part of the QtGui module of the Qt Toolkit.
**
** $QT_BEGIN_LICENSE:LGPL$
** Commercial License Usage
** Licensees holding valid commercial Qt licenses may use this file in
** accordance with the commercial license agreement provided with the
** Software or, alternatively, in accordance with the terms contained in
** a written agreement between you and The Qt Company. For licensing terms
** and conditions see https://www.qt.io/terms-conditions. For further
** information use the contact form at https://www.qt.io/contact-us.
**
** GNU Lesser General Public License Usage
** Alternatively, this file may be used under the terms of the GNU Lesser
** General Public License version 3 as published by the Free Software
** Foundation and appearing in the file LICENSE.LGPL3 included in the
** packaging of this file. Please review the following information to
** ensure the GNU Lesser General Public License version 3 requirements
** will be met: https://www.gnu.org/licenses/lgpl-3.0.html.
**
** GNU General Public License Usage
** Alternatively, this file may be used under the terms of the GNU
** General Public License version 2.0 or (at your option) the GNU General
** Public license version 3 or any later version approved by the KDE Free
** Qt Foundation. The licenses are as published by the Free Software
** Foundation and appearing in the file LICENSE.GPL2 and LICENSE.GPL3
** included in the packaging of this file. Please review the following
** information to ensure the GNU General Public License requirements will
** be met: https://www.gnu.org/licenses/gpl-2.0.html and
** https://www.gnu.org/licenses/gpl-3.0.html.
**
** $QT_END_LICENSE$
**
****************************************************************************/
#include "qwindowsysteminterface.h"
#include <qpa/qplatformwindow.h>
#include "qwindowsysteminterface_p.h"
#include "private/qguiapplication_p.h"
#include "private/qevent_p.h"
#include "private/qtouchdevice_p.h"
#include <QAbstractEventDispatcher>
#include <qpa/qplatformdrag.h>
#include <qpa/qplatformintegration.h>
#include <qdebug.h>
#include "qhighdpiscaling_p.h"
#include <QtCore/qscopedvaluerollback.h>

QT_BEGIN_NAMESPACE


QElapsedTimer QWindowSystemInterfacePrivate::eventTime;
bool QWindowSystemInterfacePrivate::synchronousWindowSystemEvents = false;
bool QWindowSystemInterfacePrivate::TabletEvent::platformSynthesizesMouse = true;
QWaitCondition QWindowSystemInterfacePrivate::eventsFlushed;
QMutex QWindowSystemInterfacePrivate::flushEventMutex;
QAtomicInt QWindowSystemInterfacePrivate::eventAccepted;
QWindowSystemEventHandler *QWindowSystemInterfacePrivate::eventHandler;
QWindowSystemInterfacePrivate::WindowSystemEventList QWindowSystemInterfacePrivate::windowSystemEventQueue;

extern QPointer<QWindow> qt_last_mouse_receiver;


// ------------------- QWindowSystemInterfacePrivate -------------------

/*
    Handles a window system event asynchronously by posting the event to Qt Gui.

    This function posts the event on the window system event queue and wakes the
    Gui event dispatcher. Qt Gui will then handle the event asynchonously at a
    later point.
*/
template<>
bool QWindowSystemInterfacePrivate::handleWindowSystemEvent<QWindowSystemInterface::AsynchronousDelivery>(WindowSystemEvent *ev)
{
    windowSystemEventQueue.append(ev);
    if (QAbstractEventDispatcher *dispatcher = QGuiApplicationPrivate::qt_qpa_core_dispatcher())
        dispatcher->wakeUp();
    return true;
}

/*
    Handles a window system event synchronously.

    Qt Gui will process the event immediately. The return value indicates if Qt
    accepted the event.

    If the event is delivered from another thread than the Qt main thread the
    window system event queue is flushed, which may deliver other events as
    well.
*/
template<>
bool QWindowSystemInterfacePrivate::handleWindowSystemEvent<QWindowSystemInterface::SynchronousDelivery>(WindowSystemEvent *ev)
{
    bool accepted = true;
    if (QThread::currentThread() == QGuiApplication::instance()->thread()) {
        // Process the event immediately on the current thread and return the accepted state.
        QGuiApplicationPrivate::processWindowSystemEvent(ev);
        accepted = ev->eventAccepted;
        delete ev;
    } else {
        // Post the event on the Qt main thread queue and flush the queue.
        // This will wake up the Gui thread which will process the event.
        // Return the accepted state for the last event on the queue,
        // which is the event posted by this function.
        handleWindowSystemEvent<QWindowSystemInterface::AsynchronousDelivery>(ev);
        accepted = QWindowSystemInterface::flushWindowSystemEvents();
    }
    return accepted;
}

/*
    Handles a window system event.

    By default this function posts the event on the window system event queue and
    wakes the Gui event dispatcher. Qt Gui will then handle the event asynchonously
    at a later point. The return value is not used in asynchronous mode and will
    always be true.

    In synchronous mode Qt Gui will process the event immediately. The return value
    indicates if Qt accepted the event. If the event is delivered from another thread
    than the Qt main thread the window system event queue is flushed, which may deliver
    other events as well.

    \sa flushWindowSystemEvents(), setSynchronousWindowSystemEvents()
*/
template<>
bool QWindowSystemInterfacePrivate::handleWindowSystemEvent<QWindowSystemInterface::DefaultDelivery>(QWindowSystemInterfacePrivate::WindowSystemEvent *ev)
{
    if (synchronousWindowSystemEvents)
        return handleWindowSystemEvent<QWindowSystemInterface::SynchronousDelivery>(ev);
    else
        return handleWindowSystemEvent<QWindowSystemInterface::AsynchronousDelivery>(ev);
}

int QWindowSystemInterfacePrivate::windowSystemEventsQueued()
{
    return windowSystemEventQueue.count();
}

bool QWindowSystemInterfacePrivate::nonUserInputEventsQueued()
{
    return windowSystemEventQueue.nonUserInputEventsQueued();
}

QWindowSystemInterfacePrivate::WindowSystemEvent * QWindowSystemInterfacePrivate::getWindowSystemEvent()
{
    return windowSystemEventQueue.takeFirstOrReturnNull();
}

QWindowSystemInterfacePrivate::WindowSystemEvent *QWindowSystemInterfacePrivate::getNonUserInputWindowSystemEvent()
{
    return windowSystemEventQueue.takeFirstNonUserInputOrReturnNull();
}

QWindowSystemInterfacePrivate::WindowSystemEvent *QWindowSystemInterfacePrivate::peekWindowSystemEvent(EventType t)
{
    return windowSystemEventQueue.peekAtFirstOfType(t);
}

void QWindowSystemInterfacePrivate::removeWindowSystemEvent(WindowSystemEvent *event)
{
    windowSystemEventQueue.remove(event);
}

void QWindowSystemInterfacePrivate::installWindowSystemEventHandler(QWindowSystemEventHandler *handler)
{
    if (!eventHandler)
        eventHandler = handler;
}

void QWindowSystemInterfacePrivate::removeWindowSystemEventhandler(QWindowSystemEventHandler *handler)
{
    if (eventHandler == handler)
        eventHandler = 0;
}

QWindowSystemEventHandler::~QWindowSystemEventHandler()
{
    QWindowSystemInterfacePrivate::removeWindowSystemEventhandler(this);
}

bool QWindowSystemEventHandler::sendEvent(QWindowSystemInterfacePrivate::WindowSystemEvent *e)
{
    QGuiApplicationPrivate::processWindowSystemEvent(e);
    return true;
}

//------------------------------------------------------------
//
// Callback functions for plugins:
//

#define QT_DEFINE_QPA_EVENT_HANDLER(ReturnType, HandlerName, ...) \
    template Q_GUI_EXPORT ReturnType QWindowSystemInterface::HandlerName<QWindowSystemInterface::DefaultDelivery>(__VA_ARGS__); \
    template Q_GUI_EXPORT ReturnType QWindowSystemInterface::HandlerName<QWindowSystemInterface::SynchronousDelivery>(__VA_ARGS__); \
    template Q_GUI_EXPORT ReturnType QWindowSystemInterface::HandlerName<QWindowSystemInterface::AsynchronousDelivery>(__VA_ARGS__); \
    template<typename Delivery> ReturnType QWindowSystemInterface::HandlerName(__VA_ARGS__)

/*!
    \class QWindowSystemInterface
    \since 5.0
    \internal
    \preliminary
    \ingroup qpa
    \brief The QWindowSystemInterface provides an event queue for the QPA platform.

    The platform plugins call the various functions to notify about events. The events are queued
    until sendWindowSystemEvents() is called by the event dispatcher.
*/

QT_DEFINE_QPA_EVENT_HANDLER(void, handleEnterEvent, QWindow *window, const QPointF &local, const QPointF &global)
{
    if (window) {
        QWindowSystemInterfacePrivate::EnterEvent *e
                = new QWindowSystemInterfacePrivate::EnterEvent(window, QHighDpi::fromNativeLocalPosition(local, window), QHighDpi::fromNativePixels(global, window));
        QWindowSystemInterfacePrivate::handleWindowSystemEvent<Delivery>(e);
    }
}

QT_DEFINE_QPA_EVENT_HANDLER(void, handleLeaveEvent, QWindow *window)
{
    QWindowSystemInterfacePrivate::LeaveEvent *e = new QWindowSystemInterfacePrivate::LeaveEvent(window);
    QWindowSystemInterfacePrivate::handleWindowSystemEvent<Delivery>(e);
}

/*!
    This method can be used to ensure leave and enter events are both in queue when moving from
    one QWindow to another. This allows QWindow subclasses to check for a queued enter event
    when handling the leave event (\c QWindowSystemInterfacePrivate::peekWindowSystemEvent) to
    determine where mouse went and act accordingly. E.g. QWidgetWindow needs to know if mouse
    cursor moves between windows in same window hierarchy.
*/
void QWindowSystemInterface::handleEnterLeaveEvent(QWindow *enter, QWindow *leave, const QPointF &local, const QPointF& global)
{
    handleLeaveEvent<AsynchronousDelivery>(leave);
    handleEnterEvent(enter, local, global);
}

QT_DEFINE_QPA_EVENT_HANDLER(void, handleWindowActivated, QWindow *window, Qt::FocusReason r)
{
    QWindowSystemInterfacePrivate::ActivatedWindowEvent *e =
        new QWindowSystemInterfacePrivate::ActivatedWindowEvent(window, r);
    QWindowSystemInterfacePrivate::handleWindowSystemEvent<Delivery>(e);
}

QT_DEFINE_QPA_EVENT_HANDLER(void, handleWindowStateChanged, QWindow *window, Qt::WindowStates newState, int oldState)
{
    Q_ASSERT(window);
    if (oldState < Qt::WindowNoState)
        oldState = window->windowState();

    QWindowSystemInterfacePrivate::WindowStateChangedEvent *e =
        new QWindowSystemInterfacePrivate::WindowStateChangedEvent(window, newState, Qt::WindowStates(oldState));
    QWindowSystemInterfacePrivate::handleWindowSystemEvent<Delivery>(e);
}

void QWindowSystemInterface::handleWindowScreenChanged(QWindow *window, QScreen *screen)
{
    QWindowSystemInterfacePrivate::WindowScreenChangedEvent *e =
        new QWindowSystemInterfacePrivate::WindowScreenChangedEvent(window, screen);
    QWindowSystemInterfacePrivate::handleWindowSystemEvent(e);
}

QT_DEFINE_QPA_EVENT_HANDLER(void, handleSafeAreaMarginsChanged, QWindow *window)
{
    QWindowSystemInterfacePrivate::SafeAreaMarginsChangedEvent *e =
        new QWindowSystemInterfacePrivate::SafeAreaMarginsChangedEvent(window);
    QWindowSystemInterfacePrivate::handleWindowSystemEvent<Delivery>(e);
}

QT_DEFINE_QPA_EVENT_HANDLER(void, handleApplicationStateChanged, Qt::ApplicationState newState, bool forcePropagate)
{
    Q_ASSERT(QGuiApplicationPrivate::platformIntegration()->hasCapability(QPlatformIntegration::ApplicationState));
    QWindowSystemInterfacePrivate::ApplicationStateChangedEvent *e =
        new QWindowSystemInterfacePrivate::ApplicationStateChangedEvent(newState, forcePropagate);
    QWindowSystemInterfacePrivate::handleWindowSystemEvent<Delivery>(e);
}

QWindowSystemInterfacePrivate::GeometryChangeEvent::GeometryChangeEvent(QWindow *window, const QRect &newGeometry)
    : WindowSystemEvent(GeometryChange)
    , window(window)
<<<<<<< HEAD
    , requestedGeometry(window->handle() ? window->handle()->QPlatformWindow::geometry() : QRect())
    , newGeometry(newGeometry)
{
=======
    , newGeometry(newGeometry)
{
    if (const QPlatformWindow *pw = window->handle())
        requestedGeometry = QHighDpi::fromNativePixels(pw->QPlatformWindow::geometry(), window);
>>>>>>> 4ba53561
}

QT_DEFINE_QPA_EVENT_HANDLER(void, handleGeometryChange, QWindow *window, const QRect &newRect)
{
    Q_ASSERT(window);
    QWindowSystemInterfacePrivate::GeometryChangeEvent *e = new QWindowSystemInterfacePrivate::GeometryChangeEvent(window, QHighDpi::fromNativePixels(newRect, window));
    if (window->handle()) {
        // Persist the new geometry so that QWindow::geometry() can be queried in the resize event
        window->handle()->QPlatformWindow::setGeometry(newRect);
        // FIXME: This does not work during platform window creation, where the QWindow does not
        // have its handle set up yet. Platforms that deliver events during window creation need
        // to handle the persistence manually, e.g. by overriding geometry().
    }
    QWindowSystemInterfacePrivate::handleWindowSystemEvent<Delivery>(e);
}

QWindowSystemInterfacePrivate::ExposeEvent::ExposeEvent(QWindow *window, const QRegion &region)
    : WindowSystemEvent(Expose)
    , window(window)
    , isExposed(window && window->handle() ? window->handle()->isExposed() : false)
    , region(region)
{
}

/*! \internal
    Handles an expose event.

    The platform plugin sends expose events when an area of the window
    is invalidated or window exposure changes. \a region is in window
    local coordinates. An empty region indicates that the window is
    obscured, but note that the exposed property of the QWindow will be set
    based on what QPlatformWindow::isExposed() returns at the time of this call,
    not based on what the region is. // FIXME: this should probably be fixed.

    The platform plugin may omit sending expose events (or send obscure
    events) for windows that are on screen but where the client area is
    completely covered by other windows or otherwise not visible. Expose
    event consumers can then use this to disable updates for such windows.
    This is required behavior on platforms where OpenGL swapbuffers stops
    blocking for obscured windows (like macOS).
*/
QT_DEFINE_QPA_EVENT_HANDLER(void, handleExposeEvent, QWindow *window, const QRegion &region)
{
    QWindowSystemInterfacePrivate::ExposeEvent *e =
        new QWindowSystemInterfacePrivate::ExposeEvent(window, QHighDpi::fromNativeLocalExposedRegion(region, window));
    QWindowSystemInterfacePrivate::handleWindowSystemEvent<Delivery>(e);
}

void QWindowSystemInterface::handleCloseEvent(QWindow *window, bool *accepted)
{
    if (window) {
        QWindowSystemInterfacePrivate::CloseEvent *e =
                new QWindowSystemInterfacePrivate::CloseEvent(window, accepted);
        QWindowSystemInterfacePrivate::handleWindowSystemEvent(e);
    }
}

/*!

\a w == 0 means that the event is in global coords only, \a local will be ignored in this case

*/
#if QT_DEPRECATED_SINCE(5, 11)
QT_DEFINE_QPA_EVENT_HANDLER(void, handleMouseEvent, QWindow *window, const QPointF &local, const QPointF &global, Qt::MouseButtons b,
                                              Qt::KeyboardModifiers mods, Qt::MouseEventSource source)
{
    handleMouseEvent<Delivery>(window, local, global, b, Qt::NoButton, QEvent::None, mods, source);
}

QT_DEFINE_QPA_EVENT_HANDLER(void, handleMouseEvent, QWindow *window, ulong timestamp, const QPointF &local, const QPointF &global, Qt::MouseButtons b,
                                              Qt::KeyboardModifiers mods, Qt::MouseEventSource source)
{
    handleMouseEvent<Delivery>(window, timestamp, local, global, b, Qt::NoButton, QEvent::None, mods, source);
}

void QWindowSystemInterface::handleFrameStrutMouseEvent(QWindow *window, const QPointF &local, const QPointF &global, Qt::MouseButtons b,
                                                        Qt::KeyboardModifiers mods, Qt::MouseEventSource source)
{
    handleFrameStrutMouseEvent(window, local, global, b, Qt::NoButton, QEvent::None, mods, source);
}

void QWindowSystemInterface::handleFrameStrutMouseEvent(QWindow *window, ulong timestamp, const QPointF &local, const QPointF &global, Qt::MouseButtons b,
                                                        Qt::KeyboardModifiers mods, Qt::MouseEventSource source)
{
    handleFrameStrutMouseEvent(window, timestamp, local, global, b, Qt::NoButton, QEvent::None, mods, source);
}
#endif // QT_DEPRECATED_SINCE(5, 11)

QT_DEFINE_QPA_EVENT_HANDLER(void, handleMouseEvent, QWindow *window,
                            const QPointF &local, const QPointF &global, Qt::MouseButtons state,
                            Qt::MouseButton button, QEvent::Type type, Qt::KeyboardModifiers mods,
                            Qt::MouseEventSource source)
{
    unsigned long time = QWindowSystemInterfacePrivate::eventTime.elapsed();
    handleMouseEvent<Delivery>(window, time, local, global, state, button, type, mods, source);
}

QT_DEFINE_QPA_EVENT_HANDLER(void, handleMouseEvent, QWindow *window, ulong timestamp,
                            const QPointF &local, const QPointF &global, Qt::MouseButtons state,
                            Qt::MouseButton button, QEvent::Type type, Qt::KeyboardModifiers mods,
                            Qt::MouseEventSource source)
{
    auto localPos = QHighDpi::fromNativeLocalPosition(local, window);
    auto globalPos = QHighDpi::fromNativePixels(global, window);

    QWindowSystemInterfacePrivate::MouseEvent *e =
        new QWindowSystemInterfacePrivate::MouseEvent(window, timestamp, localPos, globalPos,
                                                      state, mods, button, type, source);
    QWindowSystemInterfacePrivate::handleWindowSystemEvent<Delivery>(e);
}

void QWindowSystemInterface::handleFrameStrutMouseEvent(QWindow *window,
                                                        const QPointF &local, const QPointF &global,
                                                        Qt::MouseButtons state,
                                                        Qt::MouseButton button, QEvent::Type type,
                                                        Qt::KeyboardModifiers mods,
                                                        Qt::MouseEventSource source)
{
    const unsigned long time = QWindowSystemInterfacePrivate::eventTime.elapsed();
    handleFrameStrutMouseEvent(window, time, local, global, state, button, type, mods, source);
}

void QWindowSystemInterface::handleFrameStrutMouseEvent(QWindow *window, ulong timestamp,
                                                        const QPointF &local, const QPointF &global,
                                                        Qt::MouseButtons state,
                                                        Qt::MouseButton button, QEvent::Type type,
                                                        Qt::KeyboardModifiers mods,
                                                        Qt::MouseEventSource source)
{
    auto localPos = QHighDpi::fromNativeLocalPosition(local, window);
    auto globalPos = QHighDpi::fromNativePixels(global, window);

    QWindowSystemInterfacePrivate::MouseEvent *e =
            new QWindowSystemInterfacePrivate::MouseEvent(window, timestamp, localPos, globalPos,
                                                          state, mods, button, type, source, true);
    QWindowSystemInterfacePrivate::handleWindowSystemEvent(e);
}

bool QWindowSystemInterface::handleShortcutEvent(QWindow *window, ulong timestamp, int keyCode, Qt::KeyboardModifiers modifiers, quint32 nativeScanCode,
                                      quint32 nativeVirtualKey, quint32 nativeModifiers, const QString &text, bool autorepeat, ushort count)
{
#ifndef QT_NO_SHORTCUT
    if (!window)
        window = QGuiApplication::focusWindow();

    QShortcutMap &shortcutMap = QGuiApplicationPrivate::instance()->shortcutMap;
    if (shortcutMap.state() == QKeySequence::NoMatch) {
        // Check if the shortcut is overridden by some object in the event delivery path (typically the focus object).
        // If so, we should not look up the shortcut in the shortcut map, but instead deliver the event as a regular
        // key event, so that the target that accepted the shortcut override event can handle it. Note that we only
        // do this if the shortcut map hasn't found a partial shortcut match yet. If it has, the shortcut can not be
        // overridden.
        QWindowSystemInterfacePrivate::KeyEvent *shortcutOverrideEvent = new QWindowSystemInterfacePrivate::KeyEvent(window, timestamp,
            QEvent::ShortcutOverride, keyCode, modifiers, nativeScanCode, nativeVirtualKey, nativeModifiers, text, autorepeat, count);

        {
            if (QWindowSystemInterfacePrivate::handleWindowSystemEvent<SynchronousDelivery>(shortcutOverrideEvent))
                return false;
        }
    }

    // The shortcut event is dispatched as a QShortcutEvent, not a QKeyEvent, but we use
    // the QKeyEvent as a container for the various properties that the shortcut map needs
    // to inspect to determine if a shortcut matched the keys that were pressed.
    QKeyEvent keyEvent(QEvent::ShortcutOverride, keyCode, modifiers, nativeScanCode,
        nativeVirtualKey, nativeModifiers, text, autorepeat, count);

    return shortcutMap.tryShortcut(&keyEvent);
#else
    Q_UNUSED(window)
    Q_UNUSED(timestamp)
    Q_UNUSED(keyCode)
    Q_UNUSED(modifiers)
    Q_UNUSED(nativeScanCode)
    Q_UNUSED(nativeVirtualKey)
    Q_UNUSED(nativeModifiers)
    Q_UNUSED(text)
    Q_UNUSED(autorepeat)
    Q_UNUSED(count)
    return false;
#endif
}

QT_DEFINE_QPA_EVENT_HANDLER(bool, handleKeyEvent, QWindow *window, QEvent::Type t, int k, Qt::KeyboardModifiers mods, const QString & text, bool autorep, ushort count) {
    unsigned long time = QWindowSystemInterfacePrivate::eventTime.elapsed();
    return handleKeyEvent<Delivery>(window, time, t, k, mods, text, autorep, count);
}

QT_DEFINE_QPA_EVENT_HANDLER(bool, handleKeyEvent, QWindow *window, ulong timestamp, QEvent::Type t, int k, Qt::KeyboardModifiers mods, const QString & text, bool autorep, ushort count)
{
#if defined(Q_OS_OSX)
    if (t == QEvent::KeyPress && QWindowSystemInterface::handleShortcutEvent(window, timestamp, k, mods, 0, 0, 0, text, autorep, count))
        return true;
#endif

    QWindowSystemInterfacePrivate::KeyEvent * e =
            new QWindowSystemInterfacePrivate::KeyEvent(window, timestamp, t, k, mods, text, autorep, count);
    return QWindowSystemInterfacePrivate::handleWindowSystemEvent<Delivery>(e);
}

bool QWindowSystemInterface::handleExtendedKeyEvent(QWindow *window, QEvent::Type type, int key, Qt::KeyboardModifiers modifiers,
                                                    quint32 nativeScanCode, quint32 nativeVirtualKey,
                                                    quint32 nativeModifiers,
                                                    const QString& text, bool autorep,
                                                    ushort count, bool tryShortcutOverride)
{
    unsigned long time = QWindowSystemInterfacePrivate::eventTime.elapsed();
    return handleExtendedKeyEvent(window, time, type, key, modifiers, nativeScanCode, nativeVirtualKey, nativeModifiers,
                           text, autorep, count, tryShortcutOverride);
}

bool QWindowSystemInterface::handleExtendedKeyEvent(QWindow *window, ulong timestamp, QEvent::Type type, int key,
                                                    Qt::KeyboardModifiers modifiers,
                                                    quint32 nativeScanCode, quint32 nativeVirtualKey,
                                                    quint32 nativeModifiers,
                                                    const QString& text, bool autorep,
                                                    ushort count, bool tryShortcutOverride)
{
#if defined(Q_OS_OSX)
    if (tryShortcutOverride && type == QEvent::KeyPress && QWindowSystemInterface::handleShortcutEvent(window,
            timestamp, key, modifiers, nativeScanCode, nativeVirtualKey, nativeModifiers, text, autorep, count)) {
        return true;
    }
#else
    Q_UNUSED(tryShortcutOverride)
#endif

    QWindowSystemInterfacePrivate::KeyEvent * e =
            new QWindowSystemInterfacePrivate::KeyEvent(window, timestamp, type, key, modifiers,
                nativeScanCode, nativeVirtualKey, nativeModifiers, text, autorep, count);
    return QWindowSystemInterfacePrivate::handleWindowSystemEvent(e);
}

QWindowSystemInterfacePrivate::WheelEvent::WheelEvent(QWindow *window, ulong time, const QPointF &local, const QPointF &global, QPoint pixelD,
        QPoint angleD, int qt4D, Qt::Orientation qt4O, Qt::KeyboardModifiers mods, Qt::ScrollPhase phase, Qt::MouseEventSource src, bool inverted)
    : InputEvent(window, time, Wheel, mods), pixelDelta(pixelD), angleDelta(angleD), qt4Delta(qt4D),
      qt4Orientation(qt4O), localPos(local), globalPos(global), phase(phase), source(src), inverted(inverted)
{
}

#if QT_DEPRECATED_SINCE(5, 10)
void QWindowSystemInterface::handleWheelEvent(QWindow *window, const QPointF &local, const QPointF &global, int d, Qt::Orientation o, Qt::KeyboardModifiers mods) {
    unsigned long time = QWindowSystemInterfacePrivate::eventTime.elapsed();
QT_WARNING_PUSH
QT_WARNING_DISABLE_DEPRECATED
    handleWheelEvent(window, time, local, global, d, o, mods);
QT_WARNING_POP
}

void QWindowSystemInterface::handleWheelEvent(QWindow *window, ulong timestamp, const QPointF &local, const QPointF &global, int d, Qt::Orientation o, Qt::KeyboardModifiers mods)
{
    QPoint point = (o == Qt::Vertical) ? QPoint(0, d) : QPoint(d, 0);
    handleWheelEvent(window, timestamp, local, global, QPoint(), point, mods);
}
#endif // QT_DEPRECATED_SINCE(5, 10)

void QWindowSystemInterface::handleWheelEvent(QWindow *window, const QPointF &local, const QPointF &global, QPoint pixelDelta, QPoint angleDelta, Qt::KeyboardModifiers mods, Qt::ScrollPhase phase, Qt::MouseEventSource source)
{
    unsigned long time = QWindowSystemInterfacePrivate::eventTime.elapsed();
    handleWheelEvent(window, time, local, global, pixelDelta, angleDelta, mods, phase, source);
}

void QWindowSystemInterface::handleWheelEvent(QWindow *window, ulong timestamp, const QPointF &local, const QPointF &global, QPoint pixelDelta, QPoint angleDelta, Qt::KeyboardModifiers mods, Qt::ScrollPhase phase,
                                              Qt::MouseEventSource source, bool invertedScrolling)
{
    // Qt 4 sends two separate wheel events for horizontal and vertical
    // deltas. For Qt 5 we want to send the deltas in one event, but at the
    // same time preserve source and behavior compatibility with Qt 4.
    //
    // In addition high-resolution pixel-based deltas are also supported.
    // Platforms that does not support these may pass a null point here.
    // Angle deltas must always be sent in addition to pixel deltas.
    QWindowSystemInterfacePrivate::WheelEvent *e;

    // Pass Qt::ScrollBegin and Qt::ScrollEnd through
    // even if the wheel delta is null.
    if (angleDelta.isNull() && phase == Qt::ScrollUpdate)
        return;

    // Simple case: vertical deltas only:
    if (angleDelta.y() != 0 && angleDelta.x() == 0) {
        e = new QWindowSystemInterfacePrivate::WheelEvent(window, timestamp, QHighDpi::fromNativeLocalPosition(local, window), QHighDpi::fromNativePixels(global, window), pixelDelta, angleDelta, angleDelta.y(), Qt::Vertical,
                                                          mods, phase, source, invertedScrolling);
        QWindowSystemInterfacePrivate::handleWindowSystemEvent(e);
        return;
    }

    // Simple case: horizontal deltas only:
    if (angleDelta.y() == 0 && angleDelta.x() != 0) {
        e = new QWindowSystemInterfacePrivate::WheelEvent(window, timestamp, QHighDpi::fromNativeLocalPosition(local, window), QHighDpi::fromNativePixels(global, window), pixelDelta, angleDelta, angleDelta.x(), Qt::Horizontal, mods, phase, source, invertedScrolling);
        QWindowSystemInterfacePrivate::handleWindowSystemEvent(e);
        return;
    }

    // Both horizontal and vertical deltas: Send two wheel events.
    // The first event contains the Qt 5 pixel and angle delta as points,
    // and in addition the Qt 4 compatibility vertical angle delta.
    e = new QWindowSystemInterfacePrivate::WheelEvent(window, timestamp, QHighDpi::fromNativeLocalPosition(local, window), QHighDpi::fromNativePixels(global, window), pixelDelta, angleDelta, angleDelta.y(), Qt::Vertical, mods, phase, source, invertedScrolling);
    QWindowSystemInterfacePrivate::handleWindowSystemEvent(e);

    // The second event contains null pixel and angle points and the
    // Qt 4 compatibility horizontal angle delta.
    e = new QWindowSystemInterfacePrivate::WheelEvent(window, timestamp, QHighDpi::fromNativeLocalPosition(local, window), QHighDpi::fromNativePixels(global, window), QPoint(), QPoint(), angleDelta.x(), Qt::Horizontal, mods, phase, source, invertedScrolling);
    QWindowSystemInterfacePrivate::handleWindowSystemEvent(e);
}

void QWindowSystemInterface::registerTouchDevice(const QTouchDevice *device)
{
    QTouchDevicePrivate::registerDevice(device);
}

void QWindowSystemInterface::unregisterTouchDevice(const QTouchDevice *device)
{
    QTouchDevicePrivate::unregisterDevice(device);
}

bool QWindowSystemInterface::isTouchDeviceRegistered(const QTouchDevice *device)
{
    return QTouchDevicePrivate::isRegistered(device);
}

static int g_nextPointId = 1;

// map from device-independent point id (arbitrary) to "Qt point" ids
typedef QMap<quint64, int> PointIdMap;
Q_GLOBAL_STATIC(PointIdMap, g_pointIdMap)

/*!
    \internal
    This function maps potentially arbitrary point ids \a pointId in the 32 bit
    value space to start from 1 and increase incrementally for each touch point
    held down. If all touch points are released it will reset the id back to 1
    for the following touch point.

    We can then assume that the touch points ids will never become too large,
    and it will then put the device identifier \a deviceId in the upper 8 bits.
    This leaves us with max 255 devices, and 16.7M taps without full release
    before we run out of value space.
*/
static int acquireCombinedPointId(quint8 deviceId, int pointId)
{
    quint64 combinedId64 = (quint64(deviceId) << 32) + pointId;
    auto it = g_pointIdMap->constFind(combinedId64);
    int uid;
    if (it == g_pointIdMap->constEnd()) {
        uid = g_nextPointId++;
        g_pointIdMap->insert(combinedId64, uid);
    } else {
        uid = *it;
    }
    return (deviceId << 24) + uid;
}

QList<QTouchEvent::TouchPoint>
    QWindowSystemInterfacePrivate::fromNativeTouchPoints(const QList<QWindowSystemInterface::TouchPoint> &points,
                                                         const QWindow *window, quint8 deviceId,
                                                         QEvent::Type *type)
{
    QList<QTouchEvent::TouchPoint> touchPoints;
    Qt::TouchPointStates states;
    QTouchEvent::TouchPoint p;

    touchPoints.reserve(points.count());
    QList<QWindowSystemInterface::TouchPoint>::const_iterator point = points.constBegin();
    QList<QWindowSystemInterface::TouchPoint>::const_iterator end = points.constEnd();
    while (point != end) {
        p.setId(acquireCombinedPointId(deviceId, point->id));
        if (point->uniqueId >= 0)
            p.setUniqueId(point->uniqueId);
        p.setPressure(point->pressure);
        p.setRotation(point->rotation);
        states |= point->state;
        p.setState(point->state);

        const QPointF screenPos = point->area.center();
        p.setScreenPos(QHighDpi::fromNativePixels(screenPos, window));
        p.setScreenRect(QHighDpi::fromNativePixels(point->area, window));

        // The local pos and rect are not set, they will be calculated
        // when the event gets processed by QGuiApplication.

        p.setNormalizedPos(QHighDpi::fromNativePixels(point->normalPosition, window));
        p.setVelocity(QHighDpi::fromNativePixels(point->velocity, window));
        p.setFlags(point->flags);
        p.setRawScreenPositions(QHighDpi::fromNativePixels(point->rawPositions, window));

        touchPoints.append(p);
        ++point;
    }

    // Determine the event type based on the combined point states.
    if (type) {
        *type = QEvent::TouchUpdate;
        if (states == Qt::TouchPointPressed)
            *type = QEvent::TouchBegin;
        else if (states == Qt::TouchPointReleased)
            *type = QEvent::TouchEnd;
    }

    if (states == Qt::TouchPointReleased) {
        g_nextPointId = 1;
        g_pointIdMap->clear();
    }

    return touchPoints;
}

QList<QWindowSystemInterface::TouchPoint>
    QWindowSystemInterfacePrivate::toNativeTouchPoints(const QList<QTouchEvent::TouchPoint>& pointList,
                                                       const QWindow *window)
{
    QList<QWindowSystemInterface::TouchPoint> newList;
    newList.reserve(pointList.size());
    for (const QTouchEvent::TouchPoint &pt : pointList) {
        QWindowSystemInterface::TouchPoint p;
        p.id = pt.id();
        p.flags = pt.flags();
        p.normalPosition = QHighDpi::toNativeLocalPosition(pt.normalizedPos(), window);
        p.area = QHighDpi::toNativePixels(pt.screenRect(), window);
        p.pressure = pt.pressure();
        p.state = pt.state();
        p.velocity = QHighDpi::toNativePixels(pt.velocity(), window);
        p.rawPositions = QHighDpi::toNativePixels(pt.rawScreenPositions(), window);
        newList.append(p);
    }
    return newList;
}

QT_DEFINE_QPA_EVENT_HANDLER(void, handleTouchEvent, QWindow *window, QTouchDevice *device,
                                              const QList<TouchPoint> &points, Qt::KeyboardModifiers mods)
{
    unsigned long time = QWindowSystemInterfacePrivate::eventTime.elapsed();
    handleTouchEvent<Delivery>(window, time, device, points, mods);
}

QT_DEFINE_QPA_EVENT_HANDLER(void, handleTouchEvent, QWindow *window, ulong timestamp, QTouchDevice *device,
                                              const QList<TouchPoint> &points, Qt::KeyboardModifiers mods)
{
    if (!points.size()) // Touch events must have at least one point
        return;

    if (!QTouchDevicePrivate::isRegistered(device)) // Disallow passing bogus, non-registered devices.
        return;

    QEvent::Type type;
    QList<QTouchEvent::TouchPoint> touchPoints =
            QWindowSystemInterfacePrivate::fromNativeTouchPoints(points, window, QTouchDevicePrivate::get(device)->id, &type);

    QWindowSystemInterfacePrivate::TouchEvent *e =
            new QWindowSystemInterfacePrivate::TouchEvent(window, timestamp, type, device, touchPoints, mods);
    QWindowSystemInterfacePrivate::handleWindowSystemEvent<Delivery>(e);
}

QT_DEFINE_QPA_EVENT_HANDLER(void, handleTouchCancelEvent, QWindow *window, QTouchDevice *device,
                                                    Qt::KeyboardModifiers mods)
{
    unsigned long time = QWindowSystemInterfacePrivate::eventTime.elapsed();
    handleTouchCancelEvent<Delivery>(window, time, device, mods);
}

QT_DEFINE_QPA_EVENT_HANDLER(void, handleTouchCancelEvent, QWindow *window, ulong timestamp, QTouchDevice *device,
                                                    Qt::KeyboardModifiers mods)
{
    QWindowSystemInterfacePrivate::TouchEvent *e =
            new QWindowSystemInterfacePrivate::TouchEvent(window, timestamp, QEvent::TouchCancel, device,
                                                         QList<QTouchEvent::TouchPoint>(), mods);
    QWindowSystemInterfacePrivate::handleWindowSystemEvent<Delivery>(e);
}

void QWindowSystemInterface::handleScreenOrientationChange(QScreen *screen, Qt::ScreenOrientation orientation)
{
    QWindowSystemInterfacePrivate::ScreenOrientationEvent *e =
            new QWindowSystemInterfacePrivate::ScreenOrientationEvent(screen, orientation);
    QWindowSystemInterfacePrivate::handleWindowSystemEvent(e);
}

void QWindowSystemInterface::handleScreenGeometryChange(QScreen *screen, const QRect &geometry, const QRect &availableGeometry)
{
    QWindowSystemInterfacePrivate::ScreenGeometryEvent *e =
        new QWindowSystemInterfacePrivate::ScreenGeometryEvent(screen, QHighDpi::fromNativeScreenGeometry(geometry, screen), QHighDpi::fromNative(availableGeometry, screen, geometry.topLeft()));
    QWindowSystemInterfacePrivate::handleWindowSystemEvent(e);
}

void QWindowSystemInterface::handleScreenLogicalDotsPerInchChange(QScreen *screen, qreal dpiX, qreal dpiY)
{
    QWindowSystemInterfacePrivate::ScreenLogicalDotsPerInchEvent *e =
            new QWindowSystemInterfacePrivate::ScreenLogicalDotsPerInchEvent(screen, dpiX, dpiY); // ### tja
    QWindowSystemInterfacePrivate::handleWindowSystemEvent(e);
}

void QWindowSystemInterface::handleScreenRefreshRateChange(QScreen *screen, qreal newRefreshRate)
{
    QWindowSystemInterfacePrivate::ScreenRefreshRateEvent *e =
            new QWindowSystemInterfacePrivate::ScreenRefreshRateEvent(screen, newRefreshRate);
    QWindowSystemInterfacePrivate::handleWindowSystemEvent(e);
}

void QWindowSystemInterface::handleThemeChange(QWindow *window)
{
    QWindowSystemInterfacePrivate::ThemeChangeEvent *e = new QWindowSystemInterfacePrivate::ThemeChangeEvent(window);
    QWindowSystemInterfacePrivate::handleWindowSystemEvent(e);
}

#ifndef QT_NO_DRAGANDDROP
QPlatformDragQtResponse QWindowSystemInterface::handleDrag(QWindow *window, const QMimeData *dropData, const QPoint &p, Qt::DropActions supportedActions)
{
    return QGuiApplicationPrivate::processDrag(window, dropData, QHighDpi::fromNativeLocalPosition(p, window) ,supportedActions);
}

QPlatformDropQtResponse QWindowSystemInterface::handleDrop(QWindow *window, const QMimeData *dropData, const QPoint &p, Qt::DropActions supportedActions)
{
    return QGuiApplicationPrivate::processDrop(window, dropData, QHighDpi::fromNativeLocalPosition(p, window),supportedActions);
}
#endif // QT_NO_DRAGANDDROP

/*!
    \fn static QWindowSystemInterface::handleNativeEvent(QWindow *window, const QByteArray &eventType, void *message, long *result)
    \brief Passes a native event identified by \a eventType to the \a window.

    \note This function can only be called from the GUI thread.
*/

bool QWindowSystemInterface::handleNativeEvent(QWindow *window, const QByteArray &eventType, void *message, long *result)
{
    return QGuiApplicationPrivate::processNativeEvent(window, eventType, message, result);
}

void QWindowSystemInterface::handleFileOpenEvent(const QString& fileName)
{
    QWindowSystemInterfacePrivate::FileOpenEvent e(fileName);
    QGuiApplicationPrivate::processWindowSystemEvent(&e);
}

void QWindowSystemInterface::handleFileOpenEvent(const QUrl &url)
{
    QWindowSystemInterfacePrivate::FileOpenEvent e(url);
    QGuiApplicationPrivate::processWindowSystemEvent(&e);
}

void QWindowSystemInterfacePrivate::TabletEvent::setPlatformSynthesizesMouse(bool v)
{
    platformSynthesizesMouse = v;
}

void QWindowSystemInterface::handleTabletEvent(QWindow *window, ulong timestamp, const QPointF &local, const QPointF &global,
                                               int device, int pointerType, Qt::MouseButtons buttons, qreal pressure, int xTilt, int yTilt,
                                               qreal tangentialPressure, qreal rotation, int z, qint64 uid,
                                               Qt::KeyboardModifiers modifiers)
{
    QWindowSystemInterfacePrivate::TabletEvent *e =
        new QWindowSystemInterfacePrivate::TabletEvent(window, timestamp,
                                                       QHighDpi::fromNativeLocalPosition(local, window),
                                                       QHighDpi::fromNativePixels(global, window),
                                                       device, pointerType, buttons, pressure,
                                                       xTilt, yTilt, tangentialPressure, rotation, z, uid, modifiers);
    QWindowSystemInterfacePrivate::handleWindowSystemEvent(e);
}

void QWindowSystemInterface::handleTabletEvent(QWindow *window, const QPointF &local, const QPointF &global,
                                               int device, int pointerType, Qt::MouseButtons buttons, qreal pressure, int xTilt, int yTilt,
                                               qreal tangentialPressure, qreal rotation, int z, qint64 uid,
                                               Qt::KeyboardModifiers modifiers)
{
    ulong time = QWindowSystemInterfacePrivate::eventTime.elapsed();
    handleTabletEvent(window, time, local, global, device, pointerType, buttons, pressure,
                      xTilt, yTilt, tangentialPressure, rotation, z, uid, modifiers);
}

#if QT_DEPRECATED_SINCE(5, 10)
void QWindowSystemInterface::handleTabletEvent(QWindow *window, ulong timestamp, bool down, const QPointF &local, const QPointF &global,
                                               int device, int pointerType, qreal pressure, int xTilt, int yTilt,
                                               qreal tangentialPressure, qreal rotation, int z, qint64 uid,
                                               Qt::KeyboardModifiers modifiers)
{
    handleTabletEvent(window, timestamp, local, global, device, pointerType, (down ? Qt::LeftButton : Qt::NoButton), pressure,
                      xTilt, yTilt, tangentialPressure, rotation, z, uid, modifiers);
}

void QWindowSystemInterface::handleTabletEvent(QWindow *window, bool down, const QPointF &local, const QPointF &global,
                                               int device, int pointerType, qreal pressure, int xTilt, int yTilt,
                                               qreal tangentialPressure, qreal rotation, int z, qint64 uid,
                                               Qt::KeyboardModifiers modifiers)
{
    handleTabletEvent(window, local, global, device, pointerType, (down ? Qt::LeftButton : Qt::NoButton), pressure,
                      xTilt, yTilt, tangentialPressure, rotation, z, uid, modifiers);
}
#endif // QT_DEPRECATED_SINCE(5, 10)

void QWindowSystemInterface::handleTabletEnterProximityEvent(ulong timestamp, int device, int pointerType, qint64 uid)
{
    QWindowSystemInterfacePrivate::TabletEnterProximityEvent *e =
            new QWindowSystemInterfacePrivate::TabletEnterProximityEvent(timestamp, device, pointerType, uid);
    QWindowSystemInterfacePrivate::handleWindowSystemEvent(e);
}

void QWindowSystemInterface::handleTabletEnterProximityEvent(int device, int pointerType, qint64 uid)
{
    ulong time = QWindowSystemInterfacePrivate::eventTime.elapsed();
    handleTabletEnterProximityEvent(time, device, pointerType, uid);
}

void QWindowSystemInterface::handleTabletLeaveProximityEvent(ulong timestamp, int device, int pointerType, qint64 uid)
{
    QWindowSystemInterfacePrivate::TabletLeaveProximityEvent *e =
            new QWindowSystemInterfacePrivate::TabletLeaveProximityEvent(timestamp, device, pointerType, uid);
    QWindowSystemInterfacePrivate::handleWindowSystemEvent(e);
}

void QWindowSystemInterface::handleTabletLeaveProximityEvent(int device, int pointerType, qint64 uid)
{
    ulong time = QWindowSystemInterfacePrivate::eventTime.elapsed();
    handleTabletLeaveProximityEvent(time, device, pointerType, uid);
}

#ifndef QT_NO_GESTURES
void QWindowSystemInterface::handleGestureEvent(QWindow *window, QTouchDevice *device, ulong timestamp, Qt::NativeGestureType type,
                                                QPointF &local, QPointF &global)
{
    QWindowSystemInterfacePrivate::GestureEvent *e =
        new QWindowSystemInterfacePrivate::GestureEvent(window, timestamp, type, device, local, global);
       QWindowSystemInterfacePrivate::handleWindowSystemEvent(e);
}

void QWindowSystemInterface::handleGestureEventWithRealValue(QWindow *window, QTouchDevice *device, ulong timestamp, Qt::NativeGestureType type,
                                                                qreal value, QPointF &local, QPointF &global)
{
    QWindowSystemInterfacePrivate::GestureEvent *e =
        new QWindowSystemInterfacePrivate::GestureEvent(window, timestamp, type, device, local, global);
    e->realValue = value;
    QWindowSystemInterfacePrivate::handleWindowSystemEvent(e);
}

void QWindowSystemInterface::handleGestureEventWithSequenceIdAndValue(QWindow *window, QTouchDevice *device, ulong timestamp, Qt::NativeGestureType type,
                                                                         ulong sequenceId, quint64 value, QPointF &local, QPointF &global)
{
    QWindowSystemInterfacePrivate::GestureEvent *e =
        new QWindowSystemInterfacePrivate::GestureEvent(window, timestamp, type, device, local, global);
    e->sequenceId = sequenceId;
    e->intValue = value;
    QWindowSystemInterfacePrivate::handleWindowSystemEvent(e);
}
#endif // QT_NO_GESTURES

void QWindowSystemInterface::handlePlatformPanelEvent(QWindow *w)
{
    QWindowSystemInterfacePrivate::PlatformPanelEvent *e =
            new QWindowSystemInterfacePrivate::PlatformPanelEvent(w);
    QWindowSystemInterfacePrivate::handleWindowSystemEvent(e);
}

#ifndef QT_NO_CONTEXTMENU
void QWindowSystemInterface::handleContextMenuEvent(QWindow *window, bool mouseTriggered,
                                                    const QPoint &pos, const QPoint &globalPos,
                                                    Qt::KeyboardModifiers modifiers)
{
    QWindowSystemInterfacePrivate::ContextMenuEvent *e =
            new QWindowSystemInterfacePrivate::ContextMenuEvent(window, mouseTriggered, pos,
                                                                globalPos, modifiers);
    QWindowSystemInterfacePrivate::handleWindowSystemEvent(e);
}
#endif

#if QT_CONFIG(whatsthis)
void QWindowSystemInterface::handleEnterWhatsThisEvent()
{
    QWindowSystemInterfacePrivate::WindowSystemEvent *e =
            new QWindowSystemInterfacePrivate::WindowSystemEvent(QWindowSystemInterfacePrivate::EnterWhatsThisMode);
    QWindowSystemInterfacePrivate::handleWindowSystemEvent(e);
}
#endif

#ifndef QT_NO_DEBUG_STREAM
Q_GUI_EXPORT QDebug operator<<(QDebug dbg, const QWindowSystemInterface::TouchPoint &p)
{
    QDebugStateSaver saver(dbg);
    dbg.nospace() << "TouchPoint(" << p.id << " @" << p.area << " normalized " << p.normalPosition
                  << " press " << p.pressure << " vel " << p.velocity << " state " << (int)p.state;
    return dbg;
}
#endif

// ------------------ Event dispatcher functionality ------------------

/*!
    Make Qt Gui process all events on the event queue immediately. Return the
    accepted state for the last event on the queue.
*/
bool QWindowSystemInterface::flushWindowSystemEvents(QEventLoop::ProcessEventsFlags flags)
{
    const int count = QWindowSystemInterfacePrivate::windowSystemEventQueue.count();
    if (!count)
        return false;
    if (!QGuiApplication::instance()) {
        qWarning().nospace()
            << "QWindowSystemInterface::flushWindowSystemEvents() invoked after "
               "QGuiApplication destruction, discarding " << count << " events.";
        QWindowSystemInterfacePrivate::windowSystemEventQueue.clear();
        return false;
    }
    if (QThread::currentThread() != QGuiApplication::instance()->thread()) {
        // Post a FlushEvents event which will trigger a call back to
        // deferredFlushWindowSystemEvents from the Gui thread.
        QMutexLocker locker(&QWindowSystemInterfacePrivate::flushEventMutex);
        QWindowSystemInterfacePrivate::FlushEventsEvent *e = new QWindowSystemInterfacePrivate::FlushEventsEvent(flags);
        QWindowSystemInterfacePrivate::handleWindowSystemEvent<AsynchronousDelivery>(e);
        QWindowSystemInterfacePrivate::eventsFlushed.wait(&QWindowSystemInterfacePrivate::flushEventMutex);
    } else {
        sendWindowSystemEvents(flags);
    }
    return QWindowSystemInterfacePrivate::eventAccepted.load() > 0;
}

void QWindowSystemInterface::deferredFlushWindowSystemEvents(QEventLoop::ProcessEventsFlags flags)
{
    Q_ASSERT(QThread::currentThread() == QGuiApplication::instance()->thread());

    QMutexLocker locker(&QWindowSystemInterfacePrivate::flushEventMutex);
    sendWindowSystemEvents(flags);
    QWindowSystemInterfacePrivate::eventsFlushed.wakeOne();
}

bool QWindowSystemInterface::sendWindowSystemEvents(QEventLoop::ProcessEventsFlags flags)
{
    int nevents = 0;

    while (QWindowSystemInterfacePrivate::windowSystemEventsQueued()) {
        QWindowSystemInterfacePrivate::WindowSystemEvent *event =
            (flags & QEventLoop::ExcludeUserInputEvents) ?
                QWindowSystemInterfacePrivate::getNonUserInputWindowSystemEvent() :
                QWindowSystemInterfacePrivate::getWindowSystemEvent();
        if (!event)
            break;

        if (QWindowSystemInterfacePrivate::eventHandler) {
            if (QWindowSystemInterfacePrivate::eventHandler->sendEvent(event))
                nevents++;
        } else {
            nevents++;
            QGuiApplicationPrivate::processWindowSystemEvent(event);
        }

        // Record the accepted state for the processed event
        // (excluding flush events). This state can then be
        // returned by flushWindowSystemEvents().
        if (event->type != QWindowSystemInterfacePrivate::FlushEvents)
            QWindowSystemInterfacePrivate::eventAccepted.store(event->eventAccepted);

        delete event;
    }

    return (nevents > 0);
}

void QWindowSystemInterface::setSynchronousWindowSystemEvents(bool enable)
{
    QWindowSystemInterfacePrivate::synchronousWindowSystemEvents = enable;
}

int QWindowSystemInterface::windowSystemEventsQueued()
{
    return QWindowSystemInterfacePrivate::windowSystemEventsQueued();
}

bool QWindowSystemInterface::nonUserInputEventsQueued()
{
    return QWindowSystemInterfacePrivate::nonUserInputEventsQueued();
}

// --------------------- QtTestLib support ---------------------

// The following functions are used by testlib, and need to be synchronous to avoid
// race conditions with plugins delivering native events from secondary threads.
// FIXME: It seems unnecessary to export these wrapper functions, when qtestlib could access
// QWindowSystemInterface directly (by adding dependency to gui-private), see QTBUG-63146.

Q_GUI_EXPORT void qt_handleMouseEvent(QWindow *window, const QPointF &local, const QPointF &global,
                                      Qt::MouseButtons state, Qt::MouseButton button,
                                      QEvent::Type type, Qt::KeyboardModifiers mods, int timestamp)
{
    const qreal factor = QHighDpiScaling::factor(window);
    QWindowSystemInterface::handleMouseEvent<QWindowSystemInterface::SynchronousDelivery>(window,
                timestamp, local * factor, global * factor, state, button, type, mods);
}

// Wrapper for compatibility with Qt < 5.11
// ### Qt6: Remove
Q_GUI_EXPORT void qt_handleMouseEvent(QWindow *window, const QPointF &local, const QPointF &global,
                                      Qt::MouseButtons b, Qt::KeyboardModifiers mods, int timestamp)
{
    const qreal factor = QHighDpiScaling::factor(window);
    QWindowSystemInterface::handleMouseEvent<QWindowSystemInterface::SynchronousDelivery>(window,
                timestamp, local * factor, global * factor, b, Qt::NoButton, QEvent::None, mods);
}

// Wrapper for compatibility with Qt < 5.6
// ### Qt6: Remove
Q_GUI_EXPORT void qt_handleMouseEvent(QWindow *w, const QPointF &local, const QPointF &global, Qt::MouseButtons b, Qt::KeyboardModifiers mods = Qt::NoModifier)
{
    qt_handleMouseEvent(w, local, global, b, mods, QWindowSystemInterfacePrivate::eventTime.elapsed());
}

Q_GUI_EXPORT void qt_handleKeyEvent(QWindow *window, QEvent::Type t, int k, Qt::KeyboardModifiers mods, const QString & text = QString(), bool autorep = false, ushort count = 1)
{
    QWindowSystemInterface::handleKeyEvent<QWindowSystemInterface::SynchronousDelivery>(window, t, k, mods, text, autorep, count);
}

Q_GUI_EXPORT bool qt_sendShortcutOverrideEvent(QObject *o, ulong timestamp, int k, Qt::KeyboardModifiers mods, const QString &text = QString(), bool autorep = false, ushort count = 1)
{
#ifndef QT_NO_SHORTCUT

    // FIXME: This method should not allow targeting a specific object, but should
    // instead forward the event to a window, which then takes care of normal event
    // propagation. We need to fix a lot of tests before we can refactor this (the
    // window needs to be exposed and active and have a focus object), so we leave
    // it as is for now. See QTBUG-48577.

    QGuiApplicationPrivate::modifier_buttons = mods;

    QKeyEvent qevent(QEvent::ShortcutOverride, k, mods, text, autorep, count);
    qevent.setTimestamp(timestamp);

    QShortcutMap &shortcutMap = QGuiApplicationPrivate::instance()->shortcutMap;
    if (shortcutMap.state() == QKeySequence::NoMatch) {
        // Try sending as QKeyEvent::ShortcutOverride first
        QCoreApplication::sendEvent(o, &qevent);
        if (qevent.isAccepted())
            return false;
    }

    // Then as QShortcutEvent
    return shortcutMap.tryShortcut(&qevent);
#else
    Q_UNUSED(o)
    Q_UNUSED(timestamp)
    Q_UNUSED(k)
    Q_UNUSED(mods)
    Q_UNUSED(text)
    Q_UNUSED(autorep)
    Q_UNUSED(count)
    return false;
#endif
}

namespace QTest
{
    Q_GUI_EXPORT QTouchDevice * createTouchDevice(QTouchDevice::DeviceType devType = QTouchDevice::TouchScreen)
    {
        QTouchDevice *ret = new QTouchDevice();
        ret->setType(devType);
        QWindowSystemInterface::registerTouchDevice(ret);
        return ret;
    }
}

Q_GUI_EXPORT void qt_handleTouchEvent(QWindow *window, QTouchDevice *device,
                                const QList<QTouchEvent::TouchPoint> &points,
                                Qt::KeyboardModifiers mods = Qt::NoModifier)
{
    QWindowSystemInterface::handleTouchEvent<QWindowSystemInterface::SynchronousDelivery>(window, device,
        QWindowSystemInterfacePrivate::toNativeTouchPoints(points, window), mods);
}


QT_END_NAMESPACE<|MERGE_RESOLUTION|>--- conflicted
+++ resolved
@@ -283,16 +283,10 @@
 QWindowSystemInterfacePrivate::GeometryChangeEvent::GeometryChangeEvent(QWindow *window, const QRect &newGeometry)
     : WindowSystemEvent(GeometryChange)
     , window(window)
-<<<<<<< HEAD
-    , requestedGeometry(window->handle() ? window->handle()->QPlatformWindow::geometry() : QRect())
-    , newGeometry(newGeometry)
-{
-=======
     , newGeometry(newGeometry)
 {
     if (const QPlatformWindow *pw = window->handle())
         requestedGeometry = QHighDpi::fromNativePixels(pw->QPlatformWindow::geometry(), window);
->>>>>>> 4ba53561
 }
 
 QT_DEFINE_QPA_EVENT_HANDLER(void, handleGeometryChange, QWindow *window, const QRect &newRect)
