--- conflicted
+++ resolved
@@ -215,8 +215,7 @@
     template<typename Delivery = QWindowSystemInterface::DefaultDelivery>
     static void handleApplicationStateChanged(Qt::ApplicationState newState, bool forcePropagate = false);
 
-<<<<<<< HEAD
-#ifndef QT_NO_DRAGANDDROP
+#if QT_CONFIG(draganddrop)
 #if QT_DEPRECATED_SINCE(5, 11)
     QT_DEPRECATED static QPlatformDragQtResponse handleDrag(QWindow *window, const QMimeData *dropData,
                                               const QPoint &p, Qt::DropActions supportedActions);
@@ -229,14 +228,7 @@
     static QPlatformDropQtResponse handleDrop(QWindow *window, const QMimeData *dropData,
                                               const QPoint &p, Qt::DropActions supportedActions,
                                               Qt::MouseButtons buttons, Qt::KeyboardModifiers modifiers);
-#endif // QT_NO_DRAGANDDROP
-=======
-#if QT_CONFIG(draganddrop)
-    // Drag and drop. These events are sent immediately.
-    static QPlatformDragQtResponse handleDrag(QWindow *window, const QMimeData *dropData, const QPoint &p, Qt::DropActions supportedActions);
-    static QPlatformDropQtResponse handleDrop(QWindow *window, const QMimeData *dropData, const QPoint &p, Qt::DropActions supportedActions);
-#endif
->>>>>>> a14a943f
+#endif // QT_CONFIG(draganddrop)
 
     static bool handleNativeEvent(QWindow *window, const QByteArray &eventType, void *message, long *result);
 
