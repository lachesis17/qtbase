include($QT_INSTALL_DOCS/global/qt-module-defaults.qdocconf)

project                 = QtWidgets
description             = Qt Widgets Reference Documentation
version                 = $QT_VERSION

examplesinstallpath     = widgets

qhp.projects            = QtWidgets

qhp.QtWidgets.file         = qtwidgets.qhp
qhp.QtWidgets.namespace           = org.qt-project.qtwidgets.$QT_VERSION_TAG
qhp.QtWidgets.virtualFolder       = qtwidgets
qhp.QtWidgets.indexTitle          = Qt Widgets
qhp.QtWidgets.indexRoot           =

qhp.QtWidgets.filterAttributes    = qtwidgets $QT_VERSION qtrefdoc
qhp.QtWidgets.customFilters.Qt.name = QtWidgets $QT_VERSION
qhp.QtWidgets.customFilters.Qt.filterAttributes = qtwidgets $QT_VERSION

qhp.QtWidgets.subprojects         = classes
qhp.QtWidgets.subprojects.classes.title = C++ Classes
qhp.QtWidgets.subprojects.classes.indexTitle = Qt Widgets C++ Classes
qhp.QtWidgets.subprojects.classes.selectors = class fake:headerfile
qhp.QtWidgets.subprojects.classes.sortPages = true

tagfile                 = ../../../doc/qtwidgets/qtwidgets.tags

<<<<<<< HEAD
depends                 += qtcore qtgui qtdoc qtsql qtdesigner qtquick qmake
=======
depends                 += qtcore qtgui qtdoc qtsql qtdesigner qtquick qmake qtsvg
>>>>>>> a5f47024

headerdirs  += ..

sourcedirs  += .. \
               ../../../examples/widgets/doc/src

exampledirs += ../../../examples/widgets \
               ../../../doc/src/snippets \
               ../ \
               snippets

excludedirs += snippets

imagedirs   += images \
               ../../../doc/src/images \
               ../../../examples/widgets/doc/images \
               ../../../examples/widgets

navigation.landingpage = "Qt Widgets"
navigation.cppclassespage = "Qt Widgets C++ Classes"<|MERGE_RESOLUTION|>--- conflicted
+++ resolved
@@ -26,11 +26,7 @@
 
 tagfile                 = ../../../doc/qtwidgets/qtwidgets.tags
 
-<<<<<<< HEAD
-depends                 += qtcore qtgui qtdoc qtsql qtdesigner qtquick qmake
-=======
 depends                 += qtcore qtgui qtdoc qtsql qtdesigner qtquick qmake qtsvg
->>>>>>> a5f47024
 
 headerdirs  += ..
 
