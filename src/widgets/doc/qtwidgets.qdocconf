--- conflicted
+++ resolved
@@ -2,37 +2,22 @@
 
 project                 = QtWidgets
 description             = Qt Widgets Reference Documentation
-<<<<<<< HEAD
-url                     = http://qt-project.org/doc/qtwidgets
-version                 = 5.1.0
-=======
 url                     = http://qt-project.org/doc/qt-$QT_VER/qtwidgets
 version                 = $QT_VERSION
->>>>>>> e95a7582
 
 examplesinstallpath     = widgets
 
 qhp.projects            = QtWidgets
 
 qhp.QtWidgets.file         = qtwidgets.qhp
-<<<<<<< HEAD
-qhp.QtWidgets.namespace           = org.qt-project.qtwidgets.510
-=======
 qhp.QtWidgets.namespace           = org.qt-project.qtwidgets.$QT_VERSION_TAG
->>>>>>> e95a7582
 qhp.QtWidgets.virtualFolder       = qtwidgets
 qhp.QtWidgets.indexTitle          = Qt Widgets
 qhp.QtWidgets.indexRoot           =
 
-<<<<<<< HEAD
-qhp.QtWidgets.filterAttributes    = qtwidgets 5.1.0 qtrefdoc
-qhp.QtWidgets.customFilters.Qt.name = QtWidgets 5.1.0
-qhp.QtWidgets.customFilters.Qt.filterAttributes = qtwidgets 5.1.0
-=======
 qhp.QtWidgets.filterAttributes    = qtwidgets $QT_VERSION qtrefdoc
 qhp.QtWidgets.customFilters.Qt.name = QtWidgets $QT_VERSION
 qhp.QtWidgets.customFilters.Qt.filterAttributes = qtwidgets $QT_VERSION
->>>>>>> e95a7582
 
 qhp.QtWidgets.subprojects         = classes
 qhp.QtWidgets.subprojects.classes.title = C++ Classes
