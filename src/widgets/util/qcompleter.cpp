/****************************************************************************
**
** Copyright (C) 2016 The Qt Company Ltd.
** Contact: https://www.qt.io/licensing/
**
** This file is part of the QtWidgets module of the Qt Toolkit.
**
** $QT_BEGIN_LICENSE:LGPL$
** Commercial License Usage
** Licensees holding valid commercial Qt licenses may use this file in
** accordance with the commercial license agreement provided with the
** Software or, alternatively, in accordance with the terms contained in
** a written agreement between you and The Qt Company. For licensing terms
** and conditions see https://www.qt.io/terms-conditions. For further
** information use the contact form at https://www.qt.io/contact-us.
**
** GNU Lesser General Public License Usage
** Alternatively, this file may be used under the terms of the GNU Lesser
** General Public License version 3 as published by the Free Software
** Foundation and appearing in the file LICENSE.LGPL3 included in the
** packaging of this file. Please review the following information to
** ensure the GNU Lesser General Public License version 3 requirements
** will be met: https://www.gnu.org/licenses/lgpl-3.0.html.
**
** GNU General Public License Usage
** Alternatively, this file may be used under the terms of the GNU
** General Public License version 2.0 or (at your option) the GNU General
** Public license version 3 or any later version approved by the KDE Free
** Qt Foundation. The licenses are as published by the Free Software
** Foundation and appearing in the file LICENSE.GPL2 and LICENSE.GPL3
** included in the packaging of this file. Please review the following
** information to ensure the GNU General Public License requirements will
** be met: https://www.gnu.org/licenses/gpl-2.0.html and
** https://www.gnu.org/licenses/gpl-3.0.html.
**
** $QT_END_LICENSE$
**
****************************************************************************/

/*!
    \class QCompleter
    \brief The QCompleter class provides completions based on an item model.
    \since 4.2

    \inmodule QtWidgets

    You can use QCompleter to provide auto completions in any Qt
    widget, such as QLineEdit and QComboBox.
    When the user starts typing a word, QCompleter suggests possible ways of
    completing the word, based on a word list. The word list is
    provided as a QAbstractItemModel. (For simple applications, where
    the word list is static, you can pass a QStringList to
    QCompleter's constructor.)

    \tableofcontents

    \section1 Basic Usage

    A QCompleter is used typically with a QLineEdit or QComboBox.
    For example, here's how to provide auto completions from a simple
    word list in a QLineEdit:

    \snippet code/src_gui_util_qcompleter.cpp 0

    A QFileSystemModel can be used to provide auto completion of file names.
    For example:

    \snippet code/src_gui_util_qcompleter.cpp 1

    To set the model on which QCompleter should operate, call
    setModel(). By default, QCompleter will attempt to match the \l
    {completionPrefix}{completion prefix} (i.e., the word that the
    user has started typing) against the Qt::EditRole data stored in
    column 0 in the  model case sensitively. This can be changed
    using setCompletionRole(), setCompletionColumn(), and
    setCaseSensitivity().

    If the model is sorted on the column and role that are used for completion,
    you can call setModelSorting() with either
    QCompleter::CaseSensitivelySortedModel or
    QCompleter::CaseInsensitivelySortedModel as the argument. On large models,
    this can lead to significant performance improvements, because QCompleter
    can then use binary search instead of linear search. The binary search only
    works when the filterMode is Qt::MatchStartsWith.

    The model can be a \l{QAbstractListModel}{list model},
    a \l{QAbstractTableModel}{table model}, or a
    \l{QAbstractItemModel}{tree model}. Completion on tree models
    is slightly more involved and is covered in the \l{Handling
    Tree Models} section below.

    The completionMode() determines the mode used to provide completions to
    the user.

    \section1 Iterating Through Completions

    To retrieve a single candidate string, call setCompletionPrefix()
    with the text that needs to be completed and call
    currentCompletion(). You can iterate through the list of
    completions as below:

    \snippet code/src_gui_util_qcompleter.cpp 2

    completionCount() returns the total number of completions for the
    current prefix. completionCount() should be avoided when possible,
    since it requires a scan of the entire model.

    \section1 The Completion Model

    completionModel() return a list model that contains all possible
    completions for the current completion prefix, in the order in which
    they appear in the model. This model can be used to display the current
    completions in a custom view. Calling setCompletionPrefix() automatically
    refreshes the completion model.

    \section1 Handling Tree Models

    QCompleter can look for completions in tree models, assuming
    that any item (or sub-item or sub-sub-item) can be unambiguously
    represented as a string by specifying the path to the item. The
    completion is then performed one level at a time.

    Let's take the example of a user typing in a file system path.
    The model is a (hierarchical) QFileSystemModel. The completion
    occurs for every element in the path. For example, if the current
    text is \c C:\Wind, QCompleter might suggest \c Windows to
    complete the current path element. Similarly, if the current text
    is \c C:\Windows\Sy, QCompleter might suggest \c System.

    For this kind of completion to work, QCompleter needs to be able to
    split the path into a list of strings that are matched at each level.
    For \c C:\Windows\Sy, it needs to be split as "C:", "Windows" and "Sy".
    The default implementation of splitPath(), splits the completionPrefix
    using QDir::separator() if the model is a QFileSystemModel.

    To provide completions, QCompleter needs to know the path from an index.
    This is provided by pathFromIndex(). The default implementation of
    pathFromIndex(), returns the data for the \l{Qt::EditRole}{edit role}
    for list models and the absolute file path if the mode is a QFileSystemModel.

    \sa QAbstractItemModel, QLineEdit, QComboBox, {Completer Example}
*/

#include "qcompleter_p.h"

#include "QtWidgets/qscrollbar.h"
#include "QtCore/qdir.h"
#include "QtCore/qstringlistmodel.h"
#if QT_CONFIG(dirmodel)
#include "QtWidgets/qdirmodel.h"
#endif
#if QT_CONFIG(filesystemmodel)
#include "QtWidgets/qfilesystemmodel.h"
#endif
#include "QtWidgets/qheaderview.h"
#if QT_CONFIG(listview)
#include "QtWidgets/qlistview.h"
#endif
#include "QtWidgets/qapplication.h"
#include "QtGui/qevent.h"
#include "QtWidgets/qdesktopwidget.h"
#include <private/qdesktopwidget_p.h>
#if QT_CONFIG(lineedit)
#include "QtWidgets/qlineedit.h"
#endif
#include "QtCore/qdir.h"

QT_BEGIN_NAMESPACE

QCompletionModel::QCompletionModel(QCompleterPrivate *c, QObject *parent)
    : QAbstractProxyModel(*new QCompletionModelPrivate, parent),
      c(c), showAll(false)
{
    createEngine();
}

int QCompletionModel::columnCount(const QModelIndex &) const
{
    Q_D(const QCompletionModel);
    return d->model->columnCount();
}

void QCompletionModel::setSourceModel(QAbstractItemModel *source)
{
    bool hadModel = (sourceModel() != nullptr);

    if (hadModel)
        QObject::disconnect(sourceModel(), nullptr, this, nullptr);

    QAbstractProxyModel::setSourceModel(source);

    if (source) {
        // TODO: Optimize updates in the source model
        connect(source, SIGNAL(modelReset()), this, SLOT(invalidate()));
        connect(source, SIGNAL(destroyed()), this, SLOT(modelDestroyed()));
        connect(source, SIGNAL(layoutChanged()), this, SLOT(invalidate()));
        connect(source, SIGNAL(rowsInserted(QModelIndex,int,int)), this, SLOT(rowsInserted()));
        connect(source, SIGNAL(rowsRemoved(QModelIndex,int,int)), this, SLOT(invalidate()));
        connect(source, SIGNAL(columnsInserted(QModelIndex,int,int)), this, SLOT(invalidate()));
        connect(source, SIGNAL(columnsRemoved(QModelIndex,int,int)), this, SLOT(invalidate()));
        connect(source, SIGNAL(dataChanged(QModelIndex,QModelIndex)), this, SLOT(invalidate()));
    }

    invalidate();
}

void QCompletionModel::createEngine()
{
    bool sortedEngine = false;
    if (c->filterMode == Qt::MatchStartsWith) {
        switch (c->sorting) {
        case QCompleter::UnsortedModel:
            sortedEngine = false;
            break;
        case QCompleter::CaseSensitivelySortedModel:
            sortedEngine = c->cs == Qt::CaseSensitive;
            break;
        case QCompleter::CaseInsensitivelySortedModel:
            sortedEngine = c->cs == Qt::CaseInsensitive;
            break;
        }
    }

    if (sortedEngine)
        engine.reset(new QSortedModelEngine(c));
    else
        engine.reset(new QUnsortedModelEngine(c));
}

QModelIndex QCompletionModel::mapToSource(const QModelIndex& index) const
{
    Q_D(const QCompletionModel);
    if (!index.isValid())
        return engine->curParent;

    int row;
    QModelIndex parent = engine->curParent;
    if (!showAll) {
        if (!engine->matchCount())
            return QModelIndex();
        Q_ASSERT(index.row() < engine->matchCount());
        QIndexMapper& rootIndices = engine->historyMatch.indices;
        if (index.row() < rootIndices.count()) {
            row = rootIndices[index.row()];
            parent = QModelIndex();
        } else {
            row = engine->curMatch.indices[index.row() - rootIndices.count()];
        }
    } else {
        row = index.row();
    }

    return d->model->index(row, index.column(), parent);
}

QModelIndex QCompletionModel::mapFromSource(const QModelIndex& idx) const
{
    if (!idx.isValid())
        return QModelIndex();

    int row = -1;
    if (!showAll) {
        if (!engine->matchCount())
            return QModelIndex();

        QIndexMapper& rootIndices = engine->historyMatch.indices;
        if (idx.parent().isValid()) {
            if (idx.parent() != engine->curParent)
                return QModelIndex();
        } else {
            row = rootIndices.indexOf(idx.row());
            if (row == -1 && engine->curParent.isValid())
                return QModelIndex(); // source parent and our parent don't match
        }

        if (row == -1) {
            QIndexMapper& indices = engine->curMatch.indices;
            engine->filterOnDemand(idx.row() - indices.last());
            row = indices.indexOf(idx.row()) + rootIndices.count();
        }

        if (row == -1)
            return QModelIndex();
    } else {
        if (idx.parent() != engine->curParent)
            return QModelIndex();
        row = idx.row();
    }

    return createIndex(row, idx.column());
}

bool QCompletionModel::setCurrentRow(int row)
{
    if (row < 0 || !engine->matchCount())
        return false;

    if (row >= engine->matchCount())
        engine->filterOnDemand(row + 1 - engine->matchCount());

    if (row >= engine->matchCount()) // invalid row
        return false;

    engine->curRow = row;
    return true;
}

QModelIndex QCompletionModel::currentIndex(bool sourceIndex) const
{
    if (!engine->matchCount())
        return QModelIndex();

    int row = engine->curRow;
    if (showAll)
        row = engine->curMatch.indices[engine->curRow];

    QModelIndex idx = createIndex(row, c->column);
    if (!sourceIndex)
        return idx;
    return mapToSource(idx);
}

QModelIndex QCompletionModel::index(int row, int column, const QModelIndex& parent) const
{
    Q_D(const QCompletionModel);
    if (row < 0 || column < 0 || column >= columnCount(parent) || parent.isValid())
        return QModelIndex();

    if (!showAll) {
        if (!engine->matchCount())
            return QModelIndex();
        if (row >= engine->historyMatch.indices.count()) {
            int want = row + 1 - engine->matchCount();
            if (want > 0)
                engine->filterOnDemand(want);
            if (row >= engine->matchCount())
                return QModelIndex();
        }
    } else {
        if (row >= d->model->rowCount(engine->curParent))
            return QModelIndex();
    }

    return createIndex(row, column);
}

int QCompletionModel::completionCount() const
{
    if (!engine->matchCount())
        return 0;

    engine->filterOnDemand(INT_MAX);
    return engine->matchCount();
}

int QCompletionModel::rowCount(const QModelIndex &parent) const
{
    Q_D(const QCompletionModel);
    if (parent.isValid())
        return 0;

    if (showAll) {
        // Show all items below current parent, even if we have no valid matches
        if (engine->curParts.count() != 1  && !engine->matchCount()
            && !engine->curParent.isValid())
            return 0;
        return d->model->rowCount(engine->curParent);
    }

    return completionCount();
}

void QCompletionModel::setFiltered(bool filtered)
{
    if (showAll == !filtered)
        return;
    beginResetModel();
    showAll = !filtered;
    endResetModel();
}

bool QCompletionModel::hasChildren(const QModelIndex &parent) const
{
    Q_D(const QCompletionModel);
    if (parent.isValid())
        return false;

    if (showAll)
        return d->model->hasChildren(mapToSource(parent));

    if (!engine->matchCount())
        return false;

    return true;
}

QVariant QCompletionModel::data(const QModelIndex& index, int role) const
{
    Q_D(const QCompletionModel);
    return d->model->data(mapToSource(index), role);
}

void QCompletionModel::modelDestroyed()
{
    QAbstractProxyModel::setSourceModel(nullptr); // switch to static empty model
    invalidate();
}

void QCompletionModel::rowsInserted()
{
    invalidate();
    emit rowsAdded();
}

void QCompletionModel::invalidate()
{
    engine->cache.clear();
    filter(engine->curParts);
}

void QCompletionModel::filter(const QStringList& parts)
{
    Q_D(QCompletionModel);
    beginResetModel();
    engine->filter(parts);
    endResetModel();

    if (d->model->canFetchMore(engine->curParent))
        d->model->fetchMore(engine->curParent);
}

//////////////////////////////////////////////////////////////////////////////
void QCompletionEngine::filter(const QStringList& parts)
{
    const QAbstractItemModel *model = c->proxy->sourceModel();
    curParts = parts;
    if (curParts.isEmpty())
        curParts.append(QString());

    curRow = -1;
    curParent = QModelIndex();
    curMatch = QMatchData();
    historyMatch = filterHistory();

    if (!model)
        return;

    QModelIndex parent;
    for (int i = 0; i < curParts.count() - 1; i++) {
        QString part = curParts.at(i);
        int emi = filter(part, parent, -1).exactMatchIndex;
        if (emi == -1)
            return;
        parent = model->index(emi, c->column, parent);
    }

    // Note that we set the curParent to a valid parent, even if we have no matches
    // When filtering is disabled, we show all the items under this parent
    curParent = parent;
    if (curParts.constLast().isEmpty())
        curMatch = QMatchData(QIndexMapper(0, model->rowCount(curParent) - 1), -1, false);
    else
        curMatch = filter(curParts.constLast(), curParent, 1); // build at least one
    curRow = curMatch.isValid() ? 0 : -1;
}

QMatchData QCompletionEngine::filterHistory()
{
    QAbstractItemModel *source = c->proxy->sourceModel();
    if (curParts.count() <= 1 || c->proxy->showAll || !source)
        return QMatchData();

#if QT_CONFIG(dirmodel)
    const bool isDirModel = (qobject_cast<QDirModel *>(source) != nullptr);
#else
    const bool isDirModel = false;
#endif
    Q_UNUSED(isDirModel)
#if QT_CONFIG(filesystemmodel)
    const bool isFsModel = (qobject_cast<QFileSystemModel *>(source) != nullptr);
#else
    const bool isFsModel = false;
#endif
    Q_UNUSED(isFsModel)
    QVector<int> v;
    QIndexMapper im(v);
    QMatchData m(im, -1, true);

    for (int i = 0; i < source->rowCount(); i++) {
        QString str = source->index(i, c->column).data().toString();
        if (str.startsWith(c->prefix, c->cs)
#if !defined(Q_OS_WIN)
            && ((!isFsModel && !isDirModel) || QDir::toNativeSeparators(str) != QDir::separator())
#endif
            )
            m.indices.append(i);
    }
    return m;
}

// Returns a match hint from the cache by chopping the search string
bool QCompletionEngine::matchHint(const QString &part, const QModelIndex &parent, QMatchData *hint) const
{
    if (part.isEmpty())
        return false; // early out to avoid cache[parent] lookup costs

    const auto cit = cache.find(parent);
    if (cit == cache.end())
        return false;

    const CacheItem& map = *cit;
    const auto mapEnd = map.end();

    QString key = c->cs == Qt::CaseInsensitive ? part.toLower() : part;

    while (!key.isEmpty()) {
        key.chop(1);
        const auto it = map.find(key);
        if (it != mapEnd) {
            *hint = *it;
            return true;
        }
    }

    return false;
}

bool QCompletionEngine::lookupCache(const QString &part, const QModelIndex &parent, QMatchData *m) const
{
    if (part.isEmpty())
        return false; // early out to avoid cache[parent] lookup costs

    const auto cit = cache.find(parent);
    if (cit == cache.end())
        return false;

    const CacheItem& map = *cit;

    const QString key = c->cs == Qt::CaseInsensitive ? part.toLower() : part;

    const auto it = map.find(key);
    if (it == map.end())
        return false;

    *m = it.value();
    return true;
}

// When the cache size exceeds 1MB, it clears out about 1/2 of the cache.
void QCompletionEngine::saveInCache(QString part, const QModelIndex& parent, const QMatchData& m)
{
    if (c->filterMode == Qt::MatchEndsWith)
        return;
    QMatchData old = cache[parent].take(part);
    cost = cost + m.indices.cost() - old.indices.cost();
    if (cost * sizeof(int) > 1024 * 1024) {
        QMap<QModelIndex, CacheItem>::iterator it1 = cache.begin();
        while (it1 != cache.end()) {
            CacheItem& ci = it1.value();
            int sz = ci.count()/2;
            QMap<QString, QMatchData>::iterator it2 = ci.begin();
            int i = 0;
            while (it2 != ci.end() && i < sz) {
                cost -= it2.value().indices.cost();
                it2 = ci.erase(it2);
                i++;
            }
            if (ci.count() == 0) {
              it1 = cache.erase(it1);
            } else {
              ++it1;
            }
        }
    }

    if (c->cs == Qt::CaseInsensitive)
        part = std::move(part).toLower();
    cache[parent][part] = m;
}

///////////////////////////////////////////////////////////////////////////////////
QIndexMapper QSortedModelEngine::indexHint(QString part, const QModelIndex& parent, Qt::SortOrder order)
{
    const QAbstractItemModel *model = c->proxy->sourceModel();

    if (c->cs == Qt::CaseInsensitive)
        part = std::move(part).toLower();

    const CacheItem& map = cache[parent];

    // Try to find a lower and upper bound for the search from previous results
    int to = model->rowCount(parent) - 1;
    int from = 0;
    const CacheItem::const_iterator it = map.lowerBound(part);

    // look backward for first valid hint
    for(CacheItem::const_iterator it1 = it; it1-- != map.constBegin();) {
        const QMatchData& value = it1.value();
        if (value.isValid()) {
            if (order == Qt::AscendingOrder) {
                from = value.indices.last() + 1;
            } else {
                to = value.indices.first() - 1;
            }
            break;
        }
    }

    // look forward for first valid hint
    for(CacheItem::const_iterator it2 = it; it2 != map.constEnd(); ++it2) {
        const QMatchData& value = it2.value();
        if (value.isValid() && !it2.key().startsWith(part)) {
            if (order == Qt::AscendingOrder) {
                to = value.indices.first() - 1;
            } else {
                from = value.indices.first() + 1;
            }
            break;
        }
    }

    return QIndexMapper(from, to);
}

Qt::SortOrder QSortedModelEngine::sortOrder(const QModelIndex &parent) const
{
    const QAbstractItemModel *model = c->proxy->sourceModel();

    int rowCount = model->rowCount(parent);
    if (rowCount < 2)
        return Qt::AscendingOrder;
    QString first = model->data(model->index(0, c->column, parent), c->role).toString();
    QString last = model->data(model->index(rowCount - 1, c->column, parent), c->role).toString();
    return QString::compare(first, last, c->cs) <= 0 ? Qt::AscendingOrder : Qt::DescendingOrder;
}

QMatchData QSortedModelEngine::filter(const QString& part, const QModelIndex& parent, int)
{
    const QAbstractItemModel *model = c->proxy->sourceModel();

    QMatchData hint;
    if (lookupCache(part, parent, &hint))
        return hint;

    QIndexMapper indices;
    Qt::SortOrder order = sortOrder(parent);

    if (matchHint(part, parent, &hint)) {
        if (!hint.isValid())
            return QMatchData();
        indices = hint.indices;
    } else {
        indices = indexHint(part, parent, order);
    }

    // binary search the model within 'indices' for 'part' under 'parent'
    int high = indices.to() + 1;
    int low = indices.from() - 1;
    int probe;
    QModelIndex probeIndex;
    QString probeData;

    while (high - low > 1)
    {
        probe = (high + low) / 2;
        probeIndex = model->index(probe, c->column, parent);
        probeData = model->data(probeIndex, c->role).toString();
        const int cmp = QString::compare(probeData, part, c->cs);
        if ((order == Qt::AscendingOrder && cmp >= 0)
            || (order == Qt::DescendingOrder && cmp < 0)) {
            high = probe;
        } else {
            low = probe;
        }
    }

    if ((order == Qt::AscendingOrder && low == indices.to())
        || (order == Qt::DescendingOrder && high == indices.from())) { // not found
        saveInCache(part, parent, QMatchData());
        return QMatchData();
    }

    probeIndex = model->index(order == Qt::AscendingOrder ? low+1 : high-1, c->column, parent);
    probeData = model->data(probeIndex, c->role).toString();
    if (!probeData.startsWith(part, c->cs)) {
        saveInCache(part, parent, QMatchData());
        return QMatchData();
    }

    const bool exactMatch = QString::compare(probeData, part, c->cs) == 0;
    int emi =  exactMatch ? (order == Qt::AscendingOrder ? low+1 : high-1) : -1;

    int from = 0;
    int to = 0;
    if (order == Qt::AscendingOrder) {
        from = low + 1;
        high = indices.to() + 1;
        low = from;
    } else {
        to = high - 1;
        low = indices.from() - 1;
        high = to;
    }

    while (high - low > 1)
    {
        probe = (high + low) / 2;
        probeIndex = model->index(probe, c->column, parent);
        probeData = model->data(probeIndex, c->role).toString();
        const bool startsWith = probeData.startsWith(part, c->cs);
        if ((order == Qt::AscendingOrder && startsWith)
            || (order == Qt::DescendingOrder && !startsWith)) {
            low = probe;
        } else {
            high = probe;
        }
    }

    QMatchData m(order == Qt::AscendingOrder ? QIndexMapper(from, high - 1) : QIndexMapper(low+1, to), emi, false);
    saveInCache(part, parent, m);
    return m;
}

////////////////////////////////////////////////////////////////////////////////////////
int QUnsortedModelEngine::buildIndices(const QString& str, const QModelIndex& parent, int n,
                                      const QIndexMapper& indices, QMatchData* m)
{
    Q_ASSERT(m->partial);
    Q_ASSERT(n != -1 || m->exactMatchIndex == -1);
    const QAbstractItemModel *model = c->proxy->sourceModel();
    int i, count = 0;

    for (i = 0; i < indices.count() && count != n; ++i) {
        QModelIndex idx = model->index(indices[i], c->column, parent);

        if (!(model->flags(idx) & Qt::ItemIsSelectable))
            continue;

        QString data = model->data(idx, c->role).toString();

        switch (c->filterMode) {
        case Qt::MatchStartsWith:
            if (!data.startsWith(str, c->cs))
                continue;
            break;
        case Qt::MatchContains:
            if (!data.contains(str, c->cs))
                continue;
            break;
        case Qt::MatchEndsWith:
            if (!data.endsWith(str, c->cs))
                continue;
            break;
        case Qt::MatchExactly:
        case Qt::MatchFixedString:
        case Qt::MatchCaseSensitive:
        case Qt::MatchRegExp:
        case Qt::MatchWildcard:
        case Qt::MatchWrap:
        case Qt::MatchRecursive:
            Q_UNREACHABLE();
            break;
        }
        m->indices.append(indices[i]);
        ++count;
        if (m->exactMatchIndex == -1 && QString::compare(data, str, c->cs) == 0) {
            m->exactMatchIndex = indices[i];
            if (n == -1)
                return indices[i];
        }
    }
    return indices[i-1];
}

void QUnsortedModelEngine::filterOnDemand(int n)
{
    Q_ASSERT(matchCount());
    if (!curMatch.partial)
        return;
    Q_ASSERT(n >= -1);
    const QAbstractItemModel *model = c->proxy->sourceModel();
    int lastRow = model->rowCount(curParent) - 1;
    QIndexMapper im(curMatch.indices.last() + 1, lastRow);
    int lastIndex = buildIndices(curParts.constLast(), curParent, n, im, &curMatch);
    curMatch.partial = (lastRow != lastIndex);
    saveInCache(curParts.constLast(), curParent, curMatch);
}

QMatchData QUnsortedModelEngine::filter(const QString& part, const QModelIndex& parent, int n)
{
    QMatchData hint;

    QVector<int> v;
    QIndexMapper im(v);
    QMatchData m(im, -1, true);

    const QAbstractItemModel *model = c->proxy->sourceModel();
    bool foundInCache = lookupCache(part, parent, &m);

    if (!foundInCache) {
        if (matchHint(part, parent, &hint) && !hint.isValid())
            return QMatchData();
    }

    if (!foundInCache && !hint.isValid()) {
        const int lastRow = model->rowCount(parent) - 1;
        QIndexMapper all(0, lastRow);
        int lastIndex = buildIndices(part, parent, n, all, &m);
        m.partial = (lastIndex != lastRow);
    } else {
        if (!foundInCache) { // build from hint as much as we can
            buildIndices(part, parent, INT_MAX, hint.indices, &m);
            m.partial = hint.partial;
        }
        if (m.partial && ((n == -1 && m.exactMatchIndex == -1) || (m.indices.count() < n))) {
            // need more and have more
            const int lastRow = model->rowCount(parent) - 1;
            QIndexMapper rest(hint.indices.last() + 1, lastRow);
            int want = n == -1 ? -1 : n - m.indices.count();
            int lastIndex = buildIndices(part, parent, want, rest, &m);
            m.partial = (lastRow != lastIndex);
        }
    }

    saveInCache(part, parent, m);
    return m;
}

///////////////////////////////////////////////////////////////////////////////
QCompleterPrivate::QCompleterPrivate()
    : widget(nullptr),
      proxy(nullptr),
      popup(nullptr),
      filterMode(Qt::MatchStartsWith),
      cs(Qt::CaseSensitive),
      role(Qt::EditRole),
      column(0),
      maxVisibleItems(7),
      sorting(QCompleter::UnsortedModel),
      wrap(true),
      eatFocusOut(true),
      hiddenBecauseNoMatch(false)
{
}

void QCompleterPrivate::init(QAbstractItemModel *m)
{
    Q_Q(QCompleter);
    proxy = new QCompletionModel(this, q);
    QObject::connect(proxy, SIGNAL(rowsAdded()), q, SLOT(_q_autoResizePopup()));
    q->setModel(m);
#if !QT_CONFIG(listview)
    q->setCompletionMode(QCompleter::InlineCompletion);
#else
    q->setCompletionMode(QCompleter::PopupCompletion);
#endif // QT_CONFIG(listview)
}

void QCompleterPrivate::setCurrentIndex(QModelIndex index, bool select)
{
    Q_Q(QCompleter);
    if (!q->popup())
        return;
    if (!select) {
        popup->selectionModel()->setCurrentIndex(index, QItemSelectionModel::NoUpdate);
    } else {
        if (!index.isValid())
            popup->selectionModel()->clear();
        else
            popup->selectionModel()->setCurrentIndex(index, QItemSelectionModel::Select
                                                            | QItemSelectionModel::Rows);
    }
    index = popup->selectionModel()->currentIndex();
    if (!index.isValid())
        popup->scrollToTop();
    else
        popup->scrollTo(index, QAbstractItemView::PositionAtTop);
}

void QCompleterPrivate::_q_completionSelected(const QItemSelection& selection)
{
    QModelIndex index;
    if (!selection.indexes().isEmpty())
        index = selection.indexes().first();

    _q_complete(index, true);
}

void QCompleterPrivate::_q_complete(QModelIndex index, bool highlighted)
{
    Q_Q(QCompleter);
    QString completion;

    if (!index.isValid() || (!proxy->showAll && (index.row() >= proxy->engine->matchCount()))) {
        completion = prefix;
        index = QModelIndex();
    } else {
        if (!(index.flags() & Qt::ItemIsEnabled))
            return;
        QModelIndex si = proxy->mapToSource(index);
        si = si.sibling(si.row(), column); // for clicked()
        completion = q->pathFromIndex(si);
#if QT_CONFIG(dirmodel)
        // add a trailing separator in inline
        if (mode == QCompleter::InlineCompletion) {
            if (qobject_cast<QDirModel *>(proxy->sourceModel()) && QFileInfo(completion).isDir())
                completion += QDir::separator();
        }
#endif
#if QT_CONFIG(filesystemmodel)
        // add a trailing separator in inline
        if (mode == QCompleter::InlineCompletion) {
            if (qobject_cast<QFileSystemModel *>(proxy->sourceModel()) && QFileInfo(completion).isDir())
                completion += QDir::separator();
        }
#endif
    }

    if (highlighted) {
        emit q->highlighted(index);
        emit q->highlighted(completion);
    } else {
        emit q->activated(index);
        emit q->activated(completion);
    }
}

void QCompleterPrivate::_q_autoResizePopup()
{
    if (!popup || !popup->isVisible())
        return;
    showPopup(popupRect);
}

void QCompleterPrivate::showPopup(const QRect& rect)
{
    const QRect screen = QDesktopWidgetPrivate::availableGeometry(widget);
    Qt::LayoutDirection dir = widget->layoutDirection();
    QPoint pos;
    int rh, w;
    int h = (popup->sizeHintForRow(0) * qMin(maxVisibleItems, popup->model()->rowCount()) + 3) + 3;
    QScrollBar *hsb = popup->horizontalScrollBar();
    if (hsb && hsb->isVisible())
        h += popup->horizontalScrollBar()->sizeHint().height();

    if (rect.isValid()) {
        rh = rect.height();
        w = rect.width();
        pos = widget->mapToGlobal(dir == Qt::RightToLeft ? rect.bottomRight() : rect.bottomLeft());
    } else {
        rh = widget->height();
        pos = widget->mapToGlobal(QPoint(0, widget->height() - 2));
        w = widget->width();
    }

    if (w > screen.width())
        w = screen.width();
    if ((pos.x() + w) > (screen.x() + screen.width()))
        pos.setX(screen.x() + screen.width() - w);
    if (pos.x() < screen.x())
        pos.setX(screen.x());

    int top = pos.y() - rh - screen.top() + 2;
    int bottom = screen.bottom() - pos.y();
    h = qMax(h, popup->minimumHeight());
    if (h > bottom) {
        h = qMin(qMax(top, bottom), h);

        if (top > bottom)
            pos.setY(pos.y() - h - rh + 2);
    }

    popup->setGeometry(pos.x(), pos.y(), w, h);

    if (!popup->isVisible())
        popup->show();
}

void QCompleterPrivate::_q_fileSystemModelDirectoryLoaded(const QString &path)
{
    Q_Q(QCompleter);
    // Slot called when QFileSystemModel has finished loading.
    // If we hide the popup because there was no match because the model was not loaded yet,
    // we re-start the completion when we get the results
    if (hiddenBecauseNoMatch
        && prefix.startsWith(path) && prefix != (path + QLatin1Char('/'))
        && widget) {
        q->complete();
    }
}

/*!
    Constructs a completer object with the given \a parent.
*/
QCompleter::QCompleter(QObject *parent)
: QObject(*new QCompleterPrivate(), parent)
{
    Q_D(QCompleter);
    d->init();
}

/*!
    Constructs a completer object with the given \a parent that provides completions
    from the specified \a model.
*/
QCompleter::QCompleter(QAbstractItemModel *model, QObject *parent)
    : QObject(*new QCompleterPrivate(), parent)
{
    Q_D(QCompleter);
    d->init(model);
}

#if QT_CONFIG(stringlistmodel)
/*!
    Constructs a QCompleter object with the given \a parent that uses the specified
    \a list as a source of possible completions.
*/
QCompleter::QCompleter(const QStringList& list, QObject *parent)
: QObject(*new QCompleterPrivate(), parent)
{
    Q_D(QCompleter);
    d->init(new QStringListModel(list, this));
}
#endif // QT_CONFIG(stringlistmodel)

/*!
    Destroys the completer object.
*/
QCompleter::~QCompleter()
{
}

/*!
    Sets the widget for which completion are provided for to \a widget. This
    function is automatically called when a QCompleter is set on a QLineEdit
    using QLineEdit::setCompleter() or on a QComboBox using
    QComboBox::setCompleter(). The widget needs to be set explicitly when
    providing completions for custom widgets.

    \sa widget(), setModel(), setPopup()
 */
void QCompleter::setWidget(QWidget *widget)
{
    Q_D(QCompleter);
    if (widget == d->widget)
        return;

    if (d->widget)
        d->widget->removeEventFilter(this);
    d->widget = widget;
    if (d->widget)
        d->widget->installEventFilter(this);

    if (d->popup) {
        d->popup->hide();
        d->popup->setFocusProxy(d->widget);
    }
}

/*!
    Returns the widget for which the completer object is providing completions.

    \sa setWidget()
 */
QWidget *QCompleter::widget() const
{
    Q_D(const QCompleter);
    return d->widget;
}

/*!
    Sets the model which provides completions to \a model. The \a model can
    be list model or a tree model. If a model has been already previously set
    and it has the QCompleter as its parent, it is deleted.

    For convenience, if \a model is a QFileSystemModel, QCompleter switches its
    caseSensitivity to Qt::CaseInsensitive on Windows and Qt::CaseSensitive
    on other platforms.

    \sa completionModel(), modelSorting, {Handling Tree Models}
*/
void QCompleter::setModel(QAbstractItemModel *model)
{
    Q_D(QCompleter);
    QAbstractItemModel *oldModel = d->proxy->sourceModel();
#if QT_CONFIG(filesystemmodel)
    if (qobject_cast<const QFileSystemModel *>(oldModel))
        setCompletionRole(Qt::EditRole); // QTBUG-54642, clear FileNameRole set by QFileSystemModel
#endif
    d->proxy->setSourceModel(model);
    if (d->popup)
        setPopup(d->popup); // set the model and make new connections
    if (oldModel && oldModel->QObject::parent() == this)
        delete oldModel;
#if QT_CONFIG(dirmodel)
    if (qobject_cast<QDirModel *>(model)) {
#if defined(Q_OS_WIN)
        setCaseSensitivity(Qt::CaseInsensitive);
#else
        setCaseSensitivity(Qt::CaseSensitive);
#endif
    }
#endif // QT_CONFIG(dirmodel)
#if QT_CONFIG(filesystemmodel)
    QFileSystemModel *fsModel = qobject_cast<QFileSystemModel *>(model);
    if (fsModel) {
#if defined(Q_OS_WIN)
        setCaseSensitivity(Qt::CaseInsensitive);
#else
        setCaseSensitivity(Qt::CaseSensitive);
#endif
        setCompletionRole(QFileSystemModel::FileNameRole);
        connect(fsModel, SIGNAL(directoryLoaded(QString)), this, SLOT(_q_fileSystemModelDirectoryLoaded(QString)));
    }
#endif // QT_CONFIG(filesystemmodel)
}

/*!
    Returns the model that provides completion strings.

    \sa completionModel()
*/
QAbstractItemModel *QCompleter::model() const
{
    Q_D(const QCompleter);
    return d->proxy->sourceModel();
}

/*!
    \enum QCompleter::CompletionMode

    This enum specifies how completions are provided to the user.

    \value PopupCompletion            Current completions are displayed in a popup window.
    \value InlineCompletion           Completions appear inline (as selected text).
    \value UnfilteredPopupCompletion  All possible completions are displayed in a popup window with the most likely suggestion indicated as current.

    \sa setCompletionMode()
*/

/*!
    \property QCompleter::completionMode
    \brief how the completions are provided to the user

    The default value is QCompleter::PopupCompletion.
*/
void QCompleter::setCompletionMode(QCompleter::CompletionMode mode)
{
    Q_D(QCompleter);
    d->mode = mode;
    d->proxy->setFiltered(mode != QCompleter::UnfilteredPopupCompletion);

    if (mode == QCompleter::InlineCompletion) {
        if (d->widget)
            d->widget->removeEventFilter(this);
        if (d->popup) {
            d->popup->deleteLater();
            d->popup = nullptr;
        }
    } else {
        if (d->widget)
            d->widget->installEventFilter(this);
    }
}

QCompleter::CompletionMode QCompleter::completionMode() const
{
    Q_D(const QCompleter);
    return d->mode;
}

/*!
    \property QCompleter::filterMode
    \brief how the filtering is performed
    \since 5.2

    If filterMode is set to Qt::MatchStartsWith, only those entries that start
    with the typed characters will be displayed. Qt::MatchContains will display
    the entries that contain the typed characters, and Qt::MatchEndsWith the
    ones that end with the typed characters.

    Currently, only these three modes are implemented. Setting filterMode to
    any other Qt::MatchFlag will issue a warning, and no action will be
    performed.

    The default mode is Qt::MatchStartsWith.
*/

void QCompleter::setFilterMode(Qt::MatchFlags filterMode)
{
    Q_D(QCompleter);

    if (d->filterMode == filterMode)
        return;

    if (Q_UNLIKELY(filterMode != Qt::MatchStartsWith &&
                   filterMode != Qt::MatchContains &&
                   filterMode != Qt::MatchEndsWith)) {
        qWarning("Unhandled QCompleter::filterMode flag is used.");
        return;
    }

    d->filterMode = filterMode;
    d->proxy->createEngine();
    d->proxy->invalidate();
}

Qt::MatchFlags QCompleter::filterMode() const
{
    Q_D(const QCompleter);
    return d->filterMode;
}

/*!
    Sets the popup used to display completions to \a popup. QCompleter takes
    ownership of the view.

    A QListView is automatically created when the completionMode() is set to
    QCompleter::PopupCompletion or QCompleter::UnfilteredPopupCompletion. The
    default popup displays the completionColumn().

    Ensure that this function is called before the view settings are modified.
    This is required since view's properties may require that a model has been
    set on the view (for example, hiding columns in the view requires a model
    to be set on the view).

    \sa popup()
*/
void QCompleter::setPopup(QAbstractItemView *popup)
{
    Q_D(QCompleter);
    Q_ASSERT(popup != 0);
    if (d->popup) {
        QObject::disconnect(d->popup->selectionModel(), nullptr, this, nullptr);
        QObject::disconnect(d->popup, nullptr, this, nullptr);
    }
    if (d->popup != popup)
        delete d->popup;
    if (popup->model() != d->proxy)
        popup->setModel(d->proxy);
     popup->hide();

    Qt::FocusPolicy origPolicy = Qt::NoFocus;
    if (d->widget)
        origPolicy = d->widget->focusPolicy();
<<<<<<< HEAD
    popup->setParent(nullptr, Qt::Popup);
=======

    // Mark the widget window as a popup, so that if the last non-popup window is closed by the
    // user, the application should not be prevented from exiting. It needs to be set explicitly via
    // setWindowFlag(), because passing the flag via setParent(parent, windowFlags) does not call
    // QWidgetPrivate::adjustQuitOnCloseAttribute(), and causes an application not to exit if the
    // popup ends up being the last window.
    popup->setParent(nullptr);
    popup->setWindowFlag(Qt::Popup);
>>>>>>> 5e64957e
    popup->setFocusPolicy(Qt::NoFocus);
    if (d->widget)
        d->widget->setFocusPolicy(origPolicy);

    popup->setFocusProxy(d->widget);
    popup->installEventFilter(this);
    popup->setItemDelegate(new QCompleterItemDelegate(popup));
#if QT_CONFIG(listview)
    if (QListView *listView = qobject_cast<QListView *>(popup)) {
        listView->setModelColumn(d->column);
    }
#endif

    QObject::connect(popup, SIGNAL(clicked(QModelIndex)),
                     this, SLOT(_q_complete(QModelIndex)));
    QObject::connect(this, SIGNAL(activated(QModelIndex)),
                     popup, SLOT(hide()));

    QObject::connect(popup->selectionModel(), SIGNAL(selectionChanged(QItemSelection,QItemSelection)),
                     this, SLOT(_q_completionSelected(QItemSelection)));
    d->popup = popup;
}

/*!
    Returns the popup used to display completions.

    \sa setPopup()
*/
QAbstractItemView *QCompleter::popup() const
{
    Q_D(const QCompleter);
#if QT_CONFIG(listview)
    if (!d->popup && completionMode() != QCompleter::InlineCompletion) {
        QListView *listView = new QListView;
        listView->setEditTriggers(QAbstractItemView::NoEditTriggers);
        listView->setHorizontalScrollBarPolicy(Qt::ScrollBarAlwaysOff);
        listView->setSelectionBehavior(QAbstractItemView::SelectRows);
        listView->setSelectionMode(QAbstractItemView::SingleSelection);
        listView->setModelColumn(d->column);
        QCompleter *that = const_cast<QCompleter*>(this);
        that->setPopup(listView);
    }
#endif // QT_CONFIG(listview)
    return d->popup;
}

/*!
  \reimp
*/
bool QCompleter::event(QEvent *ev)
{
    return QObject::event(ev);
}

/*!
  \reimp
*/
bool QCompleter::eventFilter(QObject *o, QEvent *e)
{
    Q_D(QCompleter);

    if (d->eatFocusOut && o == d->widget && e->type() == QEvent::FocusOut) {
        d->hiddenBecauseNoMatch = false;
        if (d->popup && d->popup->isVisible())
            return true;
    }

    if (o != d->popup)
        return QObject::eventFilter(o, e);

    switch (e->type()) {
    case QEvent::KeyPress: {
        QKeyEvent *ke = static_cast<QKeyEvent *>(e);

        QModelIndex curIndex = d->popup->currentIndex();
        QModelIndexList selList = d->popup->selectionModel()->selectedIndexes();

        const int key = ke->key();
        // In UnFilteredPopup mode, select the current item
        if ((key == Qt::Key_Up || key == Qt::Key_Down) && selList.isEmpty() && curIndex.isValid()
            && d->mode == QCompleter::UnfilteredPopupCompletion) {
              d->setCurrentIndex(curIndex);
              return true;
        }

        // Handle popup navigation keys. These are hardcoded because up/down might make the
        // widget do something else (lineedit cursor moves to home/end on mac, for instance)
        switch (key) {
        case Qt::Key_End:
        case Qt::Key_Home:
            if (ke->modifiers() & Qt::ControlModifier)
                return false;
            break;

        case Qt::Key_Up:
            if (!curIndex.isValid()) {
                int rowCount = d->proxy->rowCount();
                QModelIndex lastIndex = d->proxy->index(rowCount - 1, d->column);
                d->setCurrentIndex(lastIndex);
                return true;
            } else if (curIndex.row() == 0) {
                if (d->wrap)
                    d->setCurrentIndex(QModelIndex());
                return true;
            }
            return false;

        case Qt::Key_Down:
            if (!curIndex.isValid()) {
                QModelIndex firstIndex = d->proxy->index(0, d->column);
                d->setCurrentIndex(firstIndex);
                return true;
            } else if (curIndex.row() == d->proxy->rowCount() - 1) {
                if (d->wrap)
                    d->setCurrentIndex(QModelIndex());
                return true;
            }
            return false;

        case Qt::Key_PageUp:
        case Qt::Key_PageDown:
            return false;
        }

        // Send the event to the widget. If the widget accepted the event, do nothing
        // If the widget did not accept the event, provide a default implementation
        d->eatFocusOut = false;
        (static_cast<QObject *>(d->widget))->event(ke);
        d->eatFocusOut = true;
        if (!d->widget || e->isAccepted() || !d->popup->isVisible()) {
            // widget lost focus, hide the popup
            if (d->widget && (!d->widget->hasFocus()
#ifdef QT_KEYPAD_NAVIGATION
                || (QApplication::keypadNavigationEnabled() && !d->widget->hasEditFocus())
#endif
                ))
                d->popup->hide();
            if (e->isAccepted())
                return true;
        }

        // default implementation for keys not handled by the widget when popup is open
#if QT_CONFIG(shortcut)
        if (ke->matches(QKeySequence::Cancel)) {
            d->popup->hide();
            return true;
        }
#endif
        switch (key) {
#ifdef QT_KEYPAD_NAVIGATION
        case Qt::Key_Select:
            if (!QApplication::keypadNavigationEnabled())
                break;
#endif
        case Qt::Key_Return:
        case Qt::Key_Enter:
        case Qt::Key_Tab:
            d->popup->hide();
            if (curIndex.isValid())
                d->_q_complete(curIndex);
            break;

        case Qt::Key_F4:
            if (ke->modifiers() & Qt::AltModifier)
                d->popup->hide();
            break;

        case Qt::Key_Backtab:
            d->popup->hide();
            break;

        default:
            break;
        }

        return true;
    }

#ifdef QT_KEYPAD_NAVIGATION
    case QEvent::KeyRelease: {
        QKeyEvent *ke = static_cast<QKeyEvent *>(e);
        if (QApplication::keypadNavigationEnabled() && ke->key() == Qt::Key_Back) {
            // Send the event to the 'widget'. This is what we did for KeyPress, so we need
            // to do the same for KeyRelease, in case the widget's KeyPress event set
            // up something (such as a timer) that is relying on also receiving the
            // key release. I see this as a bug in Qt, and should really set it up for all
            // the affected keys. However, it is difficult to tell how this will affect
            // existing code, and I can't test for every combination!
            d->eatFocusOut = false;
            static_cast<QObject *>(d->widget)->event(ke);
            d->eatFocusOut = true;
        }
        break;
    }
#endif

    case QEvent::MouseButtonPress: {
#ifdef QT_KEYPAD_NAVIGATION
        if (QApplication::keypadNavigationEnabled()) {
            // if we've clicked in the widget (or its descendant), let it handle the click
            QWidget *source = qobject_cast<QWidget *>(o);
            if (source) {
                QPoint pos = source->mapToGlobal((static_cast<QMouseEvent *>(e))->pos());
                QWidget *target = QApplication::widgetAt(pos);
                if (target && (d->widget->isAncestorOf(target) ||
                    target == d->widget)) {
                    d->eatFocusOut = false;
                    static_cast<QObject *>(target)->event(e);
                    d->eatFocusOut = true;
                    return true;
                }
            }
        }
#endif
        if (!d->popup->underMouse()) {
            d->popup->hide();
            return true;
        }
        }
        return false;

    case QEvent::InputMethod:
    case QEvent::ShortcutOverride:
        QApplication::sendEvent(d->widget, e);
        break;

    default:
        return false;
    }
    return false;
}

/*!
    For QCompleter::PopupCompletion and QCompletion::UnfilteredPopupCompletion
    modes, calling this function displays the popup displaying the current
    completions. By default, if \a rect is not specified, the popup is displayed
    on the bottom of the widget(). If \a rect is specified the popup is
    displayed on the left edge of the rectangle.

    For QCompleter::InlineCompletion mode, the highlighted() signal is fired
    with the current completion.
*/
void QCompleter::complete(const QRect& rect)
{
    Q_D(QCompleter);
    QModelIndex idx = d->proxy->currentIndex(false);
    d->hiddenBecauseNoMatch = false;
    if (d->mode == QCompleter::InlineCompletion) {
        if (idx.isValid())
            d->_q_complete(idx, true);
        return;
    }

    Q_ASSERT(d->widget);
    if ((d->mode == QCompleter::PopupCompletion && !idx.isValid())
        || (d->mode == QCompleter::UnfilteredPopupCompletion && d->proxy->rowCount() == 0)) {
        if (d->popup)
            d->popup->hide(); // no suggestion, hide
        d->hiddenBecauseNoMatch = true;
        return;
    }

    popup();
    if (d->mode == QCompleter::UnfilteredPopupCompletion)
        d->setCurrentIndex(idx, false);

    d->showPopup(rect);
    d->popupRect = rect;
}

/*!
    Sets the current row to the \a row specified. Returns \c true if successful;
    otherwise returns \c false.

    This function may be used along with currentCompletion() to iterate
    through all the possible completions.

    \sa currentCompletion(), completionCount()
*/
bool QCompleter::setCurrentRow(int row)
{
    Q_D(QCompleter);
    return d->proxy->setCurrentRow(row);
}

/*!
    Returns the current row.

    \sa setCurrentRow()
*/
int QCompleter::currentRow() const
{
    Q_D(const QCompleter);
    return d->proxy->currentRow();
}

/*!
    Returns the number of completions for the current prefix. For an unsorted
    model with a large number of items this can be expensive. Use setCurrentRow()
    and currentCompletion() to iterate through all the completions.
*/
int QCompleter::completionCount() const
{
    Q_D(const QCompleter);
    return d->proxy->completionCount();
}

/*!
    \enum QCompleter::ModelSorting

    This enum specifies how the items in the model are sorted.

    \value UnsortedModel                    The model is unsorted.
    \value CaseSensitivelySortedModel       The model is sorted case sensitively.
    \value CaseInsensitivelySortedModel     The model is sorted case insensitively.

    \sa setModelSorting()
*/

/*!
    \property QCompleter::modelSorting
    \brief the way the model is sorted

    By default, no assumptions are made about the order of the items
    in the model that provides the completions.

    If the model's data for the completionColumn() and completionRole() is sorted in
    ascending order, you can set this property to \l CaseSensitivelySortedModel
    or \l CaseInsensitivelySortedModel. On large models, this can lead to
    significant performance improvements because the completer object can
    then use a binary search algorithm instead of linear search algorithm.

    The sort order (i.e ascending or descending order) of the model is determined
    dynamically by inspecting the contents of the model.

    \b{Note:} The performance improvements described above cannot take place
    when the completer's \l caseSensitivity is different to the case sensitivity
    used by the model's when sorting.

    \sa setCaseSensitivity(), QCompleter::ModelSorting
*/
void QCompleter::setModelSorting(QCompleter::ModelSorting sorting)
{
    Q_D(QCompleter);
    if (d->sorting == sorting)
        return;
    d->sorting = sorting;
    d->proxy->createEngine();
    d->proxy->invalidate();
}

QCompleter::ModelSorting QCompleter::modelSorting() const
{
    Q_D(const QCompleter);
    return d->sorting;
}

/*!
    \property QCompleter::completionColumn
    \brief the column in the model in which completions are searched for.

    If the popup() is a QListView, it is automatically setup to display
    this column.

    By default, the match column is 0.

    \sa completionRole, caseSensitivity
*/
void QCompleter::setCompletionColumn(int column)
{
    Q_D(QCompleter);
    if (d->column == column)
        return;
#if QT_CONFIG(listview)
    if (QListView *listView = qobject_cast<QListView *>(d->popup))
        listView->setModelColumn(column);
#endif
    d->column = column;
    d->proxy->invalidate();
}

int QCompleter::completionColumn() const
{
    Q_D(const QCompleter);
    return d->column;
}

/*!
    \property QCompleter::completionRole
    \brief the item role to be used to query the contents of items for matching.

    The default role is Qt::EditRole.

    \sa completionColumn, caseSensitivity
*/
void QCompleter::setCompletionRole(int role)
{
    Q_D(QCompleter);
    if (d->role == role)
        return;
    d->role = role;
    d->proxy->invalidate();
}

int QCompleter::completionRole() const
{
    Q_D(const QCompleter);
    return d->role;
}

/*!
    \property QCompleter::wrapAround
    \brief the completions wrap around when navigating through items
    \since 4.3

    The default is true.
*/
void QCompleter::setWrapAround(bool wrap)
{
    Q_D(QCompleter);
    if (d->wrap == wrap)
        return;
    d->wrap = wrap;
}

bool QCompleter::wrapAround() const
{
    Q_D(const QCompleter);
    return d->wrap;
}

/*!
    \property QCompleter::maxVisibleItems
    \brief the maximum allowed size on screen of the completer, measured in items
    \since 4.6

    By default, this property has a value of 7.
*/
int QCompleter::maxVisibleItems() const
{
    Q_D(const QCompleter);
    return d->maxVisibleItems;
}

void QCompleter::setMaxVisibleItems(int maxItems)
{
    Q_D(QCompleter);
    if (Q_UNLIKELY(maxItems < 0)) {
        qWarning("QCompleter::setMaxVisibleItems: "
                 "Invalid max visible items (%d) must be >= 0", maxItems);
        return;
    }
    d->maxVisibleItems = maxItems;
}

/*!
    \property QCompleter::caseSensitivity
    \brief the case sensitivity of the matching

    The default is Qt::CaseSensitive.

    \sa completionColumn, completionRole, modelSorting
*/
void QCompleter::setCaseSensitivity(Qt::CaseSensitivity cs)
{
    Q_D(QCompleter);
    if (d->cs == cs)
        return;
    d->cs = cs;
    d->proxy->createEngine();
    d->proxy->invalidate();
}

Qt::CaseSensitivity QCompleter::caseSensitivity() const
{
    Q_D(const QCompleter);
    return d->cs;
}

/*!
    \property QCompleter::completionPrefix
    \brief the completion prefix used to provide completions.

    The completionModel() is updated to reflect the list of possible
    matches for \a prefix.
*/
void QCompleter::setCompletionPrefix(const QString &prefix)
{
    Q_D(QCompleter);
    d->prefix = prefix;
    d->proxy->filter(splitPath(prefix));
}

QString QCompleter::completionPrefix() const
{
    Q_D(const QCompleter);
    return d->prefix;
}

/*!
    Returns the model index of the current completion in the completionModel().

    \sa setCurrentRow(), currentCompletion(), model()
*/
QModelIndex QCompleter::currentIndex() const
{
    Q_D(const QCompleter);
    return d->proxy->currentIndex(false);
}

/*!
    Returns the current completion string. This includes the \l completionPrefix.
    When used alongside setCurrentRow(), it can be used to iterate through
    all the matches.

    \sa setCurrentRow(), currentIndex()
*/
QString QCompleter::currentCompletion() const
{
    Q_D(const QCompleter);
    return pathFromIndex(d->proxy->currentIndex(true));
}

/*!
    Returns the completion model. The completion model is a read-only list model
    that contains all the possible matches for the current completion prefix.
    The completion model is auto-updated to reflect the current completions.

    \note The return value of this function is defined to be an QAbstractItemModel
    purely for generality. This actual kind of model returned is an instance of an
    QAbstractProxyModel subclass.

    \sa completionPrefix, model()
*/
QAbstractItemModel *QCompleter::completionModel() const
{
    Q_D(const QCompleter);
    return d->proxy;
}

/*!
    Returns the path for the given \a index. The completer object uses this to
    obtain the completion text from the underlying model.

    The default implementation returns the \l{Qt::EditRole}{edit role} of the
    item for list models. It returns the absolute file path if the model is a
    QFileSystemModel.

    \sa splitPath()
*/

QString QCompleter::pathFromIndex(const QModelIndex& index) const
{
    Q_D(const QCompleter);
    if (!index.isValid())
        return QString();

    QAbstractItemModel *sourceModel = d->proxy->sourceModel();
    if (!sourceModel)
        return QString();
    bool isDirModel = false;
    bool isFsModel = false;
#if QT_CONFIG(dirmodel)
    isDirModel = qobject_cast<QDirModel *>(d->proxy->sourceModel()) != nullptr;
#endif
#if QT_CONFIG(filesystemmodel)
    isFsModel = qobject_cast<QFileSystemModel *>(d->proxy->sourceModel()) != nullptr;
#endif
    if (!isDirModel && !isFsModel)
        return sourceModel->data(index, d->role).toString();

    QModelIndex idx = index;
    QStringList list;
    do {
        QString t;
        if (isDirModel)
            t = sourceModel->data(idx, Qt::EditRole).toString();
#if QT_CONFIG(filesystemmodel)
        else
            t = sourceModel->data(idx, QFileSystemModel::FileNameRole).toString();
#endif
        list.prepend(t);
        QModelIndex parent = idx.parent();
        idx = parent.sibling(parent.row(), index.column());
    } while (idx.isValid());

#if !defined(Q_OS_WIN)
    if (list.count() == 1) // only the separator or some other text
        return list[0];
    list[0].clear() ; // the join below will provide the separator
#endif

    return list.join(QDir::separator());
}

/*!
    Splits the given \a path into strings that are used to match at each level
    in the model().

    The default implementation of splitPath() splits a file system path based on
    QDir::separator() when the sourceModel() is a QFileSystemModel.

    When used with list models, the first item in the returned list is used for
    matching.

    \sa pathFromIndex(), {Handling Tree Models}
*/
QStringList QCompleter::splitPath(const QString& path) const
{
    bool isDirModel = false;
    bool isFsModel = false;
#if QT_CONFIG(dirmodel)
    Q_D(const QCompleter);
    isDirModel = qobject_cast<QDirModel *>(d->proxy->sourceModel()) != nullptr;
#endif
#if QT_CONFIG(filesystemmodel)
#if !QT_CONFIG(dirmodel)
    Q_D(const QCompleter);
#endif
    isFsModel = qobject_cast<QFileSystemModel *>(d->proxy->sourceModel()) != nullptr;
#endif

    if ((!isDirModel && !isFsModel) || path.isEmpty())
        return QStringList(completionPrefix());

    QString pathCopy = QDir::toNativeSeparators(path);
#if defined(Q_OS_WIN)
    if (pathCopy == QLatin1String("\\") || pathCopy == QLatin1String("\\\\"))
        return QStringList(pathCopy);
    const bool startsWithDoubleSlash = pathCopy.startsWith(QLatin1String("\\\\"));
    if (startsWithDoubleSlash)
        pathCopy = pathCopy.mid(2);
#endif

    const QChar sep = QDir::separator();
    QStringList parts = pathCopy.split(sep);

#if defined(Q_OS_WIN)
    if (startsWithDoubleSlash)
        parts[0].prepend(QLatin1String("\\\\"));
#else
    if (pathCopy[0] == sep) // readd the "/" at the beginning as the split removed it
        parts[0] = QLatin1Char('/');
#endif

    return parts;
}

/*!
    \fn void QCompleter::activated(const QModelIndex& index)

    This signal is sent when an item in the popup() is activated by the user.
    (by clicking or pressing return). The item's \a index in the completionModel()
    is given.

*/

/*!
    \fn void QCompleter::activated(const QString &text)

    This signal is sent when an item in the popup() is activated by the user (by
    clicking or pressing return). The item's \a text is given.

*/

/*!
    \fn void QCompleter::highlighted(const QModelIndex& index)

    This signal is sent when an item in the popup() is highlighted by
    the user. It is also sent if complete() is called with the completionMode()
    set to QCompleter::InlineCompletion. The item's \a index in the completionModel()
    is given.
*/

/*!
    \fn void QCompleter::highlighted(const QString &text)

    This signal is sent when an item in the popup() is highlighted by
    the user. It is also sent if complete() is called with the completionMode()
    set to QCompleter::InlineCompletion. The item's \a text is given.
*/

QT_END_NAMESPACE

#include "moc_qcompleter.cpp"

#include "moc_qcompleter_p.cpp"<|MERGE_RESOLUTION|>--- conflicted
+++ resolved
@@ -1243,9 +1243,6 @@
     Qt::FocusPolicy origPolicy = Qt::NoFocus;
     if (d->widget)
         origPolicy = d->widget->focusPolicy();
-<<<<<<< HEAD
-    popup->setParent(nullptr, Qt::Popup);
-=======
 
     // Mark the widget window as a popup, so that if the last non-popup window is closed by the
     // user, the application should not be prevented from exiting. It needs to be set explicitly via
@@ -1254,7 +1251,6 @@
     // popup ends up being the last window.
     popup->setParent(nullptr);
     popup->setWindowFlag(Qt::Popup);
->>>>>>> 5e64957e
     popup->setFocusPolicy(Qt::NoFocus);
     if (d->widget)
         d->widget->setFocusPolicy(origPolicy);
