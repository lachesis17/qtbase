/****************************************************************************
**
** Copyright (C) 2014 Digia Plc and/or its subsidiary(-ies).
** Contact: http://www.qt-project.org/legal
**
** This file is part of the QtWidgets module of the Qt Toolkit.
**
** $QT_BEGIN_LICENSE:LGPL$
** Commercial License Usage
** Licensees holding valid commercial Qt licenses may use this file in
** accordance with the commercial license agreement provided with the
** Software or, alternatively, in accordance with the terms contained in
** a written agreement between you and Digia.  For licensing terms and
** conditions see http://qt.digia.com/licensing.  For further information
** use the contact form at http://qt.digia.com/contact-us.
**
** GNU Lesser General Public License Usage
** Alternatively, this file may be used under the terms of the GNU Lesser
** General Public License version 2.1 as published by the Free Software
** Foundation and appearing in the file LICENSE.LGPL included in the
** packaging of this file.  Please review the following information to
** ensure the GNU Lesser General Public License version 2.1 requirements
** will be met: http://www.gnu.org/licenses/old-licenses/lgpl-2.1.html.
**
** In addition, as a special exception, Digia gives you certain additional
** rights.  These rights are described in the Digia Qt LGPL Exception
** version 1.1, included in the file LGPL_EXCEPTION.txt in this package.
**
** GNU General Public License Usage
** Alternatively, this file may be used under the terms of the GNU
** General Public License version 3.0 as published by the Free Software
** Foundation and appearing in the file LICENSE.GPL included in the
** packaging of this file.  Please review the following information to
** ensure the GNU General Public License version 3.0 requirements will be
** met: http://www.gnu.org/copyleft/gpl.html.
**
**
** $QT_END_LICENSE$
**
****************************************************************************/

#define QT_NO_URL_CAST_FROM_STRING

#include <qvariant.h>
#include <private/qwidgetitemdata_p.h>
#include "qfiledialog.h"

#ifndef QT_NO_FILEDIALOG
#include "qfiledialog_p.h"
#include <private/qguiapplication_p.h>
#include <qfontmetrics.h>
#include <qaction.h>
#include <qheaderview.h>
#include <qshortcut.h>
#include <qgridlayout.h>
#include <qmenu.h>
#include <qmessagebox.h>
#include <qinputdialog.h>
#include <stdlib.h>
#include <qsettings.h>
#include <qdebug.h>
#include <qmimedatabase.h>
#include <qapplication.h>
#include <qstylepainter.h>
#if !defined(Q_OS_WINCE)
#include "ui_qfiledialog.h"
#else
#define Q_EMBEDDED_SMALLSCREEN
#include "ui_qfiledialog_embedded.h"
#if defined(Q_OS_WINCE)
extern bool qt_priv_ptr_valid;
#endif
#endif
#if defined(Q_OS_UNIX)
#include <pwd.h>
#include <unistd.h> // for pathconf() on OS X
#elif defined(Q_OS_WIN)
#  include <QtCore/qt_windows.h>
#endif

QT_BEGIN_NAMESPACE

Q_GLOBAL_STATIC(QUrl, lastVisitedDir)

/*!
  \class QFileDialog
  \brief The QFileDialog class provides a dialog that allow users to select files or directories.
  \ingroup standard-dialogs
  \inmodule QtWidgets

  The QFileDialog class enables a user to traverse the file system in
  order to select one or many files or a directory.

  The easiest way to create a QFileDialog is to use the static functions.

  \snippet code/src_gui_dialogs_qfiledialog.cpp 0

  In the above example, a modal QFileDialog is created using a static
  function. The dialog initially displays the contents of the "/home/jana"
  directory, and displays files matching the patterns given in the
  string "Image Files (*.png *.jpg *.bmp)". The parent of the file dialog
  is set to \e this, and the window title is set to "Open Image".

  If you want to use multiple filters, separate each one with
  \e two semicolons. For example:

  \snippet code/src_gui_dialogs_qfiledialog.cpp 1

  You can create your own QFileDialog without using the static
  functions. By calling setFileMode(), you can specify what the user must
  select in the dialog:

  \snippet code/src_gui_dialogs_qfiledialog.cpp 2

  In the above example, the mode of the file dialog is set to
  AnyFile, meaning that the user can select any file, or even specify a
  file that doesn't exist. This mode is useful for creating a
  "Save As" file dialog. Use ExistingFile if the user must select an
  existing file, or \l Directory if only a directory may be selected.
  See the \l QFileDialog::FileMode enum for the complete list of modes.

  The fileMode property contains the mode of operation for the dialog;
  this indicates what types of objects the user is expected to select.
  Use setNameFilter() to set the dialog's file filter. For example:

  \snippet code/src_gui_dialogs_qfiledialog.cpp 3

  In the above example, the filter is set to \c{"Images (*.png *.xpm *.jpg)"},
  this means that only files with the extension \c png, \c xpm,
  or \c jpg will be shown in the QFileDialog. You can apply
  several filters by using setNameFilters(). Use selectNameFilter() to select
  one of the filters you've given as the file dialog's default filter.

  The file dialog has two view modes: \l{QFileDialog::}{List} and
  \l{QFileDialog::}{Detail}.
  \l{QFileDialog::}{List} presents the contents of the current directory
  as a list of file and directory names. \l{QFileDialog::}{Detail} also
  displays a list of file and directory names, but provides additional
  information alongside each name, such as the file size and modification
  date. Set the mode with setViewMode():

  \snippet code/src_gui_dialogs_qfiledialog.cpp 4

  The last important function you will need to use when creating your
  own file dialog is selectedFiles().

  \snippet code/src_gui_dialogs_qfiledialog.cpp 5

  In the above example, a modal file dialog is created and shown. If
  the user clicked OK, the file they selected is put in \c fileName.

  The dialog's working directory can be set with setDirectory().
  Each file in the current directory can be selected using
  the selectFile() function.

  The \l{dialogs/standarddialogs}{Standard Dialogs} example shows
  how to use QFileDialog as well as other built-in Qt dialogs.

  By default, a platform-native file dialog will be used if the platform has
  one. In that case, the widgets which would otherwise be used to construct the
  dialog will not be instantiated, so related accessors such as layout() and
  itemDelegate() will return null. You can set the \l DontUseNativeDialog option to
  ensure that the widget-based implementation will be used instead of the
  native dialog.

  \sa QDir, QFileInfo, QFile, QColorDialog, QFontDialog, {Standard Dialogs Example},
      {Application Example}
*/

/*!
    \enum QFileDialog::AcceptMode

    \value AcceptOpen
    \value AcceptSave
*/

/*!
    \enum QFileDialog::ViewMode

    This enum describes the view mode of the file dialog; i.e. what
    information about each file will be displayed.

    \value Detail Displays an icon, a name, and details for each item in
                  the directory.
    \value List   Displays only an icon and a name for each item in the
                  directory.

    \sa setViewMode()
*/

/*!
    \enum QFileDialog::FileMode

    This enum is used to indicate what the user may select in the file
    dialog; i.e. what the dialog will return if the user clicks OK.

    \value AnyFile        The name of a file, whether it exists or not.
    \value ExistingFile   The name of a single existing file.
    \value Directory      The name of a directory. Both files and
                          directories are displayed.
    \value ExistingFiles  The names of zero or more existing files.

    This value is obsolete since Qt 4.5:

    \value DirectoryOnly  Use \c Directory and setOption(ShowDirsOnly, true) instead.

    \sa setFileMode()
*/

/*!
    \enum QFileDialog::Option

    \value ShowDirsOnly Only show directories in the file dialog. By
    default both files and directories are shown. (Valid only in the
    \l Directory file mode.)

    \value DontResolveSymlinks Don't resolve symlinks in the file
    dialog. By default symlinks are resolved.

    \value DontConfirmOverwrite Don't ask for confirmation if an
    existing file is selected.  By default confirmation is requested.

    \value DontUseNativeDialog Don't use the native file dialog. By
    default, the native file dialog is used unless you use a subclass
    of QFileDialog that contains the Q_OBJECT macro, or the platform
    does not have a native dialog of the type that you require.

    \value ReadOnly Indicates that the model is readonly.

    \value HideNameFilterDetails Indicates if the file name filter details are
    hidden or not.

    \value DontUseSheet In previous versions of Qt, the static
    functions would create a sheet by default if the static function
    was given a parent. This is no longer supported and does nothing in Qt 4.5, The
    static functions will always be an application modal dialog. If
    you want to use sheets, use QFileDialog::open() instead.

    \value DontUseCustomDirectoryIcons Always use the default directory icon.
    Some platforms allow the user to set a different icon. Custom icon lookup
    cause a big performance impact over network or removable drives.
    Setting this will enable the QFileIconProvider::DontUseCustomDirectoryIcons
    option in the icon provider. This enum value was added in Qt 5.2.
*/

/*!
  \enum QFileDialog::DialogLabel

  \value LookIn
  \value FileName
  \value FileType
  \value Accept
  \value Reject
*/

/*!
    \fn void QFileDialog::filesSelected(const QStringList &selected)

    When the selection changes for local operations and the dialog is
    accepted, this signal is emitted with the (possibly empty) list
    of \a selected files.

    \sa currentChanged(), QDialog::Accepted
*/

/*!
    \fn void QFileDialog::urlsSelected(const QList<QUrl> &urls)

    When the selection changes and the dialog is accepted, this signal is
    emitted with the (possibly empty) list of selected \a urls.

    \sa currentUrlChanged(), QDialog::Accepted
    \since 5.2
*/

/*!
    \fn void QFileDialog::fileSelected(const QString &file)

    When the selection changes for local operations and the dialog is
    accepted, this signal is emitted with the (possibly empty)
    selected \a file.

    \sa currentChanged(), QDialog::Accepted
*/

/*!
    \fn void QFileDialog::urlSelected(const QUrl &url)

    When the selection changes and the dialog is accepted, this signal is
    emitted with the (possibly empty) selected \a url.

    \sa currentUrlChanged(), QDialog::Accepted
    \since 5.2
*/

/*!
    \fn void QFileDialog::currentChanged(const QString &path)

    When the current file changes for local operations, this signal is
    emitted with the new file name as the \a path parameter.

    \sa filesSelected()
*/

/*!
    \fn void QFileDialog::currentUrlChanged(const QUrl &url)

    When the current file changes, this signal is emitted with the
    new file URL as the \a url parameter.

    \sa urlsSelected()
    \since 5.2
*/

/*!
  \fn void QFileDialog::directoryEntered(const QString &directory)
  \since 4.3

  This signal is emitted for local operations when the user enters
  a \a directory.
*/

/*!
  \fn void QFileDialog::directoryUrlEntered(const QUrl &directory)

  This signal is emitted when the user enters a \a directory.

  \since 5.2
*/

/*!
  \fn void QFileDialog::filterSelected(const QString &filter)
  \since 4.3

  This signal is emitted when the user selects a \a filter.
*/

//#if defined(Q_WS_WIN) || defined(Q_WS_MAC)
//bool Q_WIDGETS_EXPORT qt_use_native_dialogs = true; // for the benefit of testing tools, until we have a proper API
//#endif

QT_BEGIN_INCLUDE_NAMESPACE
#ifdef Q_WS_WIN
#include <qwindowsstyle_p.h>
#endif
#include <qshortcut.h>
#ifdef Q_WS_MAC
#include <qmacstyle_mac_p.h>
#endif
QT_END_INCLUDE_NAMESPACE

/*!
    \fn QFileDialog::QFileDialog(QWidget *parent, Qt::WindowFlags flags)

    Constructs a file dialog with the given \a parent and widget \a flags.
*/
QFileDialog::QFileDialog(QWidget *parent, Qt::WindowFlags f)
    : QDialog(*new QFileDialogPrivate, parent, f)
{
    Q_D(QFileDialog);
    d->init();
}

/*!
    Constructs a file dialog with the given \a parent and \a caption that
    initially displays the contents of the specified \a directory.
    The contents of the directory are filtered before being shown in the
    dialog, using a semicolon-separated list of filters specified by
    \a filter.
*/
QFileDialog::QFileDialog(QWidget *parent,
                     const QString &caption,
                     const QString &directory,
                     const QString &filter)
    : QDialog(*new QFileDialogPrivate, parent, 0)
{
    Q_D(QFileDialog);
    d->init(QUrl::fromLocalFile(directory), filter, caption);
}

/*!
    \internal
*/
QFileDialog::QFileDialog(const QFileDialogArgs &args)
    : QDialog(*new QFileDialogPrivate, args.parent, 0)
{
    Q_D(QFileDialog);
    d->init(args.directory, args.filter, args.caption);
    setFileMode(args.mode);
    setOptions(args.options);
    selectFile(args.selection);
}

/*!
    Destroys the file dialog.
*/
QFileDialog::~QFileDialog()
{
#ifndef QT_NO_SETTINGS
    QSettings settings(QSettings::UserScope, QLatin1String("QtProject"));
    settings.beginGroup(QLatin1String("Qt"));
    settings.setValue(QLatin1String("filedialog"), saveState());
#endif
}

/*!
    \since 4.3
    Sets the \a urls that are located in the sidebar.

    For instance:

    \snippet filedialogurls.cpp 0

    The file dialog will then look like this:

    \image filedialogurls.png

    \sa sidebarUrls()
*/
void QFileDialog::setSidebarUrls(const QList<QUrl> &urls)
{
    Q_D(QFileDialog);
    if (!d->nativeDialogInUse)
        d->qFileDialogUi->sidebar->setUrls(urls);
}

/*!
    \since 4.3
    Returns a list of urls that are currently in the sidebar
*/
QList<QUrl> QFileDialog::sidebarUrls() const
{
    Q_D(const QFileDialog);
    return (d->nativeDialogInUse ? QList<QUrl>() : d->qFileDialogUi->sidebar->urls());
}

static const qint32 QFileDialogMagic = 0xbe;

/*!
    \since 4.3
    Saves the state of the dialog's layout, history and current directory.

    Typically this is used in conjunction with QSettings to remember the size
    for a future session. A version number is stored as part of the data.
*/
QByteArray QFileDialog::saveState() const
{
    Q_D(const QFileDialog);
    int version = 4;
    QByteArray data;
    QDataStream stream(&data, QIODevice::WriteOnly);

    stream << qint32(QFileDialogMagic);
    stream << qint32(version);
    if (d->usingWidgets()) {
        stream << d->qFileDialogUi->splitter->saveState();
        stream << d->qFileDialogUi->sidebar->urls();
    } else {
        stream << d->splitterState;
        stream << d->sidebarUrls;
    }
    stream << history();
    stream << *lastVisitedDir();
    if (d->usingWidgets())
        stream << d->qFileDialogUi->treeView->header()->saveState();
    else
        stream << d->headerData;
    stream << qint32(viewMode());
    return data;
}

/*!
    \since 4.3
    Restores the dialogs's layout, history and current directory to the \a state specified.

    Typically this is used in conjunction with QSettings to restore the size
    from a past session.

    Returns \c false if there are errors
*/
bool QFileDialog::restoreState(const QByteArray &state)
{
    Q_D(QFileDialog);
    QByteArray sd = state;
    QDataStream stream(&sd, QIODevice::ReadOnly);
    if (stream.atEnd())
        return false;
    QStringList history;
    QUrl currentDirectory;
    qint32 marker;
    qint32 v;
    qint32 viewMode;
    stream >> marker;
    stream >> v;
    // the code below only supports versions 3 and 4
    if (marker != QFileDialogMagic || (v != 3 && v != 4))
        return false;

<<<<<<< HEAD
    stream >> splitterState
           >> bookmarks
           >> history;
    if (v == 3) {
        QString currentDirectoryString;
        stream >> currentDirectoryString;
        currentDirectory = QUrl::fromLocalFile(currentDirectoryString);
    } else {
        stream >> currentDirectory;
    }
    stream >> headerData
=======
    stream >> d->splitterState
           >> d->sidebarUrls
           >> history
           >> currentDirectory
           >> d->headerData
>>>>>>> a5df2e71
           >> viewMode;

    setDirectoryUrl(lastVisitedDir()->isEmpty() ? currentDirectory : *lastVisitedDir());
    setViewMode(static_cast<QFileDialog::ViewMode>(viewMode));

    if (!d->usingWidgets())
        return true;

    if (!d->qFileDialogUi->splitter->restoreState(d->splitterState))
        return false;
    QList<int> list = d->qFileDialogUi->splitter->sizes();
    if (list.count() >= 2 && list.at(0) == 0 && list.at(1) == 0) {
        for (int i = 0; i < list.count(); ++i)
            list[i] = d->qFileDialogUi->splitter->widget(i)->sizeHint().width();
        d->qFileDialogUi->splitter->setSizes(list);
    }

    d->qFileDialogUi->sidebar->setUrls(d->sidebarUrls);
    while (history.count() > 5)
        history.pop_front();
    setHistory(history);
    QHeaderView *headerView = d->qFileDialogUi->treeView->header();
    if (!headerView->restoreState(d->headerData))
        return false;

    QList<QAction*> actions = headerView->actions();
    QAbstractItemModel *abstractModel = d->model;
#ifndef QT_NO_PROXYMODEL
    if (d->proxyModel)
        abstractModel = d->proxyModel;
#endif
    int total = qMin(abstractModel->columnCount(QModelIndex()), actions.count() + 1);
    for (int i = 1; i < total; ++i)
        actions.at(i - 1)->setChecked(!headerView->isSectionHidden(i));

    return true;
}

/*!
    \reimp
*/
void QFileDialog::changeEvent(QEvent *e)
{
    Q_D(QFileDialog);
    if (e->type() == QEvent::LanguageChange) {
        d->retranslateWindowTitle();
        d->retranslateStrings();
    }
    QDialog::changeEvent(e);
}

QFileDialogPrivate::QFileDialogPrivate()
    :
#ifndef QT_NO_PROXYMODEL
        proxyModel(0),
#endif
        model(0),
        currentHistoryLocation(-1),
        renameAction(0),
        deleteAction(0),
        showHiddenAction(0),
        useDefaultCaption(true),
        defaultFileTypes(true),
        qFileDialogUi(0),
        options(new QFileDialogOptions)
{
}

QFileDialogPrivate::~QFileDialogPrivate()
{
}

void QFileDialogPrivate::initHelper(QPlatformDialogHelper *h)
{
    QFileDialog *d = q_func();
    QObject::connect(h, SIGNAL(fileSelected(QUrl)), d, SLOT(_q_emitUrlSelected(QUrl)));
    QObject::connect(h, SIGNAL(filesSelected(QList<QUrl>)), d, SLOT(_q_emitUrlsSelected(QList<QUrl>)));
    QObject::connect(h, SIGNAL(currentChanged(QUrl)), d, SLOT(_q_nativeCurrentChanged(QUrl)));
    QObject::connect(h, SIGNAL(directoryEntered(QUrl)), d, SLOT(_q_nativeEnterDirectory(QUrl)));
    QObject::connect(h, SIGNAL(filterSelected(QString)), d, SIGNAL(filterSelected(QString)));
    static_cast<QPlatformFileDialogHelper *>(h)->setOptions(options);
    nativeDialogInUse = true;
}

void QFileDialogPrivate::helperPrepareShow(QPlatformDialogHelper *)
{
    Q_Q(QFileDialog);
    options->setWindowTitle(q->windowTitle());
    options->setHistory(q->history());
    if (usingWidgets())
        options->setSidebarUrls(qFileDialogUi->sidebar->urls());
    const QDir directory = q->directory();
    options->setInitialDirectory(directory.exists() ?
                                 QUrl::fromLocalFile(directory.absolutePath()) :
                                 QUrl());
    if (options->initiallySelectedNameFilter().isEmpty())
        options->setInitiallySelectedNameFilter(q->selectedNameFilter());
    if (options->initiallySelectedFiles().isEmpty())
        options->setInitiallySelectedFiles(userSelectedFiles());
}

void QFileDialogPrivate::helperDone(QDialog::DialogCode code, QPlatformDialogHelper *)
{
    if (code == QDialog::Accepted) {
        Q_Q(QFileDialog);
        q->setViewMode(static_cast<QFileDialog::ViewMode>(options->viewMode()));
        q->setSidebarUrls(options->sidebarUrls());
        q->setHistory(options->history());
    }
}

void QFileDialogPrivate::retranslateWindowTitle()
{
    Q_Q(QFileDialog);
    if (!useDefaultCaption || setWindowTitle != q->windowTitle())
        return;
    if (q->acceptMode() == QFileDialog::AcceptOpen) {
        const QFileDialog::FileMode fileMode = q->fileMode();
        if (fileMode == QFileDialog::DirectoryOnly || fileMode == QFileDialog::Directory)
            q->setWindowTitle(QFileDialog::tr("Find Directory"));
        else
            q->setWindowTitle(QFileDialog::tr("Open"));
    } else
        q->setWindowTitle(QFileDialog::tr("Save As"));

    setWindowTitle = q->windowTitle();
}

void QFileDialogPrivate::setLastVisitedDirectory(const QUrl &dir)
{
    *lastVisitedDir() = dir;
}

void QFileDialogPrivate::updateLookInLabel()
{
    if (options->isLabelExplicitlySet(QFileDialogOptions::LookIn))
        setLabelTextControl(QFileDialog::LookIn, options->labelText(QFileDialogOptions::LookIn));
}

void QFileDialogPrivate::updateFileNameLabel()
{
    if (options->isLabelExplicitlySet(QFileDialogOptions::FileName)) {
        setLabelTextControl(QFileDialog::FileName, options->labelText(QFileDialogOptions::FileName));
    } else {
        switch (q_func()->fileMode()) {
        case QFileDialog::DirectoryOnly:
        case QFileDialog::Directory:
            setLabelTextControl(QFileDialog::FileName, QFileDialog::tr("Directory:"));
            break;
        default:
            setLabelTextControl(QFileDialog::FileName, QFileDialog::tr("File &name:"));
            break;
        }
    }
}

void QFileDialogPrivate::updateFileTypeLabel()
{
    if (options->isLabelExplicitlySet(QFileDialogOptions::FileType))
        setLabelTextControl(QFileDialog::FileType, options->labelText(QFileDialogOptions::FileType));
}

void QFileDialogPrivate::updateOkButtonText(bool saveAsOnFolder)
{
    Q_Q(QFileDialog);
    // 'Save as' at a folder: Temporarily change to "Open".
    if (saveAsOnFolder) {
        setLabelTextControl(QFileDialog::Accept, QFileDialog::tr("&Open"));
    } else if (options->isLabelExplicitlySet(QFileDialogOptions::Accept)) {
        setLabelTextControl(QFileDialog::Accept, options->labelText(QFileDialogOptions::Accept));
        return;
    } else {
        switch (q->fileMode()) {
        case QFileDialog::DirectoryOnly:
        case QFileDialog::Directory:
            setLabelTextControl(QFileDialog::Accept, QFileDialog::tr("&Choose"));
            break;
        default:
            setLabelTextControl(QFileDialog::Accept,
                                q->acceptMode() == QFileDialog::AcceptOpen ?
                                    QFileDialog::tr("&Open")  :
                                    QFileDialog::tr("&Save"));
            break;
        }
    }
}

void QFileDialogPrivate::updateCancelButtonText()
{
    if (options->isLabelExplicitlySet(QFileDialogOptions::Reject))
        setLabelTextControl(QFileDialog::Reject, options->labelText(QFileDialogOptions::Reject));
}

void QFileDialogPrivate::retranslateStrings()
{
    Q_Q(QFileDialog);
    /* WIDGETS */
    if (defaultFileTypes)
        q->setNameFilter(QFileDialog::tr("All Files (*)"));
    if (nativeDialogInUse)
        return;

    QList<QAction*> actions = qFileDialogUi->treeView->header()->actions();
    QAbstractItemModel *abstractModel = model;
#ifndef QT_NO_PROXYMODEL
    if (proxyModel)
        abstractModel = proxyModel;
#endif
    int total = qMin(abstractModel->columnCount(QModelIndex()), actions.count() + 1);
    for (int i = 1; i < total; ++i) {
        actions.at(i - 1)->setText(QFileDialog::tr("Show ") + abstractModel->headerData(i, Qt::Horizontal, Qt::DisplayRole).toString());
    }

    /* MENU ACTIONS */
    renameAction->setText(QFileDialog::tr("&Rename"));
    deleteAction->setText(QFileDialog::tr("&Delete"));
    showHiddenAction->setText(QFileDialog::tr("Show &hidden files"));
    newFolderAction->setText(QFileDialog::tr("&New Folder"));
    qFileDialogUi->retranslateUi(q);
    updateLookInLabel();
    updateFileNameLabel();
    updateFileTypeLabel();
    updateCancelButtonText();
}

void QFileDialogPrivate::emitFilesSelected(const QStringList &files)
{
    Q_Q(QFileDialog);
    emit q->filesSelected(files);
    if (files.count() == 1)
        emit q->fileSelected(files.first());
}

bool QFileDialogPrivate::canBeNativeDialog() const
{
    Q_Q(const QFileDialog);
    if (nativeDialogInUse)
        return true;
    if (q->testAttribute(Qt::WA_DontShowOnScreen))
        return false;
    if (q->options() & QFileDialog::DontUseNativeDialog)
        return false;

    QLatin1String staticName(QFileDialog::staticMetaObject.className());
    QLatin1String dynamicName(q->metaObject()->className());
    return (staticName == dynamicName);
}

bool QFileDialogPrivate::usingWidgets() const
{
    return !nativeDialogInUse && qFileDialogUi;
}

/*!
    \since 4.5
    Sets the given \a option to be enabled if \a on is true; otherwise,
    clears the given \a option.

    \sa options, testOption()
*/
void QFileDialog::setOption(Option option, bool on)
{
    const QFileDialog::Options previousOptions = options();
    if (!(previousOptions & option) != !on)
        setOptions(previousOptions ^ option);
}

/*!
    \since 4.5

    Returns \c true if the given \a option is enabled; otherwise, returns
    false.

    \sa options, setOption()
*/
bool QFileDialog::testOption(Option option) const
{
    Q_D(const QFileDialog);
    return d->options->testOption(static_cast<QFileDialogOptions::FileDialogOption>(option));
}

/*!
    \property QFileDialog::options
    \brief the various options that affect the look and feel of the dialog
    \since 4.5

    By default, all options are disabled.

    Options should be set before showing the dialog. Setting them while the
    dialog is visible is not guaranteed to have an immediate effect on the
    dialog (depending on the option and on the platform).

    \sa setOption(), testOption()
*/
void QFileDialog::setOptions(Options options)
{
    Q_D(QFileDialog);

    Options changed = (options ^ QFileDialog::options());
    if (!changed)
        return;

    d->options->setOptions(QFileDialogOptions::FileDialogOptions(int(options)));

    if ((options & DontUseNativeDialog) && !d->usingWidgets())
        d->createWidgets();

    if (d->usingWidgets()) {
        if (changed & DontResolveSymlinks)
            d->model->setResolveSymlinks(!(options & DontResolveSymlinks));
        if (changed & ReadOnly) {
            bool ro = (options & ReadOnly);
            d->model->setReadOnly(ro);
            d->qFileDialogUi->newFolderButton->setEnabled(!ro);
            d->renameAction->setEnabled(!ro);
            d->deleteAction->setEnabled(!ro);
        }

        if (changed & DontUseCustomDirectoryIcons) {
            QFileIconProvider::Options providerOptions = iconProvider()->options();
            if (options & DontUseCustomDirectoryIcons)
                providerOptions |= QFileIconProvider::DontUseCustomDirectoryIcons;
            else
                providerOptions &= ~QFileIconProvider::DontUseCustomDirectoryIcons;
            iconProvider()->setOptions(providerOptions);
        }
    }

    if (changed & HideNameFilterDetails)
        setNameFilters(d->options->nameFilters());

    if (changed & ShowDirsOnly)
        setFilter((options & ShowDirsOnly) ? filter() & ~QDir::Files : filter() | QDir::Files);
}

QFileDialog::Options QFileDialog::options() const
{
    Q_D(const QFileDialog);
    return QFileDialog::Options(int(d->options->options()));
}

/*!
    \overload

    \since 4.5

    This function connects one of its signals to the slot specified by \a receiver
    and \a member. The specific signal depends is filesSelected() if fileMode is
    ExistingFiles and fileSelected() if fileMode is anything else.

    The signal will be disconnected from the slot when the dialog is closed.
*/
void QFileDialog::open(QObject *receiver, const char *member)
{
    Q_D(QFileDialog);
    const char *signal = (fileMode() == ExistingFiles) ? SIGNAL(filesSelected(QStringList))
                                                       : SIGNAL(fileSelected(QString));
    connect(this, signal, receiver, member);
    d->signalToDisconnectOnClose = signal;
    d->receiverToDisconnectOnClose = receiver;
    d->memberToDisconnectOnClose = member;

    QDialog::open();
}


/*!
    \reimp
*/
void QFileDialog::setVisible(bool visible)
{
    Q_D(QFileDialog);
    if (visible){
        if (testAttribute(Qt::WA_WState_ExplicitShowHide) && !testAttribute(Qt::WA_WState_Hidden))
            return;
    } else if (testAttribute(Qt::WA_WState_ExplicitShowHide) && testAttribute(Qt::WA_WState_Hidden))
        return;

    if (d->canBeNativeDialog()){
        if (d->setNativeDialogVisible(visible)){
            // Set WA_DontShowOnScreen so that QDialog::setVisible(visible) below
            // updates the state correctly, but skips showing the non-native version:
            setAttribute(Qt::WA_DontShowOnScreen);
#ifndef QT_NO_FSCOMPLETER
            // So the completer doesn't try to complete and therefore show a popup
            if (!d->nativeDialogInUse)
                d->completer->setModel(0);
#endif
        } else {
            d->createWidgets();
            setAttribute(Qt::WA_DontShowOnScreen, false);
#ifndef QT_NO_FSCOMPLETER
            if (!d->nativeDialogInUse) {
                if (d->proxyModel != 0)
                    d->completer->setModel(d->proxyModel);
                else
                    d->completer->setModel(d->model);
            }
#endif
        }
    }

    if (d->usingWidgets())
        d->qFileDialogUi->fileNameEdit->setFocus();

    QDialog::setVisible(visible);
}

/*!
    \internal
    set the directory to url
*/
void QFileDialogPrivate::_q_goToUrl(const QUrl &url)
{
    //The shortcut in the side bar may have a parent that is not fetched yet (e.g. an hidden file)
    //so we force the fetching
    QFileSystemModelPrivate::QFileSystemNode *node = model->d_func()->node(url.toLocalFile(), true);
    QModelIndex idx =  model->d_func()->index(node);
    _q_enterDirectory(idx);
}

/*!
    \fn void QFileDialog::setDirectory(const QDir &directory)

    \overload
*/

/*!
    Sets the file dialog's current \a directory.
*/
void QFileDialog::setDirectory(const QString &directory)
{
    Q_D(QFileDialog);
    QString newDirectory = directory;
    QFileInfo info(directory);
    //we remove .. and . from the given path if exist
    if (!directory.isEmpty())
        newDirectory = QDir::cleanPath(directory);

    if (!directory.isEmpty() && newDirectory.isEmpty())
        return;

    QUrl newDirUrl = QUrl::fromLocalFile(newDirectory);
    d->setLastVisitedDirectory(newDirUrl);

    d->options->setInitialDirectory(QUrl::fromLocalFile(directory));
    if (!d->usingWidgets()) {
        d->setDirectory_sys(newDirUrl);
        return;
    }
    if (d->rootPath() == newDirectory)
        return;
    QModelIndex root = d->model->setRootPath(newDirectory);
    if (!d->nativeDialogInUse) {
        d->qFileDialogUi->newFolderButton->setEnabled(d->model->flags(root) & Qt::ItemIsDropEnabled);
        if (root != d->rootIndex()) {
#ifndef QT_NO_FSCOMPLETER
            if (directory.endsWith(QLatin1Char('/')))
                d->completer->setCompletionPrefix(newDirectory);
            else
                d->completer->setCompletionPrefix(newDirectory + QLatin1Char('/'));
#endif
            d->setRootIndex(root);
        }
        d->qFileDialogUi->listView->selectionModel()->clear();
    }
}

/*!
    Returns the directory currently being displayed in the dialog.
*/
QDir QFileDialog::directory() const
{
    Q_D(const QFileDialog);
    if (d->nativeDialogInUse) {
        QString dir = d->directory_sys().toLocalFile();
        return QDir(dir.isEmpty() ? d->options->initialDirectory().toLocalFile() : dir);
    }
    return d->rootPath();
}

/*!
    Sets the file dialog's current \a directory url.

    \note The non-native QFileDialog supports only local files.

    \since 5.2
*/
void QFileDialog::setDirectoryUrl(const QUrl &directory)
{
    Q_D(QFileDialog);
    if (!directory.isValid())
        return;

    d->setLastVisitedDirectory(directory);
    d->options->setInitialDirectory(directory);

    if (d->nativeDialogInUse)
        d->setDirectory_sys(directory);
    else if (directory.isLocalFile())
        setDirectory(directory.toLocalFile());
    else
        qWarning() << "Non-native QFileDialog supports only local files";
}

/*!
    Returns the url of the directory currently being displayed in the dialog.

    \since 5.2
*/
QUrl QFileDialog::directoryUrl() const
{
    Q_D(const QFileDialog);
    if (d->nativeDialogInUse)
        return d->directory_sys();
    else
        return QUrl::fromLocalFile(directory().absolutePath());
}

// FIXME Qt 5.4: Use upcoming QVolumeInfo class to determine this information?
static inline bool isCaseSensitiveFileSystem(const QString &path)
{
    Q_UNUSED(path)
#if defined(Q_OS_WIN)
    // Return case insensitive unconditionally, even if someone has a case sensitive
    // file system mounted, wrongly capitalized drive letters will cause mismatches.
    return false;
#elif defined(Q_OS_OSX)
    return pathconf(QFile::encodeName(path).constData(), _PC_CASE_SENSITIVE);
#else
    return true;
#endif
}

// Determine the file name to be set on the line edit from the path
// passed to selectFile() in mode QFileDialog::AcceptSave.
static inline QString fileFromPath(const QString &rootPath, QString path)
{
    if (!QFileInfo(path).isAbsolute())
        return path;
    if (path.startsWith(rootPath, isCaseSensitiveFileSystem(rootPath) ? Qt::CaseSensitive : Qt::CaseInsensitive))
        path.remove(0, rootPath.size());

    if (path.isEmpty())
        return path;

    if (path.at(0) == QDir::separator()
#ifdef Q_OS_WIN
            //On Windows both cases can happen
            || path.at(0) == QLatin1Char('/')
#endif
            ) {
            path.remove(0, 1);
    }
    return path;
}

/*!
    Selects the given \a filename in the file dialog.

    \sa selectedFiles()
*/
void QFileDialog::selectFile(const QString &filename)
{
    Q_D(QFileDialog);
    if (filename.isEmpty())
        return;

    if (!d->usingWidgets()) {
        QUrl url = QUrl::fromLocalFile(filename);
        if (QFileInfo(filename).isRelative()) {
            QDir dir(d->options->initialDirectory().toLocalFile());
            url = QUrl::fromLocalFile(dir.absoluteFilePath(filename));
        }
        d->selectFile_sys(url);
        d->options->setInitiallySelectedFiles(QList<QUrl>() << url);
        return;
    }

    if (!QDir::isRelativePath(filename)) {
        QFileInfo info(filename);
        QString filenamePath = info.absoluteDir().path();

        if (d->model->rootPath() != filenamePath)
            setDirectory(filenamePath);
    }

    QModelIndex index = d->model->index(filename);
    d->qFileDialogUi->listView->selectionModel()->clear();
    if (!isVisible() || !d->lineEdit()->hasFocus())
        d->lineEdit()->setText(index.isValid() ? index.data().toString() : fileFromPath(d->rootPath(), filename));
}

/*!
    Selects the given \a url in the file dialog.

    \note The non-native QFileDialog supports only local files.

    \sa selectedUrls()
    \since 5.2
*/
void QFileDialog::selectUrl(const QUrl &url)
{
    Q_D(QFileDialog);
    if (!url.isValid())
        return;

    if (d->nativeDialogInUse)
        d->selectFile_sys(url);
    else if (url.isLocalFile())
        selectFile(url.toLocalFile());
    else
        qWarning() << "Non-native QFileDialog supports only local files";
}

#ifdef Q_OS_UNIX
Q_AUTOTEST_EXPORT QString qt_tildeExpansion(const QString &path, bool *expanded = 0)
{
    if (expanded != 0)
        *expanded = false;
    if (!path.startsWith(QLatin1Char('~')))
        return path;
    QString ret = path;
    QStringList tokens = ret.split(QDir::separator());
    if (tokens.first() == QLatin1String("~")) {
        ret.replace(0, 1, QDir::homePath());
    } else {
        QString userName = tokens.first();
        userName.remove(0, 1);
#if defined(Q_OS_VXWORKS)
        const QString homePath = QDir::homePath();
#elif defined(_POSIX_THREAD_SAFE_FUNCTIONS) && !defined(Q_OS_OPENBSD)
        passwd pw;
        passwd *tmpPw;
        char buf[200];
        const int bufSize = sizeof(buf);
        int err = 0;
#if defined(Q_OS_SOLARIS) && (_POSIX_C_SOURCE - 0 < 199506L)
        tmpPw = getpwnam_r(userName.toLocal8Bit().constData(), &pw, buf, bufSize);
#else
        err = getpwnam_r(userName.toLocal8Bit().constData(), &pw, buf, bufSize, &tmpPw);
#endif
        if (err || !tmpPw)
            return ret;
        const QString homePath = QString::fromLocal8Bit(pw.pw_dir);
#else
        passwd *pw = getpwnam(userName.toLocal8Bit().constData());
        if (!pw)
            return ret;
        const QString homePath = QString::fromLocal8Bit(pw->pw_dir);
#endif
        ret.replace(0, tokens.first().length(), homePath);
    }
    if (expanded != 0)
        *expanded = true;
    return ret;
}
#endif

/**
    Returns the text in the line edit which can be one or more file names
  */
QStringList QFileDialogPrivate::typedFiles() const
{
    Q_Q(const QFileDialog);
    QStringList files;
    QString editText = lineEdit()->text();
    if (!editText.contains(QLatin1Char('"'))) {
#ifdef Q_OS_UNIX
        const QString prefix = q->directory().absolutePath() + QDir::separator();
        if (QFile::exists(prefix + editText))
            files << editText;
        else
            files << qt_tildeExpansion(editText);
#else
        files << editText;
        Q_UNUSED(q)
#endif
    } else {
        // " is used to separate files like so: "file1" "file2" "file3" ...
        // ### need escape character for filenames with quotes (")
        QStringList tokens = editText.split(QLatin1Char('\"'));
        for (int i=0; i<tokens.size(); ++i) {
            if ((i % 2) == 0)
                continue; // Every even token is a separator
#ifdef Q_OS_UNIX
            const QString token = tokens.at(i);
            const QString prefix = q->directory().absolutePath() + QDir::separator();
            if (QFile::exists(prefix + token))
                files << token;
            else
                files << qt_tildeExpansion(token);
#else
            files << toInternal(tokens.at(i));
#endif
        }
    }
    return addDefaultSuffixToFiles(files);
}

// Return selected files without defaulting to the root of the file system model
// used for initializing QFileDialogOptions for native dialogs. The default is
// not suitable for native dialogs since it mostly equals directory().
QList<QUrl> QFileDialogPrivate::userSelectedFiles() const
{
    QList<QUrl> files;

    if (!usingWidgets())
        return addDefaultSuffixToUrls(selectedFiles_sys());

    foreach (const QModelIndex &index, qFileDialogUi->listView->selectionModel()->selectedRows())
        files.append(QUrl::fromLocalFile(index.data(QFileSystemModel::FilePathRole).toString()));

    if (files.isEmpty() && !lineEdit()->text().isEmpty())
        foreach (const QString &path, typedFiles())
            files.append(QUrl::fromLocalFile(path));

    return files;
}

QStringList QFileDialogPrivate::addDefaultSuffixToFiles(const QStringList filesToFix) const
{
    QStringList files;
    for (int i=0; i<filesToFix.size(); ++i) {
        QString name = toInternal(filesToFix.at(i));
        QFileInfo info(name);
        // if the filename has no suffix, add the default suffix
        const QString defaultSuffix = options->defaultSuffix();
        if (!defaultSuffix.isEmpty() && !info.isDir() && name.lastIndexOf(QLatin1Char('.')) == -1)
            name += QLatin1Char('.') + defaultSuffix;
        if (info.isAbsolute()) {
            files.append(name);
        } else {
            // at this point the path should only have Qt path separators.
            // This check is needed since we might be at the root directory
            // and on Windows it already ends with slash.
            QString path = rootPath();
            if (!path.endsWith(QLatin1Char('/')))
                path += QLatin1Char('/');
            path += name;
            files.append(path);
        }
    }
    return files;
}

QList<QUrl> QFileDialogPrivate::addDefaultSuffixToUrls(const QList<QUrl> &urlsToFix) const
{
    QList<QUrl> urls;
    for (int i=0; i<urlsToFix.size(); ++i) {
        QUrl url = urlsToFix.at(i);
        // if the filename has no suffix, add the default suffix
        const QString defaultSuffix = options->defaultSuffix();
        if (!defaultSuffix.isEmpty() && !url.path().endsWith(QLatin1Char('/')) && url.path().lastIndexOf(QLatin1Char('.')) == -1)
            url.setPath(url.path() + QLatin1Char('.') + defaultSuffix);
        urls.append(url);
    }
    return urls;
}


/*!
    Returns a list of strings containing the absolute paths of the
    selected files in the dialog. If no files are selected, or
    the mode is not ExistingFiles or ExistingFile, selectedFiles() contains the current path in the viewport.

    \sa selectedNameFilter(), selectFile()
*/
QStringList QFileDialog::selectedFiles() const
{
    Q_D(const QFileDialog);

    QStringList files;
    foreach (const QUrl &file, d->userSelectedFiles())
        files.append(file.toLocalFile());
    if (files.isEmpty() && d->usingWidgets()) {
        const FileMode fm = fileMode();
        if (fm != ExistingFile && fm != ExistingFiles)
            files.append(d->rootIndex().data(QFileSystemModel::FilePathRole).toString());
    }
    return files;
}

/*!
    Returns a list of urls containing the selected files in the dialog.
    If no files are selected, or the mode is not ExistingFiles or
    ExistingFile, selectedUrls() contains the current path in the viewport.

    \sa selectedNameFilter(), selectUrl()
    \since 5.2
*/
QList<QUrl> QFileDialog::selectedUrls() const
{
    Q_D(const QFileDialog);
    if (d->nativeDialogInUse) {
        return d->userSelectedFiles();
    } else {
        QList<QUrl> urls;
        foreach (const QString &file, selectedFiles())
            urls.append(QUrl::fromLocalFile(file));
        return urls;
    }
}

/*
    Makes a list of filters from ;;-separated text.
    Used by the mac and windows implementations
*/
QStringList qt_make_filter_list(const QString &filter)
{
    QString f(filter);

    if (f.isEmpty())
        return QStringList();

    QString sep(QLatin1String(";;"));
    int i = f.indexOf(sep, 0);
    if (i == -1) {
        if (f.indexOf(QLatin1Char('\n'), 0) != -1) {
            sep = QLatin1Char('\n');
            i = f.indexOf(sep, 0);
        }
    }

    return f.split(sep);
}

/*!
    \since 4.4

    Sets the filter used in the file dialog to the given \a filter.

    If \a filter contains a pair of parentheses containing one or more
    filename-wildcard patterns, separated by spaces, then only the
    text contained in the parentheses is used as the filter. This means
    that these calls are all equivalent:

    \snippet code/src_gui_dialogs_qfiledialog.cpp 6

    \sa setMimeTypeFilters(), setNameFilters()
*/
void QFileDialog::setNameFilter(const QString &filter)
{
    setNameFilters(qt_make_filter_list(filter));
}


/*!
    \property QFileDialog::nameFilterDetailsVisible
    \obsolete
    \brief This property holds whether the filter details is shown or not.
    \since 4.4

    When this property is \c true (the default), the filter details are shown
    in the combo box.  When the property is set to false, these are hidden.

    Use setOption(HideNameFilterDetails, !\e enabled) or
    !testOption(HideNameFilterDetails).
*/
void QFileDialog::setNameFilterDetailsVisible(bool enabled)
{
    setOption(HideNameFilterDetails, !enabled);
}

bool QFileDialog::isNameFilterDetailsVisible() const
{
    return !testOption(HideNameFilterDetails);
}


/*
    Strip the filters by removing the details, e.g. (*.*).
*/
QStringList qt_strip_filters(const QStringList &filters)
{
    QStringList strippedFilters;
    QRegExp r(QString::fromLatin1(QPlatformFileDialogHelper::filterRegExp));
    for (int i = 0; i < filters.count(); ++i) {
        QString filterName;
        int index = r.indexIn(filters[i]);
        if (index >= 0)
            filterName = r.cap(1);
        strippedFilters.append(filterName.simplified());
    }
    return strippedFilters;
}


/*!
    \since 4.4

    Sets the \a filters used in the file dialog.

    Note that the filter \b{*.*} is not portable, because the historical
    assumption that the file extension determines the file type is not
    consistent on every operating system. It is possible to have a file with no
    dot in its name (for example, \c Makefile). In a native Windows file
    dialog, \b{*.*} will match such files, while in other types of file dialogs
    it may not. So it is better to use \b{*} if you mean to select any file.

    \snippet code/src_gui_dialogs_qfiledialog.cpp 7

    \l setMimeTypeFilters() has the advantage of providing all possible name
    filters for each file type. For example, JPEG images have three possible
    extensions; if your application can open such files, selecting the
    \c image/jpeg mime type as a filter will allow you to open all of them.
*/
void QFileDialog::setNameFilters(const QStringList &filters)
{
    Q_D(QFileDialog);
    d->defaultFileTypes = (filters == QStringList(QFileDialog::tr("All Files (*)")));
    QStringList cleanedFilters;
    for (int i = 0; i < filters.count(); ++i) {
        cleanedFilters << filters[i].simplified();
    }
    d->options->setNameFilters(cleanedFilters);

    if (!d->usingWidgets())
        return;

    d->qFileDialogUi->fileTypeCombo->clear();
    if (cleanedFilters.isEmpty())
        return;

    if (testOption(HideNameFilterDetails))
        d->qFileDialogUi->fileTypeCombo->addItems(qt_strip_filters(cleanedFilters));
    else
        d->qFileDialogUi->fileTypeCombo->addItems(cleanedFilters);

    d->_q_useNameFilter(0);
}

/*!
    \since 4.4

    Returns the file type filters that are in operation on this file
    dialog.
*/
QStringList QFileDialog::nameFilters() const
{
    return d_func()->options->nameFilters();
}

/*!
    \since 4.4

    Sets the current file type \a filter. Multiple filters can be
    passed in \a filter by separating them with semicolons or spaces.

    \sa setNameFilter(), setNameFilters(), selectedNameFilter()
*/
void QFileDialog::selectNameFilter(const QString &filter)
{
    Q_D(QFileDialog);
    d->options->setInitiallySelectedNameFilter(filter);
    if (!d->usingWidgets()) {
        d->selectNameFilter_sys(filter);
        return;
    }
    int i = -1;
    if (testOption(HideNameFilterDetails)) {
        const QStringList filters = qt_strip_filters(qt_make_filter_list(filter));
        if (!filters.isEmpty())
            i = d->qFileDialogUi->fileTypeCombo->findText(filters.first());
    } else {
        i = d->qFileDialogUi->fileTypeCombo->findText(filter);
    }
    if (i >= 0) {
        d->qFileDialogUi->fileTypeCombo->setCurrentIndex(i);
        d->_q_useNameFilter(d->qFileDialogUi->fileTypeCombo->currentIndex());
    }
}

/*!
    \since 4.4

    Returns the filter that the user selected in the file dialog.

    \sa selectedFiles()
*/
QString QFileDialog::selectedNameFilter() const
{
    Q_D(const QFileDialog);
    if (!d->usingWidgets())
        return d->selectedNameFilter_sys();

    return d->qFileDialogUi->fileTypeCombo->currentText();
}

/*!
    \since 4.4

    Returns the filter that is used when displaying files.

    \sa setFilter()
*/
QDir::Filters QFileDialog::filter() const
{
    Q_D(const QFileDialog);
    if (d->usingWidgets())
        return d->model->filter();
    return d->options->filter();
}

/*!
    \since 4.4

    Sets the filter used by the model to \a filters. The filter is used
    to specify the kind of files that should be shown.

    \sa filter()
*/

void QFileDialog::setFilter(QDir::Filters filters)
{
    Q_D(QFileDialog);
    d->options->setFilter(filters);
    if (!d->usingWidgets()) {
        d->setFilter_sys();
        return;
    }

    d->model->setFilter(filters);
    d->showHiddenAction->setChecked((filters & QDir::Hidden));
}

static QString nameFilterForMime(const QString &mimeType)
{
    QMimeDatabase db;
    QMimeType mime(db.mimeTypeForName(mimeType));
    if (mime.isValid()) {
        if (mime.isDefault()) {
            return QFileDialog::tr("All files (*)");
        } else {
            const QString patterns = mime.globPatterns().join(QLatin1Char(' '));
            return mime.comment() + QStringLiteral(" (") + patterns + QLatin1Char(')');
        }
    }
    return QString();
}

/*!
    \since 5.2

    Sets the \a filters used in the file dialog, from a list of MIME types.

    Convenience method for setNameFilters().
    Uses QMimeType to create a name filter from the glob patterns and description
    defined in each MIME type.

    Use application/octet-stream for the "All files (*)" filter, since that
    is the base MIME type for all files.

    Calling setMimeTypeFilters overrides any previously set name filters,
    and changes the return value of nameFilters().

    \snippet code/src_gui_dialogs_qfiledialog.cpp 13
*/
void QFileDialog::setMimeTypeFilters(const QStringList &filters)
{
    Q_D(QFileDialog);
    QStringList nameFilters;
    foreach (const QString &mimeType, filters) {
        const QString text = nameFilterForMime(mimeType);
        if (!text.isEmpty())
            nameFilters.append(text);
    }
    setNameFilters(nameFilters);
    d->options->setMimeTypeFilters(filters);
}

/*!
    \since 5.2

    Returns the MIME type filters that are in operation on this file
    dialog.
*/
QStringList QFileDialog::mimeTypeFilters() const
{
    return d_func()->options->mimeTypeFilters();
}

/*!
    \since 5.2

    Sets the current MIME type \a filter.

*/
void QFileDialog::selectMimeTypeFilter(const QString &filter)
{
    const QString text = nameFilterForMime(filter);
    if (!text.isEmpty())
        selectNameFilter(text);
}

/*!
    \property QFileDialog::viewMode
    \brief the way files and directories are displayed in the dialog

    By default, the \c Detail mode is used to display information about
    files and directories.

    \sa ViewMode
*/
void QFileDialog::setViewMode(QFileDialog::ViewMode mode)
{
    Q_D(QFileDialog);
    d->options->setViewMode(static_cast<QFileDialogOptions::ViewMode>(mode));
    if (!d->usingWidgets())
        return;
    if (mode == Detail)
        d->_q_showDetailsView();
    else
        d->_q_showListView();
}

QFileDialog::ViewMode QFileDialog::viewMode() const
{
    Q_D(const QFileDialog);
    if (!d->usingWidgets())
        return static_cast<QFileDialog::ViewMode>(d->options->viewMode());
    return (d->qFileDialogUi->stackedWidget->currentWidget() == d->qFileDialogUi->listView->parent() ? QFileDialog::List : QFileDialog::Detail);
}

/*!
    \property QFileDialog::fileMode
    \brief the file mode of the dialog

    The file mode defines the number and type of items that the user is
    expected to select in the dialog.

    By default, this property is set to AnyFile.

    This function will set the labels for the FileName and
    \l{QFileDialog::}{Accept} \l{DialogLabel}s. It is possible to set
    custom text after the call to setFileMode().

    \sa FileMode
*/
void QFileDialog::setFileMode(QFileDialog::FileMode mode)
{
    Q_D(QFileDialog);
    d->options->setFileMode(static_cast<QFileDialogOptions::FileMode>(mode));

    // keep ShowDirsOnly option in sync with fileMode (BTW, DirectoryOnly is obsolete)
    setOption(ShowDirsOnly, mode == DirectoryOnly);

    if (!d->usingWidgets())
        return;

    d->retranslateWindowTitle();

    // set selection mode and behavior
    QAbstractItemView::SelectionMode selectionMode;
    if (mode == QFileDialog::ExistingFiles)
        selectionMode = QAbstractItemView::ExtendedSelection;
    else
        selectionMode = QAbstractItemView::SingleSelection;
    d->qFileDialogUi->listView->setSelectionMode(selectionMode);
    d->qFileDialogUi->treeView->setSelectionMode(selectionMode);
    // set filter
    d->model->setFilter(d->filterForMode(filter()));
    // setup file type for directory
    if (mode == DirectoryOnly || mode == Directory) {
        d->qFileDialogUi->fileTypeCombo->clear();
        d->qFileDialogUi->fileTypeCombo->addItem(tr("Directories"));
        d->qFileDialogUi->fileTypeCombo->setEnabled(false);
    }
    d->updateFileNameLabel();
    d->updateOkButtonText();
    d->qFileDialogUi->fileTypeCombo->setEnabled(!testOption(ShowDirsOnly));
    d->_q_updateOkButton();
}

QFileDialog::FileMode QFileDialog::fileMode() const
{
    Q_D(const QFileDialog);
    return static_cast<FileMode>(d->options->fileMode());
}

/*!
    \property QFileDialog::acceptMode
    \brief the accept mode of the dialog

    The action mode defines whether the dialog is for opening or saving files.

    By default, this property is set to \l{AcceptOpen}.

    \sa AcceptMode
*/
void QFileDialog::setAcceptMode(QFileDialog::AcceptMode mode)
{
    Q_D(QFileDialog);
    d->options->setAcceptMode(static_cast<QFileDialogOptions::AcceptMode>(mode));
    // clear WA_DontShowOnScreen so that d->canBeNativeDialog() doesn't return false incorrectly
    setAttribute(Qt::WA_DontShowOnScreen, false);
    if (!d->usingWidgets())
        return;
    QDialogButtonBox::StandardButton button = (mode == AcceptOpen ? QDialogButtonBox::Open : QDialogButtonBox::Save);
    d->qFileDialogUi->buttonBox->setStandardButtons(button | QDialogButtonBox::Cancel);
    d->qFileDialogUi->buttonBox->button(button)->setEnabled(false);
    d->_q_updateOkButton();
    if (mode == AcceptSave) {
        d->qFileDialogUi->lookInCombo->setEditable(false);
    }
    d->retranslateWindowTitle();
}

/*
    Returns the file system model index that is the root index in the
    views
*/
QModelIndex QFileDialogPrivate::rootIndex() const {
    return mapToSource(qFileDialogUi->listView->rootIndex());
}

QAbstractItemView *QFileDialogPrivate::currentView() const {
    if (!qFileDialogUi->stackedWidget)
        return 0;
    if (qFileDialogUi->stackedWidget->currentWidget() == qFileDialogUi->listView->parent())
        return qFileDialogUi->listView;
    return qFileDialogUi->treeView;
}

QLineEdit *QFileDialogPrivate::lineEdit() const {
    return (QLineEdit*)qFileDialogUi->fileNameEdit;
}

int QFileDialogPrivate::maxNameLength(const QString &path)
{
#if defined(Q_OS_UNIX)
    return ::pathconf(QFile::encodeName(path).data(), _PC_NAME_MAX);
#elif defined(Q_OS_WINCE) || defined(Q_OS_WINRT)
    Q_UNUSED(path);
    return MAX_PATH;
#elif defined(Q_OS_WIN)
    DWORD maxLength;
    const QString drive = path.left(3);
    if (::GetVolumeInformation(reinterpret_cast<const wchar_t *>(drive.utf16()), NULL, 0, NULL, &maxLength, NULL, NULL, 0) == false)
        return -1;
    return maxLength;
#else
    Q_UNUSED(path);
#endif
    return -1;
}

/*
    Sets the view root index to be the file system model index
*/
void QFileDialogPrivate::setRootIndex(const QModelIndex &index) const {
    Q_ASSERT(index.isValid() ? index.model() == model : true);
    QModelIndex idx = mapFromSource(index);
    qFileDialogUi->treeView->setRootIndex(idx);
    qFileDialogUi->listView->setRootIndex(idx);
}
/*
    Select a file system model index
    returns the index that was selected (or not depending upon sortfilterproxymodel)
*/
QModelIndex QFileDialogPrivate::select(const QModelIndex &index) const {
    Q_ASSERT(index.isValid() ? index.model() == model : true);

    QModelIndex idx = mapFromSource(index);
    if (idx.isValid() && !qFileDialogUi->listView->selectionModel()->isSelected(idx))
        qFileDialogUi->listView->selectionModel()->select(idx,
            QItemSelectionModel::Select | QItemSelectionModel::Rows);
    return idx;
}

QFileDialog::AcceptMode QFileDialog::acceptMode() const
{
    Q_D(const QFileDialog);
    return static_cast<AcceptMode>(d->options->acceptMode());
}

/*!
    \property QFileDialog::readOnly
    \obsolete
    \brief Whether the filedialog is read-only

    If this property is set to false, the file dialog will allow renaming,
    and deleting of files and directories and creating directories.

    Use setOption(ReadOnly, \e enabled) or testOption(ReadOnly) instead.
*/
void QFileDialog::setReadOnly(bool enabled)
{
    setOption(ReadOnly, enabled);
}

bool QFileDialog::isReadOnly() const
{
    return testOption(ReadOnly);
}

/*!
    \property QFileDialog::resolveSymlinks
    \obsolete
    \brief whether the filedialog should resolve shortcuts

    If this property is set to true, the file dialog will resolve
    shortcuts or symbolic links.

    Use setOption(DontResolveSymlinks, !\a enabled) or
    !testOption(DontResolveSymlinks).
*/
void QFileDialog::setResolveSymlinks(bool enabled)
{
    setOption(DontResolveSymlinks, !enabled);
}

bool QFileDialog::resolveSymlinks() const
{
    return !testOption(DontResolveSymlinks);
}

/*!
    \property QFileDialog::confirmOverwrite
    \obsolete
    \brief whether the filedialog should ask before accepting a selected file,
    when the accept mode is AcceptSave

    Use setOption(DontConfirmOverwrite, !\e enabled) or
    !testOption(DontConfirmOverwrite) instead.
*/
void QFileDialog::setConfirmOverwrite(bool enabled)
{
    setOption(DontConfirmOverwrite, !enabled);
}

bool QFileDialog::confirmOverwrite() const
{
    return !testOption(DontConfirmOverwrite);
}

/*!
    \property QFileDialog::defaultSuffix
    \brief suffix added to the filename if no other suffix was specified

    This property specifies a string that will be added to the
    filename if it has no suffix already. The suffix is typically
    used to indicate the file type (e.g. "txt" indicates a text
    file).

    If the first character is a dot ('.'), it is removed.
*/
void QFileDialog::setDefaultSuffix(const QString &suffix)
{
    Q_D(QFileDialog);
    d->options->setDefaultSuffix(suffix);
}

QString QFileDialog::defaultSuffix() const
{
    Q_D(const QFileDialog);
    return d->options->defaultSuffix();
}

/*!
    Sets the browsing history of the filedialog to contain the given
    \a paths.
*/
void QFileDialog::setHistory(const QStringList &paths)
{
    Q_D(QFileDialog);
    if (d->usingWidgets())
        d->qFileDialogUi->lookInCombo->setHistory(paths);
}

void QFileDialogComboBox::setHistory(const QStringList &paths)
{
    m_history = paths;
    // Only populate the first item, showPopup will populate the rest if needed
    QList<QUrl> list;
    QModelIndex idx = d_ptr->model->index(d_ptr->rootPath());
    //On windows the popup display the "C:\", convert to nativeSeparators
    QUrl url = QUrl::fromLocalFile(QDir::toNativeSeparators(idx.data(QFileSystemModel::FilePathRole).toString()));
    if (url.isValid())
        list.append(url);
    urlModel->setUrls(list);
}

/*!
    Returns the browsing history of the filedialog as a list of paths.
*/
QStringList QFileDialog::history() const
{
    Q_D(const QFileDialog);
    if (!d->usingWidgets())
        return QStringList();
    QStringList currentHistory = d->qFileDialogUi->lookInCombo->history();
    //On windows the popup display the "C:\", convert to nativeSeparators
    QString newHistory = QDir::toNativeSeparators(d->rootIndex().data(QFileSystemModel::FilePathRole).toString());
    if (!currentHistory.contains(newHistory))
        currentHistory << newHistory;
    return currentHistory;
}

/*!
    Sets the item delegate used to render items in the views in the
    file dialog to the given \a delegate.

    \warning You should not share the same instance of a delegate between views.
    Doing so can cause incorrect or unintuitive editing behavior since each
    view connected to a given delegate may receive the \l{QAbstractItemDelegate::}{closeEditor()}
    signal, and attempt to access, modify or close an editor that has already been closed.

    Note that the model used is QFileSystemModel. It has custom item data roles, which is
    described by the \l{QFileSystemModel::}{Roles} enum. You can use a QFileIconProvider if
    you only want custom icons.

    \sa itemDelegate(), setIconProvider(), QFileSystemModel
*/
void QFileDialog::setItemDelegate(QAbstractItemDelegate *delegate)
{
    Q_D(QFileDialog);
    if (!d->usingWidgets())
        return;
    d->qFileDialogUi->listView->setItemDelegate(delegate);
    d->qFileDialogUi->treeView->setItemDelegate(delegate);
}

/*!
  Returns the item delegate used to render the items in the views in the filedialog.
*/
QAbstractItemDelegate *QFileDialog::itemDelegate() const
{
    Q_D(const QFileDialog);
    if (!d->usingWidgets())
        return 0;
    return d->qFileDialogUi->listView->itemDelegate();
}

/*!
    Sets the icon provider used by the filedialog to the specified \a provider.
*/
void QFileDialog::setIconProvider(QFileIconProvider *provider)
{
    Q_D(QFileDialog);
    if (!d->usingWidgets())
        return;
    d->model->setIconProvider(provider);
    //It forces the refresh of all entries in the side bar, then we can get new icons
    d->qFileDialogUi->sidebar->setUrls(d->qFileDialogUi->sidebar->urls());
}

/*!
    Returns the icon provider used by the filedialog.
*/
QFileIconProvider *QFileDialog::iconProvider() const
{
    Q_D(const QFileDialog);
    return d->model->iconProvider();
}

void QFileDialogPrivate::setLabelTextControl(QFileDialog::DialogLabel label, const QString &text)
{
    if (!qFileDialogUi)
        return;
    switch (label) {
    case QFileDialog::LookIn:
        qFileDialogUi->lookInLabel->setText(text);
        break;
    case QFileDialog::FileName:
        qFileDialogUi->fileNameLabel->setText(text);
        break;
    case QFileDialog::FileType:
        qFileDialogUi->fileTypeLabel->setText(text);
        break;
    case QFileDialog::Accept:
        if (q_func()->acceptMode() == QFileDialog::AcceptOpen) {
            if (QPushButton *button = qFileDialogUi->buttonBox->button(QDialogButtonBox::Open))
                button->setText(text);
        } else {
            if (QPushButton *button = qFileDialogUi->buttonBox->button(QDialogButtonBox::Save))
                button->setText(text);
        }
        break;
    case QFileDialog::Reject:
        if (QPushButton *button = qFileDialogUi->buttonBox->button(QDialogButtonBox::Cancel))
            button->setText(text);
        break;
    }
}

/*!
    Sets the \a text shown in the filedialog in the specified \a label.
*/

void QFileDialog::setLabelText(DialogLabel label, const QString &text)
{
    Q_D(QFileDialog);
    d->options->setLabelText(static_cast<QFileDialogOptions::DialogLabel>(label), text);
    d->setLabelTextControl(label, text);
}

/*!
    Returns the text shown in the filedialog in the specified \a label.
*/
QString QFileDialog::labelText(DialogLabel label) const
{
    Q_D(const QFileDialog);
    if (!d->usingWidgets())
        return d->options->labelText(static_cast<QFileDialogOptions::DialogLabel>(label));
    QPushButton *button;
    switch (label) {
    case LookIn:
        return d->qFileDialogUi->lookInLabel->text();
    case FileName:
        return d->qFileDialogUi->fileNameLabel->text();
    case FileType:
        return d->qFileDialogUi->fileTypeLabel->text();
    case Accept:
        if (acceptMode() == AcceptOpen)
            button = d->qFileDialogUi->buttonBox->button(QDialogButtonBox::Open);
        else
            button = d->qFileDialogUi->buttonBox->button(QDialogButtonBox::Save);
        if (button)
            return button->text();
    case Reject:
        button = d->qFileDialogUi->buttonBox->button(QDialogButtonBox::Cancel);
        if (button)
            return button->text();
    }
    return QString();
}

/*!
    This is a convenience static function that returns an existing file
    selected by the user. If the user presses Cancel, it returns a null string.

    \snippet code/src_gui_dialogs_qfiledialog.cpp 8

    The function creates a modal file dialog with the given \a parent widget.
    If \a parent is not 0, the dialog will be shown centered over the parent
    widget.

    The file dialog's working directory will be set to \a dir. If \a dir
    includes a file name, the file will be selected. Only files that match the
    given \a filter are shown. The filter selected is set to \a selectedFilter.
    The parameters \a dir, \a selectedFilter, and \a filter may be empty
    strings. If you want multiple filters, separate them with ';;', for
    example:

    \code
    "Images (*.png *.xpm *.jpg);;Text files (*.txt);;XML files (*.xml)"
    \endcode

    The \a options argument holds various options about how to run the dialog,
    see the QFileDialog::Option enum for more information on the flags you can
    pass.

    The dialog's caption is set to \a caption. If \a caption is not specified
    then a default caption will be used.

    On Windows, and Mac OS X, this static function will use the
    native file dialog and not a QFileDialog.

    On Windows the dialog will spin a blocking modal event loop that will not
    dispatch any QTimers, and if \a parent is not 0 then it will position the
    dialog just below the parent's title bar.

    On Unix/X11, the normal behavior of the file dialog is to resolve and
    follow symlinks. For example, if \c{/usr/tmp} is a symlink to \c{/var/tmp},
    the file dialog will change to \c{/var/tmp} after entering \c{/usr/tmp}. If
    \a options includes DontResolveSymlinks, the file dialog will treat
    symlinks as regular directories.

    \warning Do not delete \a parent during the execution of the dialog. If you
    want to do this, you should create the dialog yourself using one of the
    QFileDialog constructors.

    \sa getOpenFileNames(), getSaveFileName(), getExistingDirectory()
*/
QString QFileDialog::getOpenFileName(QWidget *parent,
                               const QString &caption,
                               const QString &dir,
                               const QString &filter,
                               QString *selectedFilter,
                               Options options)
{
    const QStringList schemes = QStringList(QStringLiteral("file"));
    const QUrl selectedUrl = getOpenFileUrl(parent, caption, QUrl::fromLocalFile(dir), filter, selectedFilter, options, schemes);
    return selectedUrl.toLocalFile();
}

/*!
    This is a convenience static function that returns an existing file
    selected by the user. If the user presses Cancel, it returns an
    empty url.

    The function is used similarly to QFileDialog::getOpenFileName(). In
    particular \a parent, \a caption, \a dir, \a filter, \a selectedFilter
    and \a options are used in the exact same way.

    The main difference with QFileDialog::getOpenFileName() comes from
    the ability offered to the user to select a remote file. That's why
    the return type and the type of \a dir is QUrl.

    The \a supportedSchemes argument allows to restrict the type of URLs the
    user will be able to select. It is a way for the application to declare
    the protocols it will support to fetch the file content. An empty list
    means that no restriction is applied (the default).
    Supported for local files ("file" scheme) is implicit and always enabled.
    it is not necessary to include in the restriction.

    When possible, this static function will use the native file dialog and
    not a QFileDialog. On platforms which don't support selecting remote
    files, Qt will allow to select only local files.

    \sa getOpenFileName(), getOpenFileUrls(), getSaveFileUrl(), getExistingDirectoryUrl()
    \since 5.2
*/
QUrl QFileDialog::getOpenFileUrl(QWidget *parent,
                                 const QString &caption,
                                 const QUrl &dir,
                                 const QString &filter,
                                 QString *selectedFilter,
                                 Options options,
                                 const QStringList &supportedSchemes)
{
    Q_UNUSED(supportedSchemes); // TODO

    QFileDialogArgs args;
    args.parent = parent;
    args.caption = caption;
    args.directory = QFileDialogPrivate::workingDirectory(dir);
    args.selection = QFileDialogPrivate::initialSelection(dir);
    args.filter = filter;
    args.mode = ExistingFile;
    args.options = options;

    QFileDialog dialog(args);
    if (selectedFilter && !selectedFilter->isEmpty())
        dialog.selectNameFilter(*selectedFilter);
    if (dialog.exec() == QDialog::Accepted) {
        if (selectedFilter)
            *selectedFilter = dialog.selectedNameFilter();
        return dialog.selectedUrls().value(0);
    }
    return QUrl();
}

/*!
    This is a convenience static function that will return one or more existing
    files selected by the user.

    \snippet code/src_gui_dialogs_qfiledialog.cpp 9

    This function creates a modal file dialog with the given \a parent widget.
    If \a parent is not 0, the dialog will be shown centered over the parent
    widget.

    The file dialog's working directory will be set to \a dir. If \a dir
    includes a file name, the file will be selected. The filter is set to
    \a filter so that only those files which match the filter are shown. The
    filter selected is set to \a selectedFilter. The parameters \a dir,
    \a selectedFilter and \a filter may be empty strings. If you need multiple
    filters, separate them with ';;', for instance:

    \code
    "Images (*.png *.xpm *.jpg);;Text files (*.txt);;XML files (*.xml)"
    \endcode

    The dialog's caption is set to \a caption. If \a caption is not specified
    then a default caption will be used.

    On Windows, and Mac OS X, this static function will use the
    native file dialog and not a QFileDialog.

    On Windows the dialog will spin a blocking modal event loop that will not
    dispatch any QTimers, and if \a parent is not 0 then it will position the
    dialog just below the parent's title bar.

    On Unix/X11, the normal behavior of the file dialog is to resolve and
    follow symlinks. For example, if \c{/usr/tmp} is a symlink to \c{/var/tmp},
    the file dialog will change to \c{/var/tmp} after entering \c{/usr/tmp}.
    The \a options argument holds various options about how to run the dialog,
    see the QFileDialog::Option enum for more information on the flags you can
    pass.

    \note If you want to iterate over the list of files, you should iterate
    over a copy. For example:

    \snippet code/src_gui_dialogs_qfiledialog.cpp 10

    \warning Do not delete \a parent during the execution of the dialog. If you
    want to do this, you should create the dialog yourself using one of the
    QFileDialog constructors.

    \sa getOpenFileName(), getSaveFileName(), getExistingDirectory()
*/
QStringList QFileDialog::getOpenFileNames(QWidget *parent,
                                          const QString &caption,
                                          const QString &dir,
                                          const QString &filter,
                                          QString *selectedFilter,
                                          Options options)
{
    const QStringList schemes = QStringList(QStringLiteral("file"));
    const QList<QUrl> selectedUrls = getOpenFileUrls(parent, caption, QUrl::fromLocalFile(dir), filter, selectedFilter, options, schemes);
    QStringList fileNames;
    foreach (const QUrl &url, selectedUrls)
        fileNames << url.toLocalFile();
    return fileNames;
}

/*!
    This is a convenience static function that will return or or more existing
    files selected by the user. If the user presses Cancel, it returns an
    empty list.

    The function is used similarly to QFileDialog::getOpenFileNames(). In
    particular \a parent, \a caption, \a dir, \a filter, \a selectedFilter
    and \a options are used in the exact same way.

    The main difference with QFileDialog::getOpenFileNames() comes from
    the ability offered to the user to select remote files. That's why
    the return type and the type of \a dir are respectively QList<QUrl>
    and QUrl.

    The \a supportedSchemes argument allows to restrict the type of URLs the
    user will be able to select. It is a way for the application to declare
    the protocols it will support to fetch the file content. An empty list
    means that no restriction is applied (the default).
    Supported for local files ("file" scheme) is implicit and always enabled.
    it is not necessary to include in the restriction.

    When possible, this static function will use the native file dialog and
    not a QFileDialog. On platforms which don't support selecting remote
    files, Qt will allow to select only local files.

    \sa getOpenFileNames(), getOpenFileUrl(), getSaveFileUrl(), getExistingDirectoryUrl()
    \since 5.2
*/
QList<QUrl> QFileDialog::getOpenFileUrls(QWidget *parent,
                                         const QString &caption,
                                         const QUrl &dir,
                                         const QString &filter,
                                         QString *selectedFilter,
                                         Options options,
                                         const QStringList &supportedSchemes)
{
    Q_UNUSED(supportedSchemes);

    QFileDialogArgs args;
    args.parent = parent;
    args.caption = caption;
    args.directory = QFileDialogPrivate::workingDirectory(dir);
    args.selection = QFileDialogPrivate::initialSelection(dir);
    args.filter = filter;
    args.mode = ExistingFiles;
    args.options = options;

    QFileDialog dialog(args);
    if (selectedFilter && !selectedFilter->isEmpty())
        dialog.selectNameFilter(*selectedFilter);
    if (dialog.exec() == QDialog::Accepted) {
        if (selectedFilter)
            *selectedFilter = dialog.selectedNameFilter();
        return dialog.selectedUrls();
    }
    return QList<QUrl>();
}

/*!
    This is a convenience static function that will return a file name selected
    by the user. The file does not have to exist.

    It creates a modal file dialog with the given \a parent widget. If
    \a parent is not 0, the dialog will be shown centered over the parent
    widget.

    \snippet code/src_gui_dialogs_qfiledialog.cpp 11

    The file dialog's working directory will be set to \a dir. If \a dir
    includes a file name, the file will be selected. Only files that match the
    \a filter are shown. The filter selected is set to \a selectedFilter. The
    parameters \a dir, \a selectedFilter, and \a filter may be empty strings.
    Multiple filters are separated with ';;'. For instance:

    \code
    "Images (*.png *.xpm *.jpg);;Text files (*.txt);;XML files (*.xml)"
    \endcode

    The \a options argument holds various options about how to run the dialog,
    see the QFileDialog::Option enum for more information on the flags you can
    pass.

    The default filter can be chosen by setting \a selectedFilter to the
    desired value.

    The dialog's caption is set to \a caption. If \a caption is not specified,
    a default caption will be used.

    On Windows, and Mac OS X, this static function will use the
    native file dialog and not a QFileDialog.

    On Windows the dialog will spin a blocking modal event loop that will not
    dispatch any QTimers, and if \a parent is not 0 then it will position the
    dialog just below the parent's title bar. On Mac OS X, with its native file
    dialog, the filter argument is ignored.

    On Unix/X11, the normal behavior of the file dialog is to resolve and
    follow symlinks. For example, if \c{/usr/tmp} is a symlink to \c{/var/tmp},
    the file dialog will change to \c{/var/tmp} after entering \c{/usr/tmp}. If
    \a options includes DontResolveSymlinks the file dialog will treat symlinks
    as regular directories.

    \warning Do not delete \a parent during the execution of the dialog. If you
    want to do this, you should create the dialog yourself using one of the
    QFileDialog constructors.

    \sa getOpenFileName(), getOpenFileNames(), getExistingDirectory()
*/
QString QFileDialog::getSaveFileName(QWidget *parent,
                                     const QString &caption,
                                     const QString &dir,
                                     const QString &filter,
                                     QString *selectedFilter,
                                     Options options)
{
    const QStringList schemes = QStringList(QStringLiteral("file"));
    const QUrl selectedUrl = getSaveFileUrl(parent, caption, QUrl::fromLocalFile(dir), filter, selectedFilter, options, schemes);
    return selectedUrl.toLocalFile();
}

/*!
    This is a convenience static function that returns a file selected by
    the user. The file does not have to exist. If the user presses Cancel,
    it returns an empty url.

    The function is used similarly to QFileDialog::getSaveFileName(). In
    particular \a parent, \a caption, \a dir, \a filter, \a selectedFilter
    and \a options are used in the exact same way.

    The main difference with QFileDialog::getSaveFileName() comes from
    the ability offered to the user to select a remote file. That's why
    the return type and the type of \a dir is QUrl.

    The \a supportedSchemes argument allows to restrict the type of URLs the
    user will be able to select. It is a way for the application to declare
    the protocols it will support to save the file content. An empty list
    means that no restriction is applied (the default).
    Supported for local files ("file" scheme) is implicit and always enabled.
    it is not necessary to include in the restriction.

    When possible, this static function will use the native file dialog and
    not a QFileDialog. On platforms which don't support selecting remote
    files, Qt will allow to select only local files.

    \sa getSaveFileName(), getOpenFileUrl(), getOpenFileUrls(), getExistingDirectoryUrl()
    \since 5.2
*/
QUrl QFileDialog::getSaveFileUrl(QWidget *parent,
                                 const QString &caption,
                                 const QUrl &dir,
                                 const QString &filter,
                                 QString *selectedFilter,
                                 Options options,
                                 const QStringList &supportedSchemes)
{
    Q_UNUSED(supportedSchemes);

    QFileDialogArgs args;
    args.parent = parent;
    args.caption = caption;
    args.directory = QFileDialogPrivate::workingDirectory(dir);
    args.selection = QFileDialogPrivate::initialSelection(dir);
    args.filter = filter;
    args.mode = AnyFile;
    args.options = options;

    QFileDialog dialog(args);
    dialog.setAcceptMode(AcceptSave);
    if (selectedFilter && !selectedFilter->isEmpty())
        dialog.selectNameFilter(*selectedFilter);
    if (dialog.exec() == QDialog::Accepted) {
        if (selectedFilter)
            *selectedFilter = dialog.selectedNameFilter();
        return dialog.selectedUrls().value(0);
    }
    return QUrl();
}

/*!
    This is a convenience static function that will return an existing
    directory selected by the user.

    \snippet code/src_gui_dialogs_qfiledialog.cpp 12

    This function creates a modal file dialog with the given \a parent widget.
    If \a parent is not 0, the dialog will be shown centered over the parent
    widget.

    The dialog's working directory is set to \a dir, and the caption is set to
    \a caption. Either of these may be an empty string in which case the
    current directory and a default caption will be used respectively.

    The \a options argument holds various options about how to run the dialog,
    see the QFileDialog::Option enum for more information on the flags you can
    pass. To ensure a native file dialog, \l{QFileDialog::}{ShowDirsOnly} must
    be set.

    On Windows, and Mac OS X, this static function will use the
    native file dialog and not a QFileDialog. On Windows CE, if the device has
    no native file dialog, a QFileDialog will be used.

    On Unix/X11, the normal behavior of the file dialog is to resolve and
    follow symlinks. For example, if \c{/usr/tmp} is a symlink to \c{/var/tmp},
    the file dialog will change to \c{/var/tmp} after entering \c{/usr/tmp}. If
    \a options includes DontResolveSymlinks, the file dialog will treat
    symlinks as regular directories.

    On Windows the dialog will spin a blocking modal event loop that will not
    dispatch any QTimers, and if \a parent is not 0 then it will position the
    dialog just below the parent's title bar.

    \warning Do not delete \a parent during the execution of the dialog. If you
    want to do this, you should create the dialog yourself using one of the
    QFileDialog constructors.

    \sa getOpenFileName(), getOpenFileNames(), getSaveFileName()
*/
QString QFileDialog::getExistingDirectory(QWidget *parent,
                                          const QString &caption,
                                          const QString &dir,
                                          Options options)
{
    const QStringList schemes = QStringList(QStringLiteral("file"));
    const QUrl selectedUrl = getExistingDirectoryUrl(parent, caption, QUrl::fromLocalFile(dir), options, schemes);
    return selectedUrl.toLocalFile();
}

/*!
    This is a convenience static function that will return an existing
    directory selected by the user. If the user presses Cancel, it
    returns an empty url.

    The function is used similarly to QFileDialog::getExistingDirectory().
    In particular \a parent, \a caption, \a dir and \a options are used
    in the exact same way.

    The main difference with QFileDialog::getExistingDirectory() comes from
    the ability offered to the user to select a remote directory. That's why
    the return type and the type of \a dir is QUrl.

    The \a supportedSchemes argument allows to restrict the type of URLs the
    user will be able to select. It is a way for the application to declare
    the protocols it will support to fetch the file content. An empty list
    means that no restriction is applied (the default).
    Supported for local files ("file" scheme) is implicit and always enabled.
    it is not necessary to include in the restriction.

    When possible, this static function will use the native file dialog and
    not a QFileDialog. On platforms which don't support selecting remote
    files, Qt will allow to select only local files.

    \sa getExistingDirectory(), getOpenFileUrl(), getOpenFileUrls(), getSaveFileUrl()
    \since 5.2
*/
QUrl QFileDialog::getExistingDirectoryUrl(QWidget *parent,
                                          const QString &caption,
                                          const QUrl &dir,
                                          Options options,
                                          const QStringList &supportedSchemes)
{
    Q_UNUSED(supportedSchemes);

    QFileDialogArgs args;
    args.parent = parent;
    args.caption = caption;
    args.directory = QFileDialogPrivate::workingDirectory(dir);
    args.mode = (options & ShowDirsOnly ? DirectoryOnly : Directory);
    args.options = options;

    QFileDialog dialog(args);
    if (dialog.exec() == QDialog::Accepted)
        return dialog.selectedUrls().value(0);
    return QUrl();
}

inline static QUrl _qt_get_directory(const QUrl &url)
{
    if (url.isLocalFile()) {
        QFileInfo info = QFileInfo(QDir::current(), url.toLocalFile());
        if (info.exists() && info.isDir())
            return QUrl::fromLocalFile(QDir::cleanPath(info.absoluteFilePath()));
        info.setFile(info.absolutePath());
        if (info.exists() && info.isDir())
            return QUrl::fromLocalFile(info.absoluteFilePath());
        return QUrl();
    } else {
        return url;
    }
}
/*
    Get the initial directory URL

    \sa initialSelection()
 */
QUrl QFileDialogPrivate::workingDirectory(const QUrl &url)
{
    if (!url.isEmpty()) {
        QUrl directory = _qt_get_directory(url);
        if (!directory.isEmpty())
            return directory;
    }
    QUrl directory = _qt_get_directory(*lastVisitedDir());
    if (!directory.isEmpty())
        return directory;
    return QUrl::fromLocalFile(QDir::currentPath());
}

/*
    Get the initial selection given a path.  The initial directory
    can contain both the initial directory and initial selection
    /home/user/foo.txt

    \sa workingDirectory()
 */
QString QFileDialogPrivate::initialSelection(const QUrl &url)
{
    if (url.isEmpty())
        return QString();
    if (url.isLocalFile()) {
        QFileInfo info(url.toLocalFile());
        if (!info.isDir())
            return info.fileName();
        else
            return QString();
    }
    // With remote URLs we can only assume.
    return url.fileName();
}

/*!
 \reimp
*/
void QFileDialog::done(int result)
{
    Q_D(QFileDialog);

    QDialog::done(result);

    if (d->receiverToDisconnectOnClose) {
        disconnect(this, d->signalToDisconnectOnClose,
                   d->receiverToDisconnectOnClose, d->memberToDisconnectOnClose);
        d->receiverToDisconnectOnClose = 0;
    }
    d->memberToDisconnectOnClose.clear();
    d->signalToDisconnectOnClose.clear();
}

/*!
 \reimp
*/
void QFileDialog::accept()
{
    Q_D(QFileDialog);
    if (!d->usingWidgets()) {
        const QList<QUrl> urls = selectedUrls();
        if (urls.isEmpty())
            return;
        d->_q_emitUrlsSelected(urls);
        if (urls.count() == 1)
            d->_q_emitUrlSelected(urls.first());
        QDialog::accept();
        return;
    }

    QStringList files = selectedFiles();
    if (files.isEmpty())
        return;
    QString lineEditText = d->lineEdit()->text();
    // "hidden feature" type .. and then enter, and it will move up a dir
    // special case for ".."
    if (lineEditText == QLatin1String("..")) {
        d->_q_navigateToParent();
        const QSignalBlocker blocker(d->qFileDialogUi->fileNameEdit);
        d->lineEdit()->selectAll();
        return;
    }

    switch (fileMode()) {
    case DirectoryOnly:
    case Directory: {
        QString fn = files.first();
        QFileInfo info(fn);
        if (!info.exists())
            info = QFileInfo(d->getEnvironmentVariable(fn));
        if (!info.exists()) {
#ifndef QT_NO_MESSAGEBOX
            QString message = tr("%1\nDirectory not found.\nPlease verify the "
                                          "correct directory name was given.");
            QMessageBox::warning(this, windowTitle(), message.arg(info.fileName()));
#endif // QT_NO_MESSAGEBOX
            return;
        }
        if (info.isDir()) {
            d->emitFilesSelected(files);
            QDialog::accept();
        }
        return;
    }

    case AnyFile: {
        QString fn = files.first();
        QFileInfo info(fn);
        if (info.isDir()) {
            setDirectory(info.absoluteFilePath());
            return;
        }

        if (!info.exists()) {
            int maxNameLength = d->maxNameLength(info.path());
            if (maxNameLength >= 0 && info.fileName().length() > maxNameLength)
                return;
        }

        // check if we have to ask for permission to overwrite the file
        if (!info.exists() || !confirmOverwrite() || acceptMode() == AcceptOpen) {
            d->emitFilesSelected(QStringList(fn));
            QDialog::accept();
#ifndef QT_NO_MESSAGEBOX
        } else {
            if (QMessageBox::warning(this, windowTitle(),
                                     tr("%1 already exists.\nDo you want to replace it?")
                                     .arg(info.fileName()),
                                     QMessageBox::Yes | QMessageBox::No, QMessageBox::No)
                    == QMessageBox::Yes) {
                d->emitFilesSelected(QStringList(fn));
                QDialog::accept();
            }
#endif
        }
        return;
    }

    case ExistingFile:
    case ExistingFiles:
        for (int i = 0; i < files.count(); ++i) {
            QFileInfo info(files.at(i));
            if (!info.exists())
                info = QFileInfo(d->getEnvironmentVariable(files.at(i)));
            if (!info.exists()) {
#ifndef QT_NO_MESSAGEBOX
                QString message = tr("%1\nFile not found.\nPlease verify the "
                                     "correct file name was given.");
                QMessageBox::warning(this, windowTitle(), message.arg(info.fileName()));
#endif // QT_NO_MESSAGEBOX
                return;
            }
            if (info.isDir()) {
                setDirectory(info.absoluteFilePath());
                d->lineEdit()->clear();
                return;
            }
        }
        d->emitFilesSelected(files);
        QDialog::accept();
        return;
    }
}

/*!
    \internal

    Create widgets, layout and set default values
*/
void QFileDialogPrivate::init(const QUrl &directory, const QString &nameFilter,
                              const QString &caption)
{
    Q_Q(QFileDialog);
    if (!caption.isEmpty()) {
        useDefaultCaption = false;
        setWindowTitle = caption;
        q->setWindowTitle(caption);
    }

    q->setAcceptMode(QFileDialog::AcceptOpen);
    nativeDialogInUse = (canBeNativeDialog() && platformFileDialogHelper() != 0);
    if (!nativeDialogInUse)
        createWidgets();
    q->setFileMode(QFileDialog::AnyFile);
    if (!nameFilter.isEmpty())
        q->setNameFilter(nameFilter);
    q->setDirectoryUrl(workingDirectory(directory));
    q->selectFile(initialSelection(directory));

#ifndef QT_NO_SETTINGS
    const QSettings settings(QSettings::UserScope, QLatin1String("QtProject"));
    q->restoreState(settings.value(QLatin1String("Qt/filedialog")).toByteArray());
#endif

#if defined(Q_EMBEDDED_SMALLSCREEN)
    qFileDialogUi->lookInLabel->setVisible(false);
    qFileDialogUi->fileNameLabel->setVisible(false);
    qFileDialogUi->fileTypeLabel->setVisible(false);
    qFileDialogUi->sidebar->hide();
#endif

    q->resize(q->sizeHint());
}

/*!
    \internal

    Create the widgets, set properties and connections
*/
void QFileDialogPrivate::createWidgets()
{
    if (qFileDialogUi)
        return;
    Q_Q(QFileDialog);
    model = new QFileSystemModel(q);
    options->setFilter(model->filter());
    model->setObjectName(QLatin1String("qt_filesystem_model"));
    if (QPlatformFileDialogHelper *helper = platformFileDialogHelper())
        model->setNameFilterDisables(helper->defaultNameFilterDisables());
    else
        model->setNameFilterDisables(false);
    if (nativeDialogInUse)
        deletePlatformHelper();
    model->d_func()->disableRecursiveSort = true;
    QFileDialog::connect(model, SIGNAL(fileRenamed(QString,QString,QString)), q, SLOT(_q_fileRenamed(QString,QString,QString)));
    QFileDialog::connect(model, SIGNAL(rootPathChanged(QString)),
            q, SLOT(_q_pathChanged(QString)));
    QFileDialog::connect(model, SIGNAL(rowsInserted(QModelIndex,int,int)),
            q, SLOT(_q_rowsInserted(QModelIndex)));
    model->setReadOnly(false);

    qFileDialogUi.reset(new Ui_QFileDialog());
    qFileDialogUi->setupUi(q);

    QList<QUrl> initialBookmarks;
    initialBookmarks << QUrl(QLatin1String("file:"))
                     << QUrl::fromLocalFile(QDir::homePath());
    qFileDialogUi->sidebar->setModelAndUrls(model, initialBookmarks);
    QFileDialog::connect(qFileDialogUi->sidebar, SIGNAL(goToUrl(QUrl)),
                         q, SLOT(_q_goToUrl(QUrl)));

    QObject::connect(qFileDialogUi->buttonBox, SIGNAL(accepted()), q, SLOT(accept()));
    QObject::connect(qFileDialogUi->buttonBox, SIGNAL(rejected()), q, SLOT(reject()));

    qFileDialogUi->lookInCombo->setFileDialogPrivate(this);
    QObject::connect(qFileDialogUi->lookInCombo, SIGNAL(activated(QString)), q, SLOT(_q_goToDirectory(QString)));

    qFileDialogUi->lookInCombo->setInsertPolicy(QComboBox::NoInsert);
    qFileDialogUi->lookInCombo->setDuplicatesEnabled(false);

    // filename
    qFileDialogUi->fileNameEdit->setFileDialogPrivate(this);
#ifndef QT_NO_SHORTCUT
    qFileDialogUi->fileNameLabel->setBuddy(qFileDialogUi->fileNameEdit);
#endif
#ifndef QT_NO_FSCOMPLETER
    completer = new QFSCompleter(model, q);
    qFileDialogUi->fileNameEdit->setCompleter(completer);
#endif // QT_NO_FSCOMPLETER
    QObject::connect(qFileDialogUi->fileNameEdit, SIGNAL(textChanged(QString)),
            q, SLOT(_q_autoCompleteFileName(QString)));
    QObject::connect(qFileDialogUi->fileNameEdit, SIGNAL(textChanged(QString)),
                     q, SLOT(_q_updateOkButton()));

    QObject::connect(qFileDialogUi->fileNameEdit, SIGNAL(returnPressed()), q, SLOT(accept()));

    // filetype
    qFileDialogUi->fileTypeCombo->setDuplicatesEnabled(false);
    qFileDialogUi->fileTypeCombo->setSizeAdjustPolicy(QComboBox::AdjustToMinimumContentsLength);
    qFileDialogUi->fileTypeCombo->setSizePolicy(QSizePolicy::Expanding, QSizePolicy::Fixed);
    QObject::connect(qFileDialogUi->fileTypeCombo, SIGNAL(activated(int)),
                     q, SLOT(_q_useNameFilter(int)));
    QObject::connect(qFileDialogUi->fileTypeCombo, SIGNAL(activated(QString)),
                     q, SIGNAL(filterSelected(QString)));

    qFileDialogUi->listView->setFileDialogPrivate(this);
    qFileDialogUi->listView->setModel(model);
    QObject::connect(qFileDialogUi->listView, SIGNAL(activated(QModelIndex)),
                     q, SLOT(_q_enterDirectory(QModelIndex)));
    QObject::connect(qFileDialogUi->listView, SIGNAL(customContextMenuRequested(QPoint)),
                    q, SLOT(_q_showContextMenu(QPoint)));
#ifndef QT_NO_SHORTCUT
    QShortcut *shortcut = new QShortcut(qFileDialogUi->listView);
    shortcut->setKey(QKeySequence(QLatin1String("Delete")));
    QObject::connect(shortcut, SIGNAL(activated()), q, SLOT(_q_deleteCurrent()));
#endif

    qFileDialogUi->treeView->setFileDialogPrivate(this);
    qFileDialogUi->treeView->setModel(model);
    QHeaderView *treeHeader = qFileDialogUi->treeView->header();
    QFontMetrics fm(q->font());
    treeHeader->resizeSection(0, fm.width(QLatin1String("wwwwwwwwwwwwwwwwwwwwwwwwww")));
    treeHeader->resizeSection(1, fm.width(QLatin1String("128.88 GB")));
    treeHeader->resizeSection(2, fm.width(QLatin1String("mp3Folder")));
    treeHeader->resizeSection(3, fm.width(QLatin1String("10/29/81 02:02PM")));
    treeHeader->setContextMenuPolicy(Qt::ActionsContextMenu);

    QActionGroup *showActionGroup = new QActionGroup(q);
    showActionGroup->setExclusive(false);
    QObject::connect(showActionGroup, SIGNAL(triggered(QAction*)),
                     q, SLOT(_q_showHeader(QAction*)));;

    QAbstractItemModel *abstractModel = model;
#ifndef QT_NO_PROXYMODEL
    if (proxyModel)
        abstractModel = proxyModel;
#endif
    for (int i = 1; i < abstractModel->columnCount(QModelIndex()); ++i) {
        QAction *showHeader = new QAction(showActionGroup);
        showHeader->setCheckable(true);
        showHeader->setChecked(true);
        treeHeader->addAction(showHeader);
    }

    QScopedPointer<QItemSelectionModel> selModel(qFileDialogUi->treeView->selectionModel());
    qFileDialogUi->treeView->setSelectionModel(qFileDialogUi->listView->selectionModel());

    QObject::connect(qFileDialogUi->treeView, SIGNAL(activated(QModelIndex)),
                     q, SLOT(_q_enterDirectory(QModelIndex)));
    QObject::connect(qFileDialogUi->treeView, SIGNAL(customContextMenuRequested(QPoint)),
                     q, SLOT(_q_showContextMenu(QPoint)));
#ifndef QT_NO_SHORTCUT
    shortcut = new QShortcut(qFileDialogUi->treeView);
    shortcut->setKey(QKeySequence(QLatin1String("Delete")));
    QObject::connect(shortcut, SIGNAL(activated()), q, SLOT(_q_deleteCurrent()));
#endif

    // Selections
    QItemSelectionModel *selections = qFileDialogUi->listView->selectionModel();
    QObject::connect(selections, SIGNAL(selectionChanged(QItemSelection,QItemSelection)),
                     q, SLOT(_q_selectionChanged()));
    QObject::connect(selections, SIGNAL(currentChanged(QModelIndex,QModelIndex)),
                     q, SLOT(_q_currentChanged(QModelIndex)));
    qFileDialogUi->splitter->setStretchFactor(qFileDialogUi->splitter->indexOf(qFileDialogUi->splitter->widget(1)), QSizePolicy::Expanding);

    createToolButtons();
    createMenuActions();

#ifndef QT_NO_SETTINGS
    const QSettings settings(QSettings::UserScope, QLatin1String("QtProject"));
    q->restoreState(settings.value(QLatin1String("Qt/filedialog")).toByteArray());
#endif

    // Initial widget states from options
    q->setFileMode(static_cast<QFileDialog::FileMode>(options->fileMode()));
    q->setAcceptMode(static_cast<QFileDialog::AcceptMode>(options->acceptMode()));
    q->setViewMode(static_cast<QFileDialog::ViewMode>(options->viewMode()));
    q->setOptions(static_cast<QFileDialog::Options>(static_cast<int>(options->options())));
    if (!options->sidebarUrls().isEmpty())
        q->setSidebarUrls(options->sidebarUrls());
    q->setDirectoryUrl(options->initialDirectory());
    if (!options->mimeTypeFilters().isEmpty())
        q->setMimeTypeFilters(options->mimeTypeFilters());
    else if (!options->nameFilters().isEmpty())
        q->setNameFilters(options->nameFilters());
    q->selectNameFilter(options->initiallySelectedNameFilter());
    q->setDefaultSuffix(options->defaultSuffix());
    q->setHistory(options->history());
    if (options->initiallySelectedFiles().count() == 1)
        q->selectFile(options->initiallySelectedFiles().first().fileName());
    foreach (QUrl url, options->initiallySelectedFiles())
        q->selectUrl(url);
    lineEdit()->selectAll();
    _q_updateOkButton();
    retranslateStrings();
    q->resize(q->sizeHint());
}

void QFileDialogPrivate::_q_showHeader(QAction *action)
{
    Q_Q(QFileDialog);
    QActionGroup *actionGroup = qobject_cast<QActionGroup*>(q->sender());
    qFileDialogUi->treeView->header()->setSectionHidden(actionGroup->actions().indexOf(action) + 1, !action->isChecked());
}

#ifndef QT_NO_PROXYMODEL
/*!
    \since 4.3

    Sets the model for the views to the given \a proxyModel.  This is useful if you
    want to modify the underlying model; for example, to add columns, filter
    data or add drives.

    Any existing proxy model will be removed, but not deleted.  The file dialog
    will take ownership of the \a proxyModel.

    \sa proxyModel()
*/
void QFileDialog::setProxyModel(QAbstractProxyModel *proxyModel)
{
    Q_D(QFileDialog);
    if (!d->usingWidgets())
        return;
    if ((!proxyModel && !d->proxyModel)
        || (proxyModel == d->proxyModel))
        return;

    QModelIndex idx = d->rootIndex();
    if (d->proxyModel) {
        disconnect(d->proxyModel, SIGNAL(rowsInserted(QModelIndex,int,int)),
            this, SLOT(_q_rowsInserted(QModelIndex)));
    } else {
        disconnect(d->model, SIGNAL(rowsInserted(QModelIndex,int,int)),
            this, SLOT(_q_rowsInserted(QModelIndex)));
    }

    if (proxyModel != 0) {
        proxyModel->setParent(this);
        d->proxyModel = proxyModel;
        proxyModel->setSourceModel(d->model);
        d->qFileDialogUi->listView->setModel(d->proxyModel);
        d->qFileDialogUi->treeView->setModel(d->proxyModel);
#ifndef QT_NO_FSCOMPLETER
        d->completer->setModel(d->proxyModel);
        d->completer->proxyModel = d->proxyModel;
#endif
        connect(d->proxyModel, SIGNAL(rowsInserted(QModelIndex,int,int)),
            this, SLOT(_q_rowsInserted(QModelIndex)));
    } else {
        d->proxyModel = 0;
        d->qFileDialogUi->listView->setModel(d->model);
        d->qFileDialogUi->treeView->setModel(d->model);
#ifndef QT_NO_FSCOMPLETER
        d->completer->setModel(d->model);
        d->completer->sourceModel = d->model;
        d->completer->proxyModel = 0;
#endif
        connect(d->model, SIGNAL(rowsInserted(QModelIndex,int,int)),
            this, SLOT(_q_rowsInserted(QModelIndex)));
    }
    QScopedPointer<QItemSelectionModel> selModel(d->qFileDialogUi->treeView->selectionModel());
    d->qFileDialogUi->treeView->setSelectionModel(d->qFileDialogUi->listView->selectionModel());

    d->setRootIndex(idx);

    // reconnect selection
    QItemSelectionModel *selections = d->qFileDialogUi->listView->selectionModel();
    QObject::connect(selections, SIGNAL(selectionChanged(QItemSelection,QItemSelection)),
                     this, SLOT(_q_selectionChanged()));
    QObject::connect(selections, SIGNAL(currentChanged(QModelIndex,QModelIndex)),
                     this, SLOT(_q_currentChanged(QModelIndex)));
}

/*!
    Returns the proxy model used by the file dialog.  By default no proxy is set.

    \sa setProxyModel()
*/
QAbstractProxyModel *QFileDialog::proxyModel() const
{
    Q_D(const QFileDialog);
    return d->proxyModel;
}
#endif // QT_NO_PROXYMODEL

/*!
    \internal

    Create tool buttons, set properties and connections
*/
void QFileDialogPrivate::createToolButtons()
{
    Q_Q(QFileDialog);
    qFileDialogUi->backButton->setIcon(q->style()->standardIcon(QStyle::SP_ArrowBack, 0, q));
    qFileDialogUi->backButton->setAutoRaise(true);
    qFileDialogUi->backButton->setEnabled(false);
    QObject::connect(qFileDialogUi->backButton, SIGNAL(clicked()), q, SLOT(_q_navigateBackward()));

    qFileDialogUi->forwardButton->setIcon(q->style()->standardIcon(QStyle::SP_ArrowForward, 0, q));
    qFileDialogUi->forwardButton->setAutoRaise(true);
    qFileDialogUi->forwardButton->setEnabled(false);
    QObject::connect(qFileDialogUi->forwardButton, SIGNAL(clicked()), q, SLOT(_q_navigateForward()));

    qFileDialogUi->toParentButton->setIcon(q->style()->standardIcon(QStyle::SP_FileDialogToParent, 0, q));
    qFileDialogUi->toParentButton->setAutoRaise(true);
    qFileDialogUi->toParentButton->setEnabled(false);
    QObject::connect(qFileDialogUi->toParentButton, SIGNAL(clicked()), q, SLOT(_q_navigateToParent()));

    qFileDialogUi->listModeButton->setIcon(q->style()->standardIcon(QStyle::SP_FileDialogListView, 0, q));
    qFileDialogUi->listModeButton->setAutoRaise(true);
    qFileDialogUi->listModeButton->setDown(true);
    QObject::connect(qFileDialogUi->listModeButton, SIGNAL(clicked()), q, SLOT(_q_showListView()));

    qFileDialogUi->detailModeButton->setIcon(q->style()->standardIcon(QStyle::SP_FileDialogDetailedView, 0, q));
    qFileDialogUi->detailModeButton->setAutoRaise(true);
    QObject::connect(qFileDialogUi->detailModeButton, SIGNAL(clicked()), q, SLOT(_q_showDetailsView()));

    QSize toolSize(qFileDialogUi->fileNameEdit->sizeHint().height(), qFileDialogUi->fileNameEdit->sizeHint().height());
    qFileDialogUi->backButton->setFixedSize(toolSize);
    qFileDialogUi->listModeButton->setFixedSize(toolSize);
    qFileDialogUi->detailModeButton->setFixedSize(toolSize);
    qFileDialogUi->forwardButton->setFixedSize(toolSize);
    qFileDialogUi->toParentButton->setFixedSize(toolSize);

    qFileDialogUi->newFolderButton->setIcon(q->style()->standardIcon(QStyle::SP_FileDialogNewFolder, 0, q));
    qFileDialogUi->newFolderButton->setFixedSize(toolSize);
    qFileDialogUi->newFolderButton->setAutoRaise(true);
    qFileDialogUi->newFolderButton->setEnabled(false);
    QObject::connect(qFileDialogUi->newFolderButton, SIGNAL(clicked()), q, SLOT(_q_createDirectory()));
}

/*!
    \internal

    Create actions which will be used in the right click.
*/
void QFileDialogPrivate::createMenuActions()
{
    Q_Q(QFileDialog);

    QAction *goHomeAction =  new QAction(q);
#ifndef QT_NO_SHORTCUT
    goHomeAction->setShortcut(Qt::CTRL + Qt::Key_H + Qt::SHIFT);
#endif
    QObject::connect(goHomeAction, SIGNAL(triggered()), q, SLOT(_q_goHome()));
    q->addAction(goHomeAction);

    // ### TODO add Desktop & Computer actions

    QAction *goToParent =  new QAction(q);
    goToParent->setObjectName(QLatin1String("qt_goto_parent_action"));
#ifndef QT_NO_SHORTCUT
    goToParent->setShortcut(Qt::CTRL + Qt::UpArrow);
#endif
    QObject::connect(goToParent, SIGNAL(triggered()), q, SLOT(_q_navigateToParent()));
    q->addAction(goToParent);

    renameAction = new QAction(q);
    renameAction->setEnabled(false);
    renameAction->setObjectName(QLatin1String("qt_rename_action"));
    QObject::connect(renameAction, SIGNAL(triggered()), q, SLOT(_q_renameCurrent()));

    deleteAction = new QAction(q);
    deleteAction->setEnabled(false);
    deleteAction->setObjectName(QLatin1String("qt_delete_action"));
    QObject::connect(deleteAction, SIGNAL(triggered()), q, SLOT(_q_deleteCurrent()));

    showHiddenAction = new QAction(q);
    showHiddenAction->setObjectName(QLatin1String("qt_show_hidden_action"));
    showHiddenAction->setCheckable(true);
    QObject::connect(showHiddenAction, SIGNAL(triggered()), q, SLOT(_q_showHidden()));

    newFolderAction = new QAction(q);
    newFolderAction->setObjectName(QLatin1String("qt_new_folder_action"));
    QObject::connect(newFolderAction, SIGNAL(triggered()), q, SLOT(_q_createDirectory()));
}

void QFileDialogPrivate::_q_goHome()
{
    Q_Q(QFileDialog);
    q->setDirectory(QDir::homePath());
}

/*!
    \internal

    Update history with new path, buttons, and combo
*/
void QFileDialogPrivate::_q_pathChanged(const QString &newPath)
{
    Q_Q(QFileDialog);
    QDir dir(model->rootDirectory());
    qFileDialogUi->toParentButton->setEnabled(dir.exists());
    qFileDialogUi->sidebar->selectUrl(QUrl::fromLocalFile(newPath));
    q->setHistory(qFileDialogUi->lookInCombo->history());

    if (currentHistoryLocation < 0 || currentHistory.value(currentHistoryLocation) != QDir::toNativeSeparators(newPath)) {
        while (currentHistoryLocation >= 0 && currentHistoryLocation + 1 < currentHistory.count()) {
            currentHistory.removeLast();
        }
        currentHistory.append(QDir::toNativeSeparators(newPath));
        ++currentHistoryLocation;
    }
    qFileDialogUi->forwardButton->setEnabled(currentHistory.size() - currentHistoryLocation > 1);
    qFileDialogUi->backButton->setEnabled(currentHistoryLocation > 0);
}

/*!
    \internal

    Navigates to the last directory viewed in the dialog.
*/
void QFileDialogPrivate::_q_navigateBackward()
{
    Q_Q(QFileDialog);
    if (!currentHistory.isEmpty() && currentHistoryLocation > 0) {
        --currentHistoryLocation;
        QString previousHistory = currentHistory.at(currentHistoryLocation);
        q->setDirectory(previousHistory);
    }
}

/*!
    \internal

    Navigates to the last directory viewed in the dialog.
*/
void QFileDialogPrivate::_q_navigateForward()
{
    Q_Q(QFileDialog);
    if (!currentHistory.isEmpty() && currentHistoryLocation < currentHistory.size() - 1) {
        ++currentHistoryLocation;
        QString nextHistory = currentHistory.at(currentHistoryLocation);
        q->setDirectory(nextHistory);
    }
}

/*!
    \internal

    Navigates to the parent directory of the currently displayed directory
    in the dialog.
*/
void QFileDialogPrivate::_q_navigateToParent()
{
    Q_Q(QFileDialog);
    QDir dir(model->rootDirectory());
    QString newDirectory;
    if (dir.isRoot()) {
        newDirectory = model->myComputer().toString();
    } else {
        dir.cdUp();
        newDirectory = dir.absolutePath();
    }
    q->setDirectory(newDirectory);
    emit q->directoryEntered(newDirectory);
}

/*!
    \internal

    Creates a new directory, first asking the user for a suitable name.
*/
void QFileDialogPrivate::_q_createDirectory()
{
    Q_Q(QFileDialog);
    qFileDialogUi->listView->clearSelection();

    QString newFolderString = QFileDialog::tr("New Folder");
    QString folderName = newFolderString;
    QString prefix = q->directory().absolutePath() + QDir::separator();
    if (QFile::exists(prefix + folderName)) {
        qlonglong suffix = 2;
        while (QFile::exists(prefix + folderName)) {
            folderName = newFolderString + QString::number(suffix++);
        }
    }

    QModelIndex parent = rootIndex();
    QModelIndex index = model->mkdir(parent, folderName);
    if (!index.isValid())
        return;

    index = select(index);
    if (index.isValid()) {
        qFileDialogUi->treeView->setCurrentIndex(index);
        currentView()->edit(index);
    }
}

void QFileDialogPrivate::_q_showListView()
{
    qFileDialogUi->listModeButton->setDown(true);
    qFileDialogUi->detailModeButton->setDown(false);
    qFileDialogUi->treeView->hide();
    qFileDialogUi->listView->show();
    qFileDialogUi->stackedWidget->setCurrentWidget(qFileDialogUi->listView->parentWidget());
    qFileDialogUi->listView->doItemsLayout();
}

void QFileDialogPrivate::_q_showDetailsView()
{
    qFileDialogUi->listModeButton->setDown(false);
    qFileDialogUi->detailModeButton->setDown(true);
    qFileDialogUi->listView->hide();
    qFileDialogUi->treeView->show();
    qFileDialogUi->stackedWidget->setCurrentWidget(qFileDialogUi->treeView->parentWidget());
    qFileDialogUi->treeView->doItemsLayout();
}

/*!
    \internal

    Show the context menu for the file/dir under position
*/
void QFileDialogPrivate::_q_showContextMenu(const QPoint &position)
{
#ifdef QT_NO_MENU
    Q_UNUSED(position);
#else
    Q_Q(QFileDialog);
    QAbstractItemView *view = 0;
    if (q->viewMode() == QFileDialog::Detail)
        view = qFileDialogUi->treeView;
    else
        view = qFileDialogUi->listView;
    QModelIndex index = view->indexAt(position);
    index = mapToSource(index.sibling(index.row(), 0));

    QMenu menu(view);
    if (index.isValid()) {
        // file context menu
        const bool ro = model && model->isReadOnly();
        QFile::Permissions p(index.parent().data(QFileSystemModel::FilePermissions).toInt());
        renameAction->setEnabled(!ro && p & QFile::WriteUser);
        menu.addAction(renameAction);
        deleteAction->setEnabled(!ro && p & QFile::WriteUser);
        menu.addAction(deleteAction);
        menu.addSeparator();
    }
    menu.addAction(showHiddenAction);
    if (qFileDialogUi->newFolderButton->isVisible()) {
        newFolderAction->setEnabled(qFileDialogUi->newFolderButton->isEnabled());
        menu.addAction(newFolderAction);
    }
    menu.exec(view->viewport()->mapToGlobal(position));
#endif // QT_NO_MENU
}

/*!
    \internal
*/
void QFileDialogPrivate::_q_renameCurrent()
{
    Q_Q(QFileDialog);
    QModelIndex index = qFileDialogUi->listView->currentIndex();
    index = index.sibling(index.row(), 0);
    if (q->viewMode() == QFileDialog::List)
        qFileDialogUi->listView->edit(index);
    else
        qFileDialogUi->treeView->edit(index);
}

bool QFileDialogPrivate::removeDirectory(const QString &path)
{
    QModelIndex modelIndex = model->index(path);
    return model->remove(modelIndex);
}

/*!
    \internal

    Deletes the currently selected item in the dialog.
*/
void QFileDialogPrivate::_q_deleteCurrent()
{
    if (model->isReadOnly())
        return;

    QModelIndexList list = qFileDialogUi->listView->selectionModel()->selectedRows();
    for (int i = list.count() - 1; i >= 0; --i) {
        QModelIndex index = list.at(i);
        if (index == qFileDialogUi->listView->rootIndex())
            continue;

        index = mapToSource(index.sibling(index.row(), 0));
        if (!index.isValid())
            continue;

    QString fileName = index.data(QFileSystemModel::FileNameRole).toString();
    QString filePath = index.data(QFileSystemModel::FilePathRole).toString();
    bool isDir = model->isDir(index);

    QFile::Permissions p(index.parent().data(QFileSystemModel::FilePermissions).toInt());
#ifndef QT_NO_MESSAGEBOX
    Q_Q(QFileDialog);
    if (!(p & QFile::WriteUser) && (QMessageBox::warning(q_func(), QFileDialog::tr("Delete"),
                                QFileDialog::tr("'%1' is write protected.\nDo you want to delete it anyway?")
                                .arg(fileName),
                                 QMessageBox::Yes | QMessageBox::No, QMessageBox::No) == QMessageBox::No))
        return;
    else if (QMessageBox::warning(q_func(), QFileDialog::tr("Delete"),
                                  QFileDialog::tr("Are you sure you want to delete '%1'?")
                                  .arg(fileName),
                                  QMessageBox::Yes | QMessageBox::No, QMessageBox::No) == QMessageBox::No)
        return;

#else
    if (!(p & QFile::WriteUser))
        return;
#endif // QT_NO_MESSAGEBOX

        // the event loop has run, we can NOT reuse index because the model might have removed it.
        if (isDir) {
            if (!removeDirectory(filePath)) {
#ifndef QT_NO_MESSAGEBOX
            QMessageBox::warning(q, q->windowTitle(),
                                QFileDialog::tr("Could not delete directory."));
#endif
            }
        } else {
            model->remove(index);
        }
    }
}

void QFileDialogPrivate::_q_autoCompleteFileName(const QString &text)
{
    if (text.startsWith(QLatin1String("//")) || text.startsWith(QLatin1Char('\\'))) {
        qFileDialogUi->listView->selectionModel()->clearSelection();
        return;
    }

    QStringList multipleFiles = typedFiles();
    if (multipleFiles.count() > 0) {
        QModelIndexList oldFiles = qFileDialogUi->listView->selectionModel()->selectedRows();
        QModelIndexList newFiles;
        for (int i = 0; i < multipleFiles.count(); ++i) {
            QModelIndex idx = model->index(multipleFiles.at(i));
            if (oldFiles.contains(idx))
                oldFiles.removeAll(idx);
            else
                newFiles.append(idx);
        }
        for (int i = 0; i < newFiles.count(); ++i)
            select(newFiles.at(i));
        if (lineEdit()->hasFocus())
            for (int i = 0; i < oldFiles.count(); ++i)
                qFileDialogUi->listView->selectionModel()->select(oldFiles.at(i),
                    QItemSelectionModel::Toggle | QItemSelectionModel::Rows);
    }
}

/*!
    \internal
*/
void QFileDialogPrivate::_q_updateOkButton()
{
    Q_Q(QFileDialog);
    QPushButton *button =  qFileDialogUi->buttonBox->button((q->acceptMode() == QFileDialog::AcceptOpen)
                    ? QDialogButtonBox::Open : QDialogButtonBox::Save);
    if (!button)
        return;
    const QFileDialog::FileMode fileMode = q->fileMode();

    bool enableButton = true;
    bool isOpenDirectory = false;

    QStringList files = q->selectedFiles();
    QString lineEditText = lineEdit()->text();

    if (lineEditText.startsWith(QLatin1String("//")) || lineEditText.startsWith(QLatin1Char('\\'))) {
        button->setEnabled(true);
        updateOkButtonText();
        return;
    }

    if (files.isEmpty()) {
        enableButton = false;
    } else if (lineEditText == QLatin1String("..")) {
        isOpenDirectory = true;
    } else {
        switch (fileMode) {
        case QFileDialog::DirectoryOnly:
        case QFileDialog::Directory: {
            QString fn = files.first();
            QModelIndex idx = model->index(fn);
            if (!idx.isValid())
                idx = model->index(getEnvironmentVariable(fn));
            if (!idx.isValid() || !model->isDir(idx))
                enableButton = false;
            break;
        }
        case QFileDialog::AnyFile: {
            QString fn = files.first();
            QFileInfo info(fn);
            QModelIndex idx = model->index(fn);
            QString fileDir;
            QString fileName;
            if (info.isDir()) {
                fileDir = info.canonicalFilePath();
            } else {
                fileDir = fn.mid(0, fn.lastIndexOf(QLatin1Char('/')));
                fileName = fn.mid(fileDir.length() + 1);
            }
            if (lineEditText.contains(QLatin1String(".."))) {
                fileDir = info.canonicalFilePath();
                fileName = info.fileName();
            }

            if (fileDir == q->directory().canonicalPath() && fileName.isEmpty()) {
                enableButton = false;
                break;
            }
            if (idx.isValid() && model->isDir(idx)) {
                isOpenDirectory = true;
                enableButton = true;
                break;
            }
            if (!idx.isValid()) {
                int maxLength = maxNameLength(fileDir);
                enableButton = maxLength < 0 || fileName.length() <= maxLength;
            }
            break;
        }
        case QFileDialog::ExistingFile:
        case QFileDialog::ExistingFiles:
            for (int i = 0; i < files.count(); ++i) {
                QModelIndex idx = model->index(files.at(i));
                if (!idx.isValid())
                    idx = model->index(getEnvironmentVariable(files.at(i)));
                if (!idx.isValid()) {
                    enableButton = false;
                    break;
                }
                if (idx.isValid() && model->isDir(idx)) {
                    isOpenDirectory = true;
                    break;
                }
            }
            break;
        default:
            break;
        }
    }

    button->setEnabled(enableButton);
    updateOkButtonText(isOpenDirectory);
}

/*!
    \internal
*/
void QFileDialogPrivate::_q_currentChanged(const QModelIndex &index)
{
    _q_updateOkButton();
    emit q_func()->currentChanged(index.data(QFileSystemModel::FilePathRole).toString());
}

/*!
    \internal

    This is called when the user double clicks on a file with the corresponding
    model item \a index.
*/
void QFileDialogPrivate::_q_enterDirectory(const QModelIndex &index)
{
    Q_Q(QFileDialog);
    // My Computer or a directory
    QModelIndex sourceIndex = index.model() == proxyModel ? mapToSource(index) : index;
    QString path = sourceIndex.data(QFileSystemModel::FilePathRole).toString();
    if (path.isEmpty() || model->isDir(sourceIndex)) {
        const QFileDialog::FileMode fileMode = q->fileMode();
        q->setDirectory(path);
        emit q->directoryEntered(path);
        if (fileMode == QFileDialog::Directory
                || fileMode == QFileDialog::DirectoryOnly) {
            // ### find out why you have to do both of these.
            lineEdit()->setText(QString());
            lineEdit()->clear();
        }
    } else {
        // Do not accept when shift-clicking to multi-select a file in environments with single-click-activation (KDE)
        if (!q->style()->styleHint(QStyle::SH_ItemView_ActivateItemOnSingleClick)
            || q->fileMode() != QFileDialog::ExistingFiles || !(QGuiApplication::keyboardModifiers() & Qt::CTRL)) {
            q->accept();
        }
    }
}

/*!
    \internal

    Changes the file dialog's current directory to the one specified
    by \a path.
*/
void QFileDialogPrivate::_q_goToDirectory(const QString &path)
{
 #ifndef QT_NO_MESSAGEBOX
    Q_Q(QFileDialog);
#endif
    QModelIndex index = qFileDialogUi->lookInCombo->model()->index(qFileDialogUi->lookInCombo->currentIndex(),
                                                    qFileDialogUi->lookInCombo->modelColumn(),
                                                    qFileDialogUi->lookInCombo->rootModelIndex());
    QString path2 = path;
    if (!index.isValid())
        index = mapFromSource(model->index(getEnvironmentVariable(path)));
    else {
        path2 = index.data(UrlRole).toUrl().toLocalFile();
        index = mapFromSource(model->index(path2));
    }
    QDir dir(path2);
    if (!dir.exists())
        dir = getEnvironmentVariable(path2);

    if (dir.exists() || path2.isEmpty() || path2 == model->myComputer().toString()) {
        _q_enterDirectory(index);
#ifndef QT_NO_MESSAGEBOX
    } else {
        QString message = QFileDialog::tr("%1\nDirectory not found.\nPlease verify the "
                                          "correct directory name was given.");
        QMessageBox::warning(q, q->windowTitle(), message.arg(path2));
#endif // QT_NO_MESSAGEBOX
    }
}

/*!
    \internal

    Sets the current name filter to be nameFilter and
    update the qFileDialogUi->fileNameEdit when in AcceptSave mode with the new extension.
*/
void QFileDialogPrivate::_q_useNameFilter(int index)
{
    QStringList nameFilters = options->nameFilters();
    if (index == nameFilters.size()) {
        QAbstractItemModel *comboModel = qFileDialogUi->fileTypeCombo->model();
        nameFilters.append(comboModel->index(comboModel->rowCount() - 1, 0).data().toString());
        options->setNameFilters(nameFilters);
    }

    QString nameFilter = nameFilters.at(index);
    QStringList newNameFilters = QPlatformFileDialogHelper::cleanFilterList(nameFilter);
    if (q_func()->acceptMode() == QFileDialog::AcceptSave) {
        QString newNameFilterExtension;
        if (newNameFilters.count() > 0)
            newNameFilterExtension = QFileInfo(newNameFilters.at(0)).suffix();

        QString fileName = lineEdit()->text();
        const QString fileNameExtension = QFileInfo(fileName).suffix();
        if (!fileNameExtension.isEmpty() && !newNameFilterExtension.isEmpty()) {
            const int fileNameExtensionLength = fileNameExtension.count();
            fileName.replace(fileName.count() - fileNameExtensionLength,
                             fileNameExtensionLength, newNameFilterExtension);
            qFileDialogUi->listView->clearSelection();
            lineEdit()->setText(fileName);
        }
    }

    model->setNameFilters(newNameFilters);
}

/*!
    \internal

    This is called when the model index corresponding to the current file is changed
    from \a index to \a current.
*/
void QFileDialogPrivate::_q_selectionChanged()
{
    const QFileDialog::FileMode fileMode = q_func()->fileMode();
    QModelIndexList indexes = qFileDialogUi->listView->selectionModel()->selectedRows();
    bool stripDirs = (fileMode != QFileDialog::DirectoryOnly && fileMode != QFileDialog::Directory);

    QStringList allFiles;
    for (int i = 0; i < indexes.count(); ++i) {
        if (stripDirs && model->isDir(mapToSource(indexes.at(i))))
            continue;
        allFiles.append(indexes.at(i).data().toString());
    }
    if (allFiles.count() > 1)
        for (int i = 0; i < allFiles.count(); ++i) {
            allFiles.replace(i, QString(QLatin1Char('"') + allFiles.at(i) + QLatin1Char('"')));
    }

    QString finalFiles = allFiles.join(QLatin1Char(' '));
    if (!finalFiles.isEmpty() && !lineEdit()->hasFocus() && lineEdit()->isVisible())
        lineEdit()->setText(finalFiles);
    else
        _q_updateOkButton();
}

/*!
    \internal

    Includes hidden files and directories in the items displayed in the dialog.
*/
void QFileDialogPrivate::_q_showHidden()
{
    Q_Q(QFileDialog);
    QDir::Filters dirFilters = q->filter();
    if (showHiddenAction->isChecked())
        dirFilters |= QDir::Hidden;
    else
        dirFilters &= ~QDir::Hidden;
    q->setFilter(dirFilters);
}

/*!
    \internal

    When parent is root and rows have been inserted when none was there before
    then select the first one.
*/
void QFileDialogPrivate::_q_rowsInserted(const QModelIndex &parent)
{
    if (!qFileDialogUi->treeView
        || parent != qFileDialogUi->treeView->rootIndex()
        || !qFileDialogUi->treeView->selectionModel()
        || qFileDialogUi->treeView->selectionModel()->hasSelection()
        || qFileDialogUi->treeView->model()->rowCount(parent) == 0)
        return;
}

void QFileDialogPrivate::_q_fileRenamed(const QString &path, const QString oldName, const QString newName)
{
    const QFileDialog::FileMode fileMode = q_func()->fileMode();
    if (fileMode == QFileDialog::Directory || fileMode == QFileDialog::DirectoryOnly) {
        if (path == rootPath() && lineEdit()->text() == oldName)
            lineEdit()->setText(newName);
    }
}

void QFileDialogPrivate::_q_emitUrlSelected(const QUrl &file)
{
    Q_Q(QFileDialog);
    emit q->urlSelected(file);
    if (file.isLocalFile())
        emit q->fileSelected(file.toLocalFile());
}

void QFileDialogPrivate::_q_emitUrlsSelected(const QList<QUrl> &files)
{
    Q_Q(QFileDialog);
    emit q->urlsSelected(files);
    QStringList localFiles;
    foreach (const QUrl &file, files)
        if (file.isLocalFile())
            localFiles.append(file.toLocalFile());
    if (!localFiles.isEmpty())
        emit q->filesSelected(localFiles);
}

void QFileDialogPrivate::_q_nativeCurrentChanged(const QUrl &file)
{
    Q_Q(QFileDialog);
    emit q->currentUrlChanged(file);
    if (file.isLocalFile())
        emit q->currentChanged(file.toLocalFile());
}

void QFileDialogPrivate::_q_nativeEnterDirectory(const QUrl &directory)
{
    Q_Q(QFileDialog);
    emit q->directoryUrlEntered(directory);
    if (!directory.isEmpty()) { // Windows native dialogs occasionally emit signals with empty strings.
        *lastVisitedDir() = directory;
        if (directory.isLocalFile())
            emit q->directoryEntered(directory.toLocalFile());
    }
}

/*!
    \internal

    For the list and tree view watch keys to goto parent and back in the history

    returns \c true if handled
*/
bool QFileDialogPrivate::itemViewKeyboardEvent(QKeyEvent *event) {

    Q_Q(QFileDialog);
    switch (event->key()) {
    case Qt::Key_Backspace:
        _q_navigateToParent();
        return true;
    case Qt::Key_Back:
#ifdef QT_KEYPAD_NAVIGATION
        if (QApplication::keypadNavigationEnabled())
            return false;
#endif
    case Qt::Key_Left:
        if (event->key() == Qt::Key_Back || event->modifiers() == Qt::AltModifier) {
            _q_navigateBackward();
            return true;
        }
        break;
    case Qt::Key_Escape:
        q->hide();
        return true;
    default:
        break;
    }
    return false;
}

QString QFileDialogPrivate::getEnvironmentVariable(const QString &string)
{
#ifdef Q_OS_UNIX
    if (string.size() > 1 && string.startsWith(QLatin1Char('$'))) {
        return QString::fromLocal8Bit(getenv(string.mid(1).toLatin1().constData()));
    }
#else
    if (string.size() > 2 && string.startsWith(QLatin1Char('%')) && string.endsWith(QLatin1Char('%'))) {
        return QString::fromLocal8Bit(qgetenv(string.mid(1, string.size() - 2).toLatin1().constData()));
    }
#endif
    return string;
}

void QFileDialogComboBox::setFileDialogPrivate(QFileDialogPrivate *d_pointer) {
    d_ptr = d_pointer;
    urlModel = new QUrlModel(this);
    urlModel->showFullPath = true;
    urlModel->setFileSystemModel(d_ptr->model);
    setModel(urlModel);
}

void QFileDialogComboBox::showPopup()
{
    if (model()->rowCount() > 1)
        QComboBox::showPopup();

    urlModel->setUrls(QList<QUrl>());
    QList<QUrl> list;
    QModelIndex idx = d_ptr->model->index(d_ptr->rootPath());
    while (idx.isValid()) {
        QUrl url = QUrl::fromLocalFile(idx.data(QFileSystemModel::FilePathRole).toString());
        if (url.isValid())
            list.append(url);
        idx = idx.parent();
    }
    // add "my computer"
    list.append(QUrl(QLatin1String("file:")));
    urlModel->addUrls(list, 0);
    idx = model()->index(model()->rowCount() - 1, 0);

    // append history
    QList<QUrl> urls;
    for (int i = 0; i < m_history.count(); ++i) {
        QUrl path = QUrl::fromLocalFile(m_history.at(i));
        if (!urls.contains(path))
            urls.prepend(path);
    }
    if (urls.count() > 0) {
        model()->insertRow(model()->rowCount());
        idx = model()->index(model()->rowCount()-1, 0);
        // ### TODO maybe add a horizontal line before this
        model()->setData(idx, QFileDialog::tr("Recent Places"));
        QStandardItemModel *m = qobject_cast<QStandardItemModel*>(model());
        if (m) {
            Qt::ItemFlags flags = m->flags(idx);
            flags &= ~Qt::ItemIsEnabled;
            m->item(idx.row(), idx.column())->setFlags(flags);
        }
        urlModel->addUrls(urls, -1, false);
    }
    setCurrentIndex(0);

    QComboBox::showPopup();
}

// Exact same as QComboBox::paintEvent(), except we elide the text.
void QFileDialogComboBox::paintEvent(QPaintEvent *)
{
    QStylePainter painter(this);
    painter.setPen(palette().color(QPalette::Text));

    // draw the combobox frame, focusrect and selected etc.
    QStyleOptionComboBox opt;
    initStyleOption(&opt);

    QRect editRect = style()->subControlRect(QStyle::CC_ComboBox, &opt,
                                                QStyle::SC_ComboBoxEditField, this);
    int size = editRect.width() - opt.iconSize.width() - 4;
    opt.currentText = opt.fontMetrics.elidedText(opt.currentText, Qt::ElideMiddle, size);
    painter.drawComplexControl(QStyle::CC_ComboBox, opt);

    // draw the icon and text
    painter.drawControl(QStyle::CE_ComboBoxLabel, opt);
}

QFileDialogListView::QFileDialogListView(QWidget *parent) : QListView(parent)
{
}

void QFileDialogListView::setFileDialogPrivate(QFileDialogPrivate *d_pointer)
{
    d_ptr = d_pointer;
    setSelectionBehavior(QAbstractItemView::SelectRows);
    setWrapping(true);
    setResizeMode(QListView::Adjust);
    setEditTriggers(QAbstractItemView::EditKeyPressed);
    setContextMenuPolicy(Qt::CustomContextMenu);
#ifndef QT_NO_DRAGANDDROP
    setDragDropMode(QAbstractItemView::InternalMove);
#endif
}

QSize QFileDialogListView::sizeHint() const
{
    int height = qMax(10, sizeHintForRow(0));
    return QSize(QListView::sizeHint().width() * 2, height * 30);
}

void QFileDialogListView::keyPressEvent(QKeyEvent *e)
{
#ifdef QT_KEYPAD_NAVIGATION
    if (QApplication::navigationMode() == Qt::NavigationModeKeypadDirectional) {
        QListView::keyPressEvent(e);
        return;
    }
#endif // QT_KEYPAD_NAVIGATION

    if (!d_ptr->itemViewKeyboardEvent(e))
        QListView::keyPressEvent(e);
    e->accept();
}

QFileDialogTreeView::QFileDialogTreeView(QWidget *parent) : QTreeView(parent)
{
}

void QFileDialogTreeView::setFileDialogPrivate(QFileDialogPrivate *d_pointer)
{
    d_ptr = d_pointer;
    setSelectionBehavior(QAbstractItemView::SelectRows);
    setRootIsDecorated(false);
    setItemsExpandable(false);
    setSortingEnabled(true);
    header()->setSortIndicator(0, Qt::AscendingOrder);
    header()->setStretchLastSection(false);
    setTextElideMode(Qt::ElideMiddle);
    setEditTriggers(QAbstractItemView::EditKeyPressed);
    setContextMenuPolicy(Qt::CustomContextMenu);
#ifndef QT_NO_DRAGANDDROP
    setDragDropMode(QAbstractItemView::InternalMove);
#endif
}

void QFileDialogTreeView::keyPressEvent(QKeyEvent *e)
{
#ifdef QT_KEYPAD_NAVIGATION
    if (QApplication::navigationMode() == Qt::NavigationModeKeypadDirectional) {
        QTreeView::keyPressEvent(e);
        return;
    }
#endif // QT_KEYPAD_NAVIGATION

    if (!d_ptr->itemViewKeyboardEvent(e))
        QTreeView::keyPressEvent(e);
    e->accept();
}

QSize QFileDialogTreeView::sizeHint() const
{
    int height = qMax(10, sizeHintForRow(0));
    QSize sizeHint = header()->sizeHint();
    return QSize(sizeHint.width() * 4, height * 30);
}

/*!
    // FIXME: this is a hack to avoid propagating key press events
    // to the dialog and from there to the "Ok" button
*/
void QFileDialogLineEdit::keyPressEvent(QKeyEvent *e)
{
#ifdef QT_KEYPAD_NAVIGATION
    if (QApplication::navigationMode() == Qt::NavigationModeKeypadDirectional) {
        QLineEdit::keyPressEvent(e);
        return;
    }
#endif // QT_KEYPAD_NAVIGATION

    int key = e->key();
    QLineEdit::keyPressEvent(e);
    if (key != Qt::Key_Escape && key != Qt::Key_Back)
        e->accept();
}

#ifndef QT_NO_FSCOMPLETER

QString QFSCompleter::pathFromIndex(const QModelIndex &index) const
{
    const QFileSystemModel *dirModel;
    if (proxyModel)
        dirModel = qobject_cast<const QFileSystemModel *>(proxyModel->sourceModel());
    else
        dirModel = sourceModel;
    QString currentLocation = dirModel->rootPath();
    QString path = index.data(QFileSystemModel::FilePathRole).toString();
    if (!currentLocation.isEmpty() && path.startsWith(currentLocation)) {
#if defined(Q_OS_UNIX) || defined(Q_OS_WINCE)
        if (currentLocation == QDir::separator())
            return path.mid(currentLocation.length());
#endif
        if (currentLocation.endsWith(QLatin1Char('/')))
            return path.mid(currentLocation.length());
        else
            return path.mid(currentLocation.length()+1);
    }
    return index.data(QFileSystemModel::FilePathRole).toString();
}

QStringList QFSCompleter::splitPath(const QString &path) const
{
    if (path.isEmpty())
        return QStringList(completionPrefix());

    QString pathCopy = QDir::toNativeSeparators(path);
    QString sep = QDir::separator();
#if defined(Q_OS_WIN)
    if (pathCopy == QLatin1String("\\") || pathCopy == QLatin1String("\\\\"))
        return QStringList(pathCopy);
    QString doubleSlash(QLatin1String("\\\\"));
    if (pathCopy.startsWith(doubleSlash))
        pathCopy = pathCopy.mid(2);
    else
        doubleSlash.clear();
#elif defined(Q_OS_UNIX)
    bool expanded;
    pathCopy = qt_tildeExpansion(pathCopy, &expanded);
    if (expanded) {
        QFileSystemModel *dirModel;
        if (proxyModel)
            dirModel = qobject_cast<QFileSystemModel *>(proxyModel->sourceModel());
        else
            dirModel = sourceModel;
        dirModel->fetchMore(dirModel->index(pathCopy));
    }
#endif

    QRegExp re(QLatin1Char('[') + QRegExp::escape(sep) + QLatin1Char(']'));

#if defined(Q_OS_WIN)
    QStringList parts = pathCopy.split(re, QString::SkipEmptyParts);
    if (!doubleSlash.isEmpty() && !parts.isEmpty())
        parts[0].prepend(doubleSlash);
    if (pathCopy.endsWith(sep))
        parts.append(QString());
#else
    QStringList parts = pathCopy.split(re);
    if (pathCopy[0] == sep[0]) // read the "/" at the beginning as the split removed it
        parts[0] = sep[0];
#endif

#if defined(Q_OS_WIN)
    bool startsFromRoot = !parts.isEmpty() && parts[0].endsWith(QLatin1Char(':'));
#else
    bool startsFromRoot = pathCopy[0] == sep[0];
#endif
    if (parts.count() == 1 || (parts.count() > 1 && !startsFromRoot)) {
        const QFileSystemModel *dirModel;
        if (proxyModel)
            dirModel = qobject_cast<const QFileSystemModel *>(proxyModel->sourceModel());
        else
            dirModel = sourceModel;
        QString currentLocation = QDir::toNativeSeparators(dirModel->rootPath());
#if defined(Q_OS_WIN)
        if (currentLocation.endsWith(QLatin1Char(':')))
            currentLocation.append(sep);
#endif
        if (currentLocation.contains(sep) && path != currentLocation) {
            QStringList currentLocationList = splitPath(currentLocation);
            while (!currentLocationList.isEmpty()
                   && parts.count() > 0
                   && parts.at(0) == QLatin1String("..")) {
                parts.removeFirst();
                currentLocationList.removeLast();
            }
            if (!currentLocationList.isEmpty() && currentLocationList.last().isEmpty())
                currentLocationList.removeLast();
            return currentLocationList + parts;
        }
    }
    return parts;
}

#endif // QT_NO_COMPLETER


QT_END_NAMESPACE

#include "moc_qfiledialog.cpp"

#endif // QT_NO_FILEDIALOG<|MERGE_RESOLUTION|>--- conflicted
+++ resolved
@@ -496,9 +496,8 @@
     if (marker != QFileDialogMagic || (v != 3 && v != 4))
         return false;
 
-<<<<<<< HEAD
-    stream >> splitterState
-           >> bookmarks
+    stream >> d->splitterState
+           >> d->sidebarUrls
            >> history;
     if (v == 3) {
         QString currentDirectoryString;
@@ -507,14 +506,7 @@
     } else {
         stream >> currentDirectory;
     }
-    stream >> headerData
-=======
-    stream >> d->splitterState
-           >> d->sidebarUrls
-           >> history
-           >> currentDirectory
-           >> d->headerData
->>>>>>> a5df2e71
+    stream >> d->headerData
            >> viewMode;
 
     setDirectoryUrl(lastVisitedDir()->isEmpty() ? currentDirectory : *lastVisitedDir());
