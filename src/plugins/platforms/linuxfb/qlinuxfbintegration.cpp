/****************************************************************************
**
** Copyright (C) 2015 The Qt Company Ltd.
** Contact: http://www.qt.io/licensing/
**
** This file is part of the plugins of the Qt Toolkit.
**
** $QT_BEGIN_LICENSE:LGPL21$
** Commercial License Usage
** Licensees holding valid commercial Qt licenses may use this file in
** accordance with the commercial license agreement provided with the
** Software or, alternatively, in accordance with the terms contained in
** a written agreement between you and The Qt Company. For licensing terms
** and conditions see http://www.qt.io/terms-conditions. For further
** information use the contact form at http://www.qt.io/contact-us.
**
** GNU Lesser General Public License Usage
** Alternatively, this file may be used under the terms of the GNU Lesser
** General Public License version 2.1 or version 3 as published by the Free
** Software Foundation and appearing in the file LICENSE.LGPLv21 and
** LICENSE.LGPLv3 included in the packaging of this file. Please review the
** following information to ensure the GNU Lesser General Public License
** requirements will be met: https://www.gnu.org/licenses/lgpl.html and
** http://www.gnu.org/licenses/old-licenses/lgpl-2.1.html.
**
** As a special exception, The Qt Company gives you certain additional
** rights. These rights are described in The Qt Company LGPL Exception
** version 1.1, included in the file LGPL_EXCEPTION.txt in this package.
**
** $QT_END_LICENSE$
**
****************************************************************************/

#include "qlinuxfbintegration.h"
#include "qlinuxfbscreen.h"

#include <QtPlatformSupport/private/qgenericunixfontdatabase_p.h>
#include <QtPlatformSupport/private/qgenericunixservices_p.h>
#include <QtPlatformSupport/private/qgenericunixeventdispatcher_p.h>

#include <QtPlatformSupport/private/qfbvthandler_p.h>
#include <QtPlatformSupport/private/qfbbackingstore_p.h>
#include <QtPlatformSupport/private/qfbwindow_p.h>
#include <QtPlatformSupport/private/qfbcursor_p.h>

#include <QtGui/private/qguiapplication_p.h>
#include <qpa/qplatforminputcontextfactory_p.h>

#if !defined(QT_NO_EVDEV) && (!defined(Q_OS_ANDROID) || defined(Q_OS_ANDROID_NO_SDK))
#include <QtPlatformSupport/private/qevdevmousemanager_p.h>
#include <QtPlatformSupport/private/qevdevkeyboardmanager_p.h>
#include <QtPlatformSupport/private/qevdevtouch_p.h>
#endif

#if !defined(QT_NO_TSLIB) && (!defined(Q_OS_ANDROID) || defined(Q_OS_ANDROID_NO_SDK))
#include <QtPlatformSupport/private/qtslib_p.h>
#endif

QT_BEGIN_NAMESPACE

QLinuxFbIntegration::QLinuxFbIntegration(const QStringList &paramList)
    : m_fontDb(new QGenericUnixFontDatabase),
      m_services(new QGenericUnixServices)
{
    m_primaryScreen = new QLinuxFbScreen(paramList);
}

QLinuxFbIntegration::~QLinuxFbIntegration()
{
    destroyScreen(m_primaryScreen);
}

void QLinuxFbIntegration::initialize()
{
    if (m_primaryScreen->initialize())
        screenAdded(m_primaryScreen);
    else
        qWarning("linuxfb: Failed to initialize screen");

    m_inputContext = QPlatformInputContextFactory::create();

    m_nativeInterface.reset(new QPlatformNativeInterface);

    m_vtHandler.reset(new QFbVtHandler);

    if (!qEnvironmentVariableIntValue("QT_QPA_FB_DISABLE_INPUT"))
        createInputHandlers();
}

bool QLinuxFbIntegration::hasCapability(QPlatformIntegration::Capability cap) const
{
    switch (cap) {
    case ThreadedPixmaps: return true;
    case WindowManagement: return false;
    default: return QPlatformIntegration::hasCapability(cap);
    }
}

QPlatformBackingStore *QLinuxFbIntegration::createPlatformBackingStore(QWindow *window) const
{
    return new QFbBackingStore(window);
}

QPlatformWindow *QLinuxFbIntegration::createPlatformWindow(QWindow *window) const
{
    return new QFbWindow(window);
}

QAbstractEventDispatcher *QLinuxFbIntegration::createEventDispatcher() const
{
    return createUnixEventDispatcher();
}

QList<QPlatformScreen *> QLinuxFbIntegration::screens() const
{
    QList<QPlatformScreen *> list;
    list.append(m_primaryScreen);
    return list;
}

QPlatformFontDatabase *QLinuxFbIntegration::fontDatabase() const
{
    return m_fontDb.data();
}

QPlatformServices *QLinuxFbIntegration::services() const
{
    return m_services.data();
}

<<<<<<< HEAD
void QLinuxFbIntegration::createInputHandlers()
{
#if !defined(QT_NO_EVDEV) && (!defined(Q_OS_ANDROID) || defined(Q_OS_ANDROID_NO_SDK))
    new QEvdevKeyboardManager(QLatin1String("EvdevKeyboard"), QString(), this);
    new QEvdevMouseManager(QLatin1String("EvdevMouse"), QString(), this);
#ifndef QT_NO_TSLIB
    const bool useTslib = qEnvironmentVariableIntValue("QT_QPA_FB_TSLIB");
    if (useTslib)
        new QTsLibMouseHandler(QLatin1String("TsLib"), QString());
    else
#endif // QT_NO_TSLIB
        new QEvdevTouchScreenHandlerThread(QString(), this);
#endif
=======
QPlatformNativeInterface *QLinuxFbIntegration::nativeInterface() const
{
    return m_nativeInterface.data();
>>>>>>> edd55542
}

QT_END_NAMESPACE<|MERGE_RESOLUTION|>--- conflicted
+++ resolved
@@ -128,7 +128,6 @@
     return m_services.data();
 }
 
-<<<<<<< HEAD
 void QLinuxFbIntegration::createInputHandlers()
 {
 #if !defined(QT_NO_EVDEV) && (!defined(Q_OS_ANDROID) || defined(Q_OS_ANDROID_NO_SDK))
@@ -142,11 +141,11 @@
 #endif // QT_NO_TSLIB
         new QEvdevTouchScreenHandlerThread(QString(), this);
 #endif
-=======
+}
+
 QPlatformNativeInterface *QLinuxFbIntegration::nativeInterface() const
 {
     return m_nativeInterface.data();
->>>>>>> edd55542
 }
 
 QT_END_NAMESPACE