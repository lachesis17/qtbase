/****************************************************************************
**
** Copyright (C) 2016 The Qt Company Ltd.
** Contact: https://www.qt.io/licensing/
**
** This file is part of the plugins of the Qt Toolkit.
**
** $QT_BEGIN_LICENSE:LGPL$
** Commercial License Usage
** Licensees holding valid commercial Qt licenses may use this file in
** accordance with the commercial license agreement provided with the
** Software or, alternatively, in accordance with the terms contained in
** a written agreement between you and The Qt Company. For licensing terms
** and conditions see https://www.qt.io/terms-conditions. For further
** information use the contact form at https://www.qt.io/contact-us.
**
** GNU Lesser General Public License Usage
** Alternatively, this file may be used under the terms of the GNU Lesser
** General Public License version 3 as published by the Free Software
** Foundation and appearing in the file LICENSE.LGPL3 included in the
** packaging of this file. Please review the following information to
** ensure the GNU Lesser General Public License version 3 requirements
** will be met: https://www.gnu.org/licenses/lgpl-3.0.html.
**
** GNU General Public License Usage
** Alternatively, this file may be used under the terms of the GNU
** General Public License version 2.0 or (at your option) the GNU General
** Public license version 3 or any later version approved by the KDE Free
** Qt Foundation. The licenses are as published by the Free Software
** Foundation and appearing in the file LICENSE.GPL2 and LICENSE.GPL3
** included in the packaging of this file. Please review the following
** information to ensure the GNU General Public License requirements will
** be met: https://www.gnu.org/licenses/gpl-2.0.html and
** https://www.gnu.org/licenses/gpl-3.0.html.
**
** $QT_END_LICENSE$
**
****************************************************************************/

#include "qwinrtclipboard.h"

#include <QtCore/QCoreApplication>
#include <QtCore/qfunctions_winrt.h>
#include <QtCore/private/qeventdispatcher_winrt_p.h>

#include <Windows.ApplicationModel.datatransfer.h>

#include <functional>

using namespace ABI::Windows::ApplicationModel::DataTransfer;
using namespace ABI::Windows::Foundation;
using namespace Microsoft::WRL;
using namespace Microsoft::WRL::Wrappers;

typedef IEventHandler<IInspectable *> ContentChangedHandler;

#define RETURN_NULLPTR_IF_FAILED(msg) RETURN_IF_FAILED(msg, return nullptr)

QT_BEGIN_NAMESPACE

QWinRTClipboard::QWinRTClipboard()
    : m_mimeData(Q_NULLPTR)
{
#ifndef Q_OS_WINPHONE
    QEventDispatcherWinRT::runOnXamlThread([this]() {
        HRESULT hr;
        hr = GetActivationFactory(HString::MakeReference(RuntimeClass_Windows_ApplicationModel_DataTransfer_Clipboard).Get(),
                                  &m_nativeClipBoard);
        Q_ASSERT_SUCCEEDED(hr);

        EventRegistrationToken tok;
        hr = m_nativeClipBoard->add_ContentChanged(Callback<ContentChangedHandler>(this, &QWinRTClipboard::onContentChanged).Get(), &tok);
        Q_ASSERT_SUCCEEDED(hr);

        return hr;
    });
#endif // !Q_OS_WINPHONE
}

QMimeData *QWinRTClipboard::mimeData(QClipboard::Mode mode)
{
    if (!supportsMode(mode))
        return nullptr;

#ifndef Q_OS_WINPHONE
    ComPtr<IDataPackageView> view;
    HRESULT hr;
    hr = m_nativeClipBoard->GetContent(&view);
    RETURN_NULLPTR_IF_FAILED("Could not get clipboard content.");

    ComPtr<IAsyncOperation<HSTRING>> op;
    HString result;
    // This throws a security exception (WinRT originate error / 0x40080201.
    // Unfortunately there seems to be no way to avoid this, neither
    // running on the XAML thread, nor some other way. Stack Overflow
    // confirms this problem since Windows (Phone) 8.0.
    hr = view->GetTextAsync(&op);
    RETURN_NULLPTR_IF_FAILED("Could not get clipboard text.");

    hr = QWinRTFunctions::await(op, result.GetAddressOf());
    RETURN_NULLPTR_IF_FAILED("Could not get clipboard text content");

    quint32 size;
    const wchar_t *textStr = result.GetRawBuffer(&size);
    QString text = QString::fromWCharArray(textStr, size);
<<<<<<< HEAD
    text.replace(QLatin1String("\r\n"), QLatin1String("\n"));
    m_mimeData.setText(text);
=======
    text.replace(QStringLiteral("\r\n"), QStringLiteral("\n"));
>>>>>>> e52fcb7d

    if (m_mimeData) {
        if (m_mimeData->text() == text)
            return m_mimeData;
        delete m_mimeData;
    }
    m_mimeData = new QMimeData();
    m_mimeData->setText(text);

    return m_mimeData;
#else // Q_OS_WINPHONE
    return QPlatformClipboard::mimeData(mode);
#endif // Q_OS_WINPHONE
}

// Inspired by QWindowsMimeText::convertFromMime
inline QString convertToWindowsLineEnding(const QString &text)
{
    const QChar *u = text.unicode();
    QString res;
    const int s = text.length();
    int maxsize = s + s / 40 + 3;
    res.resize(maxsize);
    int ri = 0;
    bool cr = false;
    for (int i = 0; i < s; ++i) {
        if (*u == QLatin1Char('\r'))
            cr = true;
        else {
            if (*u == QLatin1Char('\n') && !cr)
                res[ri++] = QLatin1Char('\r');
            cr = false;
        }
        res[ri++] = *u;
        if (ri+3 >= maxsize) {
            maxsize += maxsize / 4;
            res.resize(maxsize);
        }
        ++u;
    }
    res.truncate(ri);
    return res;
}

void QWinRTClipboard::setMimeData(QMimeData *data, QClipboard::Mode mode)
{
    if (!supportsMode(mode))
        return;

#ifndef Q_OS_WINPHONE
    const bool newData = !m_mimeData || m_mimeData != data;
    if (newData) {
        if (m_mimeData)
            delete m_mimeData;
        m_mimeData = data;
    }
    const QString text = data ? data->text() : QString();
    HRESULT hr = QEventDispatcherWinRT::runOnXamlThread([this, text]() {
        HRESULT hr;
        ComPtr<IDataPackage> package;
        hr = RoActivateInstance(HString::MakeReference(RuntimeClass_Windows_ApplicationModel_DataTransfer_DataPackage).Get(),
                                &package);

        const QString nativeString = convertToWindowsLineEnding(text);
        HStringReference textRef(reinterpret_cast<LPCWSTR>(nativeString.utf16()), nativeString.length());

        hr = package->SetText(textRef.Get());
        RETURN_HR_IF_FAILED("Could not set text to clipboard data package.");

        hr = m_nativeClipBoard->SetContent(package.Get());
        RETURN_HR_IF_FAILED("Could not set clipboard content.");
        return S_OK;
    });
    RETURN_VOID_IF_FAILED("Could not set clipboard text.");
#else // Q_OS_WINPHONE
    QPlatformClipboard::setMimeData(data, mode);
#endif // Q_OS_WINPHONE
}

bool QWinRTClipboard::supportsMode(QClipboard::Mode mode) const
{
#ifndef Q_OS_WINPHONE
    return mode == QClipboard::Clipboard;
#else
    return QPlatformClipboard::supportsMode(mode);
#endif
}

HRESULT QWinRTClipboard::onContentChanged(IInspectable *, IInspectable *)
{
    emitChanged(QClipboard::Clipboard);
    return S_OK;
}

QT_END_NAMESPACE<|MERGE_RESOLUTION|>--- conflicted
+++ resolved
@@ -103,12 +103,7 @@
     quint32 size;
     const wchar_t *textStr = result.GetRawBuffer(&size);
     QString text = QString::fromWCharArray(textStr, size);
-<<<<<<< HEAD
     text.replace(QLatin1String("\r\n"), QLatin1String("\n"));
-    m_mimeData.setText(text);
-=======
-    text.replace(QStringLiteral("\r\n"), QStringLiteral("\n"));
->>>>>>> e52fcb7d
 
     if (m_mimeData) {
         if (m_mimeData->text() == text)
