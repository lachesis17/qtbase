/****************************************************************************
**
** Copyright (C) 2016 The Qt Company Ltd.
** Contact: https://www.qt.io/licensing/
**
** This file is part of the plugins of the Qt Toolkit.
**
** $QT_BEGIN_LICENSE:LGPL$
** Commercial License Usage
** Licensees holding valid commercial Qt licenses may use this file in
** accordance with the commercial license agreement provided with the
** Software or, alternatively, in accordance with the terms contained in
** a written agreement between you and The Qt Company. For licensing terms
** and conditions see https://www.qt.io/terms-conditions. For further
** information use the contact form at https://www.qt.io/contact-us.
**
** GNU Lesser General Public License Usage
** Alternatively, this file may be used under the terms of the GNU Lesser
** General Public License version 3 as published by the Free Software
** Foundation and appearing in the file LICENSE.LGPL3 included in the
** packaging of this file. Please review the following information to
** ensure the GNU Lesser General Public License version 3 requirements
** will be met: https://www.gnu.org/licenses/lgpl-3.0.html.
**
** GNU General Public License Usage
** Alternatively, this file may be used under the terms of the GNU
** General Public License version 2.0 or (at your option) the GNU General
** Public license version 3 or any later version approved by the KDE Free
** Qt Foundation. The licenses are as published by the Free Software
** Foundation and appearing in the file LICENSE.GPL2 and LICENSE.GPL3
** included in the packaging of this file. Please review the following
** information to ensure the GNU General Public License requirements will
** be met: https://www.gnu.org/licenses/gpl-2.0.html and
** https://www.gnu.org/licenses/gpl-3.0.html.
**
** $QT_END_LICENSE$
**
****************************************************************************/

#include "qwinrtscreen.h"

#include "qwinrtbackingstore.h"
#include "qwinrtinputcontext.h"
#include "qwinrtcursor.h"
#if QT_CONFIG(draganddrop)
#include "qwinrtdrag.h"
#endif
#include "qwinrtwindow.h"
#include "qwinrtcanvas.h"
#include <private/qeventdispatcher_winrt_p.h>
#include <private/qhighdpiscaling_p.h>

#include <QtCore/QLoggingCategory>
#include <QtGui/QSurfaceFormat>
#include <QtGui/QGuiApplication>
#include <qpa/qwindowsysteminterface.h>
#include <QtCore/qt_windows.h>
#include <QtCore/qfunctions_winrt.h>

#include <functional>
#include <wrl.h>
#include <windows.system.h>
#include <Windows.ApplicationModel.h>
#include <Windows.ApplicationModel.core.h>
#include <windows.devices.input.h>
#include <windows.ui.h>
#include <windows.ui.core.h>
#include <windows.ui.input.h>
#include <windows.ui.xaml.h>
#include <windows.ui.viewmanagement.h>
#include <windows.graphics.display.h>
#include <windows.foundation.h>

using namespace Microsoft::WRL;
using namespace Microsoft::WRL::Wrappers;
using namespace ABI::Windows::ApplicationModel;
using namespace ABI::Windows::ApplicationModel::Core;
using namespace ABI::Windows::Foundation;
using namespace ABI::Windows::System;
using namespace ABI::Windows::UI;
using namespace ABI::Windows::UI::Core;
using namespace ABI::Windows::UI::Input;
using namespace ABI::Windows::UI::ViewManagement;
using namespace ABI::Windows::Devices::Input;
using namespace ABI::Windows::Graphics::Display;

typedef ITypedEventHandler<CoreWindow*, WindowActivatedEventArgs*> ActivatedHandler;
typedef ITypedEventHandler<CoreWindow*, CoreWindowEventArgs*> ClosedHandler;
typedef ITypedEventHandler<CoreWindow*, CharacterReceivedEventArgs*> CharacterReceivedHandler;
typedef ITypedEventHandler<CoreWindow*, InputEnabledEventArgs*> InputEnabledHandler;
typedef ITypedEventHandler<CoreWindow*, KeyEventArgs*> KeyHandler;
typedef ITypedEventHandler<CoreWindow*, PointerEventArgs*> PointerHandler;
typedef ITypedEventHandler<CoreWindow*, WindowSizeChangedEventArgs*> SizeChangedHandler;
typedef ITypedEventHandler<CoreWindow*, VisibilityChangedEventArgs*> VisibilityChangedHandler;
typedef ITypedEventHandler<DisplayInformation*, IInspectable*> DisplayInformationHandler;
typedef ITypedEventHandler<ICorePointerRedirector*, PointerEventArgs*> RedirectHandler;
#if WINAPI_FAMILY_PARTITION(WINAPI_PARTITION_PHONE_APP)
typedef ITypedEventHandler<ApplicationView*, IInspectable*> VisibleBoundsChangedHandler;
#endif // WINAPI_FAMILY_PARTITION(WINAPI_PARTITION_PHONE_APP)

QT_BEGIN_NAMESPACE

struct KeyInfo {
    KeyInfo()
    {
    }

    KeyInfo(quint32 virtualKey)
        : virtualKey(virtualKey)
    {
    }

    QString text;
    quint32 virtualKey{0};
    bool isAutoRepeat{false};
};

static inline Qt::ScreenOrientations qtOrientationsFromNative(DisplayOrientations native)
{
    Qt::ScreenOrientations orientations = Qt::PrimaryOrientation;
    if (native & DisplayOrientations_Portrait)
        orientations |= Qt::PortraitOrientation;
    if (native & DisplayOrientations_PortraitFlipped)
        orientations |= Qt::InvertedPortraitOrientation;
    if (native & DisplayOrientations_Landscape)
        orientations |= Qt::LandscapeOrientation;
    if (native & DisplayOrientations_LandscapeFlipped)
        orientations |= Qt::InvertedLandscapeOrientation;
    return orientations;
}

static inline DisplayOrientations nativeOrientationsFromQt(Qt::ScreenOrientations orientation)
{
    DisplayOrientations native = DisplayOrientations_None;
    if (orientation & Qt::PortraitOrientation)
        native |= DisplayOrientations_Portrait;
    if (orientation & Qt::InvertedPortraitOrientation)
        native |= DisplayOrientations_PortraitFlipped;
    if (orientation & Qt::LandscapeOrientation)
        native |= DisplayOrientations_Landscape;
    if (orientation & Qt::InvertedLandscapeOrientation)
        native |= DisplayOrientations_LandscapeFlipped;
    return native;
}

static inline bool qIsNonPrintable(quint32 keyCode)
{
    switch (keyCode) {
    case '\b':
    case '\n':
    case '\t':
    case '\r':
    case '\v':
    case '\f':
        return true;
    default:
        return false;
    }
}

// Return Qt meta key from VirtualKey
static inline Qt::Key qKeyFromVirtual(VirtualKey key)
{
    switch (key) {

    default:
        return Qt::Key_unknown;

    // Non-printable characters
    case VirtualKey_Enter:
        return Qt::Key_Enter;
    case VirtualKey_Tab:
        return Qt::Key_Tab;
    case VirtualKey_Back:
        return Qt::Key_Backspace;

    // Modifiers
    case VirtualKey_Shift:
    case VirtualKey_LeftShift:
    case VirtualKey_RightShift:
        return Qt::Key_Shift;
    case VirtualKey_Control:
    case VirtualKey_LeftControl:
    case VirtualKey_RightControl:
        return Qt::Key_Control;
    case VirtualKey_Menu:
    case VirtualKey_LeftMenu:
    case VirtualKey_RightMenu:
        return Qt::Key_Alt;
    case VirtualKey_LeftWindows:
    case VirtualKey_RightWindows:
        return Qt::Key_Meta;

    // Toggle keys
    case VirtualKey_CapitalLock:
        return Qt::Key_CapsLock;
    case VirtualKey_NumberKeyLock:
        return Qt::Key_NumLock;
    case VirtualKey_Scroll:
        return Qt::Key_ScrollLock;

    // East-Asian language keys
    case VirtualKey_Kana:
    //case VirtualKey_Hangul: // Same enum as Kana
        return Qt::Key_Kana_Shift;
    case VirtualKey_Junja:
        return Qt::Key_Hangul_Jeonja;
    case VirtualKey_Kanji:
    //case VirtualKey_Hanja: // Same enum as Kanji
        return Qt::Key_Kanji;
    case VirtualKey_ModeChange:
        return Qt::Key_Mode_switch;
    case VirtualKey_Convert:
        return Qt::Key_Henkan;
    case VirtualKey_NonConvert:
        return Qt::Key_Muhenkan;

    // Misc. keys
    case VirtualKey_Cancel:
        return Qt::Key_Cancel;
    case VirtualKey_Clear:
        return Qt::Key_Clear;
    case VirtualKey_Application:
        return Qt::Key_ApplicationLeft;
    case VirtualKey_Sleep:
        return Qt::Key_Sleep;
    case VirtualKey_Pause:
        return Qt::Key_Pause;
    case VirtualKey_PageUp:
        return Qt::Key_PageUp;
    case VirtualKey_PageDown:
        return Qt::Key_PageDown;
    case VirtualKey_End:
        return Qt::Key_End;
    case VirtualKey_Home:
        return Qt::Key_Home;
    case VirtualKey_Left:
        return Qt::Key_Left;
    case VirtualKey_Up:
        return Qt::Key_Up;
    case VirtualKey_Right:
        return Qt::Key_Right;
    case VirtualKey_Down:
        return Qt::Key_Down;
    case VirtualKey_Select:
        return Qt::Key_Select;
    case VirtualKey_Print:
        return Qt::Key_Print;
    case VirtualKey_Execute:
        return Qt::Key_Execute;
    case VirtualKey_Insert:
        return Qt::Key_Insert;
    case VirtualKey_Delete:
        return Qt::Key_Delete;
    case VirtualKey_Help:
        return Qt::Key_Help;
    case VirtualKey_Snapshot:
        return Qt::Key_Camera;
    case VirtualKey_Escape:
        return Qt::Key_Escape;

    // Function Keys
    case VirtualKey_F1:
        return Qt::Key_F1;
    case VirtualKey_F2:
        return Qt::Key_F2;
    case VirtualKey_F3:
        return Qt::Key_F3;
    case VirtualKey_F4:
        return Qt::Key_F4;
    case VirtualKey_F5:
        return Qt::Key_F5;
    case VirtualKey_F6:
        return Qt::Key_F6;
    case VirtualKey_F7:
        return Qt::Key_F7;
    case VirtualKey_F8:
        return Qt::Key_F8;
    case VirtualKey_F9:
        return Qt::Key_F9;
    case VirtualKey_F10:
        return Qt::Key_F10;
    case VirtualKey_F11:
        return Qt::Key_F11;
    case VirtualKey_F12:
        return Qt::Key_F12;
    case VirtualKey_F13:
        return Qt::Key_F13;
    case VirtualKey_F14:
        return Qt::Key_F14;
    case VirtualKey_F15:
        return Qt::Key_F15;
    case VirtualKey_F16:
        return Qt::Key_F16;
    case VirtualKey_F17:
        return Qt::Key_F17;
    case VirtualKey_F18:
        return Qt::Key_F18;
    case VirtualKey_F19:
        return Qt::Key_F19;
    case VirtualKey_F20:
        return Qt::Key_F20;
    case VirtualKey_F21:
        return Qt::Key_F21;
    case VirtualKey_F22:
        return Qt::Key_F22;
    case VirtualKey_F23:
        return Qt::Key_F23;
    case VirtualKey_F24:
        return Qt::Key_F24;

    // Character keys
    case VirtualKey_Space:
        return Qt::Key_Space;
    case VirtualKey_Number0:
    case VirtualKey_NumberPad0:
        return Qt::Key_0;
    case VirtualKey_Number1:
    case VirtualKey_NumberPad1:
        return Qt::Key_1;
    case VirtualKey_Number2:
    case VirtualKey_NumberPad2:
        return Qt::Key_2;
    case VirtualKey_Number3:
    case VirtualKey_NumberPad3:
        return Qt::Key_3;
    case VirtualKey_Number4:
    case VirtualKey_NumberPad4:
        return Qt::Key_4;
    case VirtualKey_Number5:
    case VirtualKey_NumberPad5:
        return Qt::Key_5;
    case VirtualKey_Number6:
    case VirtualKey_NumberPad6:
        return Qt::Key_6;
    case VirtualKey_Number7:
    case VirtualKey_NumberPad7:
        return Qt::Key_7;
    case VirtualKey_Number8:
    case VirtualKey_NumberPad8:
        return Qt::Key_8;
    case VirtualKey_Number9:
    case VirtualKey_NumberPad9:
        return Qt::Key_9;
    case VirtualKey_A:
        return Qt::Key_A;
    case VirtualKey_B:
        return Qt::Key_B;
    case VirtualKey_C:
        return Qt::Key_C;
    case VirtualKey_D:
        return Qt::Key_D;
    case VirtualKey_E:
        return Qt::Key_E;
    case VirtualKey_F:
        return Qt::Key_F;
    case VirtualKey_G:
        return Qt::Key_G;
    case VirtualKey_H:
        return Qt::Key_H;
    case VirtualKey_I:
        return Qt::Key_I;
    case VirtualKey_J:
        return Qt::Key_J;
    case VirtualKey_K:
        return Qt::Key_K;
    case VirtualKey_L:
        return Qt::Key_L;
    case VirtualKey_M:
        return Qt::Key_M;
    case VirtualKey_N:
        return Qt::Key_N;
    case VirtualKey_O:
        return Qt::Key_O;
    case VirtualKey_P:
        return Qt::Key_P;
    case VirtualKey_Q:
        return Qt::Key_Q;
    case VirtualKey_R:
        return Qt::Key_R;
    case VirtualKey_S:
        return Qt::Key_S;
    case VirtualKey_T:
        return Qt::Key_T;
    case VirtualKey_U:
        return Qt::Key_U;
    case VirtualKey_V:
        return Qt::Key_V;
    case VirtualKey_W:
        return Qt::Key_W;
    case VirtualKey_X:
        return Qt::Key_X;
    case VirtualKey_Y:
        return Qt::Key_Y;
    case VirtualKey_Z:
        return Qt::Key_Z;
    case VirtualKey_Multiply:
        return Qt::Key_9;
    case VirtualKey_Add:
        return Qt::Key_9;
    case VirtualKey_Separator:
        return Qt::Key_9;
    case VirtualKey_Subtract:
        return Qt::Key_9;
    case VirtualKey_Decimal:
        return Qt::Key_9;
    case VirtualKey_Divide:
        return Qt::Key_9;

    /* Keys with no matching Qt enum (?)
    case VirtualKey_None:
    case VirtualKey_LeftButton:
    case VirtualKey_RightButton:
    case VirtualKey_MiddleButton:
    case VirtualKey_XButton1:
    case VirtualKey_XButton2:
    case VirtualKey_Final:
    case VirtualKey_Accept:*/
    }
}

// Some keys like modifiers, caps lock etc. should not be automatically repeated if the key is held down
static inline bool shouldAutoRepeat(Qt::Key key)
{
    switch (key) {
    case Qt::Key_Shift:
    case Qt::Key_Control:
    case Qt::Key_Alt:
    case Qt::Key_Meta:
    case Qt::Key_CapsLock:
    case Qt::Key_NumLock:
    case Qt::Key_ScrollLock:
        return false;
    default:
        return true;
    }
}

static inline Qt::Key qKeyFromCode(quint32 code, int mods)
{
    if (code >= 'a' && code <= 'z')
        code = toupper(code);
    if ((mods & Qt::ControlModifier) != 0) {
        if (code >= 0 && code <= 31)              // Ctrl+@..Ctrl+A..CTRL+Z..Ctrl+_
            code += '@';                       // to @..A..Z.._
    }
    return static_cast<Qt::Key>(code & 0xff);
}

typedef HRESULT (__stdcall ICoreWindow::*CoreWindowCallbackRemover)(EventRegistrationToken);
uint qHash(CoreWindowCallbackRemover key) { void *ptr = *(void **)(&key); return qHash(ptr); }
typedef HRESULT (__stdcall IDisplayInformation::*DisplayCallbackRemover)(EventRegistrationToken);
uint qHash(DisplayCallbackRemover key) { void *ptr = *(void **)(&key); return qHash(ptr); }
typedef HRESULT (__stdcall ICorePointerRedirector::*RedirectorCallbackRemover)(EventRegistrationToken);
uint qHash(RedirectorCallbackRemover key) { void *ptr = *(void **)(&key); return qHash(ptr); }
#if WINAPI_FAMILY_PARTITION(WINAPI_PARTITION_PHONE_APP)
typedef HRESULT (__stdcall IApplicationView2::*ApplicationView2CallbackRemover)(EventRegistrationToken);
uint qHash(ApplicationView2CallbackRemover key) { void *ptr = *(void **)(&key); return qHash(ptr); }
#endif // WINAPI_FAMILY_PARTITION(WINAPI_PARTITION_PHONE_APP)

class QWinRTScreenPrivate
{
public:
    QTouchDevice *touchDevice;
    ComPtr<ICoreWindow> coreWindow;
    ComPtr<ICorePointerRedirector> redirect;
    ComPtr<QWinRTCanvas> canvas;
    ComPtr<IApplicationView> view;
    ComPtr<IDisplayInformation> displayInformation;

    QScopedPointer<QWinRTCursor> cursor;
    QHash<quint32, QWindowSystemInterface::TouchPoint> touchPoints;
    QRectF logicalRect;
    QRectF visibleRect;
    QSurfaceFormat surfaceFormat;
    qreal logicalDpi;
    QDpi physicalDpi;
    qreal scaleFactor;
    Qt::ScreenOrientation nativeOrientation;
    Qt::ScreenOrientation orientation;
    QList<QWindow *> visibleWindows;
    QHash<Qt::Key, KeyInfo> activeKeys;
    QHash<CoreWindowCallbackRemover, EventRegistrationToken> windowTokens;
    QHash<DisplayCallbackRemover, EventRegistrationToken> displayTokens;
    QHash<RedirectorCallbackRemover, EventRegistrationToken> redirectTokens;
#if WINAPI_FAMILY_PARTITION(WINAPI_PARTITION_PHONE_APP)
    QHash<ApplicationView2CallbackRemover, EventRegistrationToken> view2Tokens;
    ComPtr<IApplicationView2> view2;
#endif // WINAPI_FAMILY_PARTITION(WINAPI_PARTITION_PHONE_APP)
    QAtomicPointer<QWinRTWindow> mouseGrabWindow;
    QAtomicPointer<QWinRTWindow> keyboardGrabWindow;
    QWindow *currentPressWindow = nullptr;
    QWindow *currentTargetWindow = nullptr;
};

// To be called from the XAML thread
QWinRTScreen::QWinRTScreen()
    : d_ptr(new QWinRTScreenPrivate)
{
    Q_D(QWinRTScreen);
    qCDebug(lcQpaWindows) << __FUNCTION__;
    d->orientation = Qt::PrimaryOrientation;
    d->touchDevice = nullptr;

    HRESULT hr;
    ComPtr<Xaml::IWindowStatics> windowStatics;
    hr = RoGetActivationFactory(HString::MakeReference(RuntimeClass_Windows_UI_Xaml_Window).Get(),
                                IID_PPV_ARGS(&windowStatics));
    Q_ASSERT_SUCCEEDED(hr);
    ComPtr<Xaml::IWindow> window;
    hr = windowStatics->get_Current(&window);
    Q_ASSERT_SUCCEEDED(hr);
    hr = window->Activate();
    Q_ASSERT_SUCCEEDED(hr);

    hr = window->get_CoreWindow(&d->coreWindow);
    Q_ASSERT_SUCCEEDED(hr);

    hr = d->coreWindow.As(&d->redirect);
    Q_ASSERT_SUCCEEDED(hr);

    hr = d->coreWindow->Activate();
    Q_ASSERT_SUCCEEDED(hr);

    Rect rect;
    hr = d->coreWindow->get_Bounds(&rect);
    Q_ASSERT_SUCCEEDED(hr);
    d->logicalRect = QRectF(0.0f, 0.0f, rect.Width, rect.Height);
    d->visibleRect = QRectF(0.0f, 0.0f, rect.Width, rect.Height);

    // Orientation handling
    ComPtr<IDisplayInformationStatics> displayInformationStatics;
    hr = RoGetActivationFactory(HString::MakeReference(RuntimeClass_Windows_Graphics_Display_DisplayInformation).Get(),
                                IID_PPV_ARGS(&displayInformationStatics));
    Q_ASSERT_SUCCEEDED(hr);

    hr = displayInformationStatics->GetForCurrentView(&d->displayInformation);
    Q_ASSERT_SUCCEEDED(hr);

    // Set native orientation
    DisplayOrientations displayOrientation;
    hr = d->displayInformation->get_NativeOrientation(&displayOrientation);
    Q_ASSERT_SUCCEEDED(hr);
    d->nativeOrientation = static_cast<Qt::ScreenOrientation>(static_cast<int>(qtOrientationsFromNative(displayOrientation)));
    // Set initial pixel density
    onDpiChanged(nullptr, nullptr);
    d->orientation = d->nativeOrientation;

    ComPtr<IApplicationViewStatics2> applicationViewStatics;
    hr = RoGetActivationFactory(HString::MakeReference(RuntimeClass_Windows_UI_ViewManagement_ApplicationView).Get(),
                                IID_PPV_ARGS(&applicationViewStatics));
    RETURN_VOID_IF_FAILED("Could not get ApplicationViewStatics");

    hr = applicationViewStatics->GetForCurrentView(&d->view);
    RETURN_VOID_IF_FAILED("Could not access currentView");

    d->canvas = Make<QWinRTCanvas>([this]() { return topWindow(); });

    ComPtr<Xaml::IFrameworkElement> frameworkElement;
    hr = d->canvas.As(&frameworkElement);
    Q_ASSERT_SUCCEEDED(hr);
    hr = frameworkElement->put_Width(d->logicalRect.width());
    Q_ASSERT_SUCCEEDED(hr);
    hr = frameworkElement->put_Height(d->logicalRect.height());
    Q_ASSERT_SUCCEEDED(hr);

    ComPtr<Xaml::IUIElement> uiElement;
    hr = d->canvas.As(&uiElement);
    Q_ASSERT_SUCCEEDED(hr);
<<<<<<< HEAD

#ifndef QT_NO_DRAGANDDROP
=======
#if QT_CONFIG(draganddrop)
>>>>>>> a14a943f
    QWinRTDrag::instance()->setUiElement(uiElement);
#endif
    hr = window->put_Content(uiElement.Get());
    Q_ASSERT_SUCCEEDED(hr);

    d->cursor.reset(new QWinRTCursor);

#if WINAPI_FAMILY_PARTITION(WINAPI_PARTITION_PHONE_APP)
    hr = d->view.As(&d->view2);
    Q_ASSERT_SUCCEEDED(hr);
#endif // WINAPI_FAMILY_PARTITION(WINAPI_PARTITION_PHONE_APP)
}

QWinRTScreen::~QWinRTScreen()
{
    Q_D(QWinRTScreen);
    qCDebug(lcQpaWindows) << __FUNCTION__ << this;

    // Unregister callbacks
    HRESULT hr;
    hr = QEventDispatcherWinRT::runOnXamlThread([this, d]() {
        HRESULT hr;
        for (QHash<CoreWindowCallbackRemover, EventRegistrationToken>::const_iterator i = d->windowTokens.begin(); i != d->windowTokens.end(); ++i) {
            hr = (d->coreWindow.Get()->*i.key())(i.value());
            Q_ASSERT_SUCCEEDED(hr);
        }
        for (QHash<DisplayCallbackRemover, EventRegistrationToken>::const_iterator i = d->displayTokens.begin(); i != d->displayTokens.end(); ++i) {
            hr = (d->displayInformation.Get()->*i.key())(i.value());
            Q_ASSERT_SUCCEEDED(hr);
        }
        for (QHash<RedirectorCallbackRemover, EventRegistrationToken>::const_iterator i = d->redirectTokens.begin(); i != d->redirectTokens.end(); ++i) {
            hr = (d->redirect.Get()->*i.key())(i.value());
            Q_ASSERT_SUCCEEDED(hr);
        }
#if WINAPI_FAMILY_PARTITION(WINAPI_PARTITION_PHONE_APP)
        for (QHash<ApplicationView2CallbackRemover, EventRegistrationToken>::const_iterator i = d->view2Tokens.begin(); i != d->view2Tokens.end(); ++i) {
            hr = (d->view2.Get()->*i.key())(i.value());
            Q_ASSERT_SUCCEEDED(hr);
        }
#endif // WINAPI_FAMILY_PARTITION(WINAPI_PARTITION_PHONE_APP)
        return hr;
    });
    RETURN_VOID_IF_FAILED("Failed to unregister screen event callbacks");
}

QRect QWinRTScreen::geometry() const
{
    Q_D(const QWinRTScreen);
    return QRect(QPoint(), QSizeF(d->logicalRect.size() * d->scaleFactor).toSize());
}

QRect QWinRTScreen::availableGeometry() const
{
    Q_D(const QWinRTScreen);
    return QRectF((d->visibleRect.x() - d->logicalRect.x())* d->scaleFactor,
                  (d->visibleRect.y() - d->logicalRect.y()) * d->scaleFactor,
                  d->visibleRect.width() * d->scaleFactor,
                  d->visibleRect.height() * d->scaleFactor).toRect();
}

int QWinRTScreen::depth() const
{
    return 32;
}

QImage::Format QWinRTScreen::format() const
{
    return QImage::Format_RGB32;
}

QSizeF QWinRTScreen::physicalSize() const
{
    Q_D(const QWinRTScreen);
    return QSizeF(d->logicalRect.width() * d->scaleFactor / d->physicalDpi.first * qreal(25.4),
                  d->logicalRect.height() * d->scaleFactor / d->physicalDpi.second * qreal(25.4));
}

QDpi QWinRTScreen::logicalDpi() const
{
    Q_D(const QWinRTScreen);
    return QDpi(d->logicalDpi, d->logicalDpi);
}

qreal QWinRTScreen::pixelDensity() const
{
    Q_D(const QWinRTScreen);
    return qMax(1, qRound(d->logicalDpi / 96));
}

qreal QWinRTScreen::scaleFactor() const
{
    Q_D(const QWinRTScreen);
    return d->scaleFactor;
}

QPlatformCursor *QWinRTScreen::cursor() const
{
    Q_D(const QWinRTScreen);
    return d->cursor.data();
}

Qt::KeyboardModifiers QWinRTScreen::keyboardModifiers() const
{
    Q_D(const QWinRTScreen);

    Qt::KeyboardModifiers mods;
    CoreVirtualKeyStates mod;
    HRESULT hr = d->coreWindow->GetAsyncKeyState(VirtualKey_Shift, &mod);
    Q_ASSERT_SUCCEEDED(hr);
    if (mod & CoreVirtualKeyStates_Down)
        mods |= Qt::ShiftModifier;
    hr = d->coreWindow->GetAsyncKeyState(VirtualKey_Menu, &mod);
    Q_ASSERT_SUCCEEDED(hr);
    if (mod & CoreVirtualKeyStates_Down)
        mods |= Qt::AltModifier;
    hr = d->coreWindow->GetAsyncKeyState(VirtualKey_Control, &mod);
    Q_ASSERT_SUCCEEDED(hr);
    if (mod & CoreVirtualKeyStates_Down)
        mods |= Qt::ControlModifier;
    hr = d->coreWindow->GetAsyncKeyState(VirtualKey_LeftWindows, &mod);
    Q_ASSERT_SUCCEEDED(hr);
    if (mod & CoreVirtualKeyStates_Down) {
        mods |= Qt::MetaModifier;
    } else {
        hr = d->coreWindow->GetAsyncKeyState(VirtualKey_RightWindows, &mod);
        Q_ASSERT_SUCCEEDED(hr);
        if (mod & CoreVirtualKeyStates_Down)
            mods |= Qt::MetaModifier;
    }
    return mods;
}

Qt::ScreenOrientation QWinRTScreen::nativeOrientation() const
{
    Q_D(const QWinRTScreen);
    return d->nativeOrientation;
}

Qt::ScreenOrientation QWinRTScreen::orientation() const
{
    Q_D(const QWinRTScreen);
    return d->orientation;
}

ICoreWindow *QWinRTScreen::coreWindow() const
{
    Q_D(const QWinRTScreen);
    return d->coreWindow.Get();
}

Xaml::IDependencyObject *QWinRTScreen::canvas() const
{
    Q_D(const QWinRTScreen);
    Xaml::IDependencyObject *depCanvas;
    if (SUCCEEDED(d->canvas.CopyTo(&depCanvas)))
        return depCanvas;
    return nullptr;
}

void QWinRTScreen::initialize()
{
    Q_D(QWinRTScreen);
    HRESULT hr;
    hr = d->coreWindow->add_KeyDown(Callback<KeyHandler>(this, &QWinRTScreen::onKeyDown).Get(), &d->windowTokens[&ICoreWindow::remove_KeyDown]);
    Q_ASSERT_SUCCEEDED(hr);
    hr = d->coreWindow->add_KeyUp(Callback<KeyHandler>(this, &QWinRTScreen::onKeyUp).Get(), &d->windowTokens[&ICoreWindow::remove_KeyUp]);
    Q_ASSERT_SUCCEEDED(hr);
    hr = d->coreWindow->add_CharacterReceived(Callback<CharacterReceivedHandler>(this, &QWinRTScreen::onCharacterReceived).Get(), &d->windowTokens[&ICoreWindow::remove_CharacterReceived]);
    Q_ASSERT_SUCCEEDED(hr);
    hr = d->coreWindow->add_PointerEntered(Callback<PointerHandler>(this, &QWinRTScreen::onPointerEntered).Get(), &d->windowTokens[&ICoreWindow::remove_PointerEntered]);
    Q_ASSERT_SUCCEEDED(hr);
    hr = d->coreWindow->add_PointerExited(Callback<PointerHandler>(this, &QWinRTScreen::onPointerExited).Get(), &d->windowTokens[&ICoreWindow::remove_PointerExited]);
    Q_ASSERT_SUCCEEDED(hr);
    hr = d->coreWindow->add_PointerMoved(Callback<PointerHandler>(this, &QWinRTScreen::onPointerUpdated).Get(), &d->windowTokens[&ICoreWindow::remove_PointerMoved]);
    Q_ASSERT_SUCCEEDED(hr);
    hr = d->coreWindow->add_PointerPressed(Callback<PointerHandler>(this, &QWinRTScreen::onPointerUpdated).Get(), &d->windowTokens[&ICoreWindow::remove_PointerPressed]);
    Q_ASSERT_SUCCEEDED(hr);
    hr = d->coreWindow->add_PointerReleased(Callback<PointerHandler>(this, &QWinRTScreen::onPointerUpdated).Get(), &d->windowTokens[&ICoreWindow::remove_PointerReleased]);
    Q_ASSERT_SUCCEEDED(hr);
    hr = d->coreWindow->add_PointerWheelChanged(Callback<PointerHandler>(this, &QWinRTScreen::onPointerUpdated).Get(), &d->windowTokens[&ICoreWindow::remove_PointerWheelChanged]);
    Q_ASSERT_SUCCEEDED(hr);
#if WINAPI_FAMILY_PARTITION(WINAPI_PARTITION_PHONE_APP)
    hr = d->view2->add_VisibleBoundsChanged(Callback<VisibleBoundsChangedHandler>(this, &QWinRTScreen::onWindowSizeChanged).Get(), &d->view2Tokens[&IApplicationView2::remove_VisibleBoundsChanged]);
    Q_ASSERT_SUCCEEDED(hr);
#else
    hr = d->coreWindow->add_SizeChanged(Callback<SizeChangedHandler>(this, &QWinRTScreen::onWindowSizeChanged).Get(), &d->windowTokens[&ICoreWindow::remove_SizeChanged]);
    Q_ASSERT_SUCCEEDED(hr)
#endif // WINAPI_FAMILY_PARTITION(WINAPI_PARTITION_PHONE_APP)

    hr = d->coreWindow->add_Activated(Callback<ActivatedHandler>(this, &QWinRTScreen::onActivated).Get(), &d->windowTokens[&ICoreWindow::remove_Activated]);
    Q_ASSERT_SUCCEEDED(hr);
    hr = d->coreWindow->add_Closed(Callback<ClosedHandler>(this, &QWinRTScreen::onClosed).Get(), &d->windowTokens[&ICoreWindow::remove_Closed]);
    Q_ASSERT_SUCCEEDED(hr);
    hr = d->coreWindow->add_VisibilityChanged(Callback<VisibilityChangedHandler>(this, &QWinRTScreen::onVisibilityChanged).Get(), &d->windowTokens[&ICoreWindow::remove_VisibilityChanged]);
    Q_ASSERT_SUCCEEDED(hr);
    hr = d->displayInformation->add_OrientationChanged(Callback<DisplayInformationHandler>(this, &QWinRTScreen::onOrientationChanged).Get(), &d->displayTokens[&IDisplayInformation::remove_OrientationChanged]);
    Q_ASSERT_SUCCEEDED(hr);
    hr = d->displayInformation->add_DpiChanged(Callback<DisplayInformationHandler>(this, &QWinRTScreen::onDpiChanged).Get(), &d->displayTokens[&IDisplayInformation::remove_DpiChanged]);
    Q_ASSERT_SUCCEEDED(hr);
    onOrientationChanged(nullptr, nullptr);
    onVisibilityChanged(nullptr, nullptr);

    hr = d->redirect->add_PointerRoutedReleased(Callback<RedirectHandler>(this, &QWinRTScreen::onRedirectReleased).Get(), &d->redirectTokens[&ICorePointerRedirector::remove_PointerRoutedReleased]);
    Q_ASSERT_SUCCEEDED(hr);
}

void QWinRTScreen::setCursorRect(const QRectF &cursorRect)
{
    mCursorRect = cursorRect;
}

void QWinRTScreen::setKeyboardRect(const QRectF &keyboardRect)
{
    Q_D(QWinRTScreen);
    QRectF visibleRectF;
    HRESULT hr;
    Rect windowSize;

    hr = d->coreWindow->get_Bounds(&windowSize);
    if (FAILED(hr)) {
        qErrnoWarning(hr, "Failed to get window bounds");
        return;
    }
    d->logicalRect = QRectF(windowSize.X, windowSize.Y, windowSize.Width, windowSize.Height);
#if WINAPI_FAMILY_PARTITION(WINAPI_PARTITION_PHONE_APP)
    Rect visibleRect;
    hr = d->view2->get_VisibleBounds(&visibleRect);
    if (FAILED(hr)) {
        qErrnoWarning(hr, "Failed to get window visible bounds");
        return;
    }
    visibleRectF = QRectF(visibleRect.X, visibleRect.Y, visibleRect.Width, visibleRect.Height);
#else
    visibleRectF = d->logicalRect;
#endif // WINAPI_FAMILY_PARTITION(WINAPI_PARTITION_PHONE_APP)
    // if keyboard is snapped to the bottom of the screen and would cover the cursor the content is
    // moved up to make it visible
    if (keyboardRect.intersects(mCursorRect)
            && qFuzzyCompare(geometry().height(), keyboardRect.y() + keyboardRect.height())) {
        visibleRectF.moveTop(visibleRectF.top() - keyboardRect.height() / d->scaleFactor);
    }
    d->visibleRect = visibleRectF;

    qCDebug(lcQpaWindows) << __FUNCTION__ << d->visibleRect;
    QWindowSystemInterface::handleScreenGeometryChange(screen(), geometry(), availableGeometry());
    QPlatformScreen::resizeMaximizedWindows();
    handleExpose();
}

QWindow *QWinRTScreen::topWindow() const
{
    Q_D(const QWinRTScreen);
    return d->visibleWindows.isEmpty() ? 0 : d->visibleWindows.first();
}

QWindow *QWinRTScreen::windowAt(const QPoint &pos)
{
    Q_D(const QWinRTScreen);
    for (auto w : qAsConst(d->visibleWindows)) {
        if (w->geometry().contains(pos))
            return w;
    }
    qCDebug(lcQpaWindows) << __FUNCTION__ << ": No window found at:" << pos;
    return nullptr;
}

void QWinRTScreen::addWindow(QWindow *window)
{
    Q_D(QWinRTScreen);
    qCDebug(lcQpaWindows) << __FUNCTION__ << window;
    if (window == topWindow() || window->surfaceClass() == QSurface::Offscreen)
        return;

    d->visibleWindows.prepend(window);
    const Qt::WindowType type = window->type();
    if (type != Qt::Popup && type != Qt::ToolTip && type != Qt::Tool) {
        updateWindowTitle(window->title());
        QWindowSystemInterface::handleWindowActivated(window, Qt::OtherFocusReason);
    }

    handleExpose();
    QWindowSystemInterface::flushWindowSystemEvents(QEventLoop::ExcludeUserInputEvents);

#if QT_CONFIG(draganddrop)
    QWinRTDrag::instance()->setDropTarget(window);
#endif
}

void QWinRTScreen::removeWindow(QWindow *window)
{
    Q_D(QWinRTScreen);
    qCDebug(lcQpaWindows) << __FUNCTION__ << window;

    handleExpose();

    const bool wasTopWindow = window == topWindow();
    if (!d->visibleWindows.removeAll(window))
        return;

    const Qt::WindowType type = window->type();
    if (wasTopWindow && type != Qt::Popup && type != Qt::ToolTip && type != Qt::Tool)
        QWindowSystemInterface::handleWindowActivated(nullptr, Qt::OtherFocusReason);
    QWindowSystemInterface::flushWindowSystemEvents(QEventLoop::ExcludeUserInputEvents);
#if QT_CONFIG(draganddrop)
    if (wasTopWindow)
        QWinRTDrag::instance()->setDropTarget(topWindow());
#endif
}

void QWinRTScreen::raise(QWindow *window)
{
    Q_D(QWinRTScreen);
    d->visibleWindows.removeAll(window);
    addWindow(window);
}

void QWinRTScreen::lower(QWindow *window)
{
    Q_D(QWinRTScreen);
    const bool wasTopWindow = window == topWindow();
    if (wasTopWindow && d->visibleWindows.size() == 1)
        return;
    if (window->surfaceClass() == QSurface::Offscreen)
        return;
    d->visibleWindows.removeAll(window);
    d->visibleWindows.append(window);
    if (wasTopWindow)
        QWindowSystemInterface::handleWindowActivated(window, Qt::OtherFocusReason);
    handleExpose();
}

bool QWinRTScreen::setMouseGrabWindow(QWinRTWindow *window, bool grab)
{
    Q_D(QWinRTScreen);
    qCDebug(lcQpaWindows) << __FUNCTION__ << window
                          << "(" << window->window()->objectName() << "):" << grab;

    if (!grab || window == nullptr)
        d->mouseGrabWindow = nullptr;
    else if (d->mouseGrabWindow != window)
        d->mouseGrabWindow = window;
    return grab;
}

QWinRTWindow *QWinRTScreen::mouseGrabWindow() const
{
    Q_D(const QWinRTScreen);
    return d->mouseGrabWindow;
}

bool QWinRTScreen::setKeyboardGrabWindow(QWinRTWindow *window, bool grab)
{
    Q_D(QWinRTScreen);
    qCDebug(lcQpaWindows) << __FUNCTION__ << window
                          << "(" << window->window()->objectName() << "):" << grab;

    if (!grab || window == nullptr)
        d->keyboardGrabWindow = nullptr;
    else if (d->keyboardGrabWindow != window)
        d->keyboardGrabWindow = window;
    return grab;
}

QWinRTWindow *QWinRTScreen::keyboardGrabWindow() const
{
    Q_D(const QWinRTScreen);
    return d->keyboardGrabWindow;
}

void QWinRTScreen::updateWindowTitle(const QString &title)
{
    Q_D(QWinRTScreen);

    HStringReference titleRef(reinterpret_cast<LPCWSTR>(title.utf16()), title.length());
    HRESULT hr = d->view->put_Title(titleRef.Get());
    RETURN_VOID_IF_FAILED("Unable to set window title");
}

void QWinRTScreen::handleExpose()
{
    Q_D(QWinRTScreen);
    if (d->visibleWindows.isEmpty())
        return;
    QList<QWindow *>::const_iterator it = d->visibleWindows.constBegin();
    QWindowSystemInterface::handleExposeEvent(*it, geometry());
    while (++it != d->visibleWindows.constEnd())
        QWindowSystemInterface::handleExposeEvent(*it, QRegion());
}

HRESULT QWinRTScreen::onKeyDown(ABI::Windows::UI::Core::ICoreWindow *, ABI::Windows::UI::Core::IKeyEventArgs *args)
{
    Q_D(QWinRTScreen);
    VirtualKey virtualKey;
    HRESULT hr = args->get_VirtualKey(&virtualKey);
    Q_ASSERT_SUCCEEDED(hr);
    CorePhysicalKeyStatus status;
    hr = args->get_KeyStatus(&status);
    Q_ASSERT_SUCCEEDED(hr);

    Qt::Key key = qKeyFromVirtual(virtualKey);

    const bool wasPressed =  d->activeKeys.contains(key);
    if (wasPressed) {
        if (!shouldAutoRepeat(key))
            return S_OK;

        d->activeKeys[key].isAutoRepeat = true;
        // If the key was pressed before trigger a key release before the next key press
        QWindowSystemInterface::handleExtendedKeyEvent(
                    topWindow(),
                    QEvent::KeyRelease,
                    key,
                    keyboardModifiers(),
                    !status.ScanCode ? -1 : status.ScanCode,
                    virtualKey,
                    0,
                    QString(),
                    d->activeKeys.value(key).isAutoRepeat);
    } else {
        d->activeKeys.insert(key, KeyInfo(virtualKey));
    }

    // Defer character key presses to onCharacterReceived
    if (key == Qt::Key_unknown || (key >= Qt::Key_Space && key <= Qt::Key_ydiaeresis))
        return S_OK;

    Qt::KeyboardModifiers modifiers = keyboardModifiers();
    // If the key actually pressed is a modifier key, then we remove its modifier key from the
    // state, since a modifier-key can't have itself as a modifier (see qwindowskeymapper.cpp)
    if (key == Qt::Key_Control)
        modifiers = modifiers ^ Qt::ControlModifier;
    else if (key == Qt::Key_Shift)
        modifiers = modifiers ^ Qt::ShiftModifier;
    else if (key == Qt::Key_Alt)
        modifiers = modifiers ^ Qt::AltModifier;

    QWindowSystemInterface::handleExtendedKeyEvent(
                topWindow(),
                QEvent::KeyPress,
                key,
                modifiers,
                !status.ScanCode ? -1 : status.ScanCode,
                virtualKey,
                0,
                QString(),
                d->activeKeys.value(key).isAutoRepeat);
    return S_OK;
}

HRESULT QWinRTScreen::onKeyUp(ABI::Windows::UI::Core::ICoreWindow *, ABI::Windows::UI::Core::IKeyEventArgs *args)
{
    Q_D(QWinRTScreen);
    VirtualKey virtualKey;
    HRESULT hr = args->get_VirtualKey(&virtualKey);
    Q_ASSERT_SUCCEEDED(hr);
    CorePhysicalKeyStatus status;
    hr = args->get_KeyStatus(&status);
    Q_ASSERT_SUCCEEDED(hr);

    Qt::Key key = qKeyFromVirtual(virtualKey);
    const KeyInfo info = d->activeKeys.take(key);
    QWindowSystemInterface::handleExtendedKeyEvent(
                topWindow(),
                QEvent::KeyRelease,
                key,
                keyboardModifiers(),
                !status.ScanCode ? -1 : status.ScanCode,
                virtualKey,
                0,
                info.text,
                false); // The final key release does not have autoRepeat set on Windows
    return S_OK;
}

HRESULT QWinRTScreen::onCharacterReceived(ICoreWindow *, ICharacterReceivedEventArgs *args)
{
    Q_D(QWinRTScreen);
    quint32 keyCode;
    HRESULT hr = args->get_KeyCode(&keyCode);
    Q_ASSERT_SUCCEEDED(hr);
    CorePhysicalKeyStatus status;
    hr = args->get_KeyStatus(&status);
    Q_ASSERT_SUCCEEDED(hr);

    // Don't generate character events for non-printables; the meta key stage is enough
    if (qIsNonPrintable(keyCode))
        return S_OK;

    const Qt::KeyboardModifiers modifiers = keyboardModifiers();
    const Qt::Key key = qKeyFromCode(keyCode, modifiers);
    const QString text = QChar(keyCode);
    KeyInfo &info = d->activeKeys[key];
    info.text = text;
    QWindowSystemInterface::handleExtendedKeyEvent(
                topWindow(),
                QEvent::KeyPress,
                key,
                modifiers,
                !status.ScanCode ? -1 : status.ScanCode,
                info.virtualKey,
                0,
                text,
                info.isAutoRepeat);
    return S_OK;
}

HRESULT QWinRTScreen::onPointerEntered(ICoreWindow *, IPointerEventArgs *args)
{
    Q_D(QWinRTScreen);

    ComPtr<IPointerPoint> pointerPoint;
    if (SUCCEEDED(args->get_CurrentPoint(&pointerPoint))) {
        // Assumes full-screen window
        Point point;
        pointerPoint->get_Position(&point);
        QPoint pos(point.X * d->scaleFactor, point.Y * d->scaleFactor);

        d->currentTargetWindow = topWindow();
        if (d->mouseGrabWindow)
            d->currentTargetWindow = d->mouseGrabWindow.load()->window();

        QWindowSystemInterface::handleEnterEvent(d->currentTargetWindow, pos, pos);
    }
    return S_OK;
}

HRESULT QWinRTScreen::onPointerExited(ICoreWindow *, IPointerEventArgs *args)
{
    Q_D(QWinRTScreen);

    ComPtr<IPointerPoint> pointerPoint;
    if (FAILED(args->get_CurrentPoint(&pointerPoint)))
        return E_INVALIDARG;

    quint32 id;
    if (FAILED(pointerPoint->get_PointerId(&id)))
        return E_INVALIDARG;

    d->touchPoints.remove(id);

    if (d->mouseGrabWindow)
        d->currentTargetWindow = d->mouseGrabWindow.load()->window();

    QWindowSystemInterface::handleLeaveEvent(d->currentTargetWindow);
    d->currentTargetWindow = nullptr;
    return S_OK;
}

// Required for qwinrtdrag.cpp
ComPtr<IPointerPoint> qt_winrt_lastPointerPoint;

HRESULT QWinRTScreen::onPointerUpdated(ICoreWindow *, IPointerEventArgs *args)
{
    Q_D(QWinRTScreen);
    ComPtr<IPointerPoint> pointerPoint;
    if (FAILED(args->get_CurrentPoint(&pointerPoint)))
        return E_INVALIDARG;

    qt_winrt_lastPointerPoint = pointerPoint;
    // Common traits - point, modifiers, properties
    Point point;
    pointerPoint->get_Position(&point);
    const QPointF pos(point.X * d->scaleFactor, point.Y * d->scaleFactor);
    QPointF localPos = pos;

    const QPoint posPoint = pos.toPoint();
    QWindow *windowUnderPointer = windowAt(QHighDpiScaling::mapPositionFromNative(posPoint, this));
    d->currentTargetWindow = windowUnderPointer;

    if (d->mouseGrabWindow)
        d->currentTargetWindow = d->mouseGrabWindow.load()->window();

    if (d->currentTargetWindow) {
        const QPointF globalPosDelta = pos - posPoint;
        localPos = d->currentTargetWindow->mapFromGlobal(posPoint) + globalPosDelta;
    }

    VirtualKeyModifiers modifiers;
    args->get_KeyModifiers(&modifiers);
    Qt::KeyboardModifiers mods;
    if (modifiers & VirtualKeyModifiers_Control)
        mods |= Qt::ControlModifier;
    if (modifiers & VirtualKeyModifiers_Menu)
        mods |= Qt::AltModifier;
    if (modifiers & VirtualKeyModifiers_Shift)
        mods |= Qt::ShiftModifier;
    if (modifiers & VirtualKeyModifiers_Windows)
        mods |= Qt::MetaModifier;

    ComPtr<IPointerPointProperties> properties;
    if (FAILED(pointerPoint->get_Properties(&properties)))
        return E_INVALIDARG;

    ComPtr<IPointerDevice> pointerDevice;
    HRESULT hr = pointerPoint->get_PointerDevice(&pointerDevice);
    RETURN_OK_IF_FAILED("Failed to get pointer device.");

    PointerDeviceType pointerDeviceType;
    hr = pointerDevice->get_PointerDeviceType(&pointerDeviceType);
    RETURN_OK_IF_FAILED("Failed to get pointer device type.");

    switch (pointerDeviceType) {
    case PointerDeviceType_Mouse: {
        qint32 delta;
        properties->get_MouseWheelDelta(&delta);
        if (delta) {
            boolean isHorizontal;
            properties->get_IsHorizontalMouseWheel(&isHorizontal);
            QPoint angleDelta(isHorizontal ? delta : 0, isHorizontal ? 0 : delta);
            QWindowSystemInterface::handleWheelEvent(d->currentTargetWindow, localPos, pos, QPoint(), angleDelta, mods);
            break;
        }

        boolean isPressed;
        Qt::MouseButtons buttons = Qt::NoButton;
        properties->get_IsLeftButtonPressed(&isPressed);
        if (isPressed)
            buttons |= Qt::LeftButton;

        properties->get_IsMiddleButtonPressed(&isPressed);
        if (isPressed)
            buttons |= Qt::MiddleButton;

        properties->get_IsRightButtonPressed(&isPressed);
        if (isPressed)
            buttons |= Qt::RightButton;

        properties->get_IsXButton1Pressed(&isPressed);
        if (isPressed)
            buttons |= Qt::XButton1;

        properties->get_IsXButton2Pressed(&isPressed);
        if (isPressed)
            buttons |= Qt::XButton2;

        // In case of a mouse grab we have to store the target of a press event
        // to be able to send one additional release event to this target when the mouse
        // button is released. This is a similar approach to AutoMouseCapture in the
        // windows qpa backend. Otherwise the release might not be propagated and the original
        // press event receiver considers a button to still be pressed, as in Qt Quick Controls 1
        // menus.
        if (buttons != Qt::NoButton && d->currentPressWindow == nullptr && !d->mouseGrabWindow)
            d->currentPressWindow = windowUnderPointer;
        if (buttons == Qt::NoButton && d->currentPressWindow && d->mouseGrabWindow) {
            const QPointF globalPosDelta = pos - posPoint;
            const QPointF localPressPos = d->currentPressWindow->mapFromGlobal(posPoint) + globalPosDelta;

            QWindowSystemInterface::handleMouseEvent(d->currentPressWindow, localPressPos, pos, buttons, mods);
            d->currentPressWindow = nullptr;
        }
        // If the mouse button is released outside of a window, targetWindow is 0, but the event
        // has to be delivered to the window, that initially received the mouse press. Do not reset
        // d->currentTargetWindow though, as it is used (and reset) in onPointerExited.
        if (buttons == Qt::NoButton && d->currentPressWindow && !d->currentTargetWindow) {
            d->currentTargetWindow = d->currentPressWindow;
            d->currentPressWindow = nullptr;
        }

        QWindowSystemInterface::handleMouseEvent(d->currentTargetWindow, localPos, pos, buttons, mods);

        break;
    }
    case PointerDeviceType_Pen:
    case PointerDeviceType_Touch: {
        if (!d->touchDevice) {
            d->touchDevice = new QTouchDevice;
            d->touchDevice->setName(QStringLiteral("WinRTTouchScreen"));
            d->touchDevice->setType(QTouchDevice::TouchScreen);
            d->touchDevice->setCapabilities(QTouchDevice::Position | QTouchDevice::Area | QTouchDevice::Pressure | QTouchDevice::NormalizedPosition);
            QWindowSystemInterface::registerTouchDevice(d->touchDevice);
        }

        quint32 id;
        pointerPoint->get_PointerId(&id);

        Rect area;
        properties->get_ContactRect(&area);

        float pressure;
        properties->get_Pressure(&pressure);

        boolean isPressed;
        pointerPoint->get_IsInContact(&isPressed);

        // Devices like the Hololens set a static pressure of 0.5 independent
        // of the pressed state. In those cases we need to synthesize the
        // pressure value. To our knowledge this does not apply to pens
        if (pointerDeviceType == PointerDeviceType_Touch && pressure == 0.5f)
            pressure = isPressed ? 1. : 0.;

        const QRectF areaRect(area.X * d->scaleFactor, area.Y * d->scaleFactor,
                        area.Width * d->scaleFactor, area.Height * d->scaleFactor);

        QHash<quint32, QWindowSystemInterface::TouchPoint>::iterator it = d->touchPoints.find(id);
        if (it == d->touchPoints.end()) {
            it = d->touchPoints.insert(id, QWindowSystemInterface::TouchPoint());
            it.value().id = id;
        }

        if (isPressed && it.value().pressure == 0.)
            it.value().state = Qt::TouchPointPressed;
        else if (!isPressed && it.value().pressure > 0.)
            it.value().state = Qt::TouchPointReleased;
        else if (it.value().area == areaRect)
            it.value().state = Qt::TouchPointStationary;
        else
            it.value().state = Qt::TouchPointMoved;

        it.value().area = areaRect;
        it.value().normalPosition = QPointF(point.X/d->logicalRect.width(), point.Y/d->logicalRect.height());
        it.value().pressure = pressure;

        QWindowSystemInterface::handleTouchEvent(d->currentTargetWindow, d->touchDevice, d->touchPoints.values(), mods);

        // Fall-through for pen to generate tablet event
        if (pointerDeviceType != PointerDeviceType_Pen)
            break;

        boolean isEraser;
        properties->get_IsEraser(&isEraser);
        int pointerType = isEraser ? 3 : 1;

        float xTilt;
        properties->get_XTilt(&xTilt);

        float yTilt;
        properties->get_YTilt(&yTilt);

        float rotation;
        properties->get_Twist(&rotation);

        QWindowSystemInterface::handleTabletEvent(d->currentTargetWindow, isPressed, pos, pos, 0,
                                                  pointerType, pressure, xTilt, yTilt,
                                                  0, rotation, 0, id, mods);

        break;
    }
    }

    return S_OK;
}

HRESULT QWinRTScreen::onActivated(ICoreWindow *, IWindowActivatedEventArgs *args)
{
    Q_D(QWinRTScreen);
    qCDebug(lcQpaWindows) << __FUNCTION__;

    CoreWindowActivationState activationState;
    args->get_WindowActivationState(&activationState);
    if (activationState == CoreWindowActivationState_Deactivated) {
        QWindowSystemInterface::handleApplicationStateChanged(Qt::ApplicationInactive);
        return S_OK;
    }

    QWindowSystemInterface::handleApplicationStateChanged(Qt::ApplicationActive);

    // Activate topWindow
    if (!d->visibleWindows.isEmpty()) {
        Qt::FocusReason focusReason = activationState == CoreWindowActivationState_PointerActivated
                ? Qt::MouseFocusReason : Qt::ActiveWindowFocusReason;
        QWindowSystemInterface::handleWindowActivated(topWindow(), focusReason);
    }
    return S_OK;
}

HRESULT QWinRTScreen::onClosed(ICoreWindow *, ICoreWindowEventArgs *)
{
    qCDebug(lcQpaWindows) << __FUNCTION__;

    foreach (QWindow *w, QGuiApplication::topLevelWindows())
        QWindowSystemInterface::handleCloseEvent(w);
    return S_OK;
}

HRESULT QWinRTScreen::onVisibilityChanged(ICoreWindow *, IVisibilityChangedEventArgs *args)
{
    Q_D(QWinRTScreen);
    boolean visible;
    HRESULT hr = args ? args->get_Visible(&visible) : d->coreWindow->get_Visible(&visible);
    RETURN_OK_IF_FAILED("Failed to get visibility.");
    qCDebug(lcQpaWindows) << __FUNCTION__ << visible;
    QWindowSystemInterface::handleApplicationStateChanged(visible ? Qt::ApplicationActive : Qt::ApplicationHidden);
    if (visible) {
        handleExpose();
        onWindowSizeChanged(nullptr, nullptr);
    }
    return S_OK;
}

HRESULT QWinRTScreen::onOrientationChanged(IDisplayInformation *, IInspectable *)
{
    Q_D(QWinRTScreen);
    qCDebug(lcQpaWindows) << __FUNCTION__;
    DisplayOrientations displayOrientation;
    HRESULT hr = d->displayInformation->get_CurrentOrientation(&displayOrientation);
    RETURN_OK_IF_FAILED("Failed to get current orientations.");

    Qt::ScreenOrientation newOrientation = static_cast<Qt::ScreenOrientation>(static_cast<int>(qtOrientationsFromNative(displayOrientation)));
    if (d->orientation != newOrientation) {
        d->orientation = newOrientation;
        qCDebug(lcQpaWindows) << "  New orientation:" << newOrientation;
        onWindowSizeChanged(nullptr, nullptr);
        QWindowSystemInterface::handleScreenOrientationChange(screen(), d->orientation);
        handleExpose(); // Clean broken frames caused by race between Qt and ANGLE
    }
    return S_OK;
}

HRESULT QWinRTScreen::onDpiChanged(IDisplayInformation *, IInspectable *)
{
    Q_D(QWinRTScreen);

    HRESULT hr;
    ResolutionScale resolutionScale;
    hr = d->displayInformation->get_ResolutionScale(&resolutionScale);
    d->scaleFactor = qreal(resolutionScale) / 100;

    qCDebug(lcQpaWindows) << __FUNCTION__ << "Scale Factor:" << d->scaleFactor;

    RETURN_OK_IF_FAILED("Failed to get scale factor");

    FLOAT dpi;
    hr = d->displayInformation->get_LogicalDpi(&dpi);
    RETURN_OK_IF_FAILED("Failed to get logical DPI.");
    d->logicalDpi = dpi;

    hr = d->displayInformation->get_RawDpiX(&dpi);
    RETURN_OK_IF_FAILED("Failed to get x raw DPI.");
    d->physicalDpi.first = dpi ? dpi : 96.0;

    hr = d->displayInformation->get_RawDpiY(&dpi);
    RETURN_OK_IF_FAILED("Failed to get y raw DPI.");
    d->physicalDpi.second = dpi ? dpi : 96.0;
    qCDebug(lcQpaWindows) << __FUNCTION__ << "Logical DPI:" << d->logicalDpi
                          << "Physical DPI:" << d->physicalDpi;

    return S_OK;
}

HRESULT QWinRTScreen::onRedirectReleased(ICorePointerRedirector *, IPointerEventArgs *args)
{
    // When dragging ends with a non-mouse input device then onRedirectRelease is invoked.
    // QTBUG-58781
    return onPointerUpdated(nullptr, args);
}

#if WINAPI_FAMILY_PARTITION(WINAPI_PARTITION_PHONE_APP)
HRESULT QWinRTScreen::onWindowSizeChanged(IApplicationView *, IInspectable *)
#else
HRESULT QWinRTScreen::onWindowSizeChanged(ICoreWindow *, IWindowSizeChangedEventArgs *)
#endif // WINAPI_FAMILY_PARTITION(WINAPI_PARTITION_PHONE_APP)
{
    Q_D(QWinRTScreen);

    HRESULT hr;
    Rect windowSize;

    hr = d->coreWindow->get_Bounds(&windowSize);
    RETURN_OK_IF_FAILED("Failed to get window bounds");
    d->logicalRect = QRectF(windowSize.X, windowSize.Y, windowSize.Width, windowSize.Height);

#if WINAPI_FAMILY_PARTITION(WINAPI_PARTITION_PHONE_APP)
    Rect visibleRect;
    hr = d->view2->get_VisibleBounds(&visibleRect);
    RETURN_OK_IF_FAILED("Failed to get window visible bounds");
    d->visibleRect = QRectF(visibleRect.X, visibleRect.Y, visibleRect.Width, visibleRect.Height);
#else
    d->visibleRect = QRectF(windowSize.X, windowSize.Y, windowSize.Width, windowSize.Height);
#endif // WINAPI_FAMILY_PARTITION(WINAPI_PARTITION_PHONE_APP)

    qCDebug(lcQpaWindows) << __FUNCTION__ << d->logicalRect;
    QWindowSystemInterface::handleScreenGeometryChange(screen(), geometry(), availableGeometry());
    QPlatformScreen::resizeMaximizedWindows();
    handleExpose();
    return S_OK;
}

QT_END_NAMESPACE<|MERGE_RESOLUTION|>--- conflicted
+++ resolved
@@ -567,12 +567,8 @@
     ComPtr<Xaml::IUIElement> uiElement;
     hr = d->canvas.As(&uiElement);
     Q_ASSERT_SUCCEEDED(hr);
-<<<<<<< HEAD
-
-#ifndef QT_NO_DRAGANDDROP
-=======
+
 #if QT_CONFIG(draganddrop)
->>>>>>> a14a943f
     QWinRTDrag::instance()->setUiElement(uiElement);
 #endif
     hr = window->put_Content(uiElement.Get());
