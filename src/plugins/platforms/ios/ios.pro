<<<<<<< HEAD
TARGET = qios

QT += core-private gui-private platformsupport-private
LIBS += -framework Foundation -framework UIKit -framework QuartzCore -framework AssetsLibrary -framework AudioToolbox

OBJECTIVE_SOURCES = \
    plugin.mm \
    qiosintegration.mm \
    qioseventdispatcher.mm \
    qioswindow.mm \
    qiosscreen.mm \
    qiosbackingstore.mm \
    qiosapplicationdelegate.mm \
    qiosapplicationstate.mm \
    qiosviewcontroller.mm \
    qioscontext.mm \
    qiosinputcontext.mm \
    qiostheme.mm \
    qiosglobal.mm \
    qiosservices.mm \
    quiview.mm \
    qiosclipboard.mm \
    quiaccessibilityelement.mm \
    qiosplatformaccessibility.mm \
    qiostextresponder.mm \
    qiosmenu.mm \
    qiosfileengineassetslibrary.mm \
    qiosfiledialog.mm \
    qiosmessagedialog.mm \
    qiostextinputoverlay.mm

HEADERS = \
    qiosintegration.h \
    qioseventdispatcher.h \
    qioswindow.h \
    qiosscreen.h \
    qiosbackingstore.h \
    qiosapplicationdelegate.h \
    qiosapplicationstate.h \
    qiosviewcontroller.h \
    qioscontext.h \
    qiosinputcontext.h \
    qiostheme.h \
    qiosglobal.h \
    qiosservices.h \
    quiview.h \
    qiosclipboard.h \
    quiaccessibilityelement.h \
    qiosplatformaccessibility.h \
    qiostextresponder.h \
    qiosmenu.h \
    qiosfileenginefactory.h \
    qiosfileengineassetslibrary.h \
    qiosfiledialog.h \
    qiosmessagedialog.h \
    qiostextinputoverlay.h

OTHER_FILES = \
    quiview_textinput.mm \
    quiview_accessibility.mm

PLUGIN_TYPE = platforms
PLUGIN_CLASS_NAME = QIOSIntegrationPlugin
!equals(TARGET, $$QT_DEFAULT_QPA_PLUGIN): PLUGIN_EXTENDS = -
load(qt_plugin)
=======
TEMPLATE = subdirs
SUBDIRS = kernel.pro optional
>>>>>>> 4e196159
<|MERGE_RESOLUTION|>--- conflicted
+++ resolved
@@ -1,70 +1,2 @@
-<<<<<<< HEAD
-TARGET = qios
-
-QT += core-private gui-private platformsupport-private
-LIBS += -framework Foundation -framework UIKit -framework QuartzCore -framework AssetsLibrary -framework AudioToolbox
-
-OBJECTIVE_SOURCES = \
-    plugin.mm \
-    qiosintegration.mm \
-    qioseventdispatcher.mm \
-    qioswindow.mm \
-    qiosscreen.mm \
-    qiosbackingstore.mm \
-    qiosapplicationdelegate.mm \
-    qiosapplicationstate.mm \
-    qiosviewcontroller.mm \
-    qioscontext.mm \
-    qiosinputcontext.mm \
-    qiostheme.mm \
-    qiosglobal.mm \
-    qiosservices.mm \
-    quiview.mm \
-    qiosclipboard.mm \
-    quiaccessibilityelement.mm \
-    qiosplatformaccessibility.mm \
-    qiostextresponder.mm \
-    qiosmenu.mm \
-    qiosfileengineassetslibrary.mm \
-    qiosfiledialog.mm \
-    qiosmessagedialog.mm \
-    qiostextinputoverlay.mm
-
-HEADERS = \
-    qiosintegration.h \
-    qioseventdispatcher.h \
-    qioswindow.h \
-    qiosscreen.h \
-    qiosbackingstore.h \
-    qiosapplicationdelegate.h \
-    qiosapplicationstate.h \
-    qiosviewcontroller.h \
-    qioscontext.h \
-    qiosinputcontext.h \
-    qiostheme.h \
-    qiosglobal.h \
-    qiosservices.h \
-    quiview.h \
-    qiosclipboard.h \
-    quiaccessibilityelement.h \
-    qiosplatformaccessibility.h \
-    qiostextresponder.h \
-    qiosmenu.h \
-    qiosfileenginefactory.h \
-    qiosfileengineassetslibrary.h \
-    qiosfiledialog.h \
-    qiosmessagedialog.h \
-    qiostextinputoverlay.h
-
-OTHER_FILES = \
-    quiview_textinput.mm \
-    quiview_accessibility.mm
-
-PLUGIN_TYPE = platforms
-PLUGIN_CLASS_NAME = QIOSIntegrationPlugin
-!equals(TARGET, $$QT_DEFAULT_QPA_PLUGIN): PLUGIN_EXTENDS = -
-load(qt_plugin)
-=======
 TEMPLATE = subdirs
-SUBDIRS = kernel.pro optional
->>>>>>> 4e196159
+SUBDIRS = kernel.pro optional