--- conflicted
+++ resolved
@@ -60,7 +60,8 @@
     QIOSScreen(UIScreen *screen);
     ~QIOSScreen();
 
-<<<<<<< HEAD
+    QString name() const override;
+
     QRect geometry() const override;
     QRect availableGeometry() const override;
     int depth() const override;
@@ -68,26 +69,11 @@
     QSizeF physicalSize() const override;
     QDpi logicalDpi() const override;
     qreal devicePixelRatio() const override;
+    qreal refreshRate() const override;
 
     Qt::ScreenOrientation nativeOrientation() const override;
     Qt::ScreenOrientation orientation() const override;
     void setOrientationUpdateMask(Qt::ScreenOrientations mask) override;
-=======
-    QString name() const override;
-
-    QRect geometry() const Q_DECL_OVERRIDE;
-    QRect availableGeometry() const Q_DECL_OVERRIDE;
-    int depth() const Q_DECL_OVERRIDE;
-    QImage::Format format() const Q_DECL_OVERRIDE;
-    QSizeF physicalSize() const Q_DECL_OVERRIDE;
-    QDpi logicalDpi() const Q_DECL_OVERRIDE;
-    qreal devicePixelRatio() const Q_DECL_OVERRIDE;
-    qreal refreshRate() const override;
-
-    Qt::ScreenOrientation nativeOrientation() const Q_DECL_OVERRIDE;
-    Qt::ScreenOrientation orientation() const Q_DECL_OVERRIDE;
-    void setOrientationUpdateMask(Qt::ScreenOrientations mask) Q_DECL_OVERRIDE;
->>>>>>> 52b85212
 
     QPixmap grabWindow(WId window, int x, int y, int width, int height) const override;
 
