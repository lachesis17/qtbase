/****************************************************************************
**
** Copyright (C) 2016 The Qt Company Ltd.
** Contact: https://www.qt.io/licensing/
**
** This file is part of the plugins of the Qt Toolkit.
**
** $QT_BEGIN_LICENSE:LGPL$
** Commercial License Usage
** Licensees holding valid commercial Qt licenses may use this file in
** accordance with the commercial license agreement provided with the
** Software or, alternatively, in accordance with the terms contained in
** a written agreement between you and The Qt Company. For licensing terms
** and conditions see https://www.qt.io/terms-conditions. For further
** information use the contact form at https://www.qt.io/contact-us.
**
** GNU Lesser General Public License Usage
** Alternatively, this file may be used under the terms of the GNU Lesser
** General Public License version 3 as published by the Free Software
** Foundation and appearing in the file LICENSE.LGPL3 included in the
** packaging of this file. Please review the following information to
** ensure the GNU Lesser General Public License version 3 requirements
** will be met: https://www.gnu.org/licenses/lgpl-3.0.html.
**
** GNU General Public License Usage
** Alternatively, this file may be used under the terms of the GNU
** General Public License version 2.0 or (at your option) the GNU General
** Public license version 3 or any later version approved by the KDE Free
** Qt Foundation. The licenses are as published by the Free Software
** Foundation and appearing in the file LICENSE.GPL2 and LICENSE.GPL3
** included in the packaging of this file. Please review the following
** information to ensure the GNU General Public License requirements will
** be met: https://www.gnu.org/licenses/gpl-2.0.html and
** https://www.gnu.org/licenses/gpl-3.0.html.
**
** $QT_END_LICENSE$
**
****************************************************************************/

#include "qcocoabackingstore.h"

#include "qcocoawindow.h"
#include "qcocoahelpers.h"

QT_BEGIN_NAMESPACE

QCocoaBackingStore::QCocoaBackingStore(QWindow *window)
    : QRasterBackingStore(window)
{
}

QCocoaBackingStore::~QCocoaBackingStore()
{
}

bool QCocoaBackingStore::windowHasUnifiedToolbar() const
{
    Q_ASSERT(window()->handle());
    return static_cast<QCocoaWindow *>(window()->handle())->m_drawContentBorderGradient;
}

QImage::Format QCocoaBackingStore::format() const
{
    if (windowHasUnifiedToolbar())
        return QImage::Format_ARGB32_Premultiplied;

    return QRasterBackingStore::format();
}

#if !QT_MACOS_PLATFORM_SDK_EQUAL_OR_ABOVE(__MAC_10_12)
static const NSCompositingOperation NSCompositingOperationCopy = NSCompositeCopy;
static const NSCompositingOperation NSCompositingOperationSourceOver = NSCompositeSourceOver;
#endif

/*!
    Flushes the given \a region from the specified \a window onto the
    screen.

    The \a window is the top level window represented by this backingstore,
    or a non-transient child of that window.

    If the \a window is a child window, the \a region will be in child window
    coordinates, and the \a offset will be the child window's offset in relation
    to the backingstore's top level window.
*/
void QCocoaBackingStore::flush(QWindow *window, const QRegion &region, const QPoint &offset)
{
    if (m_image.isNull())
        return;

    // Use local pool so that any stale image references are cleaned up after flushing
    QMacAutoReleasePool pool;

    const QWindow *topLevelWindow = this->window();

    Q_ASSERT(topLevelWindow->handle() && window->handle());
    Q_ASSERT(!topLevelWindow->handle()->isForeignWindow() && !window->handle()->isForeignWindow());

    QNSView *topLevelView = qnsview_cast(static_cast<QCocoaWindow *>(topLevelWindow->handle())->view());
    QNSView *view = qnsview_cast(static_cast<QCocoaWindow *>(window->handle())->view());

    if (lcQpaBackingStore().isDebugEnabled()) {
        QString targetViewDescription;
        if (view != topLevelView) {
            QDebug targetDebug(&targetViewDescription);
            targetDebug << "onto" << topLevelView << "at" << offset;
        }
        qCDebug(lcQpaBackingStore) << "Flushing" << region << "of" << view << qPrintable(targetViewDescription);
    }

    // Prevent potentially costly color conversion by assigning the display color space
    // to the backingstore image. This does not copy the underlying image data.
    CGColorSpaceRef displayColorSpace = view.window.screen.colorSpace.CGColorSpace;
    QCFType<CGImageRef> cgImage = CGImageCreateCopyWithColorSpace(
        QCFType<CGImageRef>(m_image.toCGImage()), displayColorSpace);

    if (view.layer) {
        // In layer-backed mode, locking focus on a view does not give the right
        // view transformation, and doesn't give us a graphics context to render
        // via when drawing outside of the display cycle. Instead we tell AppKit
        // that we want to update the layer's content, via [NSView wantsUpdateLayer],
        // which result in AppKit not creating a backingstore for each layer, and
        // we then directly set the layer's backingstore (content) to our backingstore,
        // masked to the part of the subview that is relevant.
        // FIXME: Figure out if there's a way to do partial updates
        view.layer.contents = (__bridge id)static_cast<CGImageRef>(cgImage);
        if (view != topLevelView) {
            const CGSize topLevelSize = topLevelView.bounds.size;
            view.layer.contentsRect = CGRectApplyAffineTransform(
                [view convertRect:view.bounds toView:topLevelView],
                // The contentsRect is in unit coordinate system
                CGAffineTransformMakeScale(1.0 / topLevelSize.width, 1.0 / topLevelSize.height));
        }
    } else {
        // Normally a NSView is drawn via drawRect, as part of the display cycle in the
        // main runloop, via setNeedsDisplay and friends. AppKit will lock focus on each
        // individual view, starting with the top level and then traversing any subviews,
        // calling drawRect for each of them. This pull model results in expose events
        // sent to Qt, which result in drawing to the backingstore and flushing it.
        // Qt may also decide to paint and flush the backingstore via e.g. timers,
        // or other events such as mouse events, in which case we're in a push model.
        // If there is no focused view, it means we're in the latter case, and need
        // to manually flush the NSWindow after drawing to its graphic context.
        const bool drawingOutsideOfDisplayCycle = ![NSView focusView];

        // We also need to ensure the flushed view has focus, so that the graphics
        // context is set up correctly (coordinate system, clipping, etc). Outside
        // of the normal display cycle there is no focused view, as explained above,
        // so we have to handle it manually. There's also a corner case inside the
        // normal display cycle due to way QWidgetBackingStore composits native child
        // widgets, where we'll get a flush of a native child during the drawRect of
        // its parent/ancestor, and the parent/ancestor being the one locked by AppKit.
        // In this case we also need to lock and unlock focus manually.
        const bool shouldHandleViewLockManually = [NSView focusView] != view;
        if (shouldHandleViewLockManually && ![view lockFocusIfCanDraw]) {
            qWarning() << "failed to lock focus of" << view;
            return;
        }

        const qreal devicePixelRatio = m_image.devicePixelRatio();

<<<<<<< HEAD
        // If the flushed window is a content view, and not in unified toolbar mode,
        // and is fully opaque, we can get away with copying the backingstore instead
        // of blending.
        QCocoaWindow *cocoaWindow = static_cast<QCocoaWindow *>(window->handle());
        const NSCompositingOperation compositingOperation = cocoaWindow->isContentView()
                && cocoaWindow->isOpaque() && !windowHasUnifiedToolbar() ?
                NSCompositingOperationCopy : NSCompositingOperationSourceOver;
=======
    // If the flushed window is a content view, and we're filling the drawn area
    // completely, or it doesn't have a window background we need to preserve,
    // we can get away with copying instead of blending the backing store.
    QCocoaWindow *cocoaWindow = static_cast<QCocoaWindow *>(window->handle());
    const NSCompositingOperation compositingOperation = cocoaWindow->isContentView()
        && (cocoaWindow->isOpaque() || view.window.backgroundColor == NSColor.clearColor)
            ? NSCompositingOperationCopy : NSCompositingOperationSourceOver;
>>>>>>> bedf50a5

#ifdef QT_DEBUG
        static bool debugBackingStoreFlush = [[NSUserDefaults standardUserDefaults]
            boolForKey:@"QtCocoaDebugBackingStoreFlush"];
#endif

        // -------------------------------------------------------------------------

        // The current contexts is typically a NSWindowGraphicsContext, but can be
        // NSBitmapGraphicsContext e.g. when debugging the view hierarchy in Xcode.
        // If we need to distinguish things here in the future, we can use e.g.
        // [NSGraphicsContext drawingToScreen], or the attributes of the context.
        NSGraphicsContext *graphicsContext = [NSGraphicsContext currentContext];
        Q_ASSERT_X(graphicsContext, "QCocoaBackingStore",
            "Focusing the view should give us a current graphics context");

        // Create temporary image to use for blitting, without copying image data
        NSImage *backingStoreImage = [[[NSImage alloc] initWithCGImage:cgImage size:NSZeroSize] autorelease];

        QRegion clippedRegion = region;
        for (QWindow *w = window; w; w = w->parent()) {
            if (!w->mask().isEmpty()) {
                clippedRegion &= w == window ? w->mask()
                    : w->mask().translated(window->mapFromGlobal(w->mapToGlobal(QPoint(0, 0))));
            }
        }

        for (const QRect &viewLocalRect : clippedRegion) {
            QPoint backingStoreOffset = viewLocalRect.topLeft() + offset;
            QRect backingStoreRect(backingStoreOffset * devicePixelRatio, viewLocalRect.size() * devicePixelRatio);
            if (graphicsContext.flipped) // Flip backingStoreRect to match graphics context
                backingStoreRect.moveTop(m_image.height() - (backingStoreRect.y() + backingStoreRect.height()));

            CGRect viewRect = viewLocalRect.toCGRect();

            if (windowHasUnifiedToolbar())
                NSDrawWindowBackground(viewRect);

            [backingStoreImage drawInRect:viewRect fromRect:backingStoreRect.toCGRect()
                operation:compositingOperation fraction:1.0 respectFlipped:YES hints:nil];

#ifdef QT_DEBUG
            if (Q_UNLIKELY(debugBackingStoreFlush)) {
                [[NSColor colorWithCalibratedRed:drand48() green:drand48() blue:drand48() alpha:0.3] set];
                [NSBezierPath fillRect:viewRect];

                if (drawingOutsideOfDisplayCycle) {
                    [[[NSColor magentaColor] colorWithAlphaComponent:0.5] set];
                    [NSBezierPath strokeLineFromPoint:viewLocalRect.topLeft().toCGPoint()
                        toPoint:viewLocalRect.bottomRight().toCGPoint()];
                }
            }
#endif
        }

        // -------------------------------------------------------------------------

        if (shouldHandleViewLockManually)
            [view unlockFocus];

        if (drawingOutsideOfDisplayCycle) {
            redrawRoundedBottomCorners([view convertRect:region.boundingRect().toCGRect() toView:nil]);
            [view.window flushWindow];
        }
    }

    // Done flushing to either CALayer or NSWindow backingstore

    QCocoaWindow *topLevelCocoaWindow = static_cast<QCocoaWindow *>(topLevelWindow->handle());
    if (Q_UNLIKELY(topLevelCocoaWindow->m_needsInvalidateShadow)) {
        [topLevelView.window invalidateShadow];
        topLevelCocoaWindow->m_needsInvalidateShadow = false;
    }
}

/*
    When drawing outside of the display cycle, which Qt Widget does a lot,
    we end up drawing over the NSThemeFrame, losing the rounded corners of
    windows in the process.

    To work around this, until we've enabled updates via setNeedsDisplay and/or
    enabled layer-backed views, we ask the NSWindow to redraw the bottom corners
    if they intersect with the flushed region.

    This is the same logic used internally by e.g [NSView displayIfNeeded],
    [NSRulerView _scrollToMatchContentView], and [NSClipView _immediateScrollToPoint:],
    as well as the workaround used by WebKit to fix a similar bug:

    https://trac.webkit.org/changeset/85376/webkit
*/
void QCocoaBackingStore::redrawRoundedBottomCorners(CGRect windowRect) const
{
#if !defined(QT_APPLE_NO_PRIVATE_APIS)
    Q_ASSERT(this->window()->handle());
    NSWindow *window = static_cast<QCocoaWindow *>(this->window()->handle())->nativeWindow();

    static SEL intersectBottomCornersWithRect = NSSelectorFromString(
        [NSString stringWithFormat:@"_%s%s:", "intersectBottomCorners", "WithRect"]);
    if (NSMethodSignature *signature = [window methodSignatureForSelector:intersectBottomCornersWithRect]) {
        NSInvocation *invocation = [NSInvocation invocationWithMethodSignature:signature];
        invocation.target = window;
        invocation.selector = intersectBottomCornersWithRect;
        [invocation setArgument:&windowRect atIndex:2];
        [invocation invoke];

        NSRect cornerOverlap = NSZeroRect;
        [invocation getReturnValue:&cornerOverlap];
        if (!NSIsEmptyRect(cornerOverlap)) {
            static SEL maskRoundedBottomCorners = NSSelectorFromString(
                [NSString stringWithFormat:@"_%s%s:", "maskRounded", "BottomCorners"]);
            if ((signature = [window methodSignatureForSelector:maskRoundedBottomCorners])) {
                invocation = [NSInvocation invocationWithMethodSignature:signature];
                invocation.target = window;
                invocation.selector = maskRoundedBottomCorners;
                [invocation setArgument:&cornerOverlap atIndex:2];
                [invocation invoke];
            }
        }
    }
#else
    Q_UNUSED(windowRect);
#endif
}

QT_END_NAMESPACE<|MERGE_RESOLUTION|>--- conflicted
+++ resolved
@@ -159,23 +159,13 @@
 
         const qreal devicePixelRatio = m_image.devicePixelRatio();
 
-<<<<<<< HEAD
-        // If the flushed window is a content view, and not in unified toolbar mode,
-        // and is fully opaque, we can get away with copying the backingstore instead
-        // of blending.
+        // If the flushed window is a content view, and we're filling the drawn area
+        // completely, or it doesn't have a window background we need to preserve,
+        // we can get away with copying instead of blending the backing store.
         QCocoaWindow *cocoaWindow = static_cast<QCocoaWindow *>(window->handle());
         const NSCompositingOperation compositingOperation = cocoaWindow->isContentView()
-                && cocoaWindow->isOpaque() && !windowHasUnifiedToolbar() ?
-                NSCompositingOperationCopy : NSCompositingOperationSourceOver;
-=======
-    // If the flushed window is a content view, and we're filling the drawn area
-    // completely, or it doesn't have a window background we need to preserve,
-    // we can get away with copying instead of blending the backing store.
-    QCocoaWindow *cocoaWindow = static_cast<QCocoaWindow *>(window->handle());
-    const NSCompositingOperation compositingOperation = cocoaWindow->isContentView()
-        && (cocoaWindow->isOpaque() || view.window.backgroundColor == NSColor.clearColor)
-            ? NSCompositingOperationCopy : NSCompositingOperationSourceOver;
->>>>>>> bedf50a5
+            && (cocoaWindow->isOpaque() || view.window.backgroundColor == NSColor.clearColor)
+                ? NSCompositingOperationCopy : NSCompositingOperationSourceOver;
 
 #ifdef QT_DEBUG
         static bool debugBackingStoreFlush = [[NSUserDefaults standardUserDefaults]
