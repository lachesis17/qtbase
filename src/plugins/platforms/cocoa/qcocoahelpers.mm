--- conflicted
+++ resolved
@@ -265,7 +265,6 @@
     return qtColor;
 }
 
-<<<<<<< HEAD
 QBrush qt_mac_toQBrush(CGColorRef color)
 {
     QBrush qtBrush;
@@ -385,145 +384,6 @@
     return qtBrush;
 }
 
-// Use this method to keep all the information in the TextSegment. As long as it is ordered
-// we are in OK shape, and we can influence that ourselves.
-struct KeyPair
-{
-    QChar cocoaKey;
-    Qt::Key qtKey;
-};
-
-bool operator==(const KeyPair &entry, QChar qchar)
-{
-    return entry.cocoaKey == qchar;
-}
-
-bool operator<(const KeyPair &entry, QChar qchar)
-{
-    return entry.cocoaKey < qchar;
-}
-
-bool operator<(QChar qchar, const KeyPair &entry)
-{
-    return qchar < entry.cocoaKey;
-}
-
-bool operator<(const Qt::Key &key, const KeyPair &entry)
-{
-    return key < entry.qtKey;
-}
-
-bool operator<(const KeyPair &entry, const Qt::Key &key)
-{
-    return entry.qtKey < key;
-}
-
-struct qtKey2CocoaKeySortLessThan
-{
-    typedef bool result_type;
-    Q_DECL_CONSTEXPR result_type operator()(const KeyPair &entry1, const KeyPair &entry2) const Q_DECL_NOTHROW
-    {
-        return entry1.qtKey < entry2.qtKey;
-    }
-};
-
-static const int NumEntries = 59;
-static const KeyPair entries[NumEntries] = {
-    { NSEnterCharacter, Qt::Key_Enter },
-    { NSBackspaceCharacter, Qt::Key_Backspace },
-    { NSTabCharacter, Qt::Key_Tab },
-    { NSNewlineCharacter, Qt::Key_Return },
-    { NSCarriageReturnCharacter, Qt::Key_Return },
-    { NSBackTabCharacter, Qt::Key_Backtab },
-    { kEscapeCharCode, Qt::Key_Escape },
-    // Cocoa sends us delete when pressing backspace!
-    // (NB when we reverse this list in qtKey2CocoaKey, there
-    // will be two indices of Qt::Key_Backspace. But is seems to work
-    // ok for menu shortcuts (which uses that function):
-    { NSDeleteCharacter, Qt::Key_Backspace },
-    { NSUpArrowFunctionKey, Qt::Key_Up },
-    { NSDownArrowFunctionKey, Qt::Key_Down },
-    { NSLeftArrowFunctionKey, Qt::Key_Left },
-    { NSRightArrowFunctionKey, Qt::Key_Right },
-    { NSF1FunctionKey, Qt::Key_F1 },
-    { NSF2FunctionKey, Qt::Key_F2 },
-    { NSF3FunctionKey, Qt::Key_F3 },
-    { NSF4FunctionKey, Qt::Key_F4 },
-    { NSF5FunctionKey, Qt::Key_F5 },
-    { NSF6FunctionKey, Qt::Key_F6 },
-    { NSF7FunctionKey, Qt::Key_F7 },
-    { NSF8FunctionKey, Qt::Key_F8 },
-    { NSF9FunctionKey, Qt::Key_F9 },
-    { NSF10FunctionKey, Qt::Key_F10 },
-    { NSF11FunctionKey, Qt::Key_F11 },
-    { NSF12FunctionKey, Qt::Key_F12 },
-    { NSF13FunctionKey, Qt::Key_F13 },
-    { NSF14FunctionKey, Qt::Key_F14 },
-    { NSF15FunctionKey, Qt::Key_F15 },
-    { NSF16FunctionKey, Qt::Key_F16 },
-    { NSF17FunctionKey, Qt::Key_F17 },
-    { NSF18FunctionKey, Qt::Key_F18 },
-    { NSF19FunctionKey, Qt::Key_F19 },
-    { NSF20FunctionKey, Qt::Key_F20 },
-    { NSF21FunctionKey, Qt::Key_F21 },
-    { NSF22FunctionKey, Qt::Key_F22 },
-    { NSF23FunctionKey, Qt::Key_F23 },
-    { NSF24FunctionKey, Qt::Key_F24 },
-    { NSF25FunctionKey, Qt::Key_F25 },
-    { NSF26FunctionKey, Qt::Key_F26 },
-    { NSF27FunctionKey, Qt::Key_F27 },
-    { NSF28FunctionKey, Qt::Key_F28 },
-    { NSF29FunctionKey, Qt::Key_F29 },
-    { NSF30FunctionKey, Qt::Key_F30 },
-    { NSF31FunctionKey, Qt::Key_F31 },
-    { NSF32FunctionKey, Qt::Key_F32 },
-    { NSF33FunctionKey, Qt::Key_F33 },
-    { NSF34FunctionKey, Qt::Key_F34 },
-    { NSF35FunctionKey, Qt::Key_F35 },
-    { NSInsertFunctionKey, Qt::Key_Insert },
-    { NSDeleteFunctionKey, Qt::Key_Delete },
-    { NSHomeFunctionKey, Qt::Key_Home },
-    { NSEndFunctionKey, Qt::Key_End },
-    { NSPageUpFunctionKey, Qt::Key_PageUp },
-    { NSPageDownFunctionKey, Qt::Key_PageDown },
-    { NSPrintScreenFunctionKey, Qt::Key_Print },
-    { NSScrollLockFunctionKey, Qt::Key_ScrollLock },
-    { NSPauseFunctionKey, Qt::Key_Pause },
-    { NSSysReqFunctionKey, Qt::Key_SysReq },
-    { NSMenuFunctionKey, Qt::Key_Menu },
-    { NSHelpFunctionKey, Qt::Key_Help },
-};
-static const KeyPair * const end = entries + NumEntries;
-
-QChar qt_mac_qtKey2CocoaKey(Qt::Key key)
-{
-    // The first time this function is called, create a reverse
-    // lookup table sorted on Qt Key rather than Cocoa key:
-    static QVector<KeyPair> rev_entries(NumEntries);
-    static bool mustInit = true;
-    if (mustInit){
-        mustInit = false;
-        for (int i=0; i<NumEntries; ++i)
-            rev_entries[i] = entries[i];
-        std::sort(rev_entries.begin(), rev_entries.end(), qtKey2CocoaKeySortLessThan());
-    }
-    const QVector<KeyPair>::iterator i
-            = std::lower_bound(rev_entries.begin(), rev_entries.end(), key);
-    if ((i == rev_entries.end()) || (key < *i))
-        return QChar();
-    return i->cocoaKey;
-}
-
-Qt::Key qt_mac_cocoaKey2QtKey(QChar keyCode)
-{
-    const KeyPair *i = std::lower_bound(entries, end, keyCode);
-    if ((i == end) || (keyCode < *i))
-        return Qt::Key(keyCode.toUpper().unicode());
-    return i->qtKey;
-}
-
-=======
->>>>>>> ba8d3430
 struct dndenum_mapper
 {
     NSDragOperation mac_code;
