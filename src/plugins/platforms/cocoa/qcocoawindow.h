--- conflicted
+++ resolved
@@ -322,14 +322,8 @@
     };
     QHash<quintptr, BorderRange> m_contentBorderAreas; // identifer -> uppper/lower
     QHash<quintptr, bool> m_enabledContentBorderAreas; // identifer -> enabled state (true/false)
-<<<<<<< HEAD
-=======
-
-    // This object is tracked by QCocoaWindowPointer,
-    // preventing the use of dangling pointers.
-    QObject sentinel;
+
     bool m_hasWindowFilePath;
->>>>>>> 8e20daae
 };
 
 QT_END_NAMESPACE
