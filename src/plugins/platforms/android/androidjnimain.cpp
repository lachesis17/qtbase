/****************************************************************************
**
** Copyright (C) 2014 BogDan Vatra <bogdan@kde.org>
** Copyright (C) 2013 Digia Plc and/or its subsidiary(-ies).
** Contact: http://www.qt-project.org/legal
**
** This file is part of the plugins of the Qt Toolkit.
**
** $QT_BEGIN_LICENSE:LGPL$
** Commercial License Usage
** Licensees holding valid commercial Qt licenses may use this file in
** accordance with the commercial license agreement provided with the
** Software or, alternatively, in accordance with the terms contained in
** a written agreement between you and Digia.  For licensing terms and
** conditions see http://qt.digia.com/licensing.  For further information
** use the contact form at http://qt.digia.com/contact-us.
**
** GNU Lesser General Public License Usage
** Alternatively, this file may be used under the terms of the GNU Lesser
** General Public License version 2.1 as published by the Free Software
** Foundation and appearing in the file LICENSE.LGPL included in the
** packaging of this file.  Please review the following information to
** ensure the GNU Lesser General Public License version 2.1 requirements
** will be met: http://www.gnu.org/licenses/old-licenses/lgpl-2.1.html.
**
** In addition, as a special exception, Digia gives you certain additional
** rights.  These rights are described in the Digia Qt LGPL Exception
** version 1.1, included in the file LGPL_EXCEPTION.txt in this package.
**
** GNU General Public License Usage
** Alternatively, this file may be used under the terms of the GNU
** General Public License version 3.0 as published by the Free Software
** Foundation and appearing in the file LICENSE.GPL included in the
** packaging of this file.  Please review the following information to
** ensure the GNU General Public License version 3.0 requirements will be
** met: http://www.gnu.org/copyleft/gpl.html.
**
**
** $QT_END_LICENSE$
**
****************************************************************************/

#include <dlfcn.h>
#include <pthread.h>
#include <qplugin.h>
#include <qdebug.h>

#include "androidjnimain.h"
#include "androidjniaccessibility.h"
#include "androidjniinput.h"
#include "androidjniclipboard.h"
#include "androidjnimenu.h"
#include "qandroidplatformdialoghelpers.h"
#include "qandroidplatformintegration.h"
#include "qandroidassetsfileenginehandler.h"

#include <android/bitmap.h>
#include <android/asset_manager_jni.h>
#include "qandroideventdispatcher.h"
#include <android/api-level.h>

#include <QtCore/private/qjnihelpers_p.h>
#include <QtCore/private/qjni_p.h>
#include <QtGui/private/qguiapplication_p.h>

#include <qpa/qwindowsysteminterface.h>

Q_IMPORT_PLUGIN(QAndroidPlatformIntegrationPlugin)

QT_BEGIN_NAMESPACE

static JavaVM *m_javaVM = Q_NULLPTR;
static jclass m_applicationClass  = Q_NULLPTR;
static jobject m_classLoaderObject = Q_NULLPTR;
static jmethodID m_loadClassMethodID = Q_NULLPTR;
static AAssetManager *m_assetManager = Q_NULLPTR;
static jobject m_resourcesObj = Q_NULLPTR;
static jobject m_activityObject = Q_NULLPTR;
static jmethodID m_createSurfaceMethodID = Q_NULLPTR;
static jmethodID m_insertNativeViewMethodID = Q_NULLPTR;
static jmethodID m_setSurfaceGeometryMethodID = Q_NULLPTR;
static jmethodID m_destroySurfaceMethodID = Q_NULLPTR;

static bool m_activityActive = true; // defaults to true because when the platform plugin is
                                     // initialized, QtActivity::onResume() has already been called

static jclass m_bitmapClass  = Q_NULLPTR;
static jmethodID m_createBitmapMethodID = Q_NULLPTR;
static jobject m_ARGB_8888_BitmapConfigValue = Q_NULLPTR;
static jobject m_RGB_565_BitmapConfigValue = Q_NULLPTR;

jmethodID m_setFullScreenMethodID = Q_NULLPTR;
static bool m_statusBarShowing = true;

static jclass m_bitmapDrawableClass = Q_NULLPTR;
static jmethodID m_bitmapDrawableConstructorMethodID = Q_NULLPTR;

extern "C" typedef int (*Main)(int, char **); //use the standard main method to start the application
static Main m_main = Q_NULLPTR;
static void *m_mainLibraryHnd = Q_NULLPTR;
static QList<QByteArray> m_applicationParams;

struct SurfaceData
{
    ~SurfaceData() { delete surface; }
    QJNIObjectPrivate *surface = Q_NULLPTR;
    AndroidSurfaceClient *client = Q_NULLPTR;
};

QHash<int, AndroidSurfaceClient *> m_surfaces;

static QMutex m_surfacesMutex;
static int m_surfaceId = 1;


static QAndroidPlatformIntegration *m_androidPlatformIntegration = Q_NULLPTR;

static int m_desktopWidthPixels  = 0;
static int m_desktopHeightPixels = 0;
static double m_scaledDensity = 0;

static volatile bool m_pauseApplication;

static AndroidAssetsFileEngineHandler *m_androidAssetsFileEngineHandler = Q_NULLPTR;



static const char m_qtTag[] = "Qt";
static const char m_classErrorMsg[] = "Can't find class \"%s\"";
static const char m_methodErrorMsg[] = "Can't find method \"%s%s\"";

namespace QtAndroid
{
    void setAndroidPlatformIntegration(QAndroidPlatformIntegration *androidPlatformIntegration)
    {
        m_surfacesMutex.lock();
        m_androidPlatformIntegration = androidPlatformIntegration;
        m_surfacesMutex.unlock();
    }

    QAndroidPlatformIntegration *androidPlatformIntegration()
    {
        QMutexLocker locker(&m_surfacesMutex);
        return m_androidPlatformIntegration;
    }

    QWindow *topLevelWindowAt(const QPoint &globalPos)
    {
        return m_androidPlatformIntegration
               ? m_androidPlatformIntegration->screen()->topLevelAt(globalPos)
               : 0;
    }

    int desktopWidthPixels()
    {
        return m_desktopWidthPixels;
    }

    int desktopHeightPixels()
    {
        return m_desktopHeightPixels;
    }

    double scaledDensity()
    {
        return m_scaledDensity;
    }

    JavaVM *javaVM()
    {
        return m_javaVM;
    }

    jclass findClass(const QString &className, JNIEnv *env)
    {
        return static_cast<jclass>(env->CallObjectMethod(m_classLoaderObject,
                                                         m_loadClassMethodID,
                                                         env->NewString(reinterpret_cast<const jchar *>(className.constData()),
                                                                        jsize(className.length()))));
    }

    AAssetManager *assetManager()
    {
        return m_assetManager;
    }

    jclass applicationClass()
    {
        return m_applicationClass;
    }

    jobject activity()
    {
        return m_activityObject;
    }

    void showStatusBar()
    {
        if (m_statusBarShowing)
            return;

        QtAndroid::AttachedJNIEnv env;
        if (!env.jniEnv) {
            qWarning("Failed to get JNI Environment.");
            return;
        }

        env.jniEnv->CallStaticVoidMethod(m_applicationClass, m_setFullScreenMethodID, false);
        m_statusBarShowing = true;
    }

    void hideStatusBar()
    {
        if (!m_statusBarShowing)
            return;

        QtAndroid::AttachedJNIEnv env;
        if (!env.jniEnv) {
            qWarning("Failed to get JNI Environment.");
            return;
        }

        env.jniEnv->CallStaticVoidMethod(m_applicationClass, m_setFullScreenMethodID, true);
        m_statusBarShowing = false;
    }

    void setApplicationActive()
    {
        if (m_activityActive)
            QWindowSystemInterface::handleApplicationStateChanged(Qt::ApplicationActive);
    }

    jobject createBitmap(QImage img, JNIEnv *env)
    {
        if (!m_bitmapClass)
            return 0;

        if (img.format() != QImage::Format_RGBA8888 && img.format() != QImage::Format_RGB16)
            img = img.convertToFormat(QImage::Format_RGBA8888);

        jobject bitmap = env->CallStaticObjectMethod(m_bitmapClass,
                                                     m_createBitmapMethodID,
                                                     img.width(),
                                                     img.height(),
                                                     img.format() == QImage::Format_RGBA8888
                                                        ? m_ARGB_8888_BitmapConfigValue
                                                        : m_RGB_565_BitmapConfigValue);
        if (!bitmap)
            return 0;

        AndroidBitmapInfo info;
        if (AndroidBitmap_getInfo(env, bitmap, &info) < 0) {
            env->DeleteLocalRef(bitmap);
            return 0;
        }

        void *pixels;
        if (AndroidBitmap_lockPixels(env, bitmap, &pixels) < 0) {
            env->DeleteLocalRef(bitmap);
            return 0;
        }

        if (info.stride == uint(img.bytesPerLine())
                && info.width == uint(img.width())
                && info.height == uint(img.height())) {
            memcpy(pixels, img.constBits(), info.stride * info.height);
        } else {
            uchar *bmpPtr = static_cast<uchar *>(pixels);
            const unsigned width = qMin(info.width, (uint)img.width()); //should be the same
            const unsigned height = qMin(info.height, (uint)img.height()); //should be the same
            for (unsigned y = 0; y < height; y++, bmpPtr += info.stride)
                memcpy(bmpPtr, img.constScanLine(y), width);
        }
        AndroidBitmap_unlockPixels(env, bitmap);
        return bitmap;
    }

    jobject createBitmap(int width, int height, QImage::Format format, JNIEnv *env)
    {
        if (format != QImage::Format_RGBA8888
                && format != QImage::Format_RGB16)
            return 0;

        return env->CallStaticObjectMethod(m_bitmapClass,
                                                     m_createBitmapMethodID,
                                                     width,
                                                     height,
                                                     format == QImage::Format_RGB16
                                                        ? m_RGB_565_BitmapConfigValue
                                                        : m_ARGB_8888_BitmapConfigValue);
    }

    jobject createBitmapDrawable(jobject bitmap, JNIEnv *env)
    {
        if (!bitmap || !m_bitmapDrawableClass || !m_resourcesObj)
            return 0;

        return env->NewObject(m_bitmapDrawableClass,
                              m_bitmapDrawableConstructorMethodID,
                              m_resourcesObj,
                              bitmap);
    }

    const char *classErrorMsgFmt()
    {
        return m_classErrorMsg;
    }

    const char *methodErrorMsgFmt()
    {
        return m_methodErrorMsg;
    }

    const char *qtTagText()
    {
        return m_qtTag;
    }

    QString deviceName()
    {
        QString manufacturer = QJNIObjectPrivate::getStaticObjectField("android/os/Build", "MANUFACTURER", "Ljava/lang/String;").toString();
        QString model = QJNIObjectPrivate::getStaticObjectField("android/os/Build", "MODEL", "Ljava/lang/String;").toString();

        return manufacturer + QStringLiteral(" ") + model;
    }

    int createSurface(AndroidSurfaceClient *client, const QRect &geometry, bool onTop, int imageDepth)
    {
        QJNIEnvironmentPrivate env;
        if (!env)
            return -1;

        m_surfacesMutex.lock();
        int surfaceId = m_surfaceId++;
        m_surfaces[surfaceId] = client;
        m_surfacesMutex.unlock();

        jint x = 0, y = 0, w = -1, h = -1;
        if (!geometry.isNull()) {
            x = geometry.x();
            y = geometry.y();
            w = std::max(geometry.width(), 1);
            h = std::max(geometry.height(), 1);
        }
        env->CallStaticVoidMethod(m_applicationClass,
                                     m_createSurfaceMethodID,
                                     surfaceId,
                                     jboolean(onTop),
                                     x, y, w, h,
                                     imageDepth);
        return surfaceId;
    }

    int insertNativeView(jobject view, const QRect &geometry)
    {
        QJNIEnvironmentPrivate env;
        if (!env)
            return 0;

        m_surfacesMutex.lock();
        const int surfaceId = m_surfaceId++;
        m_surfacesMutex.unlock();

        jint x = 0, y = 0, w = -1, h = -1;
        if (!geometry.isNull()) {
            x = geometry.x();
            y = geometry.y();
            w = std::max(geometry.width(), 1);
            h = std::max(geometry.height(), 1);
        }

        env->CallStaticVoidMethod(m_applicationClass,
                                  m_insertNativeViewMethodID,
                                  surfaceId,
                                  view,
                                  x, y, w, h);

        return surfaceId;
    }

    void setSurfaceGeometry(int surfaceId, const QRect &geometry)
    {
        QJNIEnvironmentPrivate env;
        if (!env)
            return;
        jint x = 0, y = 0, w = -1, h = -1;
        if (!geometry.isNull()) {
            x = geometry.x();
            y = geometry.y();
            w = geometry.width();
            h = geometry.height();
        }
        env->CallStaticVoidMethod(m_applicationClass,
                                     m_setSurfaceGeometryMethodID,
                                     surfaceId,
                                     x, y, w, h);
    }


    void destroySurface(int surfaceId)
    {
        QMutexLocker lock(&m_surfacesMutex);
        const auto &it = m_surfaces.find(surfaceId);
        if (it != m_surfaces.end())
            m_surfaces.remove(surfaceId);

<<<<<<< HEAD
        m_surfaces.remove(surfaceId);
        if (m_surfaces.isEmpty())
            m_surfaceId = 1;

=======
>>>>>>> c2badc74
        QJNIEnvironmentPrivate env;
        if (!env)
            return;

        env->CallStaticVoidMethod(m_applicationClass,
                                     m_destroySurfaceMethodID,
                                     surfaceId);
    }

    bool blockEventLoopsWhenSuspended()
    {
        static bool block = qgetenv("QT_BLOCK_EVENT_LOOPS_WHEN_SUSPENDED").toInt();
        return block;
    }

} // namespace QtAndroid


static jboolean startQtAndroidPlugin(JNIEnv* /*env*/, jobject /*object*//*, jobject applicationAssetManager*/)
{
    m_androidPlatformIntegration = Q_NULLPTR;
    m_androidAssetsFileEngineHandler = new AndroidAssetsFileEngineHandler();
    return true;
}

static void *startMainMethod(void */*data*/)
{
    QVarLengthArray<const char *> params(m_applicationParams.size());
    for (int i = 0; i < m_applicationParams.size(); i++)
        params[i] = static_cast<const char *>(m_applicationParams[i].constData());

    int ret = m_main(m_applicationParams.length(), const_cast<char **>(params.data()));
    Q_UNUSED(ret);

    if (m_mainLibraryHnd) {
        int res = dlclose(m_mainLibraryHnd);
        if (res < 0)
            qWarning() << "dlclose failed:" << dlerror();
    }
    m_mainLibraryHnd = Q_NULLPTR;
    m_main = Q_NULLPTR;
    QtAndroid::AttachedJNIEnv env;
    if (!env.jniEnv)
        return 0;

    if (m_applicationClass) {
        jmethodID quitApp = env.jniEnv->GetStaticMethodID(m_applicationClass, "quitApp", "()V");
        env.jniEnv->CallStaticVoidMethod(m_applicationClass, quitApp);
    }

    return 0;
}

static jboolean startQtApplication(JNIEnv *env, jobject /*object*/, jstring paramsString, jstring environmentString)
{
    m_mainLibraryHnd = Q_NULLPTR;
    { // Set env. vars
        const char *nativeString = env->GetStringUTFChars(environmentString, 0);
        const QList<QByteArray> envVars = QByteArray(nativeString).split('\t');
        env->ReleaseStringUTFChars(environmentString, nativeString);
        foreach (const QByteArray &envVar, envVars) {
            const QList<QByteArray> envVarPair = envVar.split('=');
            if (envVarPair.size() == 2 && ::setenv(envVarPair[0], envVarPair[1], 1) != 0)
                qWarning() << "Can't set environment" << envVarPair;
        }
    }

    const char *nativeString = env->GetStringUTFChars(paramsString, 0);
    QByteArray string = nativeString;
    env->ReleaseStringUTFChars(paramsString, nativeString);

    m_applicationParams=string.split('\t');

    // Go home
    QDir::setCurrent(QDir::homePath());

    //look for main()
    if (m_applicationParams.length()) {
        // Obtain a handle to the main library (the library that contains the main() function).
        // This library should already be loaded, and calling dlopen() will just return a reference to it.
        m_mainLibraryHnd = dlopen(m_applicationParams.first().data(), 0);
        if (m_mainLibraryHnd == Q_NULLPTR) {
            qCritical() << "dlopen failed:" << dlerror();
            return false;
        }
        m_main = (Main)dlsym(m_mainLibraryHnd, "main");
    } else {
        qWarning() << "No main library was specified; searching entire process (this is slow!)";
        m_main = (Main)dlsym(RTLD_DEFAULT, "main");
    }

    if (!m_main) {
        qCritical() << "dlsym failed:" << dlerror();
        qCritical() << "Could not find main method";
        return false;
    }

    pthread_t appThread;
    return pthread_create(&appThread, Q_NULLPTR, startMainMethod, Q_NULLPTR) == 0;
}


static void quitQtAndroidPlugin(JNIEnv *env, jclass /*clazz*/)
{
    Q_UNUSED(env);
    m_androidPlatformIntegration = Q_NULLPTR;
    delete m_androidAssetsFileEngineHandler;
    m_androidAssetsFileEngineHandler = Q_NULLPTR;
}

static void terminateQt(JNIEnv *env, jclass /*clazz*/)
{
    env->DeleteGlobalRef(m_applicationClass);
    env->DeleteGlobalRef(m_classLoaderObject);
    if (m_resourcesObj)
        env->DeleteGlobalRef(m_resourcesObj);
    if (m_activityObject)
        env->DeleteGlobalRef(m_activityObject);
    if (m_bitmapClass)
        env->DeleteGlobalRef(m_bitmapClass);
    if (m_ARGB_8888_BitmapConfigValue)
        env->DeleteGlobalRef(m_ARGB_8888_BitmapConfigValue);
    if (m_RGB_565_BitmapConfigValue)
        env->DeleteGlobalRef(m_RGB_565_BitmapConfigValue);
    if (m_bitmapDrawableClass)
        env->DeleteGlobalRef(m_bitmapDrawableClass);
    m_androidPlatformIntegration = Q_NULLPTR;
    delete m_androidAssetsFileEngineHandler;
    m_androidAssetsFileEngineHandler = Q_NULLPTR;
}

static void setSurface(JNIEnv *env, jobject /*thiz*/, jint id, jobject jSurface, jint w, jint h)
{
    QMutexLocker lock(&m_surfacesMutex);
    const auto &it = m_surfaces.find(id);
    if (it == m_surfaces.end()) {
        qWarning()<<"Can't find surface" << id;
        return;
    }
    it.value()->surfaceChanged(env, jSurface, w, h);
}

static void setDisplayMetrics(JNIEnv */*env*/, jclass /*clazz*/,
                            jint widthPixels, jint heightPixels,
                            jint desktopWidthPixels, jint desktopHeightPixels,
                            jdouble xdpi, jdouble ydpi, jdouble scaledDensity)
{
    m_desktopWidthPixels = desktopWidthPixels;
    m_desktopHeightPixels = desktopHeightPixels;
    m_scaledDensity = scaledDensity;

    if (!m_androidPlatformIntegration) {
        QAndroidPlatformIntegration::setDefaultDisplayMetrics(desktopWidthPixels,
                                                              desktopHeightPixels,
                                                              qRound(double(widthPixels)  / xdpi * 25.4),
                                                              qRound(double(heightPixels) / ydpi * 25.4),
                                                              widthPixels,
                                                              heightPixels);
    } else {
        m_androidPlatformIntegration->setDisplayMetrics(qRound(double(widthPixels)  / xdpi * 25.4),
                                                        qRound(double(heightPixels) / ydpi * 25.4));
        m_androidPlatformIntegration->setDesktopSize(desktopWidthPixels, desktopHeightPixels);
        m_androidPlatformIntegration->setScreenSize(widthPixels, heightPixels);
    }
}

static void updateWindow(JNIEnv */*env*/, jobject /*thiz*/)
{
    if (!m_androidPlatformIntegration)
        return;

    if (QGuiApplication::instance() != Q_NULLPTR) {
        foreach (QWindow *w, QGuiApplication::topLevelWindows()) {
            QRect availableGeometry = w->screen()->availableGeometry();
            if (w->geometry().width() > 0 && w->geometry().height() > 0 && availableGeometry.width() > 0 && availableGeometry.height() > 0)
                QWindowSystemInterface::handleExposeEvent(w, QRegion(QRect(QPoint(), w->geometry().size())));
        }
    }

    QAndroidPlatformScreen *screen = static_cast<QAndroidPlatformScreen *>(m_androidPlatformIntegration->screen());
    if (screen->rasterSurfaces())
        QMetaObject::invokeMethod(screen, "setDirty", Qt::QueuedConnection, Q_ARG(QRect,screen->geometry()));
}

static void updateApplicationState(JNIEnv */*env*/, jobject /*thiz*/, jint state)
{
    m_activityActive = (state == Qt::ApplicationActive);

    if (!m_main || !m_androidPlatformIntegration || !QGuiApplicationPrivate::platformIntegration())
        return;

    if (state <= Qt::ApplicationInactive) {
        // Don't send timers and sockets events anymore if we are going to hide all windows
        QAndroidEventDispatcherStopper::instance()->goingToStop(true);
        QCoreApplication::processEvents();
        QWindowSystemInterface::handleApplicationStateChanged(Qt::ApplicationState(state));
        QWindowSystemInterface::flushWindowSystemEvents();
        if (state == Qt::ApplicationSuspended)
            QAndroidEventDispatcherStopper::instance()->stopAll();
    } else {
        QAndroidEventDispatcherStopper::instance()->startAll();
        QWindowSystemInterface::handleApplicationStateChanged(Qt::ApplicationState(state));
        QAndroidEventDispatcherStopper::instance()->goingToStop(false);
    }
}

static void handleOrientationChanged(JNIEnv */*env*/, jobject /*thiz*/, jint newRotation, jint nativeOrientation)
{
    // Array of orientations rotated in 90 degree increments, counterclockwise
    // (same direction as Android measures angles)
    static const Qt::ScreenOrientation orientations[] = {
        Qt::PortraitOrientation,
        Qt::LandscapeOrientation,
        Qt::InvertedPortraitOrientation,
        Qt::InvertedLandscapeOrientation
    };

    // The Android API defines the following constants:
    // ROTATION_0 :   0
    // ROTATION_90 :  1
    // ROTATION_180 : 2
    // ROTATION_270 : 3
    // ORIENTATION_PORTRAIT :  1
    // ORIENTATION_LANDSCAPE : 2

    // and newRotation is how much the current orientation is rotated relative to nativeOrientation

    // which means that we can be really clever here :)
    Qt::ScreenOrientation screenOrientation = orientations[(nativeOrientation - 1 + newRotation) % 4];
    Qt::ScreenOrientation native = orientations[nativeOrientation - 1];

    QAndroidPlatformIntegration::setScreenOrientation(screenOrientation, native);
    if (m_androidPlatformIntegration) {
        QPlatformScreen *screen = m_androidPlatformIntegration->screen();
        QWindowSystemInterface::handleScreenOrientationChange(screen->screen(),
                                                              screenOrientation);
    }
}

static void onActivityResult(JNIEnv */*env*/, jclass /*cls*/,
                             jint requestCode,
                             jint resultCode,
                             jobject data)
{
    QtAndroidPrivate::handleActivityResult(requestCode, resultCode, data);
}

static JNINativeMethod methods[] = {
    {"startQtAndroidPlugin", "()Z", (void *)startQtAndroidPlugin},
    {"startQtApplication", "(Ljava/lang/String;Ljava/lang/String;)V", (void *)startQtApplication},
    {"quitQtAndroidPlugin", "()V", (void *)quitQtAndroidPlugin},
    {"terminateQt", "()V", (void *)terminateQt},
    {"setDisplayMetrics", "(IIIIDDD)V", (void *)setDisplayMetrics},
    {"setSurface", "(ILjava/lang/Object;II)V", (void *)setSurface},
    {"updateWindow", "()V", (void *)updateWindow},
    {"updateApplicationState", "(I)V", (void *)updateApplicationState},
    {"handleOrientationChanged", "(II)V", (void *)handleOrientationChanged},
    {"onActivityResult", "(IILandroid/content/Intent;)V", (void *)onActivityResult}
};

#define FIND_AND_CHECK_CLASS(CLASS_NAME) \
clazz = env->FindClass(CLASS_NAME); \
if (!clazz) { \
    __android_log_print(ANDROID_LOG_FATAL, m_qtTag, m_classErrorMsg, CLASS_NAME); \
    return JNI_FALSE; \
}

#define GET_AND_CHECK_METHOD(VAR, CLASS, METHOD_NAME, METHOD_SIGNATURE) \
VAR = env->GetMethodID(CLASS, METHOD_NAME, METHOD_SIGNATURE); \
if (!VAR) { \
    __android_log_print(ANDROID_LOG_FATAL, m_qtTag, m_methodErrorMsg, METHOD_NAME, METHOD_SIGNATURE); \
    return JNI_FALSE; \
}

#define GET_AND_CHECK_STATIC_METHOD(VAR, CLASS, METHOD_NAME, METHOD_SIGNATURE) \
VAR = env->GetStaticMethodID(CLASS, METHOD_NAME, METHOD_SIGNATURE); \
if (!VAR) { \
    __android_log_print(ANDROID_LOG_FATAL, m_qtTag, m_methodErrorMsg, METHOD_NAME, METHOD_SIGNATURE); \
    return JNI_FALSE; \
}

#define GET_AND_CHECK_FIELD(VAR, CLASS, FIELD_NAME, FIELD_SIGNATURE) \
VAR = env->GetFieldID(CLASS, FIELD_NAME, FIELD_SIGNATURE); \
if (!VAR) { \
    __android_log_print(ANDROID_LOG_FATAL, m_qtTag, m_methodErrorMsg, FIELD_NAME, FIELD_SIGNATURE); \
    return JNI_FALSE; \
}

#define GET_AND_CHECK_STATIC_FIELD(VAR, CLASS, FIELD_NAME, FIELD_SIGNATURE) \
VAR = env->GetStaticFieldID(CLASS, FIELD_NAME, FIELD_SIGNATURE); \
if (!VAR) { \
    __android_log_print(ANDROID_LOG_FATAL, m_qtTag, m_methodErrorMsg, FIELD_NAME, FIELD_SIGNATURE); \
    return JNI_FALSE; \
}

static int registerNatives(JNIEnv *env)
{
    jclass clazz;
    FIND_AND_CHECK_CLASS("org/qtproject/qt5/android/QtNative");
    m_applicationClass = static_cast<jclass>(env->NewGlobalRef(clazz));
    GET_AND_CHECK_STATIC_METHOD(m_setFullScreenMethodID, m_applicationClass, "setFullScreen", "(Z)V");

    if (env->RegisterNatives(m_applicationClass, methods, sizeof(methods) / sizeof(methods[0])) < 0) {
        __android_log_print(ANDROID_LOG_FATAL,"Qt", "RegisterNatives failed");
        return JNI_FALSE;
    }

    GET_AND_CHECK_STATIC_METHOD(m_createSurfaceMethodID, m_applicationClass, "createSurface", "(IZIIIII)V");
    GET_AND_CHECK_STATIC_METHOD(m_insertNativeViewMethodID, m_applicationClass, "insertNativeView", "(ILandroid/view/View;IIII)V");
    GET_AND_CHECK_STATIC_METHOD(m_setSurfaceGeometryMethodID, m_applicationClass, "setSurfaceGeometry", "(IIIII)V");
    GET_AND_CHECK_STATIC_METHOD(m_destroySurfaceMethodID, m_applicationClass, "destroySurface", "(I)V");

    jmethodID methodID;
    GET_AND_CHECK_STATIC_METHOD(methodID, m_applicationClass, "activity", "()Landroid/app/Activity;");
    jobject activityObject = env->CallStaticObjectMethod(m_applicationClass, methodID);
    GET_AND_CHECK_STATIC_METHOD(methodID, m_applicationClass, "classLoader", "()Ljava/lang/ClassLoader;");
    m_classLoaderObject = env->NewGlobalRef(env->CallStaticObjectMethod(m_applicationClass, methodID));
    clazz = env->GetObjectClass(m_classLoaderObject);
    GET_AND_CHECK_METHOD(m_loadClassMethodID, clazz, "loadClass", "(Ljava/lang/String;)Ljava/lang/Class;");

    if (activityObject) {
        m_activityObject = env->NewGlobalRef(activityObject);

        FIND_AND_CHECK_CLASS("android/content/ContextWrapper");
        GET_AND_CHECK_METHOD(methodID, clazz, "getAssets", "()Landroid/content/res/AssetManager;");
        m_assetManager = AAssetManager_fromJava(env, env->CallObjectMethod(activityObject, methodID));

        GET_AND_CHECK_METHOD(methodID, clazz, "getResources", "()Landroid/content/res/Resources;");
        m_resourcesObj = env->NewGlobalRef(env->CallObjectMethod(activityObject, methodID));

        FIND_AND_CHECK_CLASS("android/graphics/Bitmap");
        m_bitmapClass = static_cast<jclass>(env->NewGlobalRef(clazz));
        GET_AND_CHECK_STATIC_METHOD(m_createBitmapMethodID, m_bitmapClass
                                    , "createBitmap", "(IILandroid/graphics/Bitmap$Config;)Landroid/graphics/Bitmap;");
        FIND_AND_CHECK_CLASS("android/graphics/Bitmap$Config");
        jfieldID fieldId;
        GET_AND_CHECK_STATIC_FIELD(fieldId, clazz, "ARGB_8888", "Landroid/graphics/Bitmap$Config;");
        m_ARGB_8888_BitmapConfigValue = env->NewGlobalRef(env->GetStaticObjectField(clazz, fieldId));
        GET_AND_CHECK_STATIC_FIELD(fieldId, clazz, "RGB_565", "Landroid/graphics/Bitmap$Config;");
        m_RGB_565_BitmapConfigValue = env->NewGlobalRef(env->GetStaticObjectField(clazz, fieldId));

        FIND_AND_CHECK_CLASS("android/graphics/drawable/BitmapDrawable");
        m_bitmapDrawableClass = static_cast<jclass>(env->NewGlobalRef(clazz));
        GET_AND_CHECK_METHOD(m_bitmapDrawableConstructorMethodID,
                             m_bitmapDrawableClass,
                             "<init>",
                             "(Landroid/content/res/Resources;Landroid/graphics/Bitmap;)V");
    }



    return JNI_TRUE;
}

QT_END_NAMESPACE

Q_DECL_EXPORT jint JNICALL JNI_OnLoad(JavaVM *vm, void */*reserved*/)
{
    QT_USE_NAMESPACE
    typedef union {
        JNIEnv *nativeEnvironment;
        void *venv;
    } UnionJNIEnvToVoid;

    __android_log_print(ANDROID_LOG_INFO, "Qt", "qt start");
    UnionJNIEnvToVoid uenv;
    uenv.venv = Q_NULLPTR;
    m_javaVM = Q_NULLPTR;

    if (vm->GetEnv(&uenv.venv, JNI_VERSION_1_4) != JNI_OK) {
        __android_log_print(ANDROID_LOG_FATAL, "Qt", "GetEnv failed");
        return -1;
    }

    JNIEnv *env = uenv.nativeEnvironment;
    if (!registerNatives(env)
            || !QtAndroidInput::registerNatives(env)
            || !QtAndroidMenu::registerNatives(env)
            || !QtAndroidAccessibility::registerNatives(env)
            || !QtAndroidDialogHelpers::registerNatives(env)) {
        __android_log_print(ANDROID_LOG_FATAL, "Qt", "registerNatives failed");
        return -1;
    }

    m_javaVM = vm;
    return JNI_VERSION_1_4;
}<|MERGE_RESOLUTION|>--- conflicted
+++ resolved
@@ -403,14 +403,9 @@
         const auto &it = m_surfaces.find(surfaceId);
         if (it != m_surfaces.end())
             m_surfaces.remove(surfaceId);
-
-<<<<<<< HEAD
-        m_surfaces.remove(surfaceId);
         if (m_surfaces.isEmpty())
             m_surfaceId = 1;
 
-=======
->>>>>>> c2badc74
         QJNIEnvironmentPrivate env;
         if (!env)
             return;
