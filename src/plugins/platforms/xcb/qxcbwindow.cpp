/****************************************************************************
**
** Copyright (C) 2015 The Qt Company Ltd.
** Contact: http://www.qt.io/licensing/
**
** This file is part of the plugins of the Qt Toolkit.
**
** $QT_BEGIN_LICENSE:LGPL21$
** Commercial License Usage
** Licensees holding valid commercial Qt licenses may use this file in
** accordance with the commercial license agreement provided with the
** Software or, alternatively, in accordance with the terms contained in
** a written agreement between you and The Qt Company. For licensing terms
** and conditions see http://www.qt.io/terms-conditions. For further
** information use the contact form at http://www.qt.io/contact-us.
**
** GNU Lesser General Public License Usage
** Alternatively, this file may be used under the terms of the GNU Lesser
** General Public License version 2.1 or version 3 as published by the Free
** Software Foundation and appearing in the file LICENSE.LGPLv21 and
** LICENSE.LGPLv3 included in the packaging of this file. Please review the
** following information to ensure the GNU Lesser General Public License
** requirements will be met: https://www.gnu.org/licenses/lgpl.html and
** http://www.gnu.org/licenses/old-licenses/lgpl-2.1.html.
**
** As a special exception, The Qt Company gives you certain additional
** rights. These rights are described in The Qt Company LGPL Exception
** version 1.1, included in the file LGPL_EXCEPTION.txt in this package.
**
** $QT_END_LICENSE$
**
****************************************************************************/

#include "qxcbwindow.h"

#include <QtDebug>
#include <QScreen>
#include <QtGui/QIcon>
#include <QtGui/QRegion>
#include <QtGui/private/qhighdpiscaling_p.h>

#include "qxcbintegration.h"
#include "qxcbconnection.h"
#include "qxcbscreen.h"
#include "qxcbdrag.h"
#include "qxcbkeyboard.h"
#include "qxcbwmsupport.h"
#include "qxcbimage.h"
#include "qxcbnativeinterface.h"
#include "qxcbsystemtraytracker.h"

#include <qpa/qplatformintegration.h>

#include <algorithm>

// FIXME This workaround can be removed for xcb-icccm > 3.8
#define class class_name
#include <xcb/xcb_icccm.h>
#undef class
#include <xcb/xfixes.h>
#include <xcb/shape.h>

// xcb-icccm 3.8 support
#ifdef XCB_ICCCM_NUM_WM_SIZE_HINTS_ELEMENTS
#define xcb_get_wm_hints_reply xcb_icccm_get_wm_hints_reply
#define xcb_get_wm_hints xcb_icccm_get_wm_hints
#define xcb_get_wm_hints_unchecked xcb_icccm_get_wm_hints_unchecked
#define xcb_set_wm_hints xcb_icccm_set_wm_hints
#define xcb_set_wm_normal_hints xcb_icccm_set_wm_normal_hints
#define xcb_size_hints_set_base_size xcb_icccm_size_hints_set_base_size
#define xcb_size_hints_set_max_size xcb_icccm_size_hints_set_max_size
#define xcb_size_hints_set_min_size xcb_icccm_size_hints_set_min_size
#define xcb_size_hints_set_position xcb_icccm_size_hints_set_position
#define xcb_size_hints_set_resize_inc xcb_icccm_size_hints_set_resize_inc
#define xcb_size_hints_set_size xcb_icccm_size_hints_set_size
#define xcb_size_hints_set_win_gravity xcb_icccm_size_hints_set_win_gravity
#define xcb_wm_hints_set_iconic xcb_icccm_wm_hints_set_iconic
#define xcb_wm_hints_set_normal xcb_icccm_wm_hints_set_normal
#define xcb_wm_hints_set_input xcb_icccm_wm_hints_set_input
#define xcb_wm_hints_t xcb_icccm_wm_hints_t
#define XCB_WM_STATE_ICONIC XCB_ICCCM_WM_STATE_ICONIC
#define XCB_WM_STATE_WITHDRAWN XCB_ICCCM_WM_STATE_WITHDRAWN
#endif

#include <private/qguiapplication_p.h>
#include <private/qwindow_p.h>

#include <qpa/qplatformbackingstore.h>
#include <qpa/qwindowsysteminterface.h>

#include <QTextCodec>
#include <stdio.h>

#ifdef XCB_USE_XLIB
#include <X11/Xlib.h>
#include <X11/Xutil.h>
#endif

#if defined(XCB_USE_XINPUT2)
#include <X11/extensions/XInput2.h>
#include <X11/extensions/XI2proto.h>
#endif

#define XCOORD_MAX 16383
enum {
    defaultWindowWidth = 160,
    defaultWindowHeight = 160
};

//#ifdef NET_WM_STATE_DEBUG

QT_BEGIN_NAMESPACE

#undef FocusIn

enum QX11EmbedFocusInDetail {
    XEMBED_FOCUS_CURRENT = 0,
    XEMBED_FOCUS_FIRST = 1,
    XEMBED_FOCUS_LAST = 2
};

enum QX11EmbedInfoFlags {
    XEMBED_MAPPED = (1 << 0),
};

enum QX11EmbedMessageType {
    XEMBED_EMBEDDED_NOTIFY = 0,
    XEMBED_WINDOW_ACTIVATE = 1,
    XEMBED_WINDOW_DEACTIVATE = 2,
    XEMBED_REQUEST_FOCUS = 3,
    XEMBED_FOCUS_IN = 4,
    XEMBED_FOCUS_OUT = 5,
    XEMBED_FOCUS_NEXT = 6,
    XEMBED_FOCUS_PREV = 7,
    XEMBED_MODALITY_ON = 10,
    XEMBED_MODALITY_OFF = 11,
    XEMBED_REGISTER_ACCELERATOR = 12,
    XEMBED_UNREGISTER_ACCELERATOR = 13,
    XEMBED_ACTIVATE_ACCELERATOR = 14
};

const quint32 XEMBED_VERSION = 0;

QXcbScreen *QXcbWindow::parentScreen()
{
    return parent() ? static_cast<QXcbWindow*>(parent())->parentScreen() : m_xcbScreen;
}

// Returns \c true if we should set WM_TRANSIENT_FOR on \a w
static inline bool isTransient(const QWindow *w)
{
    return w->type() == Qt::Dialog
           || w->type() == Qt::Sheet
           || w->type() == Qt::Tool
           || w->type() == Qt::SplashScreen
           || w->type() == Qt::ToolTip
           || w->type() == Qt::Drawer
           || w->type() == Qt::Popup;
}

static inline QImage::Format imageFormatForVisual(int depth, quint32 red_mask, quint32 blue_mask, bool *rgbSwap)
{
    if (rgbSwap)
        *rgbSwap = false;
    switch (depth) {
    case 32:
        if (blue_mask == 0xff)
            return QImage::Format_ARGB32_Premultiplied;
        if (red_mask == 0x3ff)
            return QImage::Format_A2BGR30_Premultiplied;
        if (blue_mask == 0x3ff)
            return QImage::Format_A2RGB30_Premultiplied;
        if (red_mask == 0xff) {
            if (rgbSwap)
                *rgbSwap = true;
            return QImage::Format_ARGB32_Premultiplied;
        }
        break;
    case 30:
        if (red_mask == 0x3ff)
            return QImage::Format_BGR30;
        if (blue_mask == 0x3ff)
            return QImage::Format_RGB30;
        break;
    case 24:
        if (blue_mask == 0xff)
            return QImage::Format_RGB32;
        if (red_mask == 0xff) {
            if (rgbSwap)
                *rgbSwap = true;
            return QImage::Format_RGB32;
        }
        break;
    case 16:
        if (blue_mask == 0x1f)
            return QImage::Format_RGB16;
        break;
    default:
        break;
    }
    qWarning("Unsupported screen format: depth: %d, red_mask: %x, blue_mask: %x", depth, red_mask, blue_mask);

    switch (depth) {
    case 24:
        qWarning("Using RGB32 fallback, if this works your X11 server is reporting a bad screen format.");
        return QImage::Format_RGB32;
    case 16:
        qWarning("Using RGB16 fallback, if this works your X11 server is reporting a bad screen format.");
        return QImage::Format_RGB16;
    default:
        break;
    }

    return QImage::Format_Invalid;
}

static inline bool positionIncludesFrame(QWindow *w)
{
    return qt_window_private(w)->positionPolicy == QWindowPrivate::WindowFrameInclusive;
}

#ifdef XCB_USE_XLIB
static inline XTextProperty* qstringToXTP(Display *dpy, const QString& s)
{
    #include <X11/Xatom.h>

    static XTextProperty tp = { 0, 0, 0, 0 };
    static bool free_prop = true; // we can't free tp.value in case it references
                                  // the data of the static QByteArray below.
    if (tp.value) {
        if (free_prop)
            XFree(tp.value);
        tp.value = 0;
        free_prop = true;
    }

    static const QTextCodec* mapper = QTextCodec::codecForLocale();
    int errCode = 0;
    if (mapper) {
        QByteArray mapped = mapper->fromUnicode(s);
        char* tl[2];
        tl[0] = mapped.data();
        tl[1] = 0;
        errCode = XmbTextListToTextProperty(dpy, tl, 1, XStdICCTextStyle, &tp);
        if (errCode < 0)
            qDebug("XmbTextListToTextProperty result code %d", errCode);
    }
    if (!mapper || errCode < 0) {
        mapper = QTextCodec::codecForName("latin1");
        if (!mapper || !mapper->canEncode(s))
            return Q_NULLPTR;
        static QByteArray qcs;
        qcs = s.toLatin1();
        tp.value = (uchar*)qcs.data();
        tp.encoding = XA_STRING;
        tp.format = 8;
        tp.nitems = qcs.length();
        free_prop = false;
    }
    return &tp;
}
#endif // XCB_USE_XLIB

static const char *wm_window_type_property_id = "_q_xcb_wm_window_type";

QXcbWindow::QXcbWindow(QWindow *window)
    : QPlatformWindow(window)
    , m_window(0)
    , m_xcbScreen(0)
    , m_syncCounter(0)
    , m_gravity(XCB_GRAVITY_STATIC)
    , m_mapped(false)
    , m_transparent(false)
    , m_usingSyncProtocol(false)
    , m_deferredActivation(false)
    , m_embedded(false)
    , m_alertState(false)
    , m_netWmUserTimeWindow(XCB_NONE)
    , m_dirtyFrameMargins(false)
    , m_lastWindowStateEvent(-1)
    , m_syncState(NoSyncNeeded)
    , m_pendingSyncRequest(0)
{
    setConnection(xcbScreen()->connection());
}

#ifdef Q_COMPILER_CLASS_ENUM
enum : quint32 {
#else
enum {
#endif
    baseEventMask
        = XCB_EVENT_MASK_EXPOSURE | XCB_EVENT_MASK_STRUCTURE_NOTIFY
            | XCB_EVENT_MASK_PROPERTY_CHANGE | XCB_EVENT_MASK_FOCUS_CHANGE,

    defaultEventMask = baseEventMask
            | XCB_EVENT_MASK_KEY_PRESS | XCB_EVENT_MASK_KEY_RELEASE
            | XCB_EVENT_MASK_BUTTON_PRESS | XCB_EVENT_MASK_BUTTON_RELEASE
            | XCB_EVENT_MASK_BUTTON_MOTION | XCB_EVENT_MASK_ENTER_WINDOW | XCB_EVENT_MASK_LEAVE_WINDOW
            | XCB_EVENT_MASK_POINTER_MOTION,

    transparentForInputEventMask = baseEventMask
            | XCB_EVENT_MASK_VISIBILITY_CHANGE | XCB_EVENT_MASK_RESIZE_REDIRECT
            | XCB_EVENT_MASK_SUBSTRUCTURE_REDIRECT
            | XCB_EVENT_MASK_COLOR_MAP_CHANGE | XCB_EVENT_MASK_OWNER_GRAB_BUTTON
};

void QXcbWindow::create()
{
    if (window()->type() == Qt::ForeignWindow) {
        m_window = window()->winId();
        return;
    }

    destroy();

    m_deferredExpose = false;
    m_configureNotifyPending = true;
    m_windowState = Qt::WindowNoState;

    Qt::WindowType type = window()->type();

    QXcbScreen *currentScreen = xcbScreen();
    QRect rect = windowGeometry();
    QXcbScreen *platformScreen = parent() ? parentScreen() : static_cast<QXcbScreen*>(screenForGeometry(rect));

    m_xcbScreen = platformScreen;
    if (type == Qt::Desktop) {
        m_window = platformScreen->root();
        m_depth = platformScreen->screen()->root_depth;
        m_visualId = platformScreen->screen()->root_visual;
        const xcb_visualtype_t *visual = 0;
        if (connection()->hasDefaultVisualId()) {
            visual = platformScreen->visualForId(connection()->defaultVisualId());
            if (visual)
                m_visualId = connection()->defaultVisualId();
            if (!visual)
                qWarning() << "Could not use default visual id. Falling back to root_visual for screen.";
        }
        if (!visual)
            visual = platformScreen->visualForId(m_visualId);
        m_imageFormat = imageFormatForVisual(m_depth, visual->red_mask, visual->blue_mask, &m_imageRgbSwap);
        connection()->addWindowEventListener(m_window, this);
        return;
    }

    const quint32 mask = XCB_CW_BACK_PIXMAP | XCB_CW_OVERRIDE_REDIRECT | XCB_CW_SAVE_UNDER | XCB_CW_EVENT_MASK;
    const quint32 values[] = {
        // XCB_CW_BACK_PIXMAP
        XCB_NONE,
        // XCB_CW_OVERRIDE_REDIRECT
        type == Qt::Popup || type == Qt::ToolTip || (window()->flags() & Qt::BypassWindowManagerHint),
        // XCB_CW_SAVE_UNDER
        type == Qt::Popup || type == Qt::Tool || type == Qt::SplashScreen || type == Qt::ToolTip || type == Qt::Drawer,
        // XCB_CW_EVENT_MASK
        defaultEventMask
    };

    // Parameters to XCreateWindow() are frame corner + inner size.
    // This fits in case position policy is frame inclusive. There is
    // currently no way to implement it for frame-exclusive geometries.

    if (platformScreen != currentScreen)
        QWindowSystemInterface::handleWindowScreenChanged(window(), platformScreen->QPlatformScreen::screen());

    const QSize minimumSize = windowMinimumSize();
    if (rect.width() > 0 || rect.height() > 0) {
        rect.setWidth(qBound(1, rect.width(), XCOORD_MAX));
        rect.setHeight(qBound(1, rect.height(), XCOORD_MAX));
    } else if (minimumSize.width() > 0 || minimumSize.height() > 0) {
        rect.setSize(minimumSize);
    } else {
        rect.setWidth(QHighDpi::toNativePixels(int(defaultWindowWidth), platformScreen->QPlatformScreen::screen()));
        rect.setHeight(QHighDpi::toNativePixels(int(defaultWindowHeight), platformScreen->QPlatformScreen::screen()));
    }

    xcb_window_t xcb_parent_id = platformScreen->root();
    if (parent()) {
        xcb_parent_id = static_cast<QXcbWindow *>(parent())->xcb_window();
        m_embedded = parent()->window()->type() == Qt::ForeignWindow;

        QSurfaceFormat parentFormat = parent()->window()->requestedFormat();
        if (window()->surfaceType() != QSurface::OpenGLSurface && parentFormat.hasAlpha()) {
            window()->setFormat(parentFormat);
        }
    }

    resolveFormat();

#ifdef XCB_USE_XLIB
    if (QGuiApplicationPrivate::platformIntegration()->hasCapability(QPlatformIntegration::OpenGL)) {
        XVisualInfo *visualInfo = Q_NULLPTR;
        if (connection()->hasDefaultVisualId())
            visualInfo = CREATE_VISUALINFO_FROM_DEFAULT_VISUALID(this);
        if (!visualInfo)
            visualInfo = static_cast<XVisualInfo *>(createVisual());

        if (!visualInfo && window()->surfaceType() == QSurface::OpenGLSurface)
            qFatal("Could not initialize OpenGL");

        if (!visualInfo && window()->surfaceType() == QSurface::RasterGLSurface) {
            qWarning("Could not initialize OpenGL for RasterGLSurface, reverting to RasterSurface.");
            window()->setSurfaceType(QSurface::RasterSurface);
        }

        if (visualInfo) {
            m_depth = visualInfo->depth;
            m_imageFormat = imageFormatForVisual(visualInfo->depth, visualInfo->red_mask, visualInfo->blue_mask, &m_imageRgbSwap);
            Colormap cmap = XCreateColormap(DISPLAY_FROM_XCB(this), xcb_parent_id, visualInfo->visual, AllocNone);

            XSetWindowAttributes a;
            a.background_pixel = WhitePixel(DISPLAY_FROM_XCB(this), platformScreen->screenNumber());
            a.border_pixel = BlackPixel(DISPLAY_FROM_XCB(this), platformScreen->screenNumber());
            a.colormap = cmap;

            m_visualId = visualInfo->visualid;

            m_window = XCreateWindow(DISPLAY_FROM_XCB(this), xcb_parent_id, rect.x(), rect.y(), rect.width(), rect.height(),
                                      0, visualInfo->depth, InputOutput, visualInfo->visual,
                                      CWBackPixel|CWBorderPixel|CWColormap, &a);

            XFree(visualInfo);
        }
    }
#endif

    if (!m_window)
    {
        m_window = xcb_generate_id(xcb_connection());
        m_visualId = UINT_MAX;
        const xcb_visualtype_t *visual = Q_NULLPTR;
        m_depth = platformScreen->screen()->root_depth;

        uint32_t mask = 0;
        uint32_t values[3];

        if (connection()->hasDefaultVisualId()) {
            m_visualId = connection()->defaultVisualId();
            visual = platformScreen->visualForId(m_visualId);
        }

        if (!visual) {
            if (connection()->hasDefaultVisualId())
                qWarning("Failed to use default visual id. Falling back to using screens root_visual");

            m_visualId = platformScreen->screen()->root_visual;

            if (m_format.alphaBufferSize() == 8) {
                xcb_depth_iterator_t depthIter = xcb_screen_allowed_depths_iterator(platformScreen->screen());
                while (depthIter.rem) {
                    if (depthIter.data->depth == 32) {
                        xcb_visualtype_iterator_t visualIter = xcb_depth_visuals_iterator(depthIter.data);
                        if (visualIter.rem) {
                            m_visualId = visualIter.data->visual_id;
                            m_depth = 32;
                            uint32_t colormap = xcb_generate_id(xcb_connection());
                            xcb_create_colormap(xcb_connection(), XCB_COLORMAP_ALLOC_NONE, colormap,
                                                xcb_parent_id, m_visualId);
                            mask |= XCB_CW_BACK_PIXEL | XCB_CW_BORDER_PIXEL | XCB_CW_COLORMAP;
                            values[0] = platformScreen->screen()->white_pixel;
                            values[1] = platformScreen->screen()->black_pixel;
                            values[2] = colormap;
                            break;
                        }
                    }
                    xcb_depth_next(&depthIter);
                }
            }

            visual = platformScreen->visualForId(m_visualId);
        }

        m_imageFormat = imageFormatForVisual(m_depth, visual->red_mask, visual->blue_mask, &m_imageRgbSwap);
        Q_XCB_CALL(xcb_create_window(xcb_connection(),
                                     m_depth,
                                     m_window,                        // window id
                                     xcb_parent_id,                   // parent window id
                                     rect.x(),
                                     rect.y(),
                                     rect.width(),
                                     rect.height(),
                                     0,                               // border width
                                     XCB_WINDOW_CLASS_INPUT_OUTPUT,   // window class
                                     m_visualId,                      // visual
                                     mask,
                                     values));
    }

    connection()->addWindowEventListener(m_window, this);

    Q_XCB_CALL(xcb_change_window_attributes(xcb_connection(), m_window, mask, values));

    propagateSizeHints();

    xcb_atom_t properties[5];
    int propertyCount = 0;
    properties[propertyCount++] = atom(QXcbAtom::WM_DELETE_WINDOW);
    properties[propertyCount++] = atom(QXcbAtom::WM_TAKE_FOCUS);
    properties[propertyCount++] = atom(QXcbAtom::_NET_WM_PING);

    if (platformScreen->syncRequestSupported())
        m_usingSyncProtocol = supportsSyncProtocol();
    else
        m_usingSyncProtocol = false;

    if (m_usingSyncProtocol)
        properties[propertyCount++] = atom(QXcbAtom::_NET_WM_SYNC_REQUEST);

    if (window()->flags() & Qt::WindowContextHelpButtonHint)
        properties[propertyCount++] = atom(QXcbAtom::_NET_WM_CONTEXT_HELP);

    Q_XCB_CALL(xcb_change_property(xcb_connection(),
                                   XCB_PROP_MODE_REPLACE,
                                   m_window,
                                   atom(QXcbAtom::WM_PROTOCOLS),
                                   XCB_ATOM_ATOM,
                                   32,
                                   propertyCount,
                                   properties));
    m_syncValue.hi = 0;
    m_syncValue.lo = 0;

    const QByteArray wmClass = QXcbIntegration::instance()->wmClass();
    if (!wmClass.isEmpty()) {
        Q_XCB_CALL(xcb_change_property(xcb_connection(), XCB_PROP_MODE_REPLACE,
                                       m_window, atom(QXcbAtom::WM_CLASS),
                                       XCB_ATOM_STRING, 8, wmClass.size(), wmClass.constData()));
    }

    if (m_usingSyncProtocol) {
        m_syncCounter = xcb_generate_id(xcb_connection());
        Q_XCB_CALL(xcb_sync_create_counter(xcb_connection(), m_syncCounter, m_syncValue));

        Q_XCB_CALL(xcb_change_property(xcb_connection(),
                                       XCB_PROP_MODE_REPLACE,
                                       m_window,
                                       atom(QXcbAtom::_NET_WM_SYNC_REQUEST_COUNTER),
                                       XCB_ATOM_CARDINAL,
                                       32,
                                       1,
                                       &m_syncCounter));
    }

    // set the PID to let the WM kill the application if unresponsive
    quint32 pid = getpid();
    Q_XCB_CALL(xcb_change_property(xcb_connection(), XCB_PROP_MODE_REPLACE, m_window,
                                   atom(QXcbAtom::_NET_WM_PID), XCB_ATOM_CARDINAL, 32,
                                   1, &pid));

    xcb_wm_hints_t hints;
    memset(&hints, 0, sizeof(hints));
    xcb_wm_hints_set_normal(&hints);

    xcb_wm_hints_set_input(&hints, !(window()->flags() & Qt::WindowDoesNotAcceptFocus));

    xcb_set_wm_hints(xcb_connection(), m_window, &hints);

    xcb_window_t leader = platformScreen->clientLeader();
    Q_XCB_CALL(xcb_change_property(xcb_connection(), XCB_PROP_MODE_REPLACE, m_window,
                                   atom(QXcbAtom::WM_CLIENT_LEADER), XCB_ATOM_WINDOW, 32,
                                   1, &leader));

    /* Add XEMBED info; this operation doesn't initiate the embedding. */
    quint32 data[] = { XEMBED_VERSION, XEMBED_MAPPED };
    Q_XCB_CALL(xcb_change_property(xcb_connection(), XCB_PROP_MODE_REPLACE, m_window,
                                   atom(QXcbAtom::_XEMBED_INFO),
                                   atom(QXcbAtom::_XEMBED_INFO),
                                   32, 2, (void *)data));


#if defined(XCB_USE_XINPUT2)
    connection()->xi2Select(m_window);
#endif

    setWindowState(window()->windowState());
    setWindowFlags(window()->flags());
    setWindowTitle(window()->title());

    if (window()->flags() & Qt::WindowTransparentForInput)
        setTransparentForMouseEvents(true);

#ifdef XCB_USE_XLIB
    // force sync to read outstanding requests - see QTBUG-29106
    XSync(DISPLAY_FROM_XCB(platformScreen), false);
#endif

#ifndef QT_NO_DRAGANDDROP
    connection()->drag()->dndEnable(this, true);
#endif

    const qreal opacity = qt_window_private(window())->opacity;
    if (!qFuzzyCompare(opacity, qreal(1.0)))
        setOpacity(opacity);
    if (window()->isTopLevel())
        setWindowIcon(window()->icon());
}

QXcbWindow::~QXcbWindow()
{
    if (window()->type() != Qt::ForeignWindow)
        destroy();
}

void QXcbWindow::destroy()
{
    if (connection()->focusWindow() == this)
        doFocusOut();

    if (m_syncCounter && m_usingSyncProtocol)
        Q_XCB_CALL(xcb_sync_destroy_counter(xcb_connection(), m_syncCounter));
    if (m_window) {
        if (m_netWmUserTimeWindow) {
            xcb_delete_property(xcb_connection(), m_window, atom(QXcbAtom::_NET_WM_USER_TIME_WINDOW));
            // Some window managers, like metacity, do XSelectInput on the _NET_WM_USER_TIME_WINDOW window,
            // without trapping BadWindow (which crashes when the user time window is destroyed).
            connection()->sync();
            xcb_destroy_window(xcb_connection(), m_netWmUserTimeWindow);
            m_netWmUserTimeWindow = XCB_NONE;
        }
        connection()->removeWindowEventListener(m_window);
        Q_XCB_CALL(xcb_destroy_window(xcb_connection(), m_window));
        m_window = 0;
    }
    m_mapped = false;

    if (m_pendingSyncRequest)
        m_pendingSyncRequest->invalidate();
}

void QXcbWindow::maybeSetScreen(QXcbScreen *screen)
{
    if (!window()->screen() && screen->geometry().contains(geometry().topLeft())) {
        QWindowSystemInterface::handleWindowScreenChanged(window(), static_cast<QPlatformScreen *>(screen)->screen());
        QWindowSystemInterface::handleExposeEvent(window(), QRegion(QRect(QPoint(0, 0), window()->size())));
    }
}

void QXcbWindow::setGeometry(const QRect &rect)
{
    QPlatformWindow::setGeometry(rect);

    propagateSizeHints();

    QXcbScreen *currentScreen = m_xcbScreen;
    QXcbScreen *newScreen = parent() ? parentScreen() : static_cast<QXcbScreen*>(screenForGeometry(rect));

    if (!newScreen)
        newScreen = xcbScreen();

    m_xcbScreen = newScreen;
    const QRect wmGeometry = windowToWmGeometry(rect);

    if (newScreen != currentScreen)
        QWindowSystemInterface::handleWindowScreenChanged(window(), newScreen->QPlatformScreen::screen());

    if (qt_window_private(window())->positionAutomatic) {
        const quint32 mask = XCB_CONFIG_WINDOW_WIDTH | XCB_CONFIG_WINDOW_HEIGHT;
        const qint32 values[] = {
            qBound<qint32>(1,           wmGeometry.width(),  XCOORD_MAX),
            qBound<qint32>(1,           wmGeometry.height(), XCOORD_MAX),
        };
        Q_XCB_CALL(xcb_configure_window(xcb_connection(), m_window, mask, reinterpret_cast<const quint32*>(values)));
    } else {
        const quint32 mask = XCB_CONFIG_WINDOW_X | XCB_CONFIG_WINDOW_Y | XCB_CONFIG_WINDOW_WIDTH | XCB_CONFIG_WINDOW_HEIGHT;
        const qint32 values[] = {
            qBound<qint32>(-XCOORD_MAX, wmGeometry.x(),      XCOORD_MAX),
            qBound<qint32>(-XCOORD_MAX, wmGeometry.y(),      XCOORD_MAX),
            qBound<qint32>(1,           wmGeometry.width(),  XCOORD_MAX),
            qBound<qint32>(1,           wmGeometry.height(), XCOORD_MAX),
        };
        Q_XCB_CALL(xcb_configure_window(xcb_connection(), m_window, mask, reinterpret_cast<const quint32*>(values)));
    }

    xcb_flush(xcb_connection());
}

QMargins QXcbWindow::frameMargins() const
{
    if (m_dirtyFrameMargins) {
        xcb_window_t window = m_window;
        xcb_window_t parent = m_window;

        bool foundRoot = false;

        const QVector<xcb_window_t> &virtualRoots =
            connection()->wmSupport()->virtualRoots();

        while (!foundRoot) {
            xcb_query_tree_cookie_t cookie = xcb_query_tree_unchecked(xcb_connection(), parent);

            xcb_query_tree_reply_t *reply = xcb_query_tree_reply(xcb_connection(), cookie, NULL);
            if (reply) {
                if (reply->root == reply->parent || virtualRoots.indexOf(reply->parent) != -1 || reply->parent == XCB_WINDOW_NONE) {
                    foundRoot = true;
                } else {
                    window = parent;
                    parent = reply->parent;
                }

                free(reply);
            } else {
                m_dirtyFrameMargins = false;
                m_frameMargins = QMargins();
                return m_frameMargins;
            }
        }

        QPoint offset;

        xcb_translate_coordinates_reply_t *reply =
            xcb_translate_coordinates_reply(
                xcb_connection(),
                xcb_translate_coordinates(xcb_connection(), window, parent, 0, 0),
                NULL);

        if (reply) {
            offset = QPoint(reply->dst_x, reply->dst_y);
            free(reply);
        }

        xcb_get_geometry_reply_t *geom =
            xcb_get_geometry_reply(
                xcb_connection(),
                xcb_get_geometry(xcb_connection(), parent),
                NULL);

        if (geom) {
            // --
            // add the border_width for the window managers frame... some window managers
            // do not use a border_width of zero for their frames, and if we the left and
            // top strut, we ensure that pos() is absolutely correct.  frameGeometry()
            // will still be incorrect though... perhaps i should have foffset as well, to
            // indicate the frame offset (equal to the border_width on X).
            // - Brad
            // -- copied from qwidget_x11.cpp

            int left = offset.x() + geom->border_width;
            int top = offset.y() + geom->border_width;
            int right = geom->width + geom->border_width - geometry().width() - offset.x();
            int bottom = geom->height + geom->border_width - geometry().height() - offset.y();

            m_frameMargins = QMargins(left, top, right, bottom);

            free(geom);
        }

        m_dirtyFrameMargins = false;
    }

    return m_frameMargins;
}

void QXcbWindow::setVisible(bool visible)
{
    if (visible)
        show();
    else
        hide();
}

void QXcbWindow::show()
{
    if (window()->isTopLevel()) {
        xcb_get_property_cookie_t cookie = xcb_get_wm_hints_unchecked(xcb_connection(), m_window);

        xcb_wm_hints_t hints;
        xcb_get_wm_hints_reply(xcb_connection(), cookie, &hints, NULL);

        if (window()->windowState() & Qt::WindowMinimized)
            xcb_wm_hints_set_iconic(&hints);
        else
            xcb_wm_hints_set_normal(&hints);

        xcb_wm_hints_set_input(&hints, !(window()->flags() & Qt::WindowDoesNotAcceptFocus));

        xcb_set_wm_hints(xcb_connection(), m_window, &hints);

        m_gravity = positionIncludesFrame(window()) ?
                    XCB_GRAVITY_NORTH_WEST : XCB_GRAVITY_STATIC;

        // update WM_NORMAL_HINTS
        propagateSizeHints();

        // update WM_TRANSIENT_FOR
        const QWindow *tp = window()->transientParent();
        if (isTransient(window()) || tp != 0) {
            xcb_window_t transientXcbParent = 0;
            if (tp && tp->handle())
                transientXcbParent = static_cast<const QXcbWindow *>(tp->handle())->winId();
            // Default to client leader if there is no transient parent, else modal dialogs can
            // be hidden by their parents.
            if (!transientXcbParent)
                transientXcbParent = xcbScreen()->clientLeader();
            if (transientXcbParent) { // ICCCM 4.1.2.6
                Q_XCB_CALL(xcb_change_property(xcb_connection(), XCB_PROP_MODE_REPLACE, m_window,
                                               XCB_ATOM_WM_TRANSIENT_FOR, XCB_ATOM_WINDOW, 32,
                                               1, &transientXcbParent));
            }
        }

        // update _MOTIF_WM_HINTS
        updateMotifWmHintsBeforeMap();

        // update _NET_WM_STATE
        updateNetWmStateBeforeMap();
    }

    if (window()->metaObject()->indexOfProperty(wm_window_type_property_id) >= 0) {
        QXcbWindowFunctions::WmWindowTypes wmWindowTypes(window()->property(wm_window_type_property_id).value<int>());
        setWmWindowType(wmWindowTypes);
    }

    if (connection()->time() != XCB_TIME_CURRENT_TIME)
        updateNetWmUserTime(connection()->time());

    if (window()->objectName() == QLatin1String("QSystemTrayIconSysWindow"))
        return; // defer showing until XEMBED_EMBEDDED_NOTIFY

    Q_XCB_CALL(xcb_map_window(xcb_connection(), m_window));

    if (QGuiApplication::modalWindow() == window())
        requestActivateWindow();

    xcbScreen()->windowShown(this);

    connection()->sync();
}

void QXcbWindow::hide()
{
    Q_XCB_CALL(xcb_unmap_window(xcb_connection(), m_window));

    // send synthetic UnmapNotify event according to icccm 4.1.4
    if (xcbScreen()) {
        xcb_unmap_notify_event_t event;
        event.response_type = XCB_UNMAP_NOTIFY;
        event.event = xcbScreen()->root();
        event.window = m_window;
        event.from_configure = false;
        Q_XCB_CALL(xcb_send_event(xcb_connection(), false, xcbScreen()->root(),
                                  XCB_EVENT_MASK_SUBSTRUCTURE_NOTIFY | XCB_EVENT_MASK_SUBSTRUCTURE_REDIRECT, (const char *)&event));
    }

    xcb_flush(xcb_connection());

    m_mapped = false;
}

static QWindow *tlWindow(QWindow *window)
{
    if (window && window->parent())
        return tlWindow(window->parent());
    return window;
}

bool QXcbWindow::relayFocusToModalWindow() const
{
    QWindow *w = tlWindow(static_cast<QWindowPrivate *>(QObjectPrivate::get(window()))->eventReceiver());
    QWindow *modal_window = 0;
    if (QGuiApplicationPrivate::instance()->isWindowBlocked(w,&modal_window) && modal_window != w) {
        modal_window->requestActivate();
        connection()->flush();
        return true;
    }

    return false;
}

void QXcbWindow::doFocusIn()
{
    if (relayFocusToModalWindow())
        return;
    QWindow *w = static_cast<QWindowPrivate *>(QObjectPrivate::get(window()))->eventReceiver();
    connection()->setFocusWindow(static_cast<QXcbWindow *>(w->handle()));
    QWindowSystemInterface::handleWindowActivated(w, Qt::ActiveWindowFocusReason);
}

static bool focusInPeeker(QXcbConnection *connection, xcb_generic_event_t *event)
{
    if (!event) {
        // FocusIn event is not in the queue, proceed with FocusOut normally.
        QWindowSystemInterface::handleWindowActivated(0, Qt::ActiveWindowFocusReason);
        return true;
    }
    uint response_type = event->response_type & ~0x80;
    if (response_type == XCB_FOCUS_IN)
        return true;

    /* We are also interested in XEMBED_FOCUS_IN events */
    if (response_type == XCB_CLIENT_MESSAGE) {
        xcb_client_message_event_t *cme = (xcb_client_message_event_t *)event;
        if (cme->type == connection->atom(QXcbAtom::_XEMBED)
            && cme->data.data32[1] == XEMBED_FOCUS_IN)
            return true;
    }

    return false;
}

void QXcbWindow::doFocusOut()
{
    if (relayFocusToModalWindow())
        return;
    connection()->setFocusWindow(0);
    // Do not set the active window to 0 if there is a FocusIn coming.
    // There is however no equivalent for XPutBackEvent so register a
    // callback for QXcbConnection instead.
    connection()->addPeekFunc(focusInPeeker);
}

struct QtMotifWmHints {
    quint32 flags, functions, decorations;
    qint32 input_mode;
    quint32 status;
};

enum {
    MWM_HINTS_FUNCTIONS   = (1L << 0),

    MWM_FUNC_ALL      = (1L << 0),
    MWM_FUNC_RESIZE   = (1L << 1),
    MWM_FUNC_MOVE     = (1L << 2),
    MWM_FUNC_MINIMIZE = (1L << 3),
    MWM_FUNC_MAXIMIZE = (1L << 4),
    MWM_FUNC_CLOSE    = (1L << 5),

    MWM_HINTS_DECORATIONS = (1L << 1),

    MWM_DECOR_ALL      = (1L << 0),
    MWM_DECOR_BORDER   = (1L << 1),
    MWM_DECOR_RESIZEH  = (1L << 2),
    MWM_DECOR_TITLE    = (1L << 3),
    MWM_DECOR_MENU     = (1L << 4),
    MWM_DECOR_MINIMIZE = (1L << 5),
    MWM_DECOR_MAXIMIZE = (1L << 6),

    MWM_HINTS_INPUT_MODE = (1L << 2),

    MWM_INPUT_MODELESS                  = 0L,
    MWM_INPUT_PRIMARY_APPLICATION_MODAL = 1L,
    MWM_INPUT_FULL_APPLICATION_MODAL    = 3L
};

static QtMotifWmHints getMotifWmHints(QXcbConnection *c, xcb_window_t window)
{
    QtMotifWmHints hints;

    xcb_get_property_cookie_t get_cookie =
        xcb_get_property_unchecked(c->xcb_connection(), 0, window, c->atom(QXcbAtom::_MOTIF_WM_HINTS),
                         c->atom(QXcbAtom::_MOTIF_WM_HINTS), 0, 20);

    xcb_get_property_reply_t *reply =
        xcb_get_property_reply(c->xcb_connection(), get_cookie, NULL);

    if (reply && reply->format == 32 && reply->type == c->atom(QXcbAtom::_MOTIF_WM_HINTS)) {
        hints = *((QtMotifWmHints *)xcb_get_property_value(reply));
    } else {
        hints.flags = 0L;
        hints.functions = MWM_FUNC_ALL;
        hints.decorations = MWM_DECOR_ALL;
        hints.input_mode = 0L;
        hints.status = 0L;
    }

    free(reply);

    return hints;
}

static void setMotifWmHints(QXcbConnection *c, xcb_window_t window, const QtMotifWmHints &hints)
{
    if (hints.flags != 0l) {
        Q_XCB_CALL2(xcb_change_property(c->xcb_connection(),
                                       XCB_PROP_MODE_REPLACE,
                                       window,
                                       c->atom(QXcbAtom::_MOTIF_WM_HINTS),
                                       c->atom(QXcbAtom::_MOTIF_WM_HINTS),
                                       32,
                                       5,
                                       &hints), c);
    } else {
        Q_XCB_CALL2(xcb_delete_property(c->xcb_connection(), window, c->atom(QXcbAtom::_MOTIF_WM_HINTS)), c);
    }
}

QXcbWindow::NetWmStates QXcbWindow::netWmStates()
{
    NetWmStates result(0);

    xcb_get_property_cookie_t get_cookie =
        xcb_get_property_unchecked(xcb_connection(), 0, m_window, atom(QXcbAtom::_NET_WM_STATE),
                         XCB_ATOM_ATOM, 0, 1024);

    xcb_get_property_reply_t *reply =
        xcb_get_property_reply(xcb_connection(), get_cookie, NULL);

    if (reply && reply->format == 32 && reply->type == XCB_ATOM_ATOM) {
        const xcb_atom_t *states = static_cast<const xcb_atom_t *>(xcb_get_property_value(reply));
        const xcb_atom_t *statesEnd = states + reply->length;
        if (statesEnd != std::find(states, statesEnd, atom(QXcbAtom::_NET_WM_STATE_ABOVE)))
            result |= NetWmStateAbove;
        if (statesEnd != std::find(states, statesEnd, atom(QXcbAtom::_NET_WM_STATE_BELOW)))
            result |= NetWmStateBelow;
        if (statesEnd != std::find(states, statesEnd, atom(QXcbAtom::_NET_WM_STATE_FULLSCREEN)))
            result |= NetWmStateFullScreen;
        if (statesEnd != std::find(states, statesEnd, atom(QXcbAtom::_NET_WM_STATE_MAXIMIZED_HORZ)))
            result |= NetWmStateMaximizedHorz;
        if (statesEnd != std::find(states, statesEnd, atom(QXcbAtom::_NET_WM_STATE_MAXIMIZED_VERT)))
            result |= NetWmStateMaximizedVert;
        if (statesEnd != std::find(states, statesEnd, atom(QXcbAtom::_NET_WM_STATE_MODAL)))
            result |= NetWmStateModal;
        if (statesEnd != std::find(states, statesEnd, atom(QXcbAtom::_NET_WM_STATE_STAYS_ON_TOP)))
            result |= NetWmStateStaysOnTop;
        if (statesEnd != std::find(states, statesEnd, atom(QXcbAtom::_NET_WM_STATE_DEMANDS_ATTENTION)))
            result |= NetWmStateDemandsAttention;
        free(reply);
    } else {
#ifdef NET_WM_STATE_DEBUG
        printf("getting net wm state (%x), empty\n", m_window);
#endif
    }

    return result;
}

void QXcbWindow::setNetWmStates(NetWmStates states)
{
    QVector<xcb_atom_t> atoms;
    if (states & NetWmStateAbove)
        atoms.push_back(atom(QXcbAtom::_NET_WM_STATE_ABOVE));
    if (states & NetWmStateBelow)
        atoms.push_back(atom(QXcbAtom::_NET_WM_STATE_BELOW));
    if (states & NetWmStateFullScreen)
        atoms.push_back(atom(QXcbAtom::_NET_WM_STATE_FULLSCREEN));
    if (states & NetWmStateMaximizedHorz)
        atoms.push_back(atom(QXcbAtom::_NET_WM_STATE_MAXIMIZED_HORZ));
    if (states & NetWmStateMaximizedVert)
        atoms.push_back(atom(QXcbAtom::_NET_WM_STATE_MAXIMIZED_VERT));
    if (states & NetWmStateModal)
        atoms.push_back(atom(QXcbAtom::_NET_WM_STATE_MODAL));
    if (states & NetWmStateStaysOnTop)
        atoms.push_back(atom(QXcbAtom::_NET_WM_STATE_STAYS_ON_TOP));
    if (states & NetWmStateDemandsAttention)
        atoms.push_back(atom(QXcbAtom::_NET_WM_STATE_DEMANDS_ATTENTION));

    if (atoms.isEmpty()) {
        Q_XCB_CALL(xcb_delete_property(xcb_connection(), m_window, atom(QXcbAtom::_NET_WM_STATE)));
    } else {
        Q_XCB_CALL(xcb_change_property(xcb_connection(), XCB_PROP_MODE_REPLACE, m_window,
                                       atom(QXcbAtom::_NET_WM_STATE), XCB_ATOM_ATOM, 32,
                                       atoms.count(), atoms.constData()));
    }
    xcb_flush(xcb_connection());
}

void QXcbWindow::setWindowFlags(Qt::WindowFlags flags)
{
    Qt::WindowType type = static_cast<Qt::WindowType>(int(flags & Qt::WindowType_Mask));

    if (type == Qt::ToolTip)
        flags |= Qt::WindowStaysOnTopHint | Qt::FramelessWindowHint | Qt::X11BypassWindowManagerHint;
    if (type == Qt::Popup)
        flags |= Qt::X11BypassWindowManagerHint;

    const quint32 mask = XCB_CW_OVERRIDE_REDIRECT | XCB_CW_EVENT_MASK;
    const quint32 values[] = {
         // XCB_CW_OVERRIDE_REDIRECT
         (flags & Qt::BypassWindowManagerHint) ? 1u : 0,
         // XCB_CW_EVENT_MASK
         (flags & Qt::WindowTransparentForInput) ? transparentForInputEventMask : defaultEventMask
     };

    xcb_change_window_attributes(xcb_connection(), xcb_window(), mask, values);

    setNetWmWindowFlags(flags);
    setMotifWindowFlags(flags);

    setTransparentForMouseEvents(flags & Qt::WindowTransparentForInput);
    updateDoesNotAcceptFocus(flags & Qt::WindowDoesNotAcceptFocus);
}

void QXcbWindow::setMotifWindowFlags(Qt::WindowFlags flags)
{
    Qt::WindowType type = static_cast<Qt::WindowType>(int(flags & Qt::WindowType_Mask));

    QtMotifWmHints mwmhints;
    mwmhints.flags = 0L;
    mwmhints.functions = 0L;
    mwmhints.decorations = 0;
    mwmhints.input_mode = 0L;
    mwmhints.status = 0L;

    if (type != Qt::SplashScreen) {
        mwmhints.flags |= MWM_HINTS_DECORATIONS;

        bool customize = flags & Qt::CustomizeWindowHint;
        if (!(flags & Qt::FramelessWindowHint) && !(customize && !(flags & Qt::WindowTitleHint))) {
            mwmhints.decorations |= MWM_DECOR_BORDER;
            mwmhints.decorations |= MWM_DECOR_RESIZEH;
            mwmhints.decorations |= MWM_DECOR_TITLE;

            if (flags & Qt::WindowSystemMenuHint)
                mwmhints.decorations |= MWM_DECOR_MENU;

            if (flags & Qt::WindowMinimizeButtonHint) {
                mwmhints.decorations |= MWM_DECOR_MINIMIZE;
                mwmhints.functions |= MWM_FUNC_MINIMIZE;
            }

            if (flags & Qt::WindowMaximizeButtonHint) {
                mwmhints.decorations |= MWM_DECOR_MAXIMIZE;
                mwmhints.functions |= MWM_FUNC_MAXIMIZE;
            }

            if (flags & Qt::WindowCloseButtonHint)
                mwmhints.functions |= MWM_FUNC_CLOSE;
        }
    } else {
        // if type == Qt::SplashScreen
        mwmhints.decorations = MWM_DECOR_ALL;
    }

    if (mwmhints.functions != 0) {
        mwmhints.flags |= MWM_HINTS_FUNCTIONS;
        mwmhints.functions |= MWM_FUNC_MOVE | MWM_FUNC_RESIZE;
    } else {
        mwmhints.functions = MWM_FUNC_ALL;
    }

    if (!(flags & Qt::FramelessWindowHint)
        && flags & Qt::CustomizeWindowHint
        && flags & Qt::WindowTitleHint
        && !(flags &
             (Qt::WindowMinimizeButtonHint
              | Qt::WindowMaximizeButtonHint
              | Qt::WindowCloseButtonHint)))
    {
        // a special case - only the titlebar without any button
        mwmhints.flags = MWM_HINTS_FUNCTIONS;
        mwmhints.functions = MWM_FUNC_MOVE | MWM_FUNC_RESIZE;
        mwmhints.decorations = 0;
    }

    setMotifWmHints(connection(), m_window, mwmhints);
}

void QXcbWindow::changeNetWmState(bool set, xcb_atom_t one, xcb_atom_t two)
{
    xcb_client_message_event_t event;

    event.response_type = XCB_CLIENT_MESSAGE;
    event.format = 32;
    event.window = m_window;
    event.type = atom(QXcbAtom::_NET_WM_STATE);
    event.data.data32[0] = set ? 1 : 0;
    event.data.data32[1] = one;
    event.data.data32[2] = two;
    event.data.data32[3] = 0;
    event.data.data32[4] = 0;

    if (!xcbScreen())
        return;
    Q_XCB_CALL(xcb_send_event(xcb_connection(), 0, xcbScreen()->root(), XCB_EVENT_MASK_STRUCTURE_NOTIFY | XCB_EVENT_MASK_SUBSTRUCTURE_REDIRECT, (const char *)&event));
}

void QXcbWindow::setWindowState(Qt::WindowState state)
{
    if (state == m_windowState)
        return;

    // unset old state
    switch (m_windowState) {
    case Qt::WindowMinimized:
        Q_XCB_CALL(xcb_map_window(xcb_connection(), m_window));
        break;
    case Qt::WindowMaximized:
        changeNetWmState(false,
                         atom(QXcbAtom::_NET_WM_STATE_MAXIMIZED_HORZ),
                         atom(QXcbAtom::_NET_WM_STATE_MAXIMIZED_VERT));
        break;
    case Qt::WindowFullScreen:
        changeNetWmState(false, atom(QXcbAtom::_NET_WM_STATE_FULLSCREEN));
        break;
    default:
        break;
    }

    // set new state
    switch (state) {
    case Qt::WindowMinimized:
        {
            xcb_client_message_event_t event;

            event.response_type = XCB_CLIENT_MESSAGE;
            event.format = 32;
            event.window = m_window;
            event.type = atom(QXcbAtom::WM_CHANGE_STATE);
            event.data.data32[0] = XCB_WM_STATE_ICONIC;
            event.data.data32[1] = 0;
            event.data.data32[2] = 0;
            event.data.data32[3] = 0;
            event.data.data32[4] = 0;

            Q_XCB_CALL(xcb_send_event(xcb_connection(), 0, xcbScreen()->root(), XCB_EVENT_MASK_STRUCTURE_NOTIFY | XCB_EVENT_MASK_SUBSTRUCTURE_REDIRECT, (const char *)&event));
        }
        break;
    case Qt::WindowMaximized:
        changeNetWmState(true,
                         atom(QXcbAtom::_NET_WM_STATE_MAXIMIZED_HORZ),
                         atom(QXcbAtom::_NET_WM_STATE_MAXIMIZED_VERT));
        break;
    case Qt::WindowFullScreen:
        changeNetWmState(true, atom(QXcbAtom::_NET_WM_STATE_FULLSCREEN));
        break;
    case Qt::WindowNoState:
        break;
    default:
        break;
    }

    connection()->sync();

    m_windowState = state;
}

void QXcbWindow::setNetWmWindowFlags(Qt::WindowFlags flags)
{
    // in order of decreasing priority
    QVector<uint> windowTypes;

    Qt::WindowType type = static_cast<Qt::WindowType>(int(flags & Qt::WindowType_Mask));

    switch (type) {
    case Qt::Dialog:
    case Qt::Sheet:
        windowTypes.append(atom(QXcbAtom::_NET_WM_WINDOW_TYPE_DIALOG));
        break;
    case Qt::Tool:
    case Qt::Drawer:
        windowTypes.append(atom(QXcbAtom::_NET_WM_WINDOW_TYPE_UTILITY));
        break;
    case Qt::ToolTip:
        windowTypes.append(atom(QXcbAtom::_NET_WM_WINDOW_TYPE_TOOLTIP));
        break;
    case Qt::SplashScreen:
        windowTypes.append(atom(QXcbAtom::_NET_WM_WINDOW_TYPE_SPLASH));
        break;
    default:
        break;
    }

    if (flags & Qt::FramelessWindowHint)
        windowTypes.append(atom(QXcbAtom::_KDE_NET_WM_WINDOW_TYPE_OVERRIDE));

    windowTypes.append(atom(QXcbAtom::_NET_WM_WINDOW_TYPE_NORMAL));

    Q_XCB_CALL(xcb_change_property(xcb_connection(), XCB_PROP_MODE_REPLACE, m_window,
                                   atom(QXcbAtom::_NET_WM_WINDOW_TYPE), XCB_ATOM_ATOM, 32,
                                   windowTypes.count(), windowTypes.constData()));
}

void QXcbWindow::updateMotifWmHintsBeforeMap()
{
    QtMotifWmHints mwmhints = getMotifWmHints(connection(), m_window);

    if (window()->modality() != Qt::NonModal) {
        switch (window()->modality()) {
        case Qt::WindowModal:
            mwmhints.input_mode = MWM_INPUT_PRIMARY_APPLICATION_MODAL;
            break;
        case Qt::ApplicationModal:
        default:
            mwmhints.input_mode = MWM_INPUT_FULL_APPLICATION_MODAL;
            break;
        }
        mwmhints.flags |= MWM_HINTS_INPUT_MODE;
    } else {
        mwmhints.input_mode = MWM_INPUT_MODELESS;
        mwmhints.flags &= ~MWM_HINTS_INPUT_MODE;
    }

    if (windowMinimumSize() == windowMaximumSize()) {
        // fixed size, remove the resize handle (since mwm/dtwm
        // isn't smart enough to do it itself)
        mwmhints.flags |= MWM_HINTS_FUNCTIONS;
        if (mwmhints.functions == MWM_FUNC_ALL) {
            mwmhints.functions = MWM_FUNC_MOVE;
        } else {
            mwmhints.functions &= ~MWM_FUNC_RESIZE;
        }

        if (mwmhints.decorations == MWM_DECOR_ALL) {
            mwmhints.flags |= MWM_HINTS_DECORATIONS;
            mwmhints.decorations = (MWM_DECOR_BORDER
                                    | MWM_DECOR_TITLE
                                    | MWM_DECOR_MENU);
        } else {
            mwmhints.decorations &= ~MWM_DECOR_RESIZEH;
        }
    }

    if (window()->flags() & Qt::WindowMinimizeButtonHint) {
        mwmhints.flags |= MWM_HINTS_DECORATIONS;
        mwmhints.decorations |= MWM_DECOR_MINIMIZE;
        mwmhints.functions |= MWM_FUNC_MINIMIZE;
    }
    if (window()->flags() & Qt::WindowMaximizeButtonHint) {
        mwmhints.flags |= MWM_HINTS_DECORATIONS;
        mwmhints.decorations |= MWM_DECOR_MAXIMIZE;
        mwmhints.functions |= MWM_FUNC_MAXIMIZE;
    }
    if (window()->flags() & Qt::WindowCloseButtonHint)
        mwmhints.functions |= MWM_FUNC_CLOSE;

    setMotifWmHints(connection(), m_window, mwmhints);
}

void QXcbWindow::updateNetWmStateBeforeMap()
{
    NetWmStates states(0);

    const Qt::WindowFlags flags = window()->flags();
    if (flags & Qt::WindowStaysOnTopHint) {
        states |= NetWmStateAbove;
        states |= NetWmStateStaysOnTop;
    } else if (flags & Qt::WindowStaysOnBottomHint) {
        states |= NetWmStateBelow;
    }

    if (window()->windowState() & Qt::WindowFullScreen)
        states |= NetWmStateFullScreen;

    if (window()->windowState() & Qt::WindowMaximized) {
        states |= NetWmStateMaximizedHorz;
        states |= NetWmStateMaximizedVert;
    }

    if (window()->modality() != Qt::NonModal)
        states |= NetWmStateModal;

    setNetWmStates(states);
}

void QXcbWindow::updateNetWmUserTime(xcb_timestamp_t timestamp)
{
    xcb_window_t wid = m_window;
    connection()->setNetWmUserTime(timestamp);

    const bool isSupportedByWM = connection()->wmSupport()->isSupportedByWM(atom(QXcbAtom::_NET_WM_USER_TIME_WINDOW));
    if (m_netWmUserTimeWindow || isSupportedByWM) {
        if (!m_netWmUserTimeWindow) {
            m_netWmUserTimeWindow = xcb_generate_id(xcb_connection());
            Q_XCB_CALL(xcb_create_window(xcb_connection(),
                                         XCB_COPY_FROM_PARENT,            // depth -- same as root
                                         m_netWmUserTimeWindow,                        // window id
                                         m_window,                   // parent window id
                                         -1, -1, 1, 1,
                                         0,                               // border width
                                         XCB_WINDOW_CLASS_INPUT_OUTPUT,   // window class
                                         m_visualId,                      // visual
                                         0,                               // value mask
                                         0));                             // value list
            wid = m_netWmUserTimeWindow;
            xcb_change_property(xcb_connection(), XCB_PROP_MODE_REPLACE, m_window, atom(QXcbAtom::_NET_WM_USER_TIME_WINDOW),
                                XCB_ATOM_WINDOW, 32, 1, &m_netWmUserTimeWindow);
            xcb_delete_property(xcb_connection(), m_window, atom(QXcbAtom::_NET_WM_USER_TIME));
#ifndef QT_NO_DEBUG
            QByteArray ba("Qt NET_WM user time window");
            Q_XCB_CALL(xcb_change_property(xcb_connection(),
                                           XCB_PROP_MODE_REPLACE,
                                           m_netWmUserTimeWindow,
                                           atom(QXcbAtom::_NET_WM_NAME),
                                           atom(QXcbAtom::UTF8_STRING),
                                           8,
                                           ba.length(),
                                           ba.constData()));
#endif
        } else if (!isSupportedByWM) {
            // WM no longer supports it, then we should remove the
            // _NET_WM_USER_TIME_WINDOW atom.
            xcb_delete_property(xcb_connection(), m_window, atom(QXcbAtom::_NET_WM_USER_TIME_WINDOW));
            xcb_destroy_window(xcb_connection(), m_netWmUserTimeWindow);
            m_netWmUserTimeWindow = XCB_NONE;
        } else {
            wid = m_netWmUserTimeWindow;
        }
    }
    xcb_change_property(xcb_connection(), XCB_PROP_MODE_REPLACE, wid, atom(QXcbAtom::_NET_WM_USER_TIME),
                        XCB_ATOM_CARDINAL, 32, 1, &timestamp);
}

void QXcbWindow::setTransparentForMouseEvents(bool transparent)
{
    if (!connection()->hasXFixes() || transparent == m_transparent)
        return;

    xcb_rectangle_t rectangle;

    xcb_rectangle_t *rect = 0;
    int nrect = 0;

    if (!transparent) {
        rectangle.x = 0;
        rectangle.y = 0;
        rectangle.width = geometry().width();
        rectangle.height = geometry().height();
        rect = &rectangle;
        nrect = 1;
    }

    xcb_xfixes_region_t region = xcb_generate_id(xcb_connection());
    xcb_xfixes_create_region(xcb_connection(), region, nrect, rect);
    xcb_xfixes_set_window_shape_region_checked(xcb_connection(), m_window, XCB_SHAPE_SK_INPUT, 0, 0, region);
    xcb_xfixes_destroy_region(xcb_connection(), region);

    m_transparent = transparent;
}

void QXcbWindow::updateDoesNotAcceptFocus(bool doesNotAcceptFocus)
{
    xcb_get_property_cookie_t cookie = xcb_get_wm_hints_unchecked(xcb_connection(), m_window);

    xcb_wm_hints_t hints;
    if (!xcb_get_wm_hints_reply(xcb_connection(), cookie, &hints, NULL)) {
        return;
    }

    xcb_wm_hints_set_input(&hints, !doesNotAcceptFocus);
    xcb_set_wm_hints(xcb_connection(), m_window, &hints);
}

WId QXcbWindow::winId() const
{
    return m_window;
}

void QXcbWindow::setParent(const QPlatformWindow *parent)
{
    QPoint topLeft = geometry().topLeft();

    xcb_window_t xcb_parent_id;
    if (parent) {
        const QXcbWindow *qXcbParent = static_cast<const QXcbWindow *>(parent);
        xcb_parent_id = qXcbParent->xcb_window();
        m_embedded = qXcbParent->window()->type() == Qt::ForeignWindow;
    } else {
        if (!xcbScreen())
            return;
        xcb_parent_id = xcbScreen()->root();
        m_embedded = false;
    }
    Q_XCB_CALL(xcb_reparent_window(xcb_connection(), xcb_window(), xcb_parent_id, topLeft.x(), topLeft.y()));
}

void QXcbWindow::setWindowTitle(const QString &title)
{
    const QString fullTitle = formatWindowTitle(title, QString::fromUtf8(" \xe2\x80\x94 ")); // unicode character U+2014, EM DASH
    const QByteArray ba = fullTitle.toUtf8();
    Q_XCB_CALL(xcb_change_property(xcb_connection(),
                                   XCB_PROP_MODE_REPLACE,
                                   m_window,
                                   atom(QXcbAtom::_NET_WM_NAME),
                                   atom(QXcbAtom::UTF8_STRING),
                                   8,
                                   ba.length(),
                                   ba.constData()));

#ifdef XCB_USE_XLIB
    XTextProperty *text = qstringToXTP(DISPLAY_FROM_XCB(this), title);
    if (text)
        XSetWMName(DISPLAY_FROM_XCB(this), m_window, text);
#endif
    xcb_flush(xcb_connection());
}

void QXcbWindow::setWindowIconText(const QString &title)
{
    const QByteArray ba = title.toUtf8();
    Q_XCB_CALL(xcb_change_property(xcb_connection(),
                                   XCB_PROP_MODE_REPLACE,
                                   m_window,
                                   atom(QXcbAtom::_NET_WM_ICON_NAME),
                                   atom(QXcbAtom::UTF8_STRING),
                                   8,
                                   ba.length(),
                                   ba.constData()));
}

void QXcbWindow::setWindowIcon(const QIcon &icon)
{
    QVector<quint32> icon_data;
    if (!icon.isNull()) {
        QList<QSize> availableSizes = icon.availableSizes();
        if (availableSizes.isEmpty()) {
            // try to use default sizes since the icon can be a scalable image like svg.
            availableSizes.push_back(QSize(16,16));
            availableSizes.push_back(QSize(32,32));
            availableSizes.push_back(QSize(64,64));
            availableSizes.push_back(QSize(128,128));
        }
        for (int i = 0; i < availableSizes.size(); ++i) {
            QSize size = availableSizes.at(i);
            QPixmap pixmap = icon.pixmap(size);
            if (!pixmap.isNull()) {
                QImage image = pixmap.toImage().convertToFormat(QImage::Format_ARGB32);
                int pos = icon_data.size();
                icon_data.resize(pos + 2 + image.width()*image.height());
                icon_data[pos++] = image.width();
                icon_data[pos++] = image.height();
                memcpy(icon_data.data() + pos, image.bits(), image.width()*image.height()*4);
            }
        }
    }

    if (!icon_data.isEmpty()) {
        Q_XCB_CALL(xcb_change_property(xcb_connection(),
                                       XCB_PROP_MODE_REPLACE,
                                       m_window,
                                       atom(QXcbAtom::_NET_WM_ICON),
                                       atom(QXcbAtom::CARDINAL),
                                       32,
                                       icon_data.size(),
                                       (unsigned char *) icon_data.data()));
    } else {
        Q_XCB_CALL(xcb_delete_property(xcb_connection(),
                                       m_window,
                                       atom(QXcbAtom::_NET_WM_ICON)));
    }
}

void QXcbWindow::raise()
{
    const quint32 mask = XCB_CONFIG_WINDOW_STACK_MODE;
    const quint32 values[] = { XCB_STACK_MODE_ABOVE };
    Q_XCB_CALL(xcb_configure_window(xcb_connection(), m_window, mask, values));
}

void QXcbWindow::lower()
{
    const quint32 mask = XCB_CONFIG_WINDOW_STACK_MODE;
    const quint32 values[] = { XCB_STACK_MODE_BELOW };
    Q_XCB_CALL(xcb_configure_window(xcb_connection(), m_window, mask, values));
}

// Adapt the geometry to match the WM expection with regards
// to gravity.
QRect QXcbWindow::windowToWmGeometry(QRect r) const
{
    if (m_dirtyFrameMargins || m_frameMargins.isNull())
        return r;
    const bool frameInclusive = positionIncludesFrame(window());
    // XCB_GRAVITY_STATIC requires the inner geometry, whereas
    // XCB_GRAVITY_NORTH_WEST requires the frame geometry
    if (frameInclusive && m_gravity == XCB_GRAVITY_STATIC) {
        r.translate(m_frameMargins.left(), m_frameMargins.top());
    } else if (!frameInclusive && m_gravity == XCB_GRAVITY_NORTH_WEST) {
        r.translate(-m_frameMargins.left(), -m_frameMargins.top());
    }
    return r;
}

void QXcbWindow::propagateSizeHints()
{
    // update WM_NORMAL_HINTS
    xcb_size_hints_t hints;
    memset(&hints, 0, sizeof(hints));

    const QRect xRect = windowToWmGeometry(geometry());

    QWindow *win = window();

    if (!qt_window_private(win)->positionAutomatic)
        xcb_size_hints_set_position(&hints, true, xRect.x(), xRect.y());
    if (xRect.width() < QWINDOWSIZE_MAX || xRect.height() < QWINDOWSIZE_MAX)
        xcb_size_hints_set_size(&hints, true, xRect.width(), xRect.height());
    xcb_size_hints_set_win_gravity(&hints, m_gravity);

    QSize minimumSize = windowMinimumSize();
    QSize maximumSize = windowMaximumSize();
    QSize baseSize = windowBaseSize();
    QSize sizeIncrement = windowSizeIncrement();

    if (minimumSize.width() > 0 || minimumSize.height() > 0)
        xcb_size_hints_set_min_size(&hints,
                                    qMin(XCOORD_MAX,minimumSize.width()),
                                    qMin(XCOORD_MAX,minimumSize.height()));

    if (maximumSize.width() < QWINDOWSIZE_MAX || maximumSize.height() < QWINDOWSIZE_MAX)
        xcb_size_hints_set_max_size(&hints,
                                    qMin(XCOORD_MAX, maximumSize.width()),
                                    qMin(XCOORD_MAX, maximumSize.height()));

    if (sizeIncrement.width() > 0 || sizeIncrement.height() > 0) {
        xcb_size_hints_set_base_size(&hints, baseSize.width(), baseSize.height());
        xcb_size_hints_set_resize_inc(&hints, sizeIncrement.width(), sizeIncrement.height());
    }

    xcb_set_wm_normal_hints(xcb_connection(), m_window, &hints);
}

void QXcbWindow::requestActivateWindow()
{
    /* Never activate embedded windows; doing that would prevent the container
     * to re-gain the keyboard focus later. */
    if (m_embedded) {
        QPlatformWindow::requestActivateWindow();
        return;
    }

    if (!m_mapped) {
        m_deferredActivation = true;
        return;
    }
    m_deferredActivation = false;

    updateNetWmUserTime(connection()->time());

    if (window()->isTopLevel()
        && !(window()->flags() & Qt::X11BypassWindowManagerHint)
        && connection()->wmSupport()->isSupportedByWM(atom(QXcbAtom::_NET_ACTIVE_WINDOW))) {
        xcb_client_message_event_t event;

        event.response_type = XCB_CLIENT_MESSAGE;
        event.format = 32;
        event.window = m_window;
        event.type = atom(QXcbAtom::_NET_ACTIVE_WINDOW);
        event.data.data32[0] = 1;
        event.data.data32[1] = connection()->time();
        QWindow *focusWindow = QGuiApplication::focusWindow();
        event.data.data32[2] = focusWindow ? focusWindow->winId() : XCB_NONE;
        event.data.data32[3] = 0;
        event.data.data32[4] = 0;

        Q_XCB_CALL(xcb_send_event(xcb_connection(), 0, xcbScreen()->root(), XCB_EVENT_MASK_STRUCTURE_NOTIFY | XCB_EVENT_MASK_SUBSTRUCTURE_REDIRECT, (const char *)&event));
    } else {
        Q_XCB_CALL(xcb_set_input_focus(xcb_connection(), XCB_INPUT_FOCUS_PARENT, m_window, connection()->time()));
    }

    connection()->sync();
}

QSurfaceFormat QXcbWindow::format() const
{
    return m_format;
}

void QXcbWindow::setWmWindowTypeStatic(QWindow *window, QXcbWindowFunctions::WmWindowTypes windowTypes)
{
    if (window->handle())
        static_cast<QXcbWindow *>(window->handle())->setWmWindowType(windowTypes);
    else
        window->setProperty(wm_window_type_property_id, QVariant::fromValue(static_cast<int>(windowTypes)));
}

void QXcbWindow::setWindowIconTextStatic(QWindow *window, const QString &text)
{
    if (window->handle())
        static_cast<QXcbWindow *>(window->handle())->setWindowIconText(text);
}

uint QXcbWindow::visualIdStatic(QWindow *window)
{
    if (window && window->handle())
        return static_cast<QXcbWindow *>(window->handle())->visualId();
    return UINT_MAX;
}

QXcbWindowFunctions::WmWindowTypes QXcbWindow::wmWindowTypes() const
{
    QXcbWindowFunctions::WmWindowTypes result(0);

    xcb_get_property_cookie_t get_cookie =
        xcb_get_property_unchecked(xcb_connection(), 0, m_window, atom(QXcbAtom::_NET_WM_WINDOW_TYPE),
                         XCB_ATOM_ATOM, 0, 1024);

    xcb_get_property_reply_t *reply =
        xcb_get_property_reply(xcb_connection(), get_cookie, NULL);

    if (reply && reply->format == 32 && reply->type == XCB_ATOM_ATOM) {
        const xcb_atom_t *types = static_cast<const xcb_atom_t *>(xcb_get_property_value(reply));
        const xcb_atom_t *types_end = types + reply->length;
        for (; types != types_end; types++) {
            QXcbAtom::Atom type = connection()->qatom(*types);
            switch (type) {
            case QXcbAtom::_NET_WM_WINDOW_TYPE_NORMAL:
                result |= QXcbWindowFunctions::Normal;
                break;
            case QXcbAtom::_NET_WM_WINDOW_TYPE_DESKTOP:
                result |= QXcbWindowFunctions::Desktop;
                break;
            case QXcbAtom::_NET_WM_WINDOW_TYPE_DOCK:
                result |= QXcbWindowFunctions::Dock;
                break;
            case QXcbAtom::_NET_WM_WINDOW_TYPE_TOOLBAR:
                result |= QXcbWindowFunctions::Toolbar;
                break;
            case QXcbAtom::_NET_WM_WINDOW_TYPE_MENU:
                result |= QXcbWindowFunctions::Menu;
                break;
            case QXcbAtom::_NET_WM_WINDOW_TYPE_UTILITY:
                result |= QXcbWindowFunctions::Utility;
                break;
            case QXcbAtom::_NET_WM_WINDOW_TYPE_SPLASH:
                result |= QXcbWindowFunctions::Splash;
                break;
            case QXcbAtom::_NET_WM_WINDOW_TYPE_DIALOG:
                result |= QXcbWindowFunctions::Dialog;
                break;
            case QXcbAtom::_NET_WM_WINDOW_TYPE_DROPDOWN_MENU:
                result |= QXcbWindowFunctions::DropDownMenu;
                break;
            case QXcbAtom::_NET_WM_WINDOW_TYPE_POPUP_MENU:
                result |= QXcbWindowFunctions::PopupMenu;
                break;
            case QXcbAtom::_NET_WM_WINDOW_TYPE_TOOLTIP:
                result |= QXcbWindowFunctions::Tooltip;
                break;
            case QXcbAtom::_NET_WM_WINDOW_TYPE_NOTIFICATION:
                result |= QXcbWindowFunctions::Notification;
                break;
            case QXcbAtom::_NET_WM_WINDOW_TYPE_COMBO:
                result |= QXcbWindowFunctions::Combo;
                break;
            case QXcbAtom::_NET_WM_WINDOW_TYPE_DND:
                result |= QXcbWindowFunctions::Dnd;
                break;
            case QXcbAtom::_KDE_NET_WM_WINDOW_TYPE_OVERRIDE:
                result |= QXcbWindowFunctions::KdeOverride;
                break;
            default:
                break;
            }
        }
        free(reply);
    }
    return result;
}

void QXcbWindow::setWmWindowType(QXcbWindowFunctions::WmWindowTypes types)
{
    QVector<xcb_atom_t> atoms;

    if (types & QXcbWindowFunctions::Normal)
        atoms.append(atom(QXcbAtom::_NET_WM_WINDOW_TYPE_NORMAL));
    if (types & QXcbWindowFunctions::Desktop)
        atoms.append(atom(QXcbAtom::_NET_WM_WINDOW_TYPE_DESKTOP));
    if (types & QXcbWindowFunctions::Dock)
        atoms.append(atom(QXcbAtom::_NET_WM_WINDOW_TYPE_DOCK));
    if (types & QXcbWindowFunctions::Toolbar)
        atoms.append(atom(QXcbAtom::_NET_WM_WINDOW_TYPE_TOOLBAR));
    if (types & QXcbWindowFunctions::Menu)
        atoms.append(atom(QXcbAtom::_NET_WM_WINDOW_TYPE_MENU));
    if (types & QXcbWindowFunctions::Utility)
        atoms.append(atom(QXcbAtom::_NET_WM_WINDOW_TYPE_UTILITY));
    if (types & QXcbWindowFunctions::Splash)
        atoms.append(atom(QXcbAtom::_NET_WM_WINDOW_TYPE_SPLASH));
    if (types & QXcbWindowFunctions::Dialog)
        atoms.append(atom(QXcbAtom::_NET_WM_WINDOW_TYPE_DIALOG));
    if (types & QXcbWindowFunctions::DropDownMenu)
        atoms.append(atom(QXcbAtom::_NET_WM_WINDOW_TYPE_DROPDOWN_MENU));
    if (types & QXcbWindowFunctions::PopupMenu)
        atoms.append(atom(QXcbAtom::_NET_WM_WINDOW_TYPE_POPUP_MENU));
    if (types & QXcbWindowFunctions::Tooltip)
        atoms.append(atom(QXcbAtom::_NET_WM_WINDOW_TYPE_TOOLTIP));
    if (types & QXcbWindowFunctions::Notification)
        atoms.append(atom(QXcbAtom::_NET_WM_WINDOW_TYPE_NOTIFICATION));
    if (types & QXcbWindowFunctions::Combo)
        atoms.append(atom(QXcbAtom::_NET_WM_WINDOW_TYPE_COMBO));
    if (types & QXcbWindowFunctions::Dnd)
        atoms.append(atom(QXcbAtom::_NET_WM_WINDOW_TYPE_DND));
    if (types & QXcbWindowFunctions::KdeOverride)
        atoms.append(atom(QXcbAtom::_KDE_NET_WM_WINDOW_TYPE_OVERRIDE));

    if (atoms.isEmpty()) {
        Q_XCB_CALL(xcb_delete_property(xcb_connection(), m_window, atom(QXcbAtom::_NET_WM_WINDOW_TYPE)));
    } else {
        Q_XCB_CALL(xcb_change_property(xcb_connection(), XCB_PROP_MODE_REPLACE, m_window,
                                       atom(QXcbAtom::_NET_WM_WINDOW_TYPE), XCB_ATOM_ATOM, 32,
                                       atoms.count(), atoms.constData()));
    }
    xcb_flush(xcb_connection());
}

void QXcbWindow::setParentRelativeBackPixmapStatic(QWindow *window)
{
    if (window->handle())
        static_cast<QXcbWindow *>(window->handle())->setParentRelativeBackPixmap();
}

void QXcbWindow::setParentRelativeBackPixmap()
{
    const quint32 mask = XCB_CW_BACK_PIXMAP;
    const quint32 values[] = { XCB_BACK_PIXMAP_PARENT_RELATIVE };
    Q_XCB_CALL(xcb_change_window_attributes(xcb_connection(), m_window, mask, values));
}

bool QXcbWindow::requestSystemTrayWindowDockStatic(const QWindow *window)
{
    if (window->handle())
        return static_cast<QXcbWindow *>(window->handle())->requestSystemTrayWindowDock();
    return false;
}

bool QXcbWindow::requestSystemTrayWindowDock() const
{
    if (!connection()->systemTrayTracker())
        return false;
    connection()->systemTrayTracker()->requestSystemTrayWindowDock(m_window);
    return true;
}

QRect QXcbWindow::systemTrayWindowGlobalGeometryStatic(const QWindow *window)
{
    if (window->handle())
        return static_cast<QXcbWindow *>(window->handle())->systemTrayWindowGlobalGeometry();
    return QRect();
}

QRect QXcbWindow::systemTrayWindowGlobalGeometry() const
{
   if (!connection()->systemTrayTracker())
       return QRect();
   return connection()->systemTrayTracker()->systemTrayWindowGlobalGeometry(m_window);
}

class ExposeCompressor
{
public:
    ExposeCompressor(xcb_window_t window, QRegion *region)
        : m_window(window)
        , m_region(region)
        , m_pending(true)
    {
    }

    bool checkEvent(xcb_generic_event_t *event)
    {
        if (!event)
            return false;
        if ((event->response_type & ~0x80) != XCB_EXPOSE)
            return false;
        xcb_expose_event_t *expose = (xcb_expose_event_t *)event;
        if (expose->window != m_window)
            return false;
        if (expose->count == 0)
            m_pending = false;
        *m_region |= QRect(expose->x, expose->y, expose->width, expose->height);
        return true;
    }

    bool pending() const
    {
        return m_pending;
    }

private:
    xcb_window_t m_window;
    QRegion *m_region;
    bool m_pending;
};

bool QXcbWindow::handleGenericEvent(xcb_generic_event_t *event, long *result)
{
    return QWindowSystemInterface::handleNativeEvent(window(),
                                                     connection()->nativeInterface()->genericEventFilterType(),
                                                     event,
                                                     result);
}

void QXcbWindow::handleExposeEvent(const xcb_expose_event_t *event)
{
    QRect rect(event->x, event->y, event->width, event->height);

    if (m_exposeRegion.isEmpty())
        m_exposeRegion = rect;
    else
        m_exposeRegion |= rect;

    ExposeCompressor compressor(m_window, &m_exposeRegion);
    xcb_generic_event_t *filter = 0;
    do {
        filter = connection()->checkEvent(compressor);
        free(filter);
    } while (filter);

    // if count is non-zero there are more expose events pending
    if (event->count == 0 || !compressor.pending()) {
        QWindowSystemInterface::handleExposeEvent(window(), m_exposeRegion);
        m_exposeRegion = QRegion();
    }
}

void QXcbWindow::handleClientMessageEvent(const xcb_client_message_event_t *event)
{
    if (event->format != 32)
        return;

    if (event->type == atom(QXcbAtom::WM_PROTOCOLS)) {
        if (event->data.data32[0] == atom(QXcbAtom::WM_DELETE_WINDOW)) {
            QWindowSystemInterface::handleCloseEvent(window());
        } else if (event->data.data32[0] == atom(QXcbAtom::WM_TAKE_FOCUS)) {
            connection()->setTime(event->data.data32[1]);
            relayFocusToModalWindow();
            return;
        } else if (event->data.data32[0] == atom(QXcbAtom::_NET_WM_PING)) {
            if (event->window == xcbScreen()->root())
                return;

            xcb_client_message_event_t reply = *event;

            reply.response_type = XCB_CLIENT_MESSAGE;
            reply.window = xcbScreen()->root();

            xcb_send_event(xcb_connection(), 0, xcbScreen()->root(), XCB_EVENT_MASK_STRUCTURE_NOTIFY | XCB_EVENT_MASK_SUBSTRUCTURE_REDIRECT, (const char *)&reply);
            xcb_flush(xcb_connection());
        } else if (event->data.data32[0] == atom(QXcbAtom::_NET_WM_SYNC_REQUEST)) {
            connection()->setTime(event->data.data32[1]);
            m_syncValue.lo = event->data.data32[2];
            m_syncValue.hi = event->data.data32[3];
            if (m_usingSyncProtocol)
                m_syncState = SyncReceived;
#ifndef QT_NO_WHATSTHIS
        } else if (event->data.data32[0] == atom(QXcbAtom::_NET_WM_CONTEXT_HELP)) {
            QWindowSystemInterface::handleEnterWhatsThisEvent();
#endif
        } else {
            qWarning() << "QXcbWindow: Unhandled WM_PROTOCOLS message:" << connection()->atomName(event->data.data32[0]);
        }
#ifndef QT_NO_DRAGANDDROP
    } else if (event->type == atom(QXcbAtom::XdndEnter)) {
        connection()->drag()->handleEnter(this, event);
    } else if (event->type == atom(QXcbAtom::XdndPosition)) {
        connection()->drag()->handlePosition(this, event);
    } else if (event->type == atom(QXcbAtom::XdndLeave)) {
        connection()->drag()->handleLeave(this, event);
    } else if (event->type == atom(QXcbAtom::XdndDrop)) {
        connection()->drag()->handleDrop(this, event);
#endif
    } else if (event->type == atom(QXcbAtom::_XEMBED)) {
        handleXEmbedMessage(event);
    } else if (event->type == atom(QXcbAtom::_NET_ACTIVE_WINDOW)) {
        doFocusIn();
    } else if (event->type == atom(QXcbAtom::MANAGER)
               || event->type == atom(QXcbAtom::_NET_WM_STATE)
               || event->type == atom(QXcbAtom::WM_CHANGE_STATE)) {
        // Ignore _NET_WM_STATE, MANAGER which are relate to tray icons
        // and other messages.
    } else if (event->type == atom(QXcbAtom::_COMPIZ_DECOR_PENDING)
            || event->type == atom(QXcbAtom::_COMPIZ_DECOR_REQUEST)
            || event->type == atom(QXcbAtom::_COMPIZ_DECOR_DELETE_PIXMAP)) {
        //silence the _COMPIZ messages for now
    } else {
        qWarning() << "QXcbWindow: Unhandled client message:" << connection()->atomName(event->type);
    }
}

void QXcbWindow::handleConfigureNotifyEvent(const xcb_configure_notify_event_t *event)
{
    bool fromSendEvent = (event->response_type & 0x80);
    QPoint pos(event->x, event->y);
    if (!parent() && !fromSendEvent && xcbScreen()) {
        // Do not trust the position, query it instead.
        xcb_translate_coordinates_cookie_t cookie = xcb_translate_coordinates(xcb_connection(), xcb_window(),
                                                                              xcbScreen()->root(), 0, 0);
        xcb_translate_coordinates_reply_t *reply = xcb_translate_coordinates_reply(xcb_connection(), cookie, NULL);
        if (reply) {
            pos.setX(reply->dst_x);
            pos.setY(reply->dst_y);
            free(reply);
        }
    }

    const QRect rect = QRect(pos, QSize(event->width, event->height));
    QPlatformScreen *newScreen = parent() ? parent()->screen() : screenForGeometry(rect);

    QXcbScreen *currentScreen = m_xcbScreen;
    m_xcbScreen = static_cast<QXcbScreen*>(newScreen);
    if (!newScreen)
        return;

    QPlatformWindow::setGeometry(rect);
    QWindowSystemInterface::handleGeometryChange(window(), rect);
    if (newScreen != currentScreen)
        QWindowSystemInterface::handleWindowScreenChanged(window(), newScreen->screen());

    m_configureNotifyPending = false;

    if (m_deferredExpose) {
        m_deferredExpose = false;
        QWindowSystemInterface::handleExposeEvent(window(), QRect(QPoint(), geometry().size()));
    }

    if (m_usingSyncProtocol && m_syncState == SyncReceived)
        m_syncState = SyncAndConfigureReceived;

    m_dirtyFrameMargins = true;
}

bool QXcbWindow::isExposed() const
{
    return m_mapped;
}

bool QXcbWindow::isEmbedded(const QPlatformWindow *parentWindow) const
{
    if (!m_embedded)
        return false;

    return parentWindow ? (parentWindow == parent()) : true;
}

QPoint QXcbWindow::mapToGlobal(const QPoint &pos) const
{
    if (!m_embedded)
        return pos;

    QPoint ret;
    xcb_translate_coordinates_cookie_t cookie =
        xcb_translate_coordinates(xcb_connection(), xcb_window(), xcbScreen()->root(),
                                  pos.x(), pos.y());
    xcb_translate_coordinates_reply_t *reply =
        xcb_translate_coordinates_reply(xcb_connection(), cookie, NULL);
    if (reply) {
        ret.setX(reply->dst_x);
        ret.setY(reply->dst_y);
        free(reply);
    }

    return ret;
}

QPoint QXcbWindow::mapFromGlobal(const QPoint &pos) const
{
    if (!m_embedded)
        return pos;

    QPoint ret;
    xcb_translate_coordinates_cookie_t cookie =
        xcb_translate_coordinates(xcb_connection(), xcbScreen()->root(), xcb_window(),
                                  pos.x(), pos.y());
    xcb_translate_coordinates_reply_t *reply =
        xcb_translate_coordinates_reply(xcb_connection(), cookie, NULL);
    if (reply) {
        ret.setX(reply->dst_x);
        ret.setY(reply->dst_y);
        free(reply);
    }

    return ret;
}

void QXcbWindow::handleMapNotifyEvent(const xcb_map_notify_event_t *event)
{
    if (event->window == m_window) {
        m_mapped = true;
        if (m_deferredActivation)
            requestActivateWindow();
        if (m_configureNotifyPending)
            m_deferredExpose = true;
        else
            QWindowSystemInterface::handleExposeEvent(window(), QRect(QPoint(), geometry().size()));
    }
}

void QXcbWindow::handleUnmapNotifyEvent(const xcb_unmap_notify_event_t *event)
{
    if (event->window == m_window) {
        m_mapped = false;
        QWindowSystemInterface::handleExposeEvent(window(), QRegion());
    }
}

void QXcbWindow::handleButtonPressEvent(int event_x, int event_y, int root_x, int root_y,
                                        int detail, Qt::KeyboardModifiers modifiers, xcb_timestamp_t timestamp)
{
    const bool isWheel = detail >= 4 && detail <= 7;
    if (!isWheel && window() != QGuiApplication::focusWindow()) {
        QWindow *w = static_cast<QWindowPrivate *>(QObjectPrivate::get(window()))->eventReceiver();
        if (!(w->flags() & Qt::WindowDoesNotAcceptFocus))
            w->requestActivate();
    }

    updateNetWmUserTime(timestamp);

    if (m_embedded) {
        if (window() != QGuiApplication::focusWindow()) {
            const QXcbWindow *container = static_cast<const QXcbWindow *>(parent());
            Q_ASSERT(container != 0);

            sendXEmbedMessage(container->xcb_window(), XEMBED_REQUEST_FOCUS);
        }
    }
<<<<<<< HEAD
    QPoint local(event->event_x, event->event_y);
    QPoint global = QPoint(event->root_x, event->root_y);

    Qt::KeyboardModifiers modifiers = connection()->keyboard()->translateModifiers(event->state);
=======
    const int dpr = int(devicePixelRatio());
    QPoint local(event_x / dpr, event_y / dpr);
    QPoint global = xcbScreen()->mapFromNative(QPoint(root_x, root_y));
>>>>>>> eacfbbf6

    if (isWheel) {
        if (!connection()->isAtLeastXI21()) {
            // Logic borrowed from qapplication_x11.cpp
            int delta = 120 * ((detail == 4 || detail == 6) ? 1 : -1);
            bool hor = (((detail == 4 || detail == 5)
                         && (modifiers & Qt::AltModifier))
                        || (detail == 6 || detail == 7));

            QWindowSystemInterface::handleWheelEvent(window(), timestamp,
                                                     local, global, delta, hor ? Qt::Horizontal : Qt::Vertical, modifiers);
        }
        return;
    }

    handleMouseEvent(timestamp, local, global, modifiers);
}

void QXcbWindow::handleButtonReleaseEvent(int event_x, int event_y, int root_x, int root_y,
                                          int detail, Qt::KeyboardModifiers modifiers, xcb_timestamp_t timestamp)
{
<<<<<<< HEAD
    QPoint local(event->event_x, event->event_y);
    QPoint global = QPoint(event->root_x, event->root_y);
    Qt::KeyboardModifiers modifiers = connection()->keyboard()->translateModifiers(event->state);
=======
    const int dpr = int(devicePixelRatio());
    QPoint local(event_x / dpr, event_y / dpr);
    QPoint global = xcbScreen()->mapFromNative(QPoint(root_x, root_y));
>>>>>>> eacfbbf6

    if (detail >= 4 && detail <= 7) {
        // mouse wheel, handled in handleButtonPressEvent()
        return;
    }

    handleMouseEvent(timestamp, local, global, modifiers);
}

void QXcbWindow::handleMotionNotifyEvent(int event_x, int event_y, int root_x, int root_y,
                                         Qt::KeyboardModifiers modifiers, xcb_timestamp_t timestamp)
{
<<<<<<< HEAD
    QPoint local(event->event_x, event->event_y);
    if (!xcbScreen())
        return;
    QPoint global = QPoint(event->root_x, event->root_y);
=======
    if (!xcbScreen())
        return;
    const int dpr = int(devicePixelRatio());
    QPoint local(event_x / dpr, event_y / dpr);
    QPoint global = xcbScreen()->mapFromNative(QPoint(root_x, root_y));
    handleMouseEvent(timestamp, local, global, modifiers);
}

// Handlers for plain xcb events. Used only when XI 2.2 or newer is not available.
void QXcbWindow::handleButtonPressEvent(const xcb_button_press_event_t *event)
{
>>>>>>> eacfbbf6
    Qt::KeyboardModifiers modifiers = connection()->keyboard()->translateModifiers(event->state);
    handleButtonPressEvent(event->event_x, event->event_y, event->root_x, event->root_y, event->detail,
                           modifiers, event->time);
}

void QXcbWindow::handleButtonReleaseEvent(const xcb_button_release_event_t *event)
{
    Qt::KeyboardModifiers modifiers = connection()->keyboard()->translateModifiers(event->state);
    handleButtonReleaseEvent(event->event_x, event->event_y, event->root_x, event->root_y, event->detail,
                             modifiers, event->time);
}

void QXcbWindow::handleMotionNotifyEvent(const xcb_motion_notify_event_t *event)
{
    Qt::KeyboardModifiers modifiers = connection()->keyboard()->translateModifiers(event->state);
    handleMotionNotifyEvent(event->event_x, event->event_y, event->root_x, event->root_y, modifiers, event->time);
}

#ifdef XCB_USE_XINPUT22
static inline int fixed1616ToInt(FP1616 val)
{
    return int((qreal(val >> 16)) + (val & 0xFFFF) / (qreal)0xFFFF);
}
#endif

// With XI 2.2+ press/release/motion comes here instead of the above handlers.
void QXcbWindow::handleXIMouseEvent(xcb_ge_event_t *event)
{
#ifdef XCB_USE_XINPUT22
    QXcbConnection *conn = connection();
    xXIDeviceEvent *ev = reinterpret_cast<xXIDeviceEvent *>(event);
    const Qt::KeyboardModifiers modifiers = conn->keyboard()->translateModifiers(ev->mods.effective_mods);
    const int event_x = fixed1616ToInt(ev->event_x);
    const int event_y = fixed1616ToInt(ev->event_y);
    const int root_x = fixed1616ToInt(ev->root_x);
    const int root_y = fixed1616ToInt(ev->root_y);

    conn->keyboard()->updateXKBStateFromXI(&ev->mods, &ev->group);

    const Qt::MouseButton button = conn->xiToQtMouseButton(ev->detail);

    if (ev->buttons_len > 0) {
        unsigned char *buttonMask = (unsigned char *) &ev[1];
        for (int i = 1; i <= 15; ++i)
            conn->setButton(conn->translateMouseButton(i), XIMaskIsSet(buttonMask, i));
    }

    switch (ev->evtype) {
    case XI_ButtonPress:
        qCDebug(lcQpaXInput, "XI2 mouse press, button %d", button);
        conn->setButton(button, true);
        handleButtonPressEvent(event_x, event_y, root_x, root_y, ev->detail, modifiers, ev->time);
        break;
    case XI_ButtonRelease:
        qCDebug(lcQpaXInput, "XI2 mouse release, button %d", button);
        conn->setButton(button, false);
        handleButtonReleaseEvent(event_x, event_y, root_x, root_y, ev->detail, modifiers, ev->time);
        break;
    case XI_Motion:
        qCDebug(lcQpaXInput, "XI2 mouse motion %d,%d", event_x, event_y);
        handleMotionNotifyEvent(event_x, event_y, root_x, root_y, modifiers, ev->time);
        break;
    default:
        qWarning() << "Unrecognized XI2 mouse event" << ev->evtype;
        break;
    }
#else
    Q_UNUSED(event);
    Q_ASSERT(false); // this can't be
#endif
}

QXcbWindow *QXcbWindow::toWindow() { return this; }

void QXcbWindow::handleMouseEvent(xcb_timestamp_t time, const QPoint &local, const QPoint &global, Qt::KeyboardModifiers modifiers)
{
    connection()->setTime(time);
    QWindowSystemInterface::handleMouseEvent(window(), time, local, global, connection()->buttons(), modifiers);
}

static bool ignoreLeaveEvent(const xcb_leave_notify_event_t *event)
{
    return event->detail == XCB_NOTIFY_DETAIL_VIRTUAL
            || event->detail == XCB_NOTIFY_DETAIL_NONLINEAR_VIRTUAL;
}

static bool ignoreEnterEvent(const xcb_enter_notify_event_t *event)
{
    return ((event->mode != XCB_NOTIFY_MODE_NORMAL && event->mode != XCB_NOTIFY_MODE_UNGRAB)
            || event->detail == XCB_NOTIFY_DETAIL_VIRTUAL
            || event->detail == XCB_NOTIFY_DETAIL_NONLINEAR_VIRTUAL);
}

class EnterEventChecker
{
public:
    bool checkEvent(xcb_generic_event_t *event)
    {
        if (!event)
            return false;
        if ((event->response_type & ~0x80) != XCB_ENTER_NOTIFY)
            return false;

        xcb_enter_notify_event_t *enter = (xcb_enter_notify_event_t *)event;
        if (ignoreEnterEvent(enter))
            return false;

        return true;
    }
};

void QXcbWindow::handleEnterNotifyEvent(const xcb_enter_notify_event_t *event)
{
    connection()->setTime(event->time);
#ifdef XCB_USE_XINPUT2
    connection()->handleEnterEvent(event);
#endif

    if (ignoreEnterEvent(event))
        return;

    const QPoint local(event->event_x, event->event_y);
    if (!xcbScreen())
        return;
    QPoint global = QPoint(event->root_x, event->root_y);
    QWindowSystemInterface::handleEnterEvent(window(), local, global);
}

void QXcbWindow::handleLeaveNotifyEvent(const xcb_leave_notify_event_t *event)
{
    connection()->setTime(event->time);

    if (ignoreLeaveEvent(event))
        return;

    EnterEventChecker checker;
    xcb_enter_notify_event_t *enter = (xcb_enter_notify_event_t *)connection()->checkEvent(checker);
    QXcbWindow *enterWindow = enter ? connection()->platformWindowFromId(enter->event) : 0;

    if (enterWindow) {
        QPoint local(enter->event_x, enter->event_y);
        if (!xcbScreen())
            return;
        QPoint global = QPoint(event->root_x, event->root_y);

        QWindowSystemInterface::handleEnterLeaveEvent(enterWindow->window(), window(), local, global);
    } else {
        QWindowSystemInterface::handleLeaveEvent(window());
    }

    free(enter);
}

void QXcbWindow::handlePropertyNotifyEvent(const xcb_property_notify_event_t *event)
{
    connection()->setTime(event->time);

    const bool propertyDeleted = event->state == XCB_PROPERTY_DELETE;
    if (!xcbScreen())
        return;

    if (event->atom == atom(QXcbAtom::_NET_WM_STATE) || event->atom == atom(QXcbAtom::WM_STATE)) {
        if (propertyDeleted)
            return;

        Qt::WindowState newState = Qt::WindowNoState;
        if (event->atom == atom(QXcbAtom::WM_STATE)) { // WM_STATE: Quick check for 'Minimize'.
            const xcb_get_property_cookie_t get_cookie =
            xcb_get_property(xcb_connection(), 0, m_window, atom(QXcbAtom::WM_STATE),
                             XCB_ATOM_ANY, 0, 1024);

            xcb_get_property_reply_t *reply =
                xcb_get_property_reply(xcb_connection(), get_cookie, NULL);

            if (reply && reply->format == 32 && reply->type == atom(QXcbAtom::WM_STATE)) {
                const quint32 *data = (const quint32 *)xcb_get_property_value(reply);
                if (reply->length != 0 && XCB_WM_STATE_ICONIC == data[0])
                    newState = Qt::WindowMinimized;
            }
            free(reply);
        } else { // _NET_WM_STATE can't change minimized state
            if (m_lastWindowStateEvent == Qt::WindowMinimized)
                newState = Qt::WindowMinimized;
        }

        if (newState != Qt::WindowMinimized) { // Something else changed, get _NET_WM_STATE.
            const NetWmStates states = netWmStates();
            if (states & NetWmStateFullScreen)
                newState = Qt::WindowFullScreen;
            else if ((states & NetWmStateMaximizedHorz) && (states & NetWmStateMaximizedVert))
                newState = Qt::WindowMaximized;
        }
        // Send Window state, compress events in case other flags (modality, etc) are changed.
        if (m_lastWindowStateEvent != newState) {
            QWindowSystemInterface::handleWindowStateChanged(window(), newState);
            m_lastWindowStateEvent = newState;
            m_windowState = newState;
        }
        return;
    } else if (event->atom == atom(QXcbAtom::_NET_WORKAREA) && xcbScreen() && event->window == xcbScreen()->root()) {
        xcbScreen()->updateGeometry(event->time);
    }
}

void QXcbWindow::handleFocusInEvent(const xcb_focus_in_event_t *)
{
    doFocusIn();
}


void QXcbWindow::handleFocusOutEvent(const xcb_focus_out_event_t *)
{
    doFocusOut();
}

void QXcbWindow::updateSyncRequestCounter()
{
    if (m_syncState != SyncAndConfigureReceived) {
        // window manager does not expect a sync event yet.
        return;
    }
    if (m_usingSyncProtocol && (m_syncValue.lo != 0 || m_syncValue.hi != 0)) {
        Q_XCB_CALL(xcb_sync_set_counter(xcb_connection(), m_syncCounter, m_syncValue));
        xcb_flush(xcb_connection());

        m_syncValue.lo = 0;
        m_syncValue.hi = 0;
        m_syncState = NoSyncNeeded;
    }
}

bool QXcbWindow::setKeyboardGrabEnabled(bool grab)
{
    if (grab && !connection()->canGrab())
        return false;

    if (!grab) {
        xcb_ungrab_keyboard(xcb_connection(), XCB_TIME_CURRENT_TIME);
        return true;
    }
    xcb_grab_keyboard_cookie_t cookie = xcb_grab_keyboard(xcb_connection(), false,
                                                          m_window, XCB_TIME_CURRENT_TIME,
                                                          XCB_GRAB_MODE_ASYNC, XCB_GRAB_MODE_ASYNC);
    xcb_grab_keyboard_reply_t *reply = xcb_grab_keyboard_reply(xcb_connection(), cookie, NULL);
    bool result = !(!reply || reply->status != XCB_GRAB_STATUS_SUCCESS);
    free(reply);
    return result;
}

bool QXcbWindow::setMouseGrabEnabled(bool grab)
{
#ifdef XCB_USE_XINPUT22
    if (connection()->xi2MouseEvents())
        return connection()->xi2SetMouseGrabEnabled(m_window, grab);
#endif
    if (grab && !connection()->canGrab())
        return false;

    if (!grab) {
        xcb_ungrab_pointer(xcb_connection(), XCB_TIME_CURRENT_TIME);
        return true;
    }
    xcb_grab_pointer_cookie_t cookie = xcb_grab_pointer(xcb_connection(), false, m_window,
                                                        (XCB_EVENT_MASK_BUTTON_PRESS | XCB_EVENT_MASK_BUTTON_RELEASE
                                                         | XCB_EVENT_MASK_BUTTON_MOTION | XCB_EVENT_MASK_ENTER_WINDOW
                                                         | XCB_EVENT_MASK_LEAVE_WINDOW | XCB_EVENT_MASK_POINTER_MOTION),
                                                        XCB_GRAB_MODE_ASYNC, XCB_GRAB_MODE_ASYNC,
                                                        XCB_WINDOW_NONE, XCB_CURSOR_NONE,
                                                        XCB_TIME_CURRENT_TIME);
    xcb_grab_pointer_reply_t *reply = xcb_grab_pointer_reply(xcb_connection(), cookie, NULL);
    bool result = !(!reply || reply->status != XCB_GRAB_STATUS_SUCCESS);
    free(reply);
    return result;
}

void QXcbWindow::setCursor(xcb_cursor_t cursor)
{
    xcb_change_window_attributes(xcb_connection(), m_window, XCB_CW_CURSOR, &cursor);
    xcb_flush(xcb_connection());
}

void QXcbWindow::windowEvent(QEvent *event)
{
    switch (event->type()) {
    case QEvent::FocusIn:
        if (m_embedded && !event->spontaneous()) {
            QFocusEvent *focusEvent = static_cast<QFocusEvent *>(event);
            switch (focusEvent->reason()) {
            case Qt::TabFocusReason:
            case Qt::BacktabFocusReason:
                {
                const QXcbWindow *container =
                    static_cast<const QXcbWindow *>(parent());
                sendXEmbedMessage(container->xcb_window(),
                                  focusEvent->reason() == Qt::TabFocusReason ?
                                  XEMBED_FOCUS_NEXT : XEMBED_FOCUS_PREV);
                event->accept();
                }
                break;
            default:
                break;
            }
        }
        break;
    default:
        break;
    }
    QPlatformWindow::windowEvent(event);
}

bool QXcbWindow::startSystemResize(const QPoint &pos, Qt::Corner corner)
{
    const xcb_atom_t moveResize = connection()->atom(QXcbAtom::_NET_WM_MOVERESIZE);
    if (!connection()->wmSupport()->isSupportedByWM(moveResize))
        return false;
    xcb_client_message_event_t xev;
    xev.response_type = XCB_CLIENT_MESSAGE;
    xev.type = moveResize;
    xev.window = xcb_window();
    xev.format = 32;
    const QPoint globalPos = window()->mapToGlobal(pos);
    xev.data.data32[0] = globalPos.x();
    xev.data.data32[1] = globalPos.y();
    const bool bottom = corner == Qt::BottomRightCorner || corner == Qt::BottomLeftCorner;
    const bool left = corner == Qt::BottomLeftCorner || corner == Qt::TopLeftCorner;
    if (bottom)
        xev.data.data32[2] = left ? 6 : 4; // bottomleft/bottomright
    else
        xev.data.data32[2] = left ? 0 : 2; // topleft/topright
    xev.data.data32[3] = XCB_BUTTON_INDEX_1;
    xev.data.data32[4] = 0;
    xcb_ungrab_pointer(connection()->xcb_connection(), XCB_CURRENT_TIME);
    xcb_send_event(connection()->xcb_connection(), false, xcbScreen()->root(),
                   XCB_EVENT_MASK_SUBSTRUCTURE_REDIRECT | XCB_EVENT_MASK_SUBSTRUCTURE_NOTIFY,
                   (const char *)&xev);
    return true;
}

// Sends an XEmbed message.
void QXcbWindow::sendXEmbedMessage(xcb_window_t window, quint32 message,
                                   quint32 detail, quint32 data1, quint32 data2)
{
    xcb_client_message_event_t event;

    event.response_type = XCB_CLIENT_MESSAGE;
    event.format = 32;
    event.window = window;
    event.type = atom(QXcbAtom::_XEMBED);
    event.data.data32[0] = connection()->time();
    event.data.data32[1] = message;
    event.data.data32[2] = detail;
    event.data.data32[3] = data1;
    event.data.data32[4] = data2;
    Q_XCB_CALL(xcb_send_event(xcb_connection(), false, window,
                              XCB_EVENT_MASK_NO_EVENT, (const char *)&event));
}

static bool activeWindowChangeQueued(const QWindow *window)
{
    /* Check from window system event queue if the next queued activation
     * targets a window other than @window.
     */
    QWindowSystemInterfacePrivate::ActivatedWindowEvent *systemEvent =
        static_cast<QWindowSystemInterfacePrivate::ActivatedWindowEvent *>
        (QWindowSystemInterfacePrivate::peekWindowSystemEvent(QWindowSystemInterfacePrivate::ActivatedWindow));
    return systemEvent && systemEvent->activated != window;
}

void QXcbWindow::handleXEmbedMessage(const xcb_client_message_event_t *event)
{
    connection()->setTime(event->data.data32[0]);
    switch (event->data.data32[1]) {
    case XEMBED_WINDOW_ACTIVATE:
    case XEMBED_WINDOW_DEACTIVATE:
        break;
    case XEMBED_EMBEDDED_NOTIFY:
        Q_XCB_CALL(xcb_map_window(xcb_connection(), m_window));
        xcbScreen()->windowShown(this);
        // Without Qt::WA_TranslucentBackground, we use a ParentRelative BackPixmap.
        // Clear the whole tray icon window to its background color as early as possible
        // so that we can get a clean result from grabWindow() later.
        Q_XCB_CALL(xcb_clear_area(xcb_connection(), false, m_window, 0, 0, geometry().width(), geometry().height()));
        xcb_flush(xcb_connection());
        break;
    case XEMBED_FOCUS_IN:
        Qt::FocusReason reason;
        switch (event->data.data32[2]) {
        case XEMBED_FOCUS_FIRST:
            reason = Qt::TabFocusReason;
            break;
        case XEMBED_FOCUS_LAST:
            reason = Qt::BacktabFocusReason;
            break;
        case XEMBED_FOCUS_CURRENT:
        default:
            reason = Qt::OtherFocusReason;
            break;
        }
        connection()->setFocusWindow(static_cast<QXcbWindow*>(window()->handle()));
        QWindowSystemInterface::handleWindowActivated(window(), reason);
        break;
    case XEMBED_FOCUS_OUT:
        if (window() == QGuiApplication::focusWindow()
            && !activeWindowChangeQueued(window())) {
            connection()->setFocusWindow(0);
            QWindowSystemInterface::handleWindowActivated(0);
        }
        break;
    }
}

static inline xcb_rectangle_t qRectToXCBRectangle(const QRect &r)
{
    xcb_rectangle_t result;
    result.x = qMax(SHRT_MIN, r.x());
    result.y = qMax(SHRT_MIN, r.y());
    result.width = qMin((int)USHRT_MAX, r.width());
    result.height = qMin((int)USHRT_MAX, r.height());
    return result;
}

void QXcbWindow::setOpacity(qreal level)
{
    if (!m_window)
        return;

    quint32 value = qRound64(qBound(qreal(0), level, qreal(1)) * 0xffffffff);

    Q_XCB_CALL(xcb_change_property(xcb_connection(),
                                   XCB_PROP_MODE_REPLACE,
                                   m_window,
                                   atom(QXcbAtom::_NET_WM_WINDOW_OPACITY),
                                   XCB_ATOM_CARDINAL,
                                   32,
                                   1,
                                   (uchar *)&value));
}

void QXcbWindow::setMask(const QRegion &region)
{
    if (!connection()->hasXShape())
        return;
    if (region.isEmpty()) {
        xcb_shape_mask(connection()->xcb_connection(), XCB_SHAPE_SO_SET,
                       XCB_SHAPE_SK_BOUNDING, xcb_window(), 0, 0, XCB_NONE);
    } else {
        QVector<xcb_rectangle_t> rects;
        foreach (const QRect &r, region.rects())
            rects.push_back(qRectToXCBRectangle(r));
        xcb_shape_rectangles(connection()->xcb_connection(), XCB_SHAPE_SO_SET,
                             XCB_SHAPE_SK_BOUNDING, XCB_CLIP_ORDERING_UNSORTED,
                             xcb_window(), 0, 0, rects.size(), &rects[0]);
    }
}

void QXcbWindow::setAlertState(bool enabled)
{
    if (m_alertState == enabled)
        return;

    m_alertState = enabled;

    changeNetWmState(enabled, atom(QXcbAtom::_NET_WM_STATE_DEMANDS_ATTENTION));
}

uint QXcbWindow::visualId() const
{
    return m_visualId;
}

bool QXcbWindow::needsSync() const
{
    return m_syncState == SyncAndConfigureReceived;
}

void QXcbWindow::postSyncWindowRequest()
{
    if (!xcbScreen())
        return;
    if (!m_pendingSyncRequest) {
        QXcbSyncWindowRequest *e = new QXcbSyncWindowRequest(this);
        m_pendingSyncRequest = e;
        QCoreApplication::postEvent(xcbScreen()->connection(), e);
    }
}

QXcbScreen *QXcbWindow::xcbScreen() const
{
    return static_cast<QXcbScreen *>(screen());
}

QT_END_NAMESPACE<|MERGE_RESOLUTION|>--- conflicted
+++ resolved
@@ -2090,16 +2090,8 @@
             sendXEmbedMessage(container->xcb_window(), XEMBED_REQUEST_FOCUS);
         }
     }
-<<<<<<< HEAD
-    QPoint local(event->event_x, event->event_y);
-    QPoint global = QPoint(event->root_x, event->root_y);
-
-    Qt::KeyboardModifiers modifiers = connection()->keyboard()->translateModifiers(event->state);
-=======
-    const int dpr = int(devicePixelRatio());
-    QPoint local(event_x / dpr, event_y / dpr);
-    QPoint global = xcbScreen()->mapFromNative(QPoint(root_x, root_y));
->>>>>>> eacfbbf6
+    QPoint local(event_x, event_y);
+    QPoint global(root_x, root_y);
 
     if (isWheel) {
         if (!connection()->isAtLeastXI21()) {
@@ -2121,15 +2113,8 @@
 void QXcbWindow::handleButtonReleaseEvent(int event_x, int event_y, int root_x, int root_y,
                                           int detail, Qt::KeyboardModifiers modifiers, xcb_timestamp_t timestamp)
 {
-<<<<<<< HEAD
-    QPoint local(event->event_x, event->event_y);
-    QPoint global = QPoint(event->root_x, event->root_y);
-    Qt::KeyboardModifiers modifiers = connection()->keyboard()->translateModifiers(event->state);
-=======
-    const int dpr = int(devicePixelRatio());
-    QPoint local(event_x / dpr, event_y / dpr);
-    QPoint global = xcbScreen()->mapFromNative(QPoint(root_x, root_y));
->>>>>>> eacfbbf6
+    QPoint local(event_x, event_y);
+    QPoint global(root_x, root_y);
 
     if (detail >= 4 && detail <= 7) {
         // mouse wheel, handled in handleButtonPressEvent()
@@ -2142,24 +2127,14 @@
 void QXcbWindow::handleMotionNotifyEvent(int event_x, int event_y, int root_x, int root_y,
                                          Qt::KeyboardModifiers modifiers, xcb_timestamp_t timestamp)
 {
-<<<<<<< HEAD
-    QPoint local(event->event_x, event->event_y);
-    if (!xcbScreen())
-        return;
-    QPoint global = QPoint(event->root_x, event->root_y);
-=======
-    if (!xcbScreen())
-        return;
-    const int dpr = int(devicePixelRatio());
-    QPoint local(event_x / dpr, event_y / dpr);
-    QPoint global = xcbScreen()->mapFromNative(QPoint(root_x, root_y));
+    QPoint local(event_x, event_y);
+    QPoint global(root_x, root_y);
     handleMouseEvent(timestamp, local, global, modifiers);
 }
 
 // Handlers for plain xcb events. Used only when XI 2.2 or newer is not available.
 void QXcbWindow::handleButtonPressEvent(const xcb_button_press_event_t *event)
 {
->>>>>>> eacfbbf6
     Qt::KeyboardModifiers modifiers = connection()->keyboard()->translateModifiers(event->state);
     handleButtonPressEvent(event->event_x, event->event_y, event->root_x, event->root_y, event->detail,
                            modifiers, event->time);
