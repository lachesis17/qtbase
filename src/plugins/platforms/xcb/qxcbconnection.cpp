--- conflicted
+++ resolved
@@ -587,12 +587,6 @@
     initializeXFixes();
     initializeScreens();
 
-<<<<<<< HEAD
-    if (Q_UNLIKELY(m_screens.isEmpty()))
-        qFatal("QXcbConnection: no screens available");
-
-=======
->>>>>>> e3288f24
     initializeXRender();
     m_xi2Enabled = false;
 #if defined(XCB_USE_XINPUT2)
