--- conflicted
+++ resolved
@@ -649,16 +649,7 @@
 #ifndef QT_NO_DRAGANDDROP
     delete m_drag;
 #endif
-<<<<<<< HEAD
-    if (m_reader->isRunning()) {
-=======
-
-#if QT_CONFIG(xinput2)
-    finalizeXInput2();
-#endif
-
     if (m_reader && m_reader->isRunning()) {
->>>>>>> e9381504
         sendConnectionEvent(QXcbAtom::_QT_CLOSE_CONNECTION);
         m_reader->wait();
     }
