/****************************************************************************
**
** Copyright (C) 2016 The Qt Company Ltd.
** Contact: https://www.qt.io/licensing/
**
** This file is part of the QtGui module of the Qt Toolkit.
**
** $QT_BEGIN_LICENSE:LGPL$
** Commercial License Usage
** Licensees holding valid commercial Qt licenses may use this file in
** accordance with the commercial license agreement provided with the
** Software or, alternatively, in accordance with the terms contained in
** a written agreement between you and The Qt Company. For licensing terms
** and conditions see https://www.qt.io/terms-conditions. For further
** information use the contact form at https://www.qt.io/contact-us.
**
** GNU Lesser General Public License Usage
** Alternatively, this file may be used under the terms of the GNU Lesser
** General Public License version 3 as published by the Free Software
** Foundation and appearing in the file LICENSE.LGPL3 included in the
** packaging of this file. Please review the following information to
** ensure the GNU Lesser General Public License version 3 requirements
** will be met: https://www.gnu.org/licenses/lgpl-3.0.html.
**
** GNU General Public License Usage
** Alternatively, this file may be used under the terms of the GNU
** General Public License version 2.0 or (at your option) the GNU General
** Public license version 3 or any later version approved by the KDE Free
** Qt Foundation. The licenses are as published by the Free Software
** Foundation and appearing in the file LICENSE.GPL2 and LICENSE.GPL3
** included in the packaging of this file. Please review the following
** information to ensure the GNU General Public License requirements will
** be met: https://www.gnu.org/licenses/gpl-2.0.html and
** https://www.gnu.org/licenses/gpl-3.0.html.
**
** $QT_END_LICENSE$
**
****************************************************************************/

#if _WIN32_WINNT < 0x0500
#undef _WIN32_WINNT
#define _WIN32_WINNT 0x0500
#endif

#include "qwindowsintegration.h"
#include "qwindowsfontengine.h"
#include "qwindowsnativeimage.h"
#include "qwindowscontext.h"
#include "qwindowsfontdatabase.h"
#include "qtwindows_additional.h"
#include "qwindowsfontenginedirectwrite.h"

#include <QtGui/private/qtextengine_p.h> // glyph_metrics_t
#include <QtGui/private/qguiapplication_p.h>
#include <QtGui/QPaintDevice>
#include <QtGui/QBitmap>
#include <QtGui/QPainter>
#include <QtGui/private/qpainter_p.h>
#include <QtGui/QPaintEngine>
#include <QtGui/private/qpaintengine_raster_p.h>

#include <QtCore/QtEndian>
#include <QtCore/QFile>
#include <QtCore/qmath.h>
#include <QtCore/QThreadStorage>
#include <QtCore/private/qsystemlibrary_p.h>
#include <QtCore/private/qstringiterator_p.h>

#include <QtCore/QDebug>

#include <limits.h>

#ifdef Q_OS_WINCE
#  include "qplatformfunctions_wince.h"
#endif

#if !defined(QT_NO_DIRECTWRITE)
#  include <dwrite.h>
#endif

QT_BEGIN_NAMESPACE

//### mingw needed define
#ifndef TT_PRIM_CSPLINE
#define TT_PRIM_CSPLINE 3
#endif

#ifdef MAKE_TAG
#undef MAKE_TAG
#endif
// GetFontData expects the tags in little endian ;(
#define MAKE_TAG(ch1, ch2, ch3, ch4) (\
    (((quint32)(ch4)) << 24) | \
    (((quint32)(ch3)) << 16) | \
    (((quint32)(ch2)) << 8) | \
    ((quint32)(ch1)) \
   )

// common DC for all fonts

typedef BOOL (WINAPI *PtrGetCharWidthI)(HDC, UINT, UINT, LPWORD, LPINT);
static PtrGetCharWidthI ptrGetCharWidthI = 0;
static bool resolvedGetCharWidthI = false;

static void resolveGetCharWidthI()
{
    if (resolvedGetCharWidthI)
        return;
    resolvedGetCharWidthI = true;
    ptrGetCharWidthI = (PtrGetCharWidthI)QSystemLibrary::resolve(QStringLiteral("gdi32"), "GetCharWidthI");
}

static inline quint16 getUShort(unsigned char *p)
{
    quint16 val;
    val = *p++ << 8;
    val |= *p;

    return val;
}

// general font engine

QFixed QWindowsFontEngine::lineThickness() const
{
    if(lineWidth > 0)
        return lineWidth;

    return QFontEngine::lineThickness();
}

static OUTLINETEXTMETRIC *getOutlineTextMetric(HDC hdc)
{
    int size;
    size = GetOutlineTextMetrics(hdc, 0, 0);
    OUTLINETEXTMETRIC *otm = (OUTLINETEXTMETRIC *)malloc(size);
    GetOutlineTextMetrics(hdc, size, otm);
    return otm;
}

bool QWindowsFontEngine::hasCFFTable() const
{
    HDC hdc = m_fontEngineData->hdc;
    SelectObject(hdc, hfont);
    return GetFontData(hdc, MAKE_TAG('C', 'F', 'F', ' '), 0, 0, 0) != GDI_ERROR;
}

bool QWindowsFontEngine::hasCMapTable() const
{
    HDC hdc = m_fontEngineData->hdc;
    SelectObject(hdc, hfont);
    return GetFontData(hdc, MAKE_TAG('c', 'm', 'a', 'p'), 0, 0, 0) != GDI_ERROR;
}

bool QWindowsFontEngine::hasGlyfTable() const
{
    HDC hdc = m_fontEngineData->hdc;
    SelectObject(hdc, hfont);
    return GetFontData(hdc, MAKE_TAG('g', 'l', 'y', 'f'), 0, 0, 0) != GDI_ERROR;
}

bool QWindowsFontEngine::hasEbdtTable() const
{
    HDC hdc = m_fontEngineData->hdc;
    SelectObject(hdc, hfont);
    return GetFontData(hdc, MAKE_TAG('E', 'B', 'D', 'T'), 0, 0, 0) != GDI_ERROR;
}

static inline QString stringFromOutLineTextMetric(const OUTLINETEXTMETRIC *otm, PSTR offset)
{
    const uchar *p = reinterpret_cast<const uchar *>(otm) + quintptr(offset);
    return QString::fromWCharArray(reinterpret_cast<const wchar_t *>(p));
}

void QWindowsFontEngine::getCMap()
{
    ttf = (bool)(tm.tmPitchAndFamily & TMPF_TRUETYPE) || hasCMapTable();

    cffTable = hasCFFTable();

    HDC hdc = m_fontEngineData->hdc;
    SelectObject(hdc, hfont);
    bool symb = false;
    if (ttf) {
        cmapTable = getSfntTable(qbswap<quint32>(MAKE_TAG('c', 'm', 'a', 'p')));
        cmap = QFontEngine::getCMap(reinterpret_cast<const uchar *>(cmapTable.constData()),
                       cmapTable.size(), &symb, &cmapSize);
    }
    if (!cmap) {
        ttf = false;
        symb = false;
    }
    symbol = symb;
    designToDevice = 1;
    _faceId.index = 0;
    if(cmap) {
        OUTLINETEXTMETRIC *otm = getOutlineTextMetric(hdc);
<<<<<<< HEAD
        designToDevice = QFixed((int)otm->otmEMSquare)/QFixed::fromReal(fontDef.pixelSize);
        unitsPerEm = otm->otmEMSquare;
        x_height = (int)otm->otmsXHeight;
        loadKerningPairs(designToDevice);
        _faceId.filename = QFile::encodeName(QString::fromWCharArray((wchar_t *)((char *)otm + (quintptr)otm->otmpFullName)));
=======
        unitsPerEm = int(otm->otmEMSquare);
        const QFixed unitsPerEmF(unitsPerEm);
        designToDevice = unitsPerEmF / QFixed::fromReal(fontDef.pixelSize);
        x_height = int(otm->otmsXHeight);
        loadKerningPairs(unitsPerEmF / int(otm->otmTextMetrics.tmHeight));
        _faceId.filename = QFile::encodeName(stringFromOutLineTextMetric(otm, otm->otmpFullName));
>>>>>>> d8e65d57
        lineWidth = otm->otmsUnderscoreSize;
        fsType = otm->otmfsType;
        free(otm);
    } else {
        unitsPerEm = tm.tmHeight;
    }
}

int QWindowsFontEngine::getGlyphIndexes(const QChar *str, int numChars, QGlyphLayout *glyphs) const
{
    int glyph_pos = 0;
    {
#if defined(Q_OS_WINCE)
        {
#else
        if (symbol) {
            QStringIterator it(str, str + numChars);
            while (it.hasNext()) {
                const uint uc = it.next();
                glyphs->glyphs[glyph_pos] = getTrueTypeGlyphIndex(cmap, cmapSize, uc);
                if(!glyphs->glyphs[glyph_pos] && uc < 0x100)
                    glyphs->glyphs[glyph_pos] = getTrueTypeGlyphIndex(cmap, cmapSize, uc + 0xf000);
                ++glyph_pos;
            }
        } else if (ttf) {
            QStringIterator it(str, str + numChars);
            while (it.hasNext()) {
                const uint uc = it.next();
                glyphs->glyphs[glyph_pos] = getTrueTypeGlyphIndex(cmap, cmapSize, uc);
                ++glyph_pos;
            }
        } else {
#endif
            QStringIterator it(str, str + numChars);
            while (it.hasNext()) {
                const uint uc = it.next();
                if (uc >= tm.tmFirstChar && uc <= tm.tmLastChar)
                    glyphs->glyphs[glyph_pos] = uc;
                else
                    glyphs->glyphs[glyph_pos] = 0;
                ++glyph_pos;
            }
        }
    }
    glyphs->numGlyphs = glyph_pos;
    return glyph_pos;
}

/*!
    \class QWindowsFontEngine
    \brief Standard Windows font engine.
    \internal
    \ingroup qt-lighthouse-win

    Will probably be superseded by a common Free Type font engine in Qt 5.X.
*/

QWindowsFontEngine::QWindowsFontEngine(const QString &name,
                                       LOGFONT lf,
                               const QSharedPointer<QWindowsFontEngineData> &fontEngineData)
    : QFontEngine(Win),
    m_fontEngineData(fontEngineData),
    _name(name),
    hfont(0),
    m_logfont(lf),
    ttf(0),
    hasOutline(0),
    cmap(0),
    cmapSize(0),
    lbearing(SHRT_MIN),
    rbearing(SHRT_MIN),
    x_height(-1),
    synthesized_flags(-1),
    lineWidth(-1),
    widthCache(0),
    widthCacheSize(0),
    designAdvances(0),
    designAdvancesSize(0)
{
    qCDebug(lcQpaFonts) << __FUNCTION__ << name << lf.lfHeight;
    hfont = CreateFontIndirect(&m_logfont);
    if (!hfont) {
        qErrnoWarning("%s: CreateFontIndirect failed for family '%s'", __FUNCTION__, qPrintable(name));
        hfont = QWindowsFontDatabase::systemFont();
    }

    HDC hdc = m_fontEngineData->hdc;
    SelectObject(hdc, hfont);
    const BOOL res = GetTextMetrics(hdc, &tm);
    if (!res) {
        qErrnoWarning("%s: GetTextMetrics failed", __FUNCTION__);
        ZeroMemory(&tm, sizeof(TEXTMETRIC));
    }

    fontDef.pixelSize = -lf.lfHeight;
    fontDef.fixedPitch = !(tm.tmPitchAndFamily & TMPF_FIXED_PITCH);

    cache_cost = tm.tmHeight * tm.tmAveCharWidth * 2000;
    getCMap();

    if (!resolvedGetCharWidthI)
        resolveGetCharWidthI();

    // ### Properties accessed by QWin32PrintEngine (QtPrintSupport)
    QVariantMap userData;
    userData.insert(QStringLiteral("logFont"), QVariant::fromValue(m_logfont));
    userData.insert(QStringLiteral("hFont"), QVariant::fromValue(hfont));
    userData.insert(QStringLiteral("trueType"), QVariant(bool(ttf)));
    setUserData(userData);

    hasUnreliableOutline = hasGlyfTable() && hasEbdtTable();
}

QWindowsFontEngine::~QWindowsFontEngine()
{
    if (designAdvances)
        free(designAdvances);

    if (widthCache)
        free(widthCache);

    // make sure we aren't by accident still selected
    SelectObject(m_fontEngineData->hdc, QWindowsFontDatabase::systemFont());

    if (!DeleteObject(hfont))
        qErrnoWarning("%s: QFontEngineWin: failed to delete font...", __FUNCTION__);
    qCDebug(lcQpaFonts) << __FUNCTION__ << _name;

    if (!uniqueFamilyName.isEmpty()) {
        QPlatformFontDatabase *pfdb = QWindowsIntegration::instance()->fontDatabase();
        static_cast<QWindowsFontDatabase *>(pfdb)->derefUniqueFont(uniqueFamilyName);
    }
}

glyph_t QWindowsFontEngine::glyphIndex(uint ucs4) const
{
    glyph_t glyph;

#if !defined(Q_OS_WINCE)
    if (symbol) {
        glyph = getTrueTypeGlyphIndex(cmap, cmapSize, ucs4);
        if (glyph == 0 && ucs4 < 0x100)
            glyph = getTrueTypeGlyphIndex(cmap, cmapSize, ucs4 + 0xf000);
    } else if (ttf) {
        glyph = getTrueTypeGlyphIndex(cmap, cmapSize, ucs4);
    } else
#endif
    if (ucs4 >= tm.tmFirstChar && ucs4 <= tm.tmLastChar) {
        glyph = ucs4;
    } else {
        glyph = 0;
    }

    return glyph;
}

HGDIOBJ QWindowsFontEngine::selectDesignFont() const
{
    LOGFONT f = m_logfont;
    f.lfHeight = -unitsPerEm;
    f.lfWidth = 0;
    HFONT designFont = CreateFontIndirect(&f);
    return SelectObject(m_fontEngineData->hdc, designFont);
}

bool QWindowsFontEngine::stringToCMap(const QChar *str, int len, QGlyphLayout *glyphs, int *nglyphs, QFontEngine::ShaperFlags flags) const
{
    Q_ASSERT(glyphs->numGlyphs >= *nglyphs);
    if (*nglyphs < len) {
        *nglyphs = len;
        return false;
    }

    glyphs->numGlyphs = *nglyphs;
    *nglyphs = getGlyphIndexes(str, len, glyphs);

    if (!(flags & GlyphIndicesOnly))
        recalcAdvances(glyphs, flags);

    return true;
}

inline void calculateTTFGlyphWidth(HDC hdc, UINT glyph, int &width)
{
#if defined(Q_OS_WINCE)
    GetCharWidth32(hdc, glyph, glyph, &width);
#else
    if (ptrGetCharWidthI)
        ptrGetCharWidthI(hdc, glyph, 1, 0, &width);
#endif
}

void QWindowsFontEngine::recalcAdvances(QGlyphLayout *glyphs, QFontEngine::ShaperFlags flags) const
{
    HGDIOBJ oldFont = 0;
    HDC hdc = m_fontEngineData->hdc;
    if (ttf && (flags & DesignMetrics)) {
        for(int i = 0; i < glyphs->numGlyphs; i++) {
            unsigned int glyph = glyphs->glyphs[i];
            if(int(glyph) >= designAdvancesSize) {
                const int newSize = int(glyph + 256) >> 8 << 8;
                designAdvances = reinterpret_cast<QFixed *>(realloc(designAdvances, size_t(newSize) * sizeof(QFixed)));
                Q_CHECK_PTR(designAdvances);
                for(int i = designAdvancesSize; i < newSize; ++i)
                    designAdvances[i] = -1000000;
                designAdvancesSize = newSize;
            }
            if (designAdvances[glyph] < -999999) {
                if (!oldFont)
                    oldFont = selectDesignFont();

                int width = 0;
                calculateTTFGlyphWidth(hdc, glyph, width);
                designAdvances[glyph] = QFixed(width) / designToDevice;
            }
            glyphs->advances[i] = designAdvances[glyph];
        }
        if(oldFont)
            DeleteObject(SelectObject(hdc, oldFont));
    } else {
        for(int i = 0; i < glyphs->numGlyphs; i++) {
            unsigned int glyph = glyphs->glyphs[i];

            if (glyph >= widthCacheSize) {
                const uint newSize = (glyph + 256) >> 8 << 8;
                widthCache = reinterpret_cast<unsigned char *>(realloc(widthCache, newSize * sizeof(QFixed)));
                Q_CHECK_PTR(widthCache);
                memset(widthCache + widthCacheSize, 0, newSize - widthCacheSize);
                widthCacheSize = newSize;
            }
            glyphs->advances[i] = widthCache[glyph];
            // font-width cache failed
            if (glyphs->advances[i].value() == 0) {
                int width = 0;
                if (!oldFont)
                    oldFont = SelectObject(hdc, hfont);

                if (!ttf) {
                    QChar ch[2] = { ushort(glyph), 0 };
                    int chrLen = 1;
                    if (QChar::requiresSurrogates(glyph)) {
                        ch[0] = QChar::highSurrogate(glyph);
                        ch[1] = QChar::lowSurrogate(glyph);
                        ++chrLen;
                    }
                    SIZE size = {0, 0};
                    GetTextExtentPoint32(hdc, reinterpret_cast<const wchar_t *>(ch), chrLen, &size);
                    width = size.cx;
                } else {
                    calculateTTFGlyphWidth(hdc, glyph, width);
                }
                glyphs->advances[i] = width;
                // if glyph's within cache range, store it for later
                if (width > 0 && width < 0x100)
                    widthCache[glyph] = uchar(width);
            }
        }

        if (oldFont)
            SelectObject(hdc, oldFont);
    }
}

glyph_metrics_t QWindowsFontEngine::boundingBox(const QGlyphLayout &glyphs)
{
    if (glyphs.numGlyphs == 0)
        return glyph_metrics_t();

    QFixed w = 0;
    for (int i = 0; i < glyphs.numGlyphs; ++i)
        w += glyphs.effectiveAdvance(i);

    return glyph_metrics_t(0, -tm.tmAscent, w - lastRightBearing(glyphs), tm.tmHeight, w, 0);
}
#ifndef Q_OS_WINCE
bool QWindowsFontEngine::getOutlineMetrics(glyph_t glyph, const QTransform &t, glyph_metrics_t *metrics) const
{
    Q_ASSERT(metrics != 0);

    HDC hdc = m_fontEngineData->hdc;

    GLYPHMETRICS gm;
    DWORD res = 0;
    MAT2 mat;
    mat.eM11.value = mat.eM22.value = 1;
    mat.eM11.fract = mat.eM22.fract = 0;
    mat.eM21.value = mat.eM12.value = 0;
    mat.eM21.fract = mat.eM12.fract = 0;

    if (t.type() > QTransform::TxTranslate) {
        // We need to set the transform using the HDC's world
        // matrix rather than using the MAT2 above, because the
        // results provided when transforming via MAT2 does not
        // match the glyphs that are drawn using a WorldTransform
        XFORM xform;
        xform.eM11 = FLOAT(t.m11());
        xform.eM12 = FLOAT(t.m12());
        xform.eM21 = FLOAT(t.m21());
        xform.eM22 = FLOAT(t.m22());
        xform.eDx = 0;
        xform.eDy = 0;
        SetGraphicsMode(hdc, GM_ADVANCED);
        SetWorldTransform(hdc, &xform);
    }

    uint format = GGO_METRICS;
    if (ttf)
        format |= GGO_GLYPH_INDEX;
    res = GetGlyphOutline(hdc, glyph, format, &gm, 0, 0, &mat);

    if (t.type() > QTransform::TxTranslate) {
        XFORM xform;
        xform.eM11 = xform.eM22 = 1;
        xform.eM12 = xform.eM21 = xform.eDx = xform.eDy = 0;
        SetWorldTransform(hdc, &xform);
        SetGraphicsMode(hdc, GM_COMPATIBLE);
    }

    if (res != GDI_ERROR) {
        *metrics = glyph_metrics_t(gm.gmptGlyphOrigin.x, -gm.gmptGlyphOrigin.y,
                                   int(gm.gmBlackBoxX), int(gm.gmBlackBoxY),
                                   gm.gmCellIncX, gm.gmCellIncY);
        return true;
    } else {
        return false;
    }
}
#endif

glyph_metrics_t QWindowsFontEngine::boundingBox(glyph_t glyph, const QTransform &t)
{
#ifndef Q_OS_WINCE
    HDC hdc = m_fontEngineData->hdc;
    SelectObject(hdc, hfont);

    glyph_metrics_t glyphMetrics;
    bool success = getOutlineMetrics(glyph, t, &glyphMetrics);

    if (!ttf && !success) {
        // Bitmap fonts
        wchar_t ch = wchar_t(glyph);
        ABCFLOAT abc;
        GetCharABCWidthsFloat(hdc, ch, ch, &abc);
        int width = qRound(abc.abcfB);

        return glyph_metrics_t(QFixed::fromReal(abc.abcfA), -tm.tmAscent, width, tm.tmHeight, width, 0).transformed(t);
    }

    return glyphMetrics;
#else
    HDC hdc = m_fontEngineData->hdc;
    HGDIOBJ oldFont = SelectObject(hdc, hfont);

    ABC abc;
    int width;
    int advance;
#ifdef GWES_MGTT    // true type fonts
    if (GetCharABCWidths(hdc, glyph, glyph, &abc)) {
        width = qAbs(abc.abcA) + abc.abcB + qAbs(abc.abcC);
        advance = abc.abcA + abc.abcB + abc.abcC;
    }
    else
#endif
#if defined(GWES_MGRAST) || defined(GWES_MGRAST2)   // raster fonts
    if (GetCharWidth32(hdc, glyph, glyph, &width)) {
        advance = width;
    }
    else
#endif
    {   // fallback
        width = tm.tmMaxCharWidth;
        advance = width;
    }

    SelectObject(hdc, oldFont);
    return glyph_metrics_t(0, -tm.tmAscent, width, tm.tmHeight, advance, 0).transformed(t);
#endif
}

QFixed QWindowsFontEngine::ascent() const
{
    return tm.tmAscent;
}

QFixed QWindowsFontEngine::descent() const
{
    return tm.tmDescent;
}

QFixed QWindowsFontEngine::leading() const
{
    return tm.tmExternalLeading;
}


QFixed QWindowsFontEngine::xHeight() const
{
    if(x_height >= 0)
        return x_height;
    return QFontEngine::xHeight();
}

QFixed QWindowsFontEngine::averageCharWidth() const
{
    return tm.tmAveCharWidth;
}

qreal QWindowsFontEngine::maxCharWidth() const
{
    return tm.tmMaxCharWidth;
}

enum { max_font_count = 256 };
static const ushort char_table[] = {
        40,
        67,
        70,
        75,
        86,
        88,
        89,
        91,
        102,
        114,
        124,
        127,
        205,
        645,
        884,
        922,
        1070,
        12386,
        0
};

static const int char_table_entries = sizeof(char_table)/sizeof(ushort);

#ifndef Q_CC_MINGW
void QWindowsFontEngine::getGlyphBearings(glyph_t glyph, qreal *leftBearing, qreal *rightBearing)
{
    HDC hdc = m_fontEngineData->hdc;
    SelectObject(hdc, hfont);

#ifndef Q_OS_WINCE
    if (ttf)
#endif
    {
        ABC abcWidths;
        GetCharABCWidthsI(hdc, glyph, 1, 0, &abcWidths);
        if (leftBearing)
            *leftBearing = abcWidths.abcA;
        if (rightBearing)
            *rightBearing = abcWidths.abcC;
    }
#ifndef Q_OS_WINCE
    else {
        QFontEngine::getGlyphBearings(glyph, leftBearing, rightBearing);
    }
#endif
}
#endif // Q_CC_MINGW

bool QWindowsFontEngine::hasUnreliableGlyphOutline() const
{
    return hasUnreliableOutline || QFontEngine::hasUnreliableGlyphOutline();
}

qreal QWindowsFontEngine::minLeftBearing() const
{
    if (lbearing == SHRT_MIN)
        minRightBearing(); // calculates both

    return lbearing;
}

qreal QWindowsFontEngine::minRightBearing() const
{
#ifndef Q_OS_WINCE
    if (rbearing == SHRT_MIN) {
        int ml = 0;
        int mr = 0;
        HDC hdc = m_fontEngineData->hdc;
        SelectObject(hdc, hfont);
        if (ttf) {
            ABC *abc = 0;
            int n = tm.tmLastChar - tm.tmFirstChar;
            if (n <= max_font_count) {
                abc = new ABC[n+1];
                GetCharABCWidths(hdc, tm.tmFirstChar, tm.tmLastChar, abc);
            } else {
                abc = new ABC[char_table_entries+1];
                for(int i = 0; i < char_table_entries; i++)
                    GetCharABCWidths(hdc, char_table[i], char_table[i], abc + i);
                n = char_table_entries;
            }
            ml = abc[0].abcA;
            mr = abc[0].abcC;
            for (int i = 1; i < n; i++) {
                if (abc[i].abcA + abc[i].abcB + abc[i].abcC != 0) {
                    ml = qMin(ml,abc[i].abcA);
                    mr = qMin(mr,abc[i].abcC);
                }
            }
            delete [] abc;
        } else {
            ABCFLOAT *abc = 0;
            int n = tm.tmLastChar - tm.tmFirstChar+1;
            if (n <= max_font_count) {
                abc = new ABCFLOAT[n];
                GetCharABCWidthsFloat(hdc, tm.tmFirstChar, tm.tmLastChar, abc);
            } else {
                abc = new ABCFLOAT[char_table_entries];
                for(int i = 0; i < char_table_entries; i++)
                    GetCharABCWidthsFloat(hdc, char_table[i], char_table[i], abc+i);
                n = char_table_entries;
            }
            float fml = abc[0].abcfA;
            float fmr = abc[0].abcfC;
            for (int i=1; i<n; i++) {
                if (abc[i].abcfA + abc[i].abcfB + abc[i].abcfC != 0) {
                    fml = qMin(fml,abc[i].abcfA);
                    fmr = qMin(fmr,abc[i].abcfC);
                }
            }
            ml = int(fml - 0.9999);
            mr = int(fmr - 0.9999);
            delete [] abc;
        }
        lbearing = ml;
        rbearing = mr;
    }

    return rbearing;
#else // !Q_OS_WINCE
    if (rbearing == SHRT_MIN) {
        int ml = 0;
        int mr = 0;
        HDC hdc = m_fontEngineData->hdc;
        SelectObject(hdc, hfont);
        if (ttf) {
            ABC *abc = 0;
            int n = tm.tmLastChar - tm.tmFirstChar;
            if (n <= max_font_count) {
                abc = new ABC[n+1];
                GetCharABCWidths(hdc, tm.tmFirstChar, tm.tmLastChar, abc);
            } else {
                abc = new ABC[char_table_entries+1];
                for (int i = 0; i < char_table_entries; i++)
                    GetCharABCWidths(hdc, char_table[i], char_table[i], abc+i);
                n = char_table_entries;
            }
            ml = abc[0].abcA;
            mr = abc[0].abcC;
            for (int i = 1; i < n; i++) {
                if (abc[i].abcA + abc[i].abcB + abc[i].abcC != 0) {
                    ml = qMin(ml,abc[i].abcA);
                    mr = qMin(mr,abc[i].abcC);
                }
            }
            delete [] abc;
        }
        lbearing = ml;
        rbearing = mr;
    }

    return rbearing;
#endif // Q_OS_WINCE
}

static inline double qt_fixed_to_double(const FIXED &p) {
    return ((p.value << 16) + p.fract) / 65536.0;
}

static inline QPointF qt_to_qpointf(const POINTFX &pt, qreal scale) {
    return QPointF(qt_fixed_to_double(pt.x) * scale, -qt_fixed_to_double(pt.y) * scale);
}

#ifndef GGO_UNHINTED
#define GGO_UNHINTED 0x0100
#endif

static bool addGlyphToPath(glyph_t glyph, const QFixedPoint &position, HDC hdc,
                           QPainterPath *path, bool ttf, glyph_metrics_t *metric = 0, qreal scale = 1)
{
    MAT2 mat;
    mat.eM11.value = mat.eM22.value = 1;
    mat.eM11.fract = mat.eM22.fract = 0;
    mat.eM21.value = mat.eM12.value = 0;
    mat.eM21.fract = mat.eM12.fract = 0;

    GLYPHMETRICS gMetric;
    memset(&gMetric, 0, sizeof(GLYPHMETRICS));

#ifndef Q_OS_WINCE
    if (metric) {
        // If metrics requested, retrieve first using GGO_METRICS, because the returned
        // values are incorrect for OpenType PS fonts if obtained at the same time as the
        // glyph paths themselves (ie. with GGO_NATIVE as the format).
        uint format = GGO_METRICS;
        if (ttf)
            format |= GGO_GLYPH_INDEX;
        if (GetGlyphOutline(hdc, glyph, format, &gMetric, 0, 0, &mat) == GDI_ERROR)
            return false;
        // #### obey scale
        *metric = glyph_metrics_t(gMetric.gmptGlyphOrigin.x, -gMetric.gmptGlyphOrigin.y,
                                  int(gMetric.gmBlackBoxX), int(gMetric.gmBlackBoxY),
                                  gMetric.gmCellIncX, gMetric.gmCellIncY);
    }
#endif

    uint glyphFormat = GGO_NATIVE;

    if (ttf)
        glyphFormat |= GGO_GLYPH_INDEX;

    const DWORD bufferSize = GetGlyphOutline(hdc, glyph, glyphFormat, &gMetric, 0, 0, &mat);
    if (bufferSize == GDI_ERROR)
        return false;

    char *dataBuffer = new char[bufferSize];
    DWORD ret = GDI_ERROR;
    ret = GetGlyphOutline(hdc, glyph, glyphFormat, &gMetric, bufferSize, dataBuffer, &mat);
    if (ret == GDI_ERROR) {
        delete [] dataBuffer;
        return false;
    }

#ifdef Q_OS_WINCE
    if (metric) {
        // #### obey scale
        *metric = glyph_metrics_t(gMetric.gmptGlyphOrigin.x, -gMetric.gmptGlyphOrigin.y,
                                  (int)gMetric.gmBlackBoxX, (int)gMetric.gmBlackBoxY,
                                  gMetric.gmCellIncX, gMetric.gmCellIncY);
    }
#endif

    DWORD offset = 0;
    DWORD headerOffset = 0;

    QPointF oset = position.toPointF();
    while (headerOffset < bufferSize) {
        const TTPOLYGONHEADER *ttph = reinterpret_cast<const TTPOLYGONHEADER *>(dataBuffer + headerOffset);

        QPointF lastPoint(qt_to_qpointf(ttph->pfxStart, scale));
        path->moveTo(lastPoint + oset);
        offset += sizeof(TTPOLYGONHEADER);
        while (offset < headerOffset + ttph->cb) {
            const TTPOLYCURVE *curve = reinterpret_cast<const TTPOLYCURVE *>(dataBuffer + offset);
            switch (curve->wType) {
            case TT_PRIM_LINE: {
                for (int i=0; i<curve->cpfx; ++i) {
                    QPointF p = qt_to_qpointf(curve->apfx[i], scale) + oset;
                    path->lineTo(p);
                }
                break;
            }
            case TT_PRIM_QSPLINE: {
                const QPainterPath::Element &elm = path->elementAt(path->elementCount()-1);
                QPointF prev(elm.x, elm.y);
                QPointF endPoint;
                for (int i=0; i<curve->cpfx - 1; ++i) {
                    QPointF p1 = qt_to_qpointf(curve->apfx[i], scale) + oset;
                    QPointF p2 = qt_to_qpointf(curve->apfx[i+1], scale) + oset;
                    if (i < curve->cpfx - 2) {
                        endPoint = QPointF((p1.x() + p2.x()) / 2, (p1.y() + p2.y()) / 2);
                    } else {
                        endPoint = p2;
                    }

                    path->quadTo(p1, endPoint);
                    prev = endPoint;
                }

                break;
            }
            case TT_PRIM_CSPLINE: {
                for (int i=0; i<curve->cpfx; ) {
                    QPointF p2 = qt_to_qpointf(curve->apfx[i++], scale) + oset;
                    QPointF p3 = qt_to_qpointf(curve->apfx[i++], scale) + oset;
                    QPointF p4 = qt_to_qpointf(curve->apfx[i++], scale) + oset;
                    path->cubicTo(p2, p3, p4);
                }
                break;
            }
            default:
                qWarning("QFontEngineWin::addOutlineToPath, unhandled switch case");
            }
            offset += sizeof(TTPOLYCURVE) + (curve->cpfx-1) * sizeof(POINTFX);
        }
        path->closeSubpath();
        headerOffset += ttph->cb;
    }
    delete [] dataBuffer;

    return true;
}

void QWindowsFontEngine::addGlyphsToPath(glyph_t *glyphs, QFixedPoint *positions, int nglyphs,
                                     QPainterPath *path, QTextItem::RenderFlags)
{
    LOGFONT lf = m_logfont;
    // The sign must be negative here to make sure we match against character height instead of
    // hinted cell height. This ensures that we get linear matching, and we need this for
    // paths since we later on apply a scaling transform to the glyph outline to get the
    // font at the correct pixel size.
    lf.lfHeight = -unitsPerEm;
    lf.lfWidth = 0;
    HFONT hf = CreateFontIndirect(&lf);
    HDC hdc = m_fontEngineData->hdc;
    HGDIOBJ oldfont = SelectObject(hdc, hf);

    for(int i = 0; i < nglyphs; ++i) {
        if (!addGlyphToPath(glyphs[i], positions[i], hdc, path, ttf, /*metric*/0,
                            qreal(fontDef.pixelSize) / unitsPerEm)) {
            // Some windows fonts, like "Modern", are vector stroke
            // fonts, which are reported as TMPF_VECTOR but do not
            // support GetGlyphOutline, and thus we set this bit so
            // that addOutLineToPath can check it and return safely...
            hasOutline = false;
            break;
        }
    }
    DeleteObject(SelectObject(hdc, oldfont));
}

void QWindowsFontEngine::addOutlineToPath(qreal x, qreal y, const QGlyphLayout &glyphs,
                                      QPainterPath *path, QTextItem::RenderFlags flags)
{
    if(tm.tmPitchAndFamily & (TMPF_TRUETYPE | TMPF_VECTOR)) {
        hasOutline = true;
        QFontEngine::addOutlineToPath(x, y, glyphs, path, flags);
        if (hasOutline)  {
            // has_outline is set to false if addGlyphToPath gets
            // false from GetGlyphOutline, meaning its not an outline
            // font.
            return;
        }
    }
    QFontEngine::addBitmapFontToPath(x, y, glyphs, path, flags);
}

QFontEngine::FaceId QWindowsFontEngine::faceId() const
{
    return _faceId;
}

QT_BEGIN_INCLUDE_NAMESPACE
#include <qdebug.h>
QT_END_INCLUDE_NAMESPACE

int QWindowsFontEngine::synthesized() const
{
    if(synthesized_flags == -1) {
        synthesized_flags = 0;
        if(ttf) {
            const DWORD HEAD = MAKE_TAG('h', 'e', 'a', 'd');
            HDC hdc = m_fontEngineData->hdc;
            SelectObject(hdc, hfont);
            uchar data[4];
            GetFontData(hdc, HEAD, 44, &data, 4);
            USHORT macStyle = getUShort(data);
            if (tm.tmItalic && !(macStyle & 2))
                synthesized_flags = SynthesizedItalic;
            if (fontDef.stretch != 100 && ttf)
                synthesized_flags |= SynthesizedStretch;
            if (tm.tmWeight >= 500 && !(macStyle & 1))
                synthesized_flags |= SynthesizedBold;
            //qDebug() << "font is" << _name <<
            //    "it=" << (macStyle & 2) << fontDef.style << "flags=" << synthesized_flags;
        }
    }
    return synthesized_flags;
}

QFixed QWindowsFontEngine::emSquareSize() const
{
    return unitsPerEm;
}

QFontEngine::Properties QWindowsFontEngine::properties() const
{
    LOGFONT lf = m_logfont;
    lf.lfHeight = unitsPerEm;
    HFONT hf = CreateFontIndirect(&lf);
    HDC hdc = m_fontEngineData->hdc;
    HGDIOBJ oldfont = SelectObject(hdc, hf);
    OUTLINETEXTMETRIC *otm = getOutlineTextMetric(hdc);
    Properties p;
    p.emSquare = unitsPerEm;
    p.italicAngle = otm->otmItalicAngle;
    const QByteArray name = stringFromOutLineTextMetric(otm, otm->otmpFamilyName).toLatin1()
        + stringFromOutLineTextMetric(otm, otm->otmpStyleName).toLatin1();
    p.postscriptName = QFontEngine::convertToPostscriptFontFamilyName(name);
    p.boundingBox = QRectF(otm->otmrcFontBox.left, -otm->otmrcFontBox.top,
                           otm->otmrcFontBox.right - otm->otmrcFontBox.left,
                           otm->otmrcFontBox.top - otm->otmrcFontBox.bottom);
    p.ascent = otm->otmAscent;
    p.descent = -otm->otmDescent;
    p.leading = int(otm->otmLineGap);
    p.capHeight = 0;
    p.lineWidth = otm->otmsUnderscoreSize;
    free(otm);
    DeleteObject(SelectObject(hdc, oldfont));
    return p;
}

void QWindowsFontEngine::getUnscaledGlyph(glyph_t glyph, QPainterPath *path, glyph_metrics_t *metrics)
{
    LOGFONT lf = m_logfont;
    lf.lfHeight = -unitsPerEm;
    int flags = synthesized();
    if(flags & SynthesizedItalic)
        lf.lfItalic = false;
    lf.lfWidth = 0;
    HFONT hf = CreateFontIndirect(&lf);
    HDC hdc = m_fontEngineData->hdc;
    HGDIOBJ oldfont = SelectObject(hdc, hf);
    QFixedPoint p;
    p.x = 0;
    p.y = 0;
    addGlyphToPath(glyph, p, hdc, path, ttf, metrics);
    DeleteObject(SelectObject(hdc, oldfont));
}

bool QWindowsFontEngine::getSfntTableData(uint tag, uchar *buffer, uint *length) const
{
    if (!ttf && !cffTable)
        return false;
    HDC hdc = m_fontEngineData->hdc;
    SelectObject(hdc, hfont);
    DWORD t = qbswap<quint32>(tag);
    *length = GetFontData(hdc, t, 0, buffer, *length);
    Q_ASSERT(*length == GDI_ERROR || int(*length) > 0);
    return *length != GDI_ERROR;
}

#if !defined(CLEARTYPE_QUALITY)
#    define CLEARTYPE_QUALITY       5
#endif

QWindowsNativeImage *QWindowsFontEngine::drawGDIGlyph(HFONT font, glyph_t glyph, int margin,
                                                  const QTransform &t,
                                                  QImage::Format mask_format)
{
    Q_UNUSED(mask_format)
    glyph_metrics_t gm = boundingBox(glyph);

//     printf(" -> for glyph %4x\n", glyph);

    int gx = gm.x.toInt();
    int gy = gm.y.toInt();
    int iw = gm.width.toInt();
    int ih = gm.height.toInt();

    if (iw <= 0 || ih <= 0)
        return 0;

    bool has_transformation = t.type() > QTransform::TxTranslate;

#ifndef Q_OS_WINCE
    unsigned int options = ttf ? ETO_GLYPH_INDEX : 0;
    XFORM xform;

    if (has_transformation) {
        xform.eM11 = FLOAT(t.m11());
        xform.eM12 = FLOAT(t.m12());
        xform.eM21 = FLOAT(t.m21());
        xform.eM22 = FLOAT(t.m22());
        xform.eDx = margin;
        xform.eDy = margin;

        const HDC hdc = m_fontEngineData->hdc;

        SetGraphicsMode(hdc, GM_ADVANCED);
        SetWorldTransform(hdc, &xform);
        HGDIOBJ old_font = SelectObject(hdc, font);

        const UINT ggo_options = GGO_METRICS | (ttf ? GGO_GLYPH_INDEX : 0);
        GLYPHMETRICS tgm;
        MAT2 mat;
        memset(&mat, 0, sizeof(mat));
        mat.eM11.value = mat.eM22.value = 1;

        const DWORD result = GetGlyphOutline(hdc, glyph, ggo_options, &tgm, 0, 0, &mat);

        XFORM identity = {1, 0, 0, 1, 0, 0};
        SetWorldTransform(hdc, &identity);
        SetGraphicsMode(hdc, GM_COMPATIBLE);
        SelectObject(hdc, old_font);

        if (result == GDI_ERROR) {
            const int errorCode = int(GetLastError());
            qErrnoWarning(errorCode, "QWinFontEngine: unable to query transformed glyph metrics (GetGlyphOutline() failed, error %d)...", errorCode);
            return 0;
        }

        iw = int(tgm.gmBlackBoxX);
        ih = int(tgm.gmBlackBoxY);

        xform.eDx -= tgm.gmptGlyphOrigin.x;
        xform.eDy += tgm.gmptGlyphOrigin.y;
    }
#else // else wince
    unsigned int options = 0;
    if (has_transformation) {
        qWarning() << "QWindowsFontEngine is unable to apply transformations other than translations for fonts on Windows CE."
                   << "If you need them anyway, start your application with -platform windows:fontengine=freetype.";
   }
#endif // wince

    // The padding here needs to be kept in sync with the values in alphaMapBoundingBox.
    QWindowsNativeImage *ni = new QWindowsNativeImage(iw + 2 * margin,
                                                      ih + 2 * margin,
                                                      QWindowsNativeImage::systemFormat());

    /*If cleartype is enabled we use the standard system format even on Windows CE
      and not the special textbuffer format we have to use if cleartype is disabled*/

    ni->image().fill(0xffffffff);

    HDC hdc = ni->hdc();

    SelectObject(hdc, GetStockObject(NULL_BRUSH));
    SelectObject(hdc, GetStockObject(BLACK_PEN));
    SetTextColor(hdc, RGB(0,0,0));
    SetBkMode(hdc, TRANSPARENT);
    SetTextAlign(hdc, TA_BASELINE);

    HGDIOBJ old_font = SelectObject(hdc, font);

#ifndef Q_OS_WINCE
    if (has_transformation) {
        SetGraphicsMode(hdc, GM_ADVANCED);
        SetWorldTransform(hdc, &xform);
        ExtTextOut(hdc, 0, 0, options, 0, reinterpret_cast<LPCWSTR>(&glyph), 1, 0);
    } else
#endif // !Q_OS_WINCE
    {
        ExtTextOut(hdc, -gx + margin, -gy + margin, options, 0, reinterpret_cast<LPCWSTR>(&glyph), 1, 0);
    }

    SelectObject(hdc, old_font);
    return ni;
}

glyph_metrics_t QWindowsFontEngine::alphaMapBoundingBox(glyph_t glyph, QFixed, const QTransform &matrix, GlyphFormat format)
{
    int margin = 0;
    if (format == QFontEngine::Format_A32 || format == QFontEngine::Format_ARGB)
        margin = glyphMargin(QFontEngine::Format_A32);
    glyph_metrics_t gm = boundingBox(glyph, matrix);
    gm.width += margin * 2;
    gm.height += margin * 2;
    return gm;
}

QImage QWindowsFontEngine::alphaMapForGlyph(glyph_t glyph, const QTransform &xform)
{
    HFONT font = hfont;

    bool clearTypeTemporarilyDisabled = (m_fontEngineData->clearTypeEnabled && m_logfont.lfQuality != NONANTIALIASED_QUALITY);
    if (clearTypeTemporarilyDisabled) {
        LOGFONT lf = m_logfont;
        lf.lfQuality = ANTIALIASED_QUALITY;
        font = CreateFontIndirect(&lf);
    }
    QImage::Format mask_format = QWindowsNativeImage::systemFormat();
    mask_format = QImage::Format_RGB32;

    const QWindowsNativeImage *mask = drawGDIGlyph(font, glyph, 0, xform, mask_format);
    if (mask == 0) {
        if (m_fontEngineData->clearTypeEnabled)
            DeleteObject(font);
        return QImage();
    }

    QImage alphaMap(mask->width(), mask->height(), QImage::Format_Alpha8);


    // Copy data... Cannot use QPainter here as GDI has messed up the
    // Alpha channel of the ni.image pixels...
    for (int y=0; y<mask->height(); ++y) {
        uchar *dest = alphaMap.scanLine(y);
        if (mask->image().format() == QImage::Format_RGB16) {
            const qint16 *src = reinterpret_cast<const qint16 *>(mask->image().constScanLine(y));
            for (int x=0; x<mask->width(); ++x)
                dest[x] = 255 - qGray(src[x]);
        } else {
            const uint *src = reinterpret_cast<const uint *>(mask->image().constScanLine(y));
            for (int x=0; x<mask->width(); ++x) {
                if (QWindowsNativeImage::systemFormat() == QImage::Format_RGB16)
                    dest[x] = 255 - qGray(src[x]);
                else
                    dest[x] = 255 - (m_fontEngineData->pow_gamma[qGray(src[x])] * 255. / 2047.);
            }
        }
    }

    // Cleanup...
    delete mask;
    if (clearTypeTemporarilyDisabled) {
        DeleteObject(font);
    }

    return alphaMap;
}

#define SPI_GETFONTSMOOTHINGCONTRAST           0x200C
#define SPI_SETFONTSMOOTHINGCONTRAST           0x200D

QImage QWindowsFontEngine::alphaRGBMapForGlyph(glyph_t glyph, QFixed, const QTransform &t)
{
    HFONT font = hfont;

    UINT contrast;
    SystemParametersInfo(SPI_GETFONTSMOOTHINGCONTRAST, 0, &contrast, 0);
    SystemParametersInfo(SPI_SETFONTSMOOTHINGCONTRAST, 0, reinterpret_cast<void *>(quintptr(1000)), 0);

    int margin = glyphMargin(QFontEngine::Format_A32);
    QWindowsNativeImage *mask = drawGDIGlyph(font, glyph, margin, t, QImage::Format_RGB32);
    SystemParametersInfo(SPI_SETFONTSMOOTHINGCONTRAST, 0, reinterpret_cast<void *>(quintptr(contrast)), 0);

    if (mask == 0)
        return QImage();

    // Gracefully handle the odd case when the display is 16-bit
    const QImage source = mask->image().depth() == 32
                          ? mask->image()
                          : mask->image().convertToFormat(QImage::Format_RGB32);

    QImage rgbMask(mask->width(), mask->height(), QImage::Format_RGB32);
    for (int y=0; y<mask->height(); ++y) {
        uint *dest = (uint *) rgbMask.scanLine(y);
        const uint *src = reinterpret_cast<const uint *>(source.constScanLine(y));
        for (int x=0; x<mask->width(); ++x) {
            dest[x] = 0xffffffff - (0x00ffffff & src[x]);
        }
    }

    delete mask;

    return rgbMask;
}

QFontEngine *QWindowsFontEngine::cloneWithSize(qreal pixelSize) const
{
    QFontDef request = fontDef;
    QString actualFontName = request.family;
    if (!uniqueFamilyName.isEmpty())
        request.family = uniqueFamilyName;
    request.pixelSize = pixelSize;

    QFontEngine *fontEngine =
        QWindowsFontDatabase::createEngine(request,
                                           QWindowsContext::instance()->defaultDPI(),
                                           m_fontEngineData);
    if (fontEngine) {
        fontEngine->fontDef.family = actualFontName;
        if (!uniqueFamilyName.isEmpty()) {
            static_cast<QWindowsFontEngine *>(fontEngine)->setUniqueFamilyName(uniqueFamilyName);
            QPlatformFontDatabase *pfdb = QWindowsIntegration::instance()->fontDatabase();
            static_cast<QWindowsFontDatabase *>(pfdb)->refUniqueFont(uniqueFamilyName);
        }
    }
    return fontEngine;
}

void QWindowsFontEngine::initFontInfo(const QFontDef &request,
                                      int dpi)
{
    fontDef = request; // most settings are equal
    HDC dc = m_fontEngineData->hdc;
    SelectObject(dc, hfont);
    wchar_t n[64];
    GetTextFace(dc, 64, n);
    fontDef.family = QString::fromWCharArray(n);
    fontDef.fixedPitch = !(tm.tmPitchAndFamily & TMPF_FIXED_PITCH);
    if (fontDef.pointSize < 0) {
        fontDef.pointSize = fontDef.pixelSize * 72. / dpi;
    } else if (fontDef.pixelSize == -1) {
        fontDef.pixelSize = qRound(fontDef.pointSize * dpi / 72.);
    }
}

/*!
    \class QWindowsMultiFontEngine
    \brief Standard Windows Multi font engine.
    \internal
    \ingroup qt-lighthouse-win

    "Merges" several font engines that have gaps in the
    supported writing systems.

    Will probably be superseded by a common Free Type font engine in Qt 5.X.
*/
QWindowsMultiFontEngine::QWindowsMultiFontEngine(QFontEngine *fe, int script)
    : QFontEngineMulti(fe, script)
{
}

QFontEngine *QWindowsMultiFontEngine::loadEngine(int at)
{
    QFontEngine *fontEngine = engine(0);
    QSharedPointer<QWindowsFontEngineData> data;
    LOGFONT lf;

#ifndef QT_NO_DIRECTWRITE
    if (fontEngine->type() == QFontEngine::DirectWrite) {
        QWindowsFontEngineDirectWrite *fe = static_cast<QWindowsFontEngineDirectWrite *>(fontEngine);
        lf = QWindowsFontDatabase::fontDefToLOGFONT(fe->fontDef);

        data = fe->fontEngineData();
    } else
#endif
    {
        QWindowsFontEngine *fe = static_cast<QWindowsFontEngine*>(fontEngine);
        lf = fe->m_logfont;

        data = fe->fontEngineData();
    }

    const QString fam = fallbackFamilyAt(at - 1);
    const int faceNameLength = qMin(fam.length(), LF_FACESIZE - 1);
    memcpy(lf.lfFaceName, fam.utf16(), faceNameLength * sizeof(wchar_t));
    lf.lfFaceName[faceNameLength] = 0;

#ifndef QT_NO_DIRECTWRITE
    if (fontEngine->type() == QFontEngine::DirectWrite) {
        const QString nameSubstitute = QWindowsFontEngineDirectWrite::fontNameSubstitute(fam);
        if (nameSubstitute != fam) {
            const int nameSubstituteLength = qMin(nameSubstitute.length(), LF_FACESIZE - 1);
            memcpy(lf.lfFaceName, nameSubstitute.utf16(), nameSubstituteLength * sizeof(wchar_t));
            lf.lfFaceName[nameSubstituteLength] = 0;
        }

        IDWriteFont *directWriteFont = 0;
        HRESULT hr = data->directWriteGdiInterop->CreateFontFromLOGFONT(&lf, &directWriteFont);
        if (FAILED(hr)) {
            qErrnoWarning("%s: CreateFontFromLOGFONT failed", __FUNCTION__);
        } else {
            Q_ASSERT(directWriteFont);
            IDWriteFontFace *directWriteFontFace = NULL;
            HRESULT hr = directWriteFont->CreateFontFace(&directWriteFontFace);
            if (SUCCEEDED(hr)) {
                Q_ASSERT(directWriteFontFace);
                QWindowsFontEngineDirectWrite *fedw = new QWindowsFontEngineDirectWrite(directWriteFontFace,
                                                                                        fontEngine->fontDef.pixelSize,
                                                                                        data);
                if (fontEngine->fontDef.weight > QFont::Normal)
                    fedw->fontDef.weight = fontEngine->fontDef.weight;
                if (fontEngine->fontDef.style > QFont::StyleNormal)
                    fedw->fontDef.style = fontEngine->fontDef.style;
                fedw->fontDef.family = fam;
                fedw->fontDef.hintingPreference = fontEngine->fontDef.hintingPreference;
                return fedw;
            } else {
                qErrnoWarning("%s: CreateFontFace failed", __FUNCTION__);
            }
        }
    }
#endif

    // Get here if original font is not DirectWrite or DirectWrite creation failed for some
    // reason

    QFontEngine *fe = new QWindowsFontEngine(fam, lf, data);
    if (fontEngine->fontDef.weight > QFont::Normal)
        fe->fontDef.weight = fontEngine->fontDef.weight;
    if (fontEngine->fontDef.style > QFont::StyleNormal)
        fe->fontDef.style = fontEngine->fontDef.style;
    fe->fontDef.family = fam;
    fe->fontDef.hintingPreference = fontEngine->fontDef.hintingPreference;
    return fe;
}

bool QWindowsFontEngine::supportsTransformation(const QTransform &transform) const
{
    // Support all transformations for ttf files, and translations for raster fonts
    return ttf || transform.type() <= QTransform::TxTranslate;
}

QT_END_NAMESPACE
<|MERGE_RESOLUTION|>--- conflicted
+++ resolved
@@ -195,20 +195,12 @@
     _faceId.index = 0;
     if(cmap) {
         OUTLINETEXTMETRIC *otm = getOutlineTextMetric(hdc);
-<<<<<<< HEAD
-        designToDevice = QFixed((int)otm->otmEMSquare)/QFixed::fromReal(fontDef.pixelSize);
-        unitsPerEm = otm->otmEMSquare;
-        x_height = (int)otm->otmsXHeight;
-        loadKerningPairs(designToDevice);
-        _faceId.filename = QFile::encodeName(QString::fromWCharArray((wchar_t *)((char *)otm + (quintptr)otm->otmpFullName)));
-=======
         unitsPerEm = int(otm->otmEMSquare);
         const QFixed unitsPerEmF(unitsPerEm);
         designToDevice = unitsPerEmF / QFixed::fromReal(fontDef.pixelSize);
         x_height = int(otm->otmsXHeight);
-        loadKerningPairs(unitsPerEmF / int(otm->otmTextMetrics.tmHeight));
+        loadKerningPairs(designToDevice);
         _faceId.filename = QFile::encodeName(stringFromOutLineTextMetric(otm, otm->otmpFullName));
->>>>>>> d8e65d57
         lineWidth = otm->otmsUnderscoreSize;
         fsType = otm->otmfsType;
         free(otm);
