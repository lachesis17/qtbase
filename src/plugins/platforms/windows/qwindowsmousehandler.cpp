/****************************************************************************
**
** Copyright (C) 2015 The Qt Company Ltd.
** Contact: http://www.qt.io/licensing/
**
** This file is part of the plugins of the Qt Toolkit.
**
** $QT_BEGIN_LICENSE:LGPL21$
** Commercial License Usage
** Licensees holding valid commercial Qt licenses may use this file in
** accordance with the commercial license agreement provided with the
** Software or, alternatively, in accordance with the terms contained in
** a written agreement between you and The Qt Company. For licensing terms
** and conditions see http://www.qt.io/terms-conditions. For further
** information use the contact form at http://www.qt.io/contact-us.
**
** GNU Lesser General Public License Usage
** Alternatively, this file may be used under the terms of the GNU Lesser
** General Public License version 2.1 or version 3 as published by the Free
** Software Foundation and appearing in the file LICENSE.LGPLv21 and
** LICENSE.LGPLv3 included in the packaging of this file. Please review the
** following information to ensure the GNU Lesser General Public License
** requirements will be met: https://www.gnu.org/licenses/lgpl.html and
** http://www.gnu.org/licenses/old-licenses/lgpl-2.1.html.
**
** As a special exception, The Qt Company gives you certain additional
** rights. These rights are described in The Qt Company LGPL Exception
** version 1.1, included in the file LGPL_EXCEPTION.txt in this package.
**
** $QT_END_LICENSE$
**
****************************************************************************/

#include "qwindowsmousehandler.h"
#include "qwindowskeymapper.h"
#include "qwindowscontext.h"
#include "qwindowswindow.h"
#include "qwindowsintegration.h"
#include "qwindowsscreen.h"

#include <qpa/qwindowsysteminterface.h>
#include <QtGui/QGuiApplication>
#include <QtGui/QScreen>
#include <QtGui/QWindow>
#include <QtGui/QCursor>

#include <QtCore/QDebug>
#include <QtCore/QScopedArrayPointer>

#include <windowsx.h>

QT_BEGIN_NAMESPACE

static inline void compressMouseMove(MSG *msg)
{
    // Compress mouse move events
    if (msg->message == WM_MOUSEMOVE) {
        MSG mouseMsg;
        while (PeekMessage(&mouseMsg, msg->hwnd, WM_MOUSEFIRST,
                           WM_MOUSELAST, PM_NOREMOVE)) {
            if (mouseMsg.message == WM_MOUSEMOVE) {
#define PEEKMESSAGE_IS_BROKEN 1
#ifdef PEEKMESSAGE_IS_BROKEN
                // Since the Windows PeekMessage() function doesn't
                // correctly return the wParam for WM_MOUSEMOVE events
                // if there is a key release event in the queue
                // _before_ the mouse event, we have to also consider
                // key release events (kls 2003-05-13):
                MSG keyMsg;
                bool done = false;
                while (PeekMessage(&keyMsg, 0, WM_KEYFIRST, WM_KEYLAST,
                                   PM_NOREMOVE)) {
                    if (keyMsg.time < mouseMsg.time) {
                        if ((keyMsg.lParam & 0xC0000000) == 0x40000000) {
                            PeekMessage(&keyMsg, 0, keyMsg.message,
                                        keyMsg.message, PM_REMOVE);
                        } else {
                            done = true;
                            break;
                        }
                    } else {
                        break; // no key event before the WM_MOUSEMOVE event
                    }
                }
                if (done)
                    break;
#else
                // Actually the following 'if' should work instead of
                // the above key event checking, but apparently
                // PeekMessage() is broken :-(
                if (mouseMsg.wParam != msg.wParam)
                    break; // leave the message in the queue because
                // the key state has changed
#endif
                // Update the passed in MSG structure with the
                // most recent one.
                msg->lParam = mouseMsg.lParam;
                msg->wParam = mouseMsg.wParam;
                // Extract the x,y coordinates from the lParam as we do in the WndProc
                msg->pt.x = GET_X_LPARAM(mouseMsg.lParam);
                msg->pt.y = GET_Y_LPARAM(mouseMsg.lParam);
                ClientToScreen(msg->hwnd, &(msg->pt));
                // Remove the mouse move message
                PeekMessage(&mouseMsg, msg->hwnd, WM_MOUSEMOVE,
                            WM_MOUSEMOVE, PM_REMOVE);
            } else {
                break; // there was no more WM_MOUSEMOVE event
            }
        }
    }
}

static inline QTouchDevice *createTouchDevice()
{
    enum { QT_SM_TABLETPC = 86, QT_SM_DIGITIZER = 94, QT_SM_MAXIMUMTOUCHES = 95,
           QT_NID_INTEGRATED_TOUCH = 0x1, QT_NID_EXTERNAL_TOUCH = 0x02,
           QT_NID_MULTI_INPUT = 0x40, QT_NID_READY = 0x80 };

    if (QSysInfo::windowsVersion() < QSysInfo::WV_WINDOWS7)
        return 0;
    const int digitizers = GetSystemMetrics(QT_SM_DIGITIZER);
    if (!(digitizers & (QT_NID_INTEGRATED_TOUCH | QT_NID_EXTERNAL_TOUCH)))
        return 0;
    const int tabletPc = GetSystemMetrics(QT_SM_TABLETPC);
    const int maxTouchPoints = GetSystemMetrics(QT_SM_MAXIMUMTOUCHES);
    qCDebug(lcQpaEvents) << "Digitizers:" << hex << showbase << (digitizers & ~QT_NID_READY)
        << "Ready:" << (digitizers & QT_NID_READY) << dec << noshowbase
        << "Tablet PC:" << tabletPc << "Max touch points:" << maxTouchPoints;
    QTouchDevice *result = new QTouchDevice;
    result->setType(digitizers & QT_NID_INTEGRATED_TOUCH
                    ? QTouchDevice::TouchScreen : QTouchDevice::TouchPad);
    QTouchDevice::Capabilities capabilities = QTouchDevice::Position | QTouchDevice::Area | QTouchDevice::NormalizedPosition;
    if (result->type() == QTouchDevice::TouchPad)
        capabilities |= QTouchDevice::MouseEmulation;
    result->setCapabilities(capabilities);
    result->setMaximumTouchPoints(maxTouchPoints);
    return result;
}

/*!
    \class QWindowsMouseHandler
    \brief Windows mouse handler

    Dispatches mouse and touch events. Separate for code cleanliness.

    \internal
    \ingroup qt-lighthouse-win
*/

QWindowsMouseHandler::QWindowsMouseHandler() :
    m_windowUnderMouse(0),
    m_trackedWindow(0),
    m_touchDevice(Q_NULLPTR),
    m_leftButtonDown(false),
    m_previousCaptureWindow(0)
{
}

QTouchDevice *QWindowsMouseHandler::ensureTouchDevice()
{
    if (!m_touchDevice)
        m_touchDevice = createTouchDevice();
    return m_touchDevice;
}

Qt::MouseButtons QWindowsMouseHandler::queryMouseButtons()
{
    Qt::MouseButtons result = 0;
    const bool mouseSwapped = GetSystemMetrics(SM_SWAPBUTTON);
    if (GetAsyncKeyState(VK_LBUTTON) < 0)
        result |= mouseSwapped ? Qt::RightButton: Qt::LeftButton;
    if (GetAsyncKeyState(VK_RBUTTON) < 0)
        result |= mouseSwapped ? Qt::LeftButton : Qt::RightButton;
    if (GetAsyncKeyState(VK_MBUTTON) < 0)
        result |= Qt::MidButton;
    if (GetAsyncKeyState(VK_XBUTTON1) < 0)
        result |= Qt::XButton1;
    if (GetAsyncKeyState(VK_XBUTTON2) < 0)
        result |= Qt::XButton2;
    return result;
}

bool QWindowsMouseHandler::translateMouseEvent(QWindow *window, HWND hwnd,
                                               QtWindows::WindowsEventType et,
                                               MSG msg, LRESULT *result)
{
#ifdef Q_COMPILER_CLASS_ENUM
    enum : quint64 { signatureMask = 0xffffff00, miWpSignature = 0xff515700 };
#else
    static const quint64 signatureMask = 0xffffff00;
    static const quint64 miWpSignature = 0xff515700;
#endif // !Q_COMPILER_CLASS_ENUM

    if (et == QtWindows::MouseWheelEvent)
        return translateMouseWheelEvent(window, hwnd, msg, result);

    Qt::MouseEventSource source = Qt::MouseEventNotSynthesized;

#ifndef Q_OS_WINCE
    // Check for events synthesized from touch. Lower byte is touch index, 0 means pen.
    static const bool passSynthesizedMouseEvents =
            !(QWindowsIntegration::instance()->options() & QWindowsIntegration::DontPassOsMouseEventsSynthesizedFromTouch);
    // Check for events synthesized from touch. Lower 7 bits are touch/pen index, bit 8 indicates touch.
    // However, when tablet support is active, extraInfo is a packet serial number. This is not a problem
    // since we do not want to ignore mouse events coming from a tablet.
    const quint64 extraInfo = GetMessageExtraInfo();
    if ((extraInfo & signatureMask) == miWpSignature) {
        if (extraInfo & 0x80) { // Bit 7 indicates touch event, else tablet pen.
            source = Qt::MouseEventSynthesizedBySystem;
            if (!passSynthesizedMouseEvents)
                return false;
        }
    }
#endif // !Q_OS_WINCE

    const QPoint winEventPosition(GET_X_LPARAM(msg.lParam), GET_Y_LPARAM(msg.lParam));
    if (et & QtWindows::NonClientEventFlag) {
        const QPoint globalPosition = winEventPosition;
        const QPoint clientPosition = QWindowsGeometryHint::mapFromGlobal(hwnd, globalPosition);
        const Qt::MouseButtons buttons = QWindowsMouseHandler::queryMouseButtons();
        QWindowSystemInterface::handleFrameStrutMouseEvent(window, clientPosition,
                                                           globalPosition, buttons,
                                                           QWindowsKeyMapper::queryKeyboardModifiers(),
                                                           source);
        return false; // Allow further event processing (dragging of windows).
    }

    *result = 0;
    if (msg.message == WM_MOUSELEAVE) {
        qCDebug(lcQpaEvents) << "WM_MOUSELEAVE for " << window << " previous window under mouse = " << m_windowUnderMouse << " tracked window =" << m_trackedWindow;

        // When moving out of a window, WM_MOUSEMOVE within the moved-to window is received first,
        // so if m_trackedWindow is not the window here, it means the cursor has left the
        // application.
        if (window == m_trackedWindow) {
            QWindow *leaveTarget = m_windowUnderMouse ? m_windowUnderMouse : m_trackedWindow;
            qCDebug(lcQpaEvents) << "Generating leave event for " << leaveTarget;
            QWindowSystemInterface::handleLeaveEvent(leaveTarget);
            m_trackedWindow = 0;
            m_windowUnderMouse = 0;
        }
        return true;
    }

    QWindowsWindow *platformWindow = static_cast<QWindowsWindow *>(window->handle());
    const Qt::MouseButtons buttons = keyStateToMouseButtons((int)msg.wParam);

    // If the window was recently resized via mouse doubleclick on the frame or title bar,
    // we don't get WM_LBUTTONDOWN or WM_LBUTTONDBLCLK for the second click,
    // but we will get at least one WM_MOUSEMOVE with left button down and the WM_LBUTTONUP,
    // which will result undesired mouse press and release events.
    // To avoid those, we ignore any events with left button down if we didn't
    // get the original WM_LBUTTONDOWN/WM_LBUTTONDBLCLK.
    if (msg.message == WM_LBUTTONDOWN || msg.message == WM_LBUTTONDBLCLK) {
        m_leftButtonDown = true;
    } else {
        const bool actualLeftDown = buttons & Qt::LeftButton;
        if (!m_leftButtonDown && actualLeftDown) {
            // Autocapture the mouse for current window to and ignore further events until release.
            // Capture is necessary so we don't get WM_MOUSELEAVEs to confuse matters.
            // This autocapture is released normally when button is released.
            if (!platformWindow->hasMouseCapture()) {
                QWindowsWindow::baseWindowOf(window)->applyCursor();
                platformWindow->setMouseGrabEnabled(true);
                platformWindow->setFlag(QWindowsWindow::AutoMouseCapture);
                qCDebug(lcQpaEvents) << "Automatic mouse capture for missing buttondown event" << window;
            }
            m_previousCaptureWindow = window;
            return true;
        } else if (m_leftButtonDown && !actualLeftDown) {
            m_leftButtonDown = false;
        }
    }

    const QPoint globalPosition = QWindowsGeometryHint::mapToGlobal(hwnd, winEventPosition);
    // In this context, neither an invisible nor a transparent window (transparent regarding mouse
    // events, "click-through") can be considered as the window under mouse.
    QWindow *currentWindowUnderMouse = platformWindow->hasMouseCapture() ?
        QWindowsScreen::windowAt(globalPosition, CWP_SKIPINVISIBLE | CWP_SKIPTRANSPARENT) : window;

    // QTBUG-44332: When Qt is running at low integrity level and
    // a Qt Window is parented on a Window of a higher integrity process
    // using QWindow::fromWinId() (for example, Qt running in a browser plugin)
    // ChildWindowFromPointEx() may not find the Qt window (failing with ERROR_ACCESS_DENIED)
    if (!currentWindowUnderMouse) {
        const QRect clientRect(QPoint(0, 0), window->size());
        if (clientRect.contains(winEventPosition))
            currentWindowUnderMouse = window;
    }

    compressMouseMove(&msg);
    // Qt expects the platform plugin to capture the mouse on
    // any button press until release.
    if (!platformWindow->hasMouseCapture()
        && (msg.message == WM_LBUTTONDOWN || msg.message == WM_MBUTTONDOWN
            || msg.message == WM_RBUTTONDOWN || msg.message == WM_XBUTTONDOWN
            || msg.message == WM_LBUTTONDBLCLK || msg.message == WM_MBUTTONDBLCLK
            || msg.message == WM_RBUTTONDBLCLK || msg.message == WM_XBUTTONDBLCLK)) {
        platformWindow->setMouseGrabEnabled(true);
        platformWindow->setFlag(QWindowsWindow::AutoMouseCapture);
        qCDebug(lcQpaEvents) << "Automatic mouse capture " << window;
        // Implement "Click to focus" for native child windows (unless it is a native widget window).
        if (!window->isTopLevel() && !window->inherits("QWidgetWindow") && QGuiApplication::focusWindow() != window)
            window->requestActivate();
    } else if (platformWindow->hasMouseCapture()
               && platformWindow->testFlag(QWindowsWindow::AutoMouseCapture)
               && (msg.message == WM_LBUTTONUP || msg.message == WM_MBUTTONUP
                   || msg.message == WM_RBUTTONUP || msg.message == WM_XBUTTONUP)
               && !buttons) {
        platformWindow->setMouseGrabEnabled(false);
        qCDebug(lcQpaEvents) << "Releasing automatic mouse capture " << window;
    }

    const bool hasCapture = platformWindow->hasMouseCapture();
    const bool currentNotCapturing = hasCapture && currentWindowUnderMouse != window;
#ifndef Q_OS_WINCE
    // Enter new window: track to generate leave event.
    // If there is an active capture, only track if the current window is capturing,
    // so we don't get extra leave when cursor leaves the application.
    if (window != m_trackedWindow && !currentNotCapturing) {
        TRACKMOUSEEVENT tme;
        tme.cbSize = sizeof(TRACKMOUSEEVENT);
        tme.dwFlags = TME_LEAVE;
        tme.hwndTrack = hwnd;
        tme.dwHoverTime = HOVER_DEFAULT; //
        if (!TrackMouseEvent(&tme))
            qWarning("TrackMouseEvent failed.");
        m_trackedWindow =  window;
    }
#endif // !Q_OS_WINCE

    // No enter or leave events are sent as long as there is an autocapturing window.
    if (!hasCapture || !platformWindow->testFlag(QWindowsWindow::AutoMouseCapture)) {
        // Leave is needed if:
        // 1) There is no capture and we move from a window to another window.
        //    Note: Leaving the application entirely is handled in WM_MOUSELEAVE case.
        // 2) There is capture and we move out of the capturing window.
        // 3) There is a new capture and we were over another window.
        if ((m_windowUnderMouse && m_windowUnderMouse != currentWindowUnderMouse
                && (!hasCapture || window == m_windowUnderMouse))
            || (hasCapture && m_previousCaptureWindow != window && m_windowUnderMouse
                && m_windowUnderMouse != window)) {
            qCDebug(lcQpaEvents) << "Synthetic leave for " << m_windowUnderMouse;
            QWindowSystemInterface::handleLeaveEvent(m_windowUnderMouse);
            if (currentNotCapturing) {
                // Clear tracking if capturing and current window is not the capturing window
                // to avoid leave when mouse actually leaves the application.
                m_trackedWindow = 0;
                // We are not officially in any window, but we need to set some cursor to clear
                // whatever cursor the left window had, so apply the cursor of the capture window.
                QWindowsWindow::baseWindowOf(window)->applyCursor();
            }
        }
        // Enter is needed if:
        // 1) There is no capture and we move to a new window.
        // 2) There is capture and we move into the capturing window.
        // 3) The capture just ended and we are over non-capturing window.
        if ((currentWindowUnderMouse && m_windowUnderMouse != currentWindowUnderMouse
                && (!hasCapture || currentWindowUnderMouse == window))
            || (m_previousCaptureWindow && window != m_previousCaptureWindow && currentWindowUnderMouse
                && currentWindowUnderMouse != m_previousCaptureWindow)) {
            qCDebug(lcQpaEvents) << "Entering " << currentWindowUnderMouse;
            QWindowsWindow::baseWindowOf(currentWindowUnderMouse)->applyCursor();
            QWindowSystemInterface::handleEnterEvent(currentWindowUnderMouse,
                                                     currentWindowUnderMouse->mapFromGlobal(globalPosition),
                                                     globalPosition);
        }
        // We need to track m_windowUnderMouse separately from m_trackedWindow, as
        // Windows mouse tracking will not trigger WM_MOUSELEAVE for leaving window when
        // mouse capture is set.
        m_windowUnderMouse = currentWindowUnderMouse;
    }

    QWindowSystemInterface::handleMouseEvent(window, winEventPosition, globalPosition, buttons,
                                             QWindowsKeyMapper::queryKeyboardModifiers(),
                                             source);
    m_previousCaptureWindow = hasCapture ? window : 0;
    // QTBUG-48117, force synchronous handling for the extra buttons so that WM_APPCOMMAND
    // is sent for unhandled WM_XBUTTONDOWN.
    return (msg.message != WM_XBUTTONUP && msg.message != WM_XBUTTONDOWN && msg.message != WM_XBUTTONDBLCLK)
        || QWindowSystemInterface::flushWindowSystemEvents();
}

static bool isValidWheelReceiver(QWindow *candidate)
{
    if (candidate) {
        const QWindow *toplevel = QWindowsWindow::topLevelOf(candidate);
        if (const QWindowsWindow *ww = QWindowsWindow::baseWindowOf(toplevel))
            return !ww->testFlag(QWindowsWindow::BlockedByModal);
    }

    return false;
}

static void redirectWheelEvent(QWindow *window, const QPoint &globalPos, int delta,
                               Qt::Orientation orientation, Qt::KeyboardModifiers mods)
{
    // Redirect wheel event to one of the following, in order of preference:
    // 1) The window under mouse
    // 2) The window receiving the event
    // If a window is blocked by modality, it can't get the event.

    QWindow *receiver = QWindowsScreen::windowAt(globalPos, CWP_SKIPINVISIBLE);
    bool handleEvent = true;
    if (!isValidWheelReceiver(receiver)) {
        receiver = window;
        if (!isValidWheelReceiver(receiver))
            handleEvent = false;
    }

    if (handleEvent) {
        QWindowSystemInterface::handleWheelEvent(receiver,
                                                 QWindowsGeometryHint::mapFromGlobal(receiver, globalPos),
                                                 globalPos, delta, orientation, mods);
    }
}

bool QWindowsMouseHandler::translateMouseWheelEvent(QWindow *window, HWND,
                                                    MSG msg, LRESULT *)
{
    const Qt::KeyboardModifiers mods = keyStateToModifiers((int)msg.wParam);

    int delta;
    if (msg.message == WM_MOUSEWHEEL || msg.message == WM_MOUSEHWHEEL)
        delta = (short) HIWORD (msg.wParam);
    else
        delta = (int) msg.wParam;

    Qt::Orientation orientation = (msg.message == WM_MOUSEHWHEEL
                                  || (mods & Qt::AltModifier)) ?
                                  Qt::Horizontal : Qt::Vertical;

    // according to the MSDN documentation on WM_MOUSEHWHEEL:
    // a positive value indicates that the wheel was rotated to the right;
    // a negative value indicates that the wheel was rotated to the left.
    // Qt defines this value as the exact opposite, so we have to flip the value!
    if (msg.message == WM_MOUSEHWHEEL)
        delta = -delta;

    const QPoint globalPos(GET_X_LPARAM(msg.lParam), GET_Y_LPARAM(msg.lParam));
    redirectWheelEvent(window, globalPos, delta, orientation, mods);

    return true;
}

bool QWindowsMouseHandler::translateScrollEvent(QWindow *window, HWND,
                                                MSG msg, LRESULT *)
{
    // This is a workaround against some touchpads that send WM_HSCROLL instead of WM_MOUSEHWHEEL.
    // We could also handle vertical scroll here but there's no reason to, there's no bug for vertical
    // (broken vertical scroll would have been noticed long time ago), so lets keep the change small
    // and minimize the chance for regressions.

    int delta = 0;
    switch (LOWORD(msg.wParam)) {
    case SB_LINELEFT:
        delta = 120;
        break;
    case SB_LINERIGHT:
        delta = -120;
        break;
    case SB_PAGELEFT:
        delta = 240;
        break;
    case SB_PAGERIGHT:
        delta = -240;
        break;
    default:
        return false;
    }

    redirectWheelEvent(window, QCursor::pos(), delta, Qt::Horizontal, Qt::NoModifier);

    return true;
}

// from bool QApplicationPrivate::translateTouchEvent()
bool QWindowsMouseHandler::translateTouchEvent(QWindow *window, HWND,
                                               QtWindows::WindowsEventType,
                                               MSG msg, LRESULT *)
{
#ifndef Q_OS_WINCE
    typedef QWindowSystemInterface::TouchPoint QTouchPoint;
    typedef QList<QWindowSystemInterface::TouchPoint> QTouchPointList;

<<<<<<< HEAD
    Q_ASSERT(m_touchDevice);
    const QScreen *screen = window->screen();
    if (!screen)
        screen = QGuiApplication::primaryScreen();
    if (!screen)
        return true;
    const QRect screenGeometry = screen->geometry();
=======
    if (!QWindowsContext::instance()->initTouch()) {
        qWarning("Unable to initialize touch handling.");
        return true;
    }

    const QRect screenGeometry = window->screen()->geometry();
>>>>>>> 6ed957fd

    const int winTouchPointCount = msg.wParam;
    QScopedArrayPointer<TOUCHINPUT> winTouchInputs(new TOUCHINPUT[winTouchPointCount]);
    memset(winTouchInputs.data(), 0, sizeof(TOUCHINPUT) * winTouchPointCount);

    QTouchPointList touchPoints;
    touchPoints.reserve(winTouchPointCount);
    Qt::TouchPointStates allStates = 0;

    QWindowsContext::user32dll.getTouchInputInfo((HANDLE) msg.lParam, msg.wParam, winTouchInputs.data(), sizeof(TOUCHINPUT));
    for (int i = 0; i < winTouchPointCount; ++i) {
        const TOUCHINPUT &winTouchInput = winTouchInputs[i];
        int id = m_touchInputIDToTouchPointID.value(winTouchInput.dwID, -1);
        if (id == -1) {
            id = m_touchInputIDToTouchPointID.size();
            m_touchInputIDToTouchPointID.insert(winTouchInput.dwID, id);
        }
        QTouchPoint touchPoint;
        touchPoint.pressure = 1.0;
        touchPoint.id = id;
        if (m_lastTouchPositions.contains(id))
            touchPoint.normalPosition = m_lastTouchPositions.value(id);

        const QPointF screenPos = QPointF(winTouchInput.x, winTouchInput.y) / qreal(100.);
        if (winTouchInput.dwMask & TOUCHINPUTMASKF_CONTACTAREA)
            touchPoint.area.setSize(QSizeF(winTouchInput.cxContact, winTouchInput.cyContact) / qreal(100.));
        touchPoint.area.moveCenter(screenPos);
        QPointF normalPosition = QPointF(screenPos.x() / screenGeometry.width(),
                                         screenPos.y() / screenGeometry.height());
        const bool stationaryTouchPoint = (normalPosition == touchPoint.normalPosition);
        touchPoint.normalPosition = normalPosition;

        if (winTouchInput.dwFlags & TOUCHEVENTF_DOWN) {
            touchPoint.state = Qt::TouchPointPressed;
            m_lastTouchPositions.insert(id, touchPoint.normalPosition);
        } else if (winTouchInput.dwFlags & TOUCHEVENTF_UP) {
            touchPoint.state = Qt::TouchPointReleased;
            m_lastTouchPositions.remove(id);
        } else {
            touchPoint.state = (stationaryTouchPoint
                     ? Qt::TouchPointStationary
                     : Qt::TouchPointMoved);
            m_lastTouchPositions.insert(id, touchPoint.normalPosition);
        }

        allStates |= touchPoint.state;

        touchPoints.append(touchPoint);
    }

    QWindowsContext::user32dll.closeTouchInputHandle((HANDLE) msg.lParam);

    // all touch points released, forget the ids we've seen, they may not be reused
    if (allStates == Qt::TouchPointReleased)
        m_touchInputIDToTouchPointID.clear();

    QWindowSystemInterface::handleTouchEvent(window,
                                             m_touchDevice,
                                             touchPoints);
#else // !Q_OS_WINCE
    Q_UNUSED(window)
    Q_UNUSED(msg)
#endif
    return true;

}

bool QWindowsMouseHandler::translateGestureEvent(QWindow *window, HWND hwnd,
                                                 QtWindows::WindowsEventType,
                                                 MSG msg, LRESULT *)
{
#ifndef Q_OS_WINCE
    Q_UNUSED(window)
    Q_UNUSED(hwnd)
    Q_UNUSED(msg)
    return false;
#else // !Q_OS_WINCE
    GESTUREINFO gi;
    memset(&gi, 0, sizeof(GESTUREINFO));
    gi.cbSize = sizeof(GESTUREINFO);

    if (!GetGestureInfo((HGESTUREINFO)msg.lParam, &gi))
        return false;

    const QPoint position = QPoint(gi.ptsLocation.x, gi.ptsLocation.y);

    if (gi.dwID != GID_DIRECTMANIPULATION)
        return true;
    static QPoint lastTouchPos;
    const QScreen *screen = window->screen();
    if (!screen)
        screen = QGuiApplication::primaryScreen();
    if (!screen)
        return true;
    const QRect screenGeometry = screen->geometry();
    QWindowSystemInterface::TouchPoint touchPoint;
    static QWindowSystemInterface::TouchPoint touchPoint2;
    touchPoint.id = 0;//gi.dwInstanceID;
    touchPoint.pressure = 1.0;

    if (gi.dwFlags & GF_BEGIN)
        touchPoint.state = Qt::TouchPointPressed;
    else if (gi.dwFlags & GF_END)
        touchPoint.state = Qt::TouchPointReleased;
    else if (gi.dwFlags == 0)
        touchPoint.state = Qt::TouchPointMoved;
    else
        return true;
    touchPoint2.pressure = 1.0;
    touchPoint2.id = 1;
    const QPoint winEventPosition = position;
    const int deltaX = GID_DIRECTMANIPULATION_DELTA_X(gi.ullArguments);
    const int deltaY = GID_DIRECTMANIPULATION_DELTA_Y(gi.ullArguments);
    //Touch points are taken from the whole screen so map the position to the screen
    const QPoint globalPosition = QWindowsGeometryHint::mapToGlobal(hwnd, winEventPosition);
    const QPoint globalPosition2 = QWindowsGeometryHint::mapToGlobal(hwnd, QPoint(position.x() + deltaX, position.y() + deltaY));

    touchPoint.normalPosition =
        QPointF( (qreal)globalPosition.x() / screenGeometry.width(), (qreal)globalPosition.y() / screenGeometry.height() );

    touchPoint.area.moveCenter(globalPosition);

    QList<QWindowSystemInterface::TouchPoint> pointList;
    pointList.append(touchPoint);
    if (deltaX != 0 && deltaY != 0) {
        touchPoint2.state = m_had2ndTouchPoint ? Qt::TouchPointMoved : Qt::TouchPointPressed;
        m_had2ndTouchPoint = true;
        touchPoint2.normalPosition =
            QPointF( (qreal)globalPosition2.x() / screenGeometry.width(), (qreal)globalPosition2.y() / screenGeometry.height() );

        touchPoint2.area.moveCenter(globalPosition2);
        lastTouchPos = globalPosition2;
        pointList.append(touchPoint2);
    } else if (m_had2ndTouchPoint) {
        touchPoint2.normalPosition =
            QPointF( (qreal)lastTouchPos.x() / screenGeometry.width(), (qreal)lastTouchPos.y() / screenGeometry.height() );

        touchPoint2.area.moveCenter(lastTouchPos);
        touchPoint2.state = Qt::TouchPointReleased;
        pointList.append(touchPoint2);
        m_had2ndTouchPoint = false;
    }

    if (!m_touchDevice) {
        m_touchDevice = new QTouchDevice;
        // TODO: Device used to be hardcoded to screen in previous code.
        m_touchDevice->setType(QTouchDevice::TouchScreen);
        m_touchDevice->setCapabilities(QTouchDevice::Position | QTouchDevice::Area | QTouchDevice::NormalizedPosition);
        QWindowSystemInterface::registerTouchDevice(m_touchDevice);
    }

    QWindowSystemInterface::handleTouchEvent(window, m_touchDevice, pointList);
    // handle window focusing in/out
    if (window != m_windowUnderMouse) {
        if (m_windowUnderMouse)
            QWindowSystemInterface::handleLeaveEvent(m_windowUnderMouse);
        if (window)
            QWindowSystemInterface::handleEnterEvent(window);
        m_windowUnderMouse = window;
    }
    return true;
#endif // Q_OS_WINCE
}

QT_END_NAMESPACE<|MERGE_RESOLUTION|>--- conflicted
+++ resolved
@@ -483,22 +483,17 @@
     typedef QWindowSystemInterface::TouchPoint QTouchPoint;
     typedef QList<QWindowSystemInterface::TouchPoint> QTouchPointList;
 
-<<<<<<< HEAD
-    Q_ASSERT(m_touchDevice);
+    if (!QWindowsContext::instance()->initTouch()) {
+        qWarning("Unable to initialize touch handling.");
+        return true;
+    }
+
     const QScreen *screen = window->screen();
     if (!screen)
         screen = QGuiApplication::primaryScreen();
     if (!screen)
         return true;
     const QRect screenGeometry = screen->geometry();
-=======
-    if (!QWindowsContext::instance()->initTouch()) {
-        qWarning("Unable to initialize touch handling.");
-        return true;
-    }
-
-    const QRect screenGeometry = window->screen()->geometry();
->>>>>>> 6ed957fd
 
     const int winTouchPointCount = msg.wParam;
     QScopedArrayPointer<TOUCHINPUT> winTouchInputs(new TOUCHINPUT[winTouchPointCount]);
