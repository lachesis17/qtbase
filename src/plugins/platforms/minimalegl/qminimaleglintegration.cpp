--- conflicted
+++ resolved
@@ -58,12 +58,8 @@
 #include <QtGui/QOpenGLContext>
 #include <QtGui/QScreen>
 
-<<<<<<< HEAD
-#include <QtEglSupport/private/qt_egl_p.h>
-=======
 // this is where EGL headers are pulled in, make sure it is last
 #include "qminimaleglscreen.h"
->>>>>>> 8e20daae
 
 QT_BEGIN_NAMESPACE
 
