--- conflicted
+++ resolved
@@ -1802,14 +1802,9 @@
       overload_(false),
       reimplemented_(false),
       attached_(false),
-<<<<<<< HEAD
+      privateSignal_(false),
       reimplementedFrom_(0),
       associatedProperty_(0)
-=======
-      privateSignal_(false),
-      rf(0),
-      ap(0)
->>>>>>> 628fa13e
 {
     setGenus(Node::CPP);
 }
@@ -1828,14 +1823,9 @@
       overload_(false),
       reimplemented_(false),
       attached_(attached),
-<<<<<<< HEAD
+      privateSignal_(false),
       reimplementedFrom_(0),
       associatedProperty_(0)
-=======
-      privateSignal_(false),
-      rf(0),
-      ap(0)
->>>>>>> 628fa13e
 {
     setGenus(Node::QML);
     if (type == QmlMethod || type == QmlSignal) {
