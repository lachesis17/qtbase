--- conflicted
+++ resolved
@@ -550,35 +550,7 @@
                        slot->bitmap.buffer, slot->bitmap.pitch, slot->bitmap.width, slot->bitmap.rows, path);
 }
 
-<<<<<<< HEAD
-QFontEngineFT::Glyph::~Glyph()
-{
-    delete [] data;
-}
-
 static inline void convertRGBToARGB(const uchar *src, uint *dst, int width, int height, int src_pitch, bool bgr)
-=======
-struct LcdFilterDummy
-{
-    static inline void filterPixel(uchar &, uchar &, uchar &)
-    {}
-};
-
-struct LcdFilterLegacy
-{
-    static inline void filterPixel(uchar &red, uchar &green, uchar &blue)
-    {
-        uint r = red, g = green, b = blue;
-        // intra-pixel filter used by the legacy filter (adopted from _ft_lcd_filter_legacy)
-        red   = (r * uint(65538 * 9/13) + g * uint(65538 * 1/6) + b * uint(65538 * 1/13)) / 65536;
-        green = (r * uint(65538 * 3/13) + g * uint(65538 * 4/6) + b * uint(65538 * 3/13)) / 65536;
-        blue  = (r * uint(65538 * 1/13) + g * uint(65538 * 1/6) + b * uint(65538 * 9/13)) / 65536;
-    }
-};
-
-template <typename LcdFilter>
-static void convertRGBToARGB_helper(const uchar *src, uint *dst, int width, int height, int src_pitch, bool bgr)
->>>>>>> fb703aea
 {
     const int offs = bgr ? -1 : 1;
     const int w = width * 3;
