--- conflicted
+++ resolved
@@ -1,10 +1,6 @@
 /****************************************************************************
 **
-<<<<<<< HEAD
-** Copyright (C) 2016 The Qt Company Ltd.
-=======
 ** Copyright (C) 2022 The Qt Company Ltd.
->>>>>>> a96fc76f
 ** Contact: https://www.qt.io/licensing/
 **
 ** This file is part of the QtCore module of the Qt Toolkit.
