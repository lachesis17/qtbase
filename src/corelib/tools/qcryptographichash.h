/****************************************************************************
**
** Copyright (C) 2016 The Qt Company Ltd.
** Copyright (C) 2013 Richard J. Moore <rich@kde.org>.
** Contact: https://www.qt.io/licensing/
**
** This file is part of the QtCore module of the Qt Toolkit.
**
** $QT_BEGIN_LICENSE:LGPL$
** Commercial License Usage
** Licensees holding valid commercial Qt licenses may use this file in
** accordance with the commercial license agreement provided with the
** Software or, alternatively, in accordance with the terms contained in
** a written agreement between you and The Qt Company. For licensing terms
** and conditions see https://www.qt.io/terms-conditions. For further
** information use the contact form at https://www.qt.io/contact-us.
**
** GNU Lesser General Public License Usage
** Alternatively, this file may be used under the terms of the GNU Lesser
** General Public License version 3 as published by the Free Software
** Foundation and appearing in the file LICENSE.LGPL3 included in the
** packaging of this file. Please review the following information to
** ensure the GNU Lesser General Public License version 3 requirements
** will be met: https://www.gnu.org/licenses/lgpl-3.0.html.
**
** GNU General Public License Usage
** Alternatively, this file may be used under the terms of the GNU
** General Public License version 2.0 or (at your option) the GNU General
** Public license version 3 or any later version approved by the KDE Free
** Qt Foundation. The licenses are as published by the Free Software
** Foundation and appearing in the file LICENSE.GPL2 and LICENSE.GPL3
** included in the packaging of this file. Please review the following
** information to ensure the GNU General Public License requirements will
** be met: https://www.gnu.org/licenses/gpl-2.0.html and
** https://www.gnu.org/licenses/gpl-3.0.html.
**
** $QT_END_LICENSE$
**
****************************************************************************/

#ifndef QCRYPTOGRAPHICHASH_H
#define QCRYPTOGRAPHICHASH_H

#include <QtCore/qbytearray.h>
#include <QtCore/qobjectdefs.h>

QT_BEGIN_NAMESPACE


class QCryptographicHashPrivate;
class QIODevice;

class Q_CORE_EXPORT QCryptographicHash
{
    Q_GADGET
public:
    enum Algorithm {
#ifndef QT_CRYPTOGRAPHICHASH_ONLY_SHA1
        Md4,
        Md5,
#endif
        Sha1 = 2,
#ifndef QT_CRYPTOGRAPHICHASH_ONLY_SHA1
        Sha224,
        Sha256,
        Sha384,
        Sha512,
<<<<<<< HEAD
        Sha3_224,
        Sha3_256,
        Sha3_384,
        Sha3_512,
        // ### Qt 6: remove the Keccak enumerators
        Keccak_224,
        Keccak_256,
        Keccak_384,
        Keccak_512
=======

        Keccak_224 = 7,
        Keccak_256,
        Keccak_384,
        Keccak_512,
        RealSha3_224 = 11,
        RealSha3_256,
        RealSha3_384,
        RealSha3_512,
#  ifndef QT_SHA3_KECCAK_COMPAT
        Sha3_224 = RealSha3_224,
        Sha3_256 = RealSha3_256,
        Sha3_384 = RealSha3_384,
        Sha3_512 = RealSha3_512
#  else
        Sha3_224 = Keccak_224,
        Sha3_256 = Keccak_256,
        Sha3_384 = Keccak_384,
        Sha3_512 = Keccak_512
#  endif
>>>>>>> 3faf8f4d
#endif
    };
    Q_ENUM(Algorithm)

    explicit QCryptographicHash(Algorithm method);
    ~QCryptographicHash();

    void reset();

    void addData(const char *data, int length);
    void addData(const QByteArray &data);
    bool addData(QIODevice* device);

    QByteArray result() const;

    static QByteArray hash(const QByteArray &data, Algorithm method);
private:
    Q_DISABLE_COPY(QCryptographicHash)
    QCryptographicHashPrivate *d;
};

QT_END_NAMESPACE

#endif<|MERGE_RESOLUTION|>--- conflicted
+++ resolved
@@ -65,17 +65,6 @@
         Sha256,
         Sha384,
         Sha512,
-<<<<<<< HEAD
-        Sha3_224,
-        Sha3_256,
-        Sha3_384,
-        Sha3_512,
-        // ### Qt 6: remove the Keccak enumerators
-        Keccak_224,
-        Keccak_256,
-        Keccak_384,
-        Keccak_512
-=======
 
         Keccak_224 = 7,
         Keccak_256,
@@ -96,7 +85,6 @@
         Sha3_384 = Keccak_384,
         Sha3_512 = Keccak_512
 #  endif
->>>>>>> 3faf8f4d
 #endif
     };
     Q_ENUM(Algorithm)
