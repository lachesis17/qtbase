/****************************************************************************
**
** Copyright (C) 2016 The Qt Company Ltd.
** Copyright (C) 2013 Richard J. Moore <rich@kde.org>.
** Contact: https://www.qt.io/licensing/
**
** This file is part of the QtCore module of the Qt Toolkit.
**
** $QT_BEGIN_LICENSE:LGPL$
** Commercial License Usage
** Licensees holding valid commercial Qt licenses may use this file in
** accordance with the commercial license agreement provided with the
** Software or, alternatively, in accordance with the terms contained in
** a written agreement between you and The Qt Company. For licensing terms
** and conditions see https://www.qt.io/terms-conditions. For further
** information use the contact form at https://www.qt.io/contact-us.
**
** GNU Lesser General Public License Usage
** Alternatively, this file may be used under the terms of the GNU Lesser
** General Public License version 3 as published by the Free Software
** Foundation and appearing in the file LICENSE.LGPL3 included in the
** packaging of this file. Please review the following information to
** ensure the GNU Lesser General Public License version 3 requirements
** will be met: https://www.gnu.org/licenses/lgpl-3.0.html.
**
** GNU General Public License Usage
** Alternatively, this file may be used under the terms of the GNU
** General Public License version 2.0 or (at your option) the GNU General
** Public license version 3 or any later version approved by the KDE Free
** Qt Foundation. The licenses are as published by the Free Software
** Foundation and appearing in the file LICENSE.GPL2 and LICENSE.GPL3
** included in the packaging of this file. Please review the following
** information to ensure the GNU General Public License requirements will
** be met: https://www.gnu.org/licenses/gpl-2.0.html and
** https://www.gnu.org/licenses/gpl-3.0.html.
**
** $QT_END_LICENSE$
**
****************************************************************************/

#include <qcryptographichash.h>
#include <qiodevice.h>

#include "../../3rdparty/sha1/sha1.cpp"

#if defined(QT_BOOTSTRAPPED) && !defined(QT_CRYPTOGRAPHICHASH_ONLY_SHA1)
#  error "Are you sure you need the other hashing algorithms besides SHA-1?"
#endif

#ifndef QT_CRYPTOGRAPHICHASH_ONLY_SHA1
// qdoc and qmake only need SHA-1
#include "../../3rdparty/md5/md5.h"
#include "../../3rdparty/md5/md5.cpp"
#include "../../3rdparty/md4/md4.h"
#include "../../3rdparty/md4/md4.cpp"

typedef unsigned char BitSequence;
typedef unsigned long long DataLength;
typedef enum { SUCCESS = 0, FAIL = 1, BAD_HASHLEN = 2 } HashReturn;

#include "../../3rdparty/sha3/KeccakSponge.c"
typedef spongeState hashState;

#include "../../3rdparty/sha3/KeccakNISTInterface.c"

/*
  This lets us choose between SHA3 implementations at build time.
 */
typedef spongeState SHA3Context;
typedef HashReturn (SHA3Init)(hashState *state, int hashbitlen);
typedef HashReturn (SHA3Update)(hashState *state, const BitSequence *data, DataLength databitlen);
typedef HashReturn (SHA3Final)(hashState *state, BitSequence *hashval);

#if Q_PROCESSOR_WORDSIZE == 8 // 64 bit version

#include "../../3rdparty/sha3/KeccakF-1600-opt64.c"

static SHA3Init * const sha3Init = Init;
static SHA3Update * const sha3Update = Update;
static SHA3Final * const sha3Final = Final;

#else // 32 bit optimised fallback

#include "../../3rdparty/sha3/KeccakF-1600-opt32.c"

static SHA3Init * const sha3Init = Init;
static SHA3Update * const sha3Update = Update;
static SHA3Final * const sha3Final = Final;

#endif

/*
    These #defines replace the typedefs needed by the RFC6234 code. Normally
    the typedefs would come from from stdint.h, but since this header is not
    available on all platforms (MSVC 2008, for example), we #define them to the
    Qt equivalents.
*/

#ifdef uint64_t
#undef uint64_t
#endif

#define uint64_t QT_PREPEND_NAMESPACE(quint64)

#ifdef uint32_t
#undef uint32_t
#endif

#define uint32_t QT_PREPEND_NAMESPACE(quint32)

#ifdef uint8_t
#undef uint8_t
#endif

#define uint8_t QT_PREPEND_NAMESPACE(quint8)

#ifdef int_least16_t
#undef int_least16_t
#endif

#define int_least16_t QT_PREPEND_NAMESPACE(qint16)

// Header from rfc6234 with 1 modification:
// sha1.h - commented out '#include <stdint.h>' on line 74
#include "../../3rdparty/rfc6234/sha.h"

/*
    These 2 functions replace macros of the same name in sha224-256.c and
    sha384-512.c. Originally, these macros relied on a global static 'addTemp'
    variable. We do not want this for 2 reasons:

    1. since we are including the sources directly, the declaration of the 2 conflict

    2. static variables are not thread-safe, we do not want multiple threads
    computing a hash to corrupt one another
*/
static int SHA224_256AddLength(SHA256Context *context, unsigned int length);
static int SHA384_512AddLength(SHA512Context *context, unsigned int length);

// Sources from rfc6234, with 4 modifications:
// sha224-256.c - commented out 'static uint32_t addTemp;' on line 68
// sha224-256.c - appended 'M' to the SHA224_256AddLength macro on line 70
#include "../../3rdparty/rfc6234/sha224-256.c"
// sha384-512.c - commented out 'static uint64_t addTemp;' on line 302
// sha384-512.c - appended 'M' to the SHA224_256AddLength macro on line 304
#include "../../3rdparty/rfc6234/sha384-512.c"

#undef uint64_t
#undef uint32_t
#undef uint68_t
#undef int_least16_t

static inline int SHA224_256AddLength(SHA256Context *context, unsigned int length)
{
  QT_PREPEND_NAMESPACE(quint32) addTemp;
  return SHA224_256AddLengthM(context, length);
}
static inline int SHA384_512AddLength(SHA512Context *context, unsigned int length)
{
  QT_PREPEND_NAMESPACE(quint64) addTemp;
  return SHA384_512AddLengthM(context, length);
}
#endif // QT_CRYPTOGRAPHICHASH_ONLY_SHA1

QT_BEGIN_NAMESPACE

class QCryptographicHashPrivate
{
public:
    QCryptographicHash::Algorithm method;
    union {
        Sha1State sha1Context;
#ifndef QT_CRYPTOGRAPHICHASH_ONLY_SHA1
        MD5Context md5Context;
        md4_context md4Context;
        SHA224Context sha224Context;
        SHA256Context sha256Context;
        SHA384Context sha384Context;
        SHA512Context sha512Context;
        SHA3Context sha3Context;
#endif
    };
#ifndef QT_CRYPTOGRAPHICHASH_ONLY_SHA1
    enum class Sha3Variant
    {
        Sha3,
        Keccak
    };
    void sha3Finish(int bitCount, Sha3Variant sha3Variant);
#endif
    QByteArray result;
};

#ifndef QT_CRYPTOGRAPHICHASH_ONLY_SHA1
void QCryptographicHashPrivate::sha3Finish(int bitCount, Sha3Variant sha3Variant)
{
    /*
        FIPS 202 §6.1 defines SHA-3 in terms of calculating the Keccak function
        over the original message with the two-bit suffix "01" appended to it.
        This variable stores that suffix (and it's fed into the calculations
        when the hash is returned to users).

        Only 2 bits of this variable are actually used (see the call to sha3Update
        below). The Keccak implementation we're using will actually use the
        *leftmost* 2 bits, and interpret them right-to-left. In other words, the
        bits must appear in order of *increasing* significance; and as the two most
        significant bits of the byte -- the rightmost 6 are ignored. (Yes, this
        seems self-contradictory, but it's the way it is...)

        Overall, this means:
        * the leftmost two bits must be "10" (not "01"!);
        * we don't care what the other six bits are set to (they can be set to
        any value), but we arbitrarily set them to 0;

        and for an unsigned char this gives us 0b10'00'00'00, or 0x80.
    */
    static const unsigned char sha3FinalSuffix = 0x80;

    result.resize(bitCount / 8);

    SHA3Context copy = sha3Context;

    switch (sha3Variant) {
    case Sha3Variant::Sha3:
        sha3Update(&copy, reinterpret_cast<const BitSequence *>(&sha3FinalSuffix), 2);
        break;
    case Sha3Variant::Keccak:
        break;
    }

    sha3Final(&copy, reinterpret_cast<BitSequence *>(result.data()));
}
#endif

/*!
  \class QCryptographicHash
  \inmodule QtCore

  \brief The QCryptographicHash class provides a way to generate cryptographic hashes.

  \since 4.3

  \ingroup tools
  \reentrant

  QCryptographicHash can be used to generate cryptographic hashes of binary or text data.

  Refer to the documentation of the \l QCryptographicHash::Algorithm enum for a
  list of the supported algorithms.
*/

/*!
  \enum QCryptographicHash::Algorithm

  \note In Qt versions before 5.9, when asked to generate a SHA3 hash sum,
  QCryptographicHash actually calculated Keccak. If you need compatibility with
<<<<<<< HEAD
  SHA-3 hashes produced by those versions of Qt, use the \c{Keccak_} enumerators.
=======
  SHA-3 hashes produced by those versions of Qt, use the \c{Keccak_}
  enumerators. Alternatively, if source compatibility is required, define the
  macro \c QT_SHA3_KECCAK_COMPAT.
>>>>>>> 3faf8f4d

  \value Md4 Generate an MD4 hash sum
  \value Md5 Generate an MD5 hash sum
  \value Sha1 Generate an SHA-1 hash sum
  \value Sha224 Generate an SHA-224 hash sum (SHA-2). Introduced in Qt 5.0
  \value Sha256 Generate an SHA-256 hash sum (SHA-2). Introduced in Qt 5.0
  \value Sha384 Generate an SHA-384 hash sum (SHA-2). Introduced in Qt 5.0
  \value Sha512 Generate an SHA-512 hash sum (SHA-2). Introduced in Qt 5.0
  \value Sha3_224 Generate an SHA3-224 hash sum. Introduced in Qt 5.1
  \value Sha3_256 Generate an SHA3-256 hash sum. Introduced in Qt 5.1
  \value Sha3_384 Generate an SHA3-384 hash sum. Introduced in Qt 5.1
  \value Sha3_512 Generate an SHA3-512 hash sum. Introduced in Qt 5.1
<<<<<<< HEAD
  \value Keccak_224 \deprecated Generate a Keccak-224 hash sum. Introduced in Qt 5.10
  \value Keccak_256 \deprecated Generate a Keccak-256 hash sum. Introduced in Qt 5.10
  \value Keccak_384 \deprecated Generate a Keccak-384 hash sum. Introduced in Qt 5.10
  \value Keccak_512 \deprecated Generate a Keccak-512 hash sum. Introduced in Qt 5.10
=======
  \value Keccak_224 Generate a Keccak-224 hash sum. Introduced in Qt 5.9.2
  \value Keccak_256 Generate a Keccak-256 hash sum. Introduced in Qt 5.9.2
  \value Keccak_384 Generate a Keccak-384 hash sum. Introduced in Qt 5.9.2
  \value Keccak_512 Generate a Keccak-512 hash sum. Introduced in Qt 5.9.2
  \omitvalue RealSha3_224
  \omitvalue RealSha3_256
  \omitvalue RealSha3_384
  \omitvalue RealSha3_512
>>>>>>> 3faf8f4d
*/

/*!
  Constructs an object that can be used to create a cryptographic hash from data using \a method.
*/
QCryptographicHash::QCryptographicHash(Algorithm method)
    : d(new QCryptographicHashPrivate)
{
    d->method = method;
    reset();
}

/*!
  Destroys the object.
*/
QCryptographicHash::~QCryptographicHash()
{
    delete d;
}

/*!
  Resets the object.
*/
void QCryptographicHash::reset()
{
    switch (d->method) {
    case Sha1:
        sha1InitState(&d->sha1Context);
        break;
#ifdef QT_CRYPTOGRAPHICHASH_ONLY_SHA1
    default:
        Q_ASSERT_X(false, "QCryptographicHash", "Method not compiled in");
        Q_UNREACHABLE();
        break;
#else
    case Md4:
        md4_init(&d->md4Context);
        break;
    case Md5:
        MD5Init(&d->md5Context);
        break;
    case Sha224:
        SHA224Reset(&d->sha224Context);
        break;
    case Sha256:
        SHA256Reset(&d->sha256Context);
        break;
    case Sha384:
        SHA384Reset(&d->sha384Context);
        break;
    case Sha512:
        SHA512Reset(&d->sha512Context);
        break;
<<<<<<< HEAD
    case Sha3_224:
    case Keccak_224:
        sha3Init(&d->sha3Context, 224);
        break;
    case Sha3_256:
    case Keccak_256:
        sha3Init(&d->sha3Context, 256);
        break;
    case Sha3_384:
    case Keccak_384:
        sha3Init(&d->sha3Context, 384);
        break;
    case Sha3_512:
=======
    case RealSha3_224:
    case Keccak_224:
        sha3Init(&d->sha3Context, 224);
        break;
    case RealSha3_256:
    case Keccak_256:
        sha3Init(&d->sha3Context, 256);
        break;
    case RealSha3_384:
    case Keccak_384:
        sha3Init(&d->sha3Context, 384);
        break;
    case RealSha3_512:
>>>>>>> 3faf8f4d
    case Keccak_512:
        sha3Init(&d->sha3Context, 512);
        break;
#endif
    }
    d->result.clear();
}

/*!
    Adds the first \a length chars of \a data to the cryptographic
    hash.
*/
void QCryptographicHash::addData(const char *data, int length)
{
    switch (d->method) {
    case Sha1:
        sha1Update(&d->sha1Context, (const unsigned char *)data, length);
        break;
#ifdef QT_CRYPTOGRAPHICHASH_ONLY_SHA1
    default:
        Q_ASSERT_X(false, "QCryptographicHash", "Method not compiled in");
        Q_UNREACHABLE();
        break;
#else
    case Md4:
        md4_update(&d->md4Context, (const unsigned char *)data, length);
        break;
    case Md5:
        MD5Update(&d->md5Context, (const unsigned char *)data, length);
        break;
    case Sha224:
        SHA224Input(&d->sha224Context, reinterpret_cast<const unsigned char *>(data), length);
        break;
    case Sha256:
        SHA256Input(&d->sha256Context, reinterpret_cast<const unsigned char *>(data), length);
        break;
    case Sha384:
        SHA384Input(&d->sha384Context, reinterpret_cast<const unsigned char *>(data), length);
        break;
    case Sha512:
        SHA512Input(&d->sha512Context, reinterpret_cast<const unsigned char *>(data), length);
        break;
<<<<<<< HEAD
    case Sha3_224:
    case Keccak_224:
        sha3Update(&d->sha3Context, reinterpret_cast<const BitSequence *>(data), length*8);
        break;
    case Sha3_256:
    case Keccak_256:
        sha3Update(&d->sha3Context, reinterpret_cast<const BitSequence *>(data), length*8);
        break;
    case Sha3_384:
    case Keccak_384:
        sha3Update(&d->sha3Context, reinterpret_cast<const BitSequence *>(data), length*8);
        break;
    case Sha3_512:
=======
    case RealSha3_224:
    case Keccak_224:
        sha3Update(&d->sha3Context, reinterpret_cast<const BitSequence *>(data), length*8);
        break;
    case RealSha3_256:
    case Keccak_256:
        sha3Update(&d->sha3Context, reinterpret_cast<const BitSequence *>(data), length*8);
        break;
    case RealSha3_384:
    case Keccak_384:
        sha3Update(&d->sha3Context, reinterpret_cast<const BitSequence *>(data), length*8);
        break;
    case RealSha3_512:
>>>>>>> 3faf8f4d
    case Keccak_512:
        sha3Update(&d->sha3Context, reinterpret_cast<const BitSequence *>(data), length*8);
        break;
#endif
    }
    d->result.clear();
}

/*!
  \overload addData()
*/
void QCryptographicHash::addData(const QByteArray &data)
{
    addData(data.constData(), data.length());
}

/*!
  Reads the data from the open QIODevice \a device until it ends
  and hashes it. Returns \c true if reading was successful.
  \since 5.0
 */
bool QCryptographicHash::addData(QIODevice* device)
{
    if (!device->isReadable())
        return false;

    if (!device->isOpen())
        return false;

    char buffer[1024];
    int length;

    while ((length = device->read(buffer,sizeof(buffer))) > 0)
        addData(buffer,length);

    return device->atEnd();
}


/*!
  Returns the final hash value.

  \sa QByteArray::toHex()
*/
QByteArray QCryptographicHash::result() const
{
    if (!d->result.isEmpty())
        return d->result;

    switch (d->method) {
    case Sha1: {
        Sha1State copy = d->sha1Context;
        d->result.resize(20);
        sha1FinalizeState(&copy);
        sha1ToHash(&copy, (unsigned char *)d->result.data());
        break;
    }
#ifdef QT_CRYPTOGRAPHICHASH_ONLY_SHA1
    default:
        Q_ASSERT_X(false, "QCryptographicHash", "Method not compiled in");
        Q_UNREACHABLE();
        break;
#else
    case Md4: {
        md4_context copy = d->md4Context;
        d->result.resize(MD4_RESULTLEN);
        md4_final(&copy, (unsigned char *)d->result.data());
        break;
    }
    case Md5: {
        MD5Context copy = d->md5Context;
        d->result.resize(16);
        MD5Final(&copy, (unsigned char *)d->result.data());
        break;
    }
    case Sha224: {
        SHA224Context copy = d->sha224Context;
        d->result.resize(SHA224HashSize);
        SHA224Result(&copy, reinterpret_cast<unsigned char *>(d->result.data()));
        break;
    }
    case Sha256:{
        SHA256Context copy = d->sha256Context;
        d->result.resize(SHA256HashSize);
        SHA256Result(&copy, reinterpret_cast<unsigned char *>(d->result.data()));
        break;
    }
    case Sha384:{
        SHA384Context copy = d->sha384Context;
        d->result.resize(SHA384HashSize);
        SHA384Result(&copy, reinterpret_cast<unsigned char *>(d->result.data()));
        break;
    }
    case Sha512:{
        SHA512Context copy = d->sha512Context;
        d->result.resize(SHA512HashSize);
        SHA512Result(&copy, reinterpret_cast<unsigned char *>(d->result.data()));
        break;
    }
<<<<<<< HEAD
    case Sha3_224: {
        d->sha3Finish(224, QCryptographicHashPrivate::Sha3Variant::Sha3);
        break;
    }
    case Sha3_256: {
        d->sha3Finish(256, QCryptographicHashPrivate::Sha3Variant::Sha3);
        break;
    }
    case Sha3_384: {
        d->sha3Finish(384, QCryptographicHashPrivate::Sha3Variant::Sha3);
        break;
    }
    case Sha3_512: {
        d->sha3Finish(512, QCryptographicHashPrivate::Sha3Variant::Sha3);
        break;
    }
    case Keccak_224: {
        d->sha3Finish(224, QCryptographicHashPrivate::Sha3Variant::Keccak);
        break;
    }
    case Keccak_256: {
        d->sha3Finish(256, QCryptographicHashPrivate::Sha3Variant::Keccak);
        break;
    }
    case Keccak_384: {
        d->sha3Finish(384, QCryptographicHashPrivate::Sha3Variant::Keccak);
        break;
    }
=======
    case RealSha3_224: {
        d->sha3Finish(224, QCryptographicHashPrivate::Sha3Variant::Sha3);
        break;
    }
    case RealSha3_256: {
        d->sha3Finish(256, QCryptographicHashPrivate::Sha3Variant::Sha3);
        break;
    }
    case RealSha3_384: {
        d->sha3Finish(384, QCryptographicHashPrivate::Sha3Variant::Sha3);
        break;
    }
    case RealSha3_512: {
        d->sha3Finish(512, QCryptographicHashPrivate::Sha3Variant::Sha3);
        break;
    }
    case Keccak_224: {
        d->sha3Finish(224, QCryptographicHashPrivate::Sha3Variant::Keccak);
        break;
    }
    case Keccak_256: {
        d->sha3Finish(256, QCryptographicHashPrivate::Sha3Variant::Keccak);
        break;
    }
    case Keccak_384: {
        d->sha3Finish(384, QCryptographicHashPrivate::Sha3Variant::Keccak);
        break;
    }
>>>>>>> 3faf8f4d
    case Keccak_512: {
        d->sha3Finish(512, QCryptographicHashPrivate::Sha3Variant::Keccak);
        break;
    }
#endif
    }
    return d->result;
}

/*!
  Returns the hash of \a data using \a method.
*/
QByteArray QCryptographicHash::hash(const QByteArray &data, Algorithm method)
{
    QCryptographicHash hash(method);
    hash.addData(data);
    return hash.result();
}

QT_END_NAMESPACE

#ifndef QT_NO_QOBJECT
#include "moc_qcryptographichash.cpp"
#endif<|MERGE_RESOLUTION|>--- conflicted
+++ resolved
@@ -254,13 +254,9 @@
 
   \note In Qt versions before 5.9, when asked to generate a SHA3 hash sum,
   QCryptographicHash actually calculated Keccak. If you need compatibility with
-<<<<<<< HEAD
-  SHA-3 hashes produced by those versions of Qt, use the \c{Keccak_} enumerators.
-=======
   SHA-3 hashes produced by those versions of Qt, use the \c{Keccak_}
   enumerators. Alternatively, if source compatibility is required, define the
   macro \c QT_SHA3_KECCAK_COMPAT.
->>>>>>> 3faf8f4d
 
   \value Md4 Generate an MD4 hash sum
   \value Md5 Generate an MD5 hash sum
@@ -273,12 +269,6 @@
   \value Sha3_256 Generate an SHA3-256 hash sum. Introduced in Qt 5.1
   \value Sha3_384 Generate an SHA3-384 hash sum. Introduced in Qt 5.1
   \value Sha3_512 Generate an SHA3-512 hash sum. Introduced in Qt 5.1
-<<<<<<< HEAD
-  \value Keccak_224 \deprecated Generate a Keccak-224 hash sum. Introduced in Qt 5.10
-  \value Keccak_256 \deprecated Generate a Keccak-256 hash sum. Introduced in Qt 5.10
-  \value Keccak_384 \deprecated Generate a Keccak-384 hash sum. Introduced in Qt 5.10
-  \value Keccak_512 \deprecated Generate a Keccak-512 hash sum. Introduced in Qt 5.10
-=======
   \value Keccak_224 Generate a Keccak-224 hash sum. Introduced in Qt 5.9.2
   \value Keccak_256 Generate a Keccak-256 hash sum. Introduced in Qt 5.9.2
   \value Keccak_384 Generate a Keccak-384 hash sum. Introduced in Qt 5.9.2
@@ -287,7 +277,6 @@
   \omitvalue RealSha3_256
   \omitvalue RealSha3_384
   \omitvalue RealSha3_512
->>>>>>> 3faf8f4d
 */
 
 /*!
@@ -341,21 +330,6 @@
     case Sha512:
         SHA512Reset(&d->sha512Context);
         break;
-<<<<<<< HEAD
-    case Sha3_224:
-    case Keccak_224:
-        sha3Init(&d->sha3Context, 224);
-        break;
-    case Sha3_256:
-    case Keccak_256:
-        sha3Init(&d->sha3Context, 256);
-        break;
-    case Sha3_384:
-    case Keccak_384:
-        sha3Init(&d->sha3Context, 384);
-        break;
-    case Sha3_512:
-=======
     case RealSha3_224:
     case Keccak_224:
         sha3Init(&d->sha3Context, 224);
@@ -369,7 +343,6 @@
         sha3Init(&d->sha3Context, 384);
         break;
     case RealSha3_512:
->>>>>>> 3faf8f4d
     case Keccak_512:
         sha3Init(&d->sha3Context, 512);
         break;
@@ -412,21 +385,6 @@
     case Sha512:
         SHA512Input(&d->sha512Context, reinterpret_cast<const unsigned char *>(data), length);
         break;
-<<<<<<< HEAD
-    case Sha3_224:
-    case Keccak_224:
-        sha3Update(&d->sha3Context, reinterpret_cast<const BitSequence *>(data), length*8);
-        break;
-    case Sha3_256:
-    case Keccak_256:
-        sha3Update(&d->sha3Context, reinterpret_cast<const BitSequence *>(data), length*8);
-        break;
-    case Sha3_384:
-    case Keccak_384:
-        sha3Update(&d->sha3Context, reinterpret_cast<const BitSequence *>(data), length*8);
-        break;
-    case Sha3_512:
-=======
     case RealSha3_224:
     case Keccak_224:
         sha3Update(&d->sha3Context, reinterpret_cast<const BitSequence *>(data), length*8);
@@ -440,7 +398,6 @@
         sha3Update(&d->sha3Context, reinterpret_cast<const BitSequence *>(data), length*8);
         break;
     case RealSha3_512:
->>>>>>> 3faf8f4d
     case Keccak_512:
         sha3Update(&d->sha3Context, reinterpret_cast<const BitSequence *>(data), length*8);
         break;
@@ -540,20 +497,19 @@
         SHA512Result(&copy, reinterpret_cast<unsigned char *>(d->result.data()));
         break;
     }
-<<<<<<< HEAD
-    case Sha3_224: {
+    case RealSha3_224: {
         d->sha3Finish(224, QCryptographicHashPrivate::Sha3Variant::Sha3);
         break;
     }
-    case Sha3_256: {
+    case RealSha3_256: {
         d->sha3Finish(256, QCryptographicHashPrivate::Sha3Variant::Sha3);
         break;
     }
-    case Sha3_384: {
+    case RealSha3_384: {
         d->sha3Finish(384, QCryptographicHashPrivate::Sha3Variant::Sha3);
         break;
     }
-    case Sha3_512: {
+    case RealSha3_512: {
         d->sha3Finish(512, QCryptographicHashPrivate::Sha3Variant::Sha3);
         break;
     }
@@ -569,36 +525,6 @@
         d->sha3Finish(384, QCryptographicHashPrivate::Sha3Variant::Keccak);
         break;
     }
-=======
-    case RealSha3_224: {
-        d->sha3Finish(224, QCryptographicHashPrivate::Sha3Variant::Sha3);
-        break;
-    }
-    case RealSha3_256: {
-        d->sha3Finish(256, QCryptographicHashPrivate::Sha3Variant::Sha3);
-        break;
-    }
-    case RealSha3_384: {
-        d->sha3Finish(384, QCryptographicHashPrivate::Sha3Variant::Sha3);
-        break;
-    }
-    case RealSha3_512: {
-        d->sha3Finish(512, QCryptographicHashPrivate::Sha3Variant::Sha3);
-        break;
-    }
-    case Keccak_224: {
-        d->sha3Finish(224, QCryptographicHashPrivate::Sha3Variant::Keccak);
-        break;
-    }
-    case Keccak_256: {
-        d->sha3Finish(256, QCryptographicHashPrivate::Sha3Variant::Keccak);
-        break;
-    }
-    case Keccak_384: {
-        d->sha3Finish(384, QCryptographicHashPrivate::Sha3Variant::Keccak);
-        break;
-    }
->>>>>>> 3faf8f4d
     case Keccak_512: {
         d->sha3Finish(512, QCryptographicHashPrivate::Sha3Variant::Keccak);
         break;
