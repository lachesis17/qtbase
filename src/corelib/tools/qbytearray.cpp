--- conflicted
+++ resolved
@@ -1,11 +1,7 @@
 /****************************************************************************
 **
-<<<<<<< HEAD
-** Copyright (C) 2013 Digia Plc and/or its subsidiary(-ies).
+** Copyright (C) 2014 Digia Plc and/or its subsidiary(-ies).
 ** Copyright (C) 2014 Intel Corporation.
-=======
-** Copyright (C) 2014 Digia Plc and/or its subsidiary(-ies).
->>>>>>> dfe853bf
 ** Contact: http://www.qt-project.org/legal
 **
 ** This file is part of the QtCore module of the Qt Toolkit.
