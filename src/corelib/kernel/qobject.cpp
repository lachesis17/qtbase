/****************************************************************************
**
** Copyright (C) 2016 The Qt Company Ltd.
** Copyright (C) 2016 Intel Corporation.
** Copyright (C) 2013 Olivier Goffart <ogoffart@woboq.com>
** Contact: https://www.qt.io/licensing/
**
** This file is part of the QtCore module of the Qt Toolkit.
**
** $QT_BEGIN_LICENSE:LGPL$
** Commercial License Usage
** Licensees holding valid commercial Qt licenses may use this file in
** accordance with the commercial license agreement provided with the
** Software or, alternatively, in accordance with the terms contained in
** a written agreement between you and The Qt Company. For licensing terms
** and conditions see https://www.qt.io/terms-conditions. For further
** information use the contact form at https://www.qt.io/contact-us.
**
** GNU Lesser General Public License Usage
** Alternatively, this file may be used under the terms of the GNU Lesser
** General Public License version 3 as published by the Free Software
** Foundation and appearing in the file LICENSE.LGPL3 included in the
** packaging of this file. Please review the following information to
** ensure the GNU Lesser General Public License version 3 requirements
** will be met: https://www.gnu.org/licenses/lgpl-3.0.html.
**
** GNU General Public License Usage
** Alternatively, this file may be used under the terms of the GNU
** General Public License version 2.0 or (at your option) the GNU General
** Public license version 3 or any later version approved by the KDE Free
** Qt Foundation. The licenses are as published by the Free Software
** Foundation and appearing in the file LICENSE.GPL2 and LICENSE.GPL3
** included in the packaging of this file. Please review the following
** information to ensure the GNU General Public License requirements will
** be met: https://www.gnu.org/licenses/gpl-2.0.html and
** https://www.gnu.org/licenses/gpl-3.0.html.
**
** $QT_END_LICENSE$
**
****************************************************************************/

#include "qobject.h"
#include "qobject_p.h"
#include "qmetaobject_p.h"

#include "qabstracteventdispatcher.h"
#include "qabstracteventdispatcher_p.h"
#include "qcoreapplication.h"
#include "qcoreapplication_p.h"
#include "qvariant.h"
#include "qmetaobject.h"
#include <qregexp.h>
#if QT_CONFIG(regularexpression)
#  include <qregularexpression.h>
#endif
#include <qthread.h>
#include <private/qthread_p.h>
#include <qdebug.h>
#include <qpair.h>
#include <qvarlengtharray.h>
#include <qset.h>
#if QT_CONFIG(thread)
#include <qsemaphore.h>
#endif
#include <qsharedpointer.h>

#include <private/qorderedmutexlocker_p.h>
#include <private/qhooks_p.h>
#include <qtcore_tracepoints_p.h>

#include <new>

#include <ctype.h>
#include <limits.h>

QT_BEGIN_NAMESPACE

static int DIRECT_CONNECTION_ONLY = 0;


QDynamicMetaObjectData::~QDynamicMetaObjectData()
{
}

QAbstractDynamicMetaObject::~QAbstractDynamicMetaObject()
{
}


struct QSlotObjectBaseDeleter { // for use with QScopedPointer<QSlotObjectBase,...>
    static void cleanup(QtPrivate::QSlotObjectBase *slot) {
        if (slot) slot->destroyIfLastRef();
    }
};
static int *queuedConnectionTypes(const QList<QByteArray> &typeNames)
{
    int *types = new int [typeNames.count() + 1];
    Q_CHECK_PTR(types);
    for (int i = 0; i < typeNames.count(); ++i) {
        const QByteArray typeName = typeNames.at(i);
        if (typeName.endsWith('*'))
            types[i] = QMetaType::VoidStar;
        else
            types[i] = QMetaType::type(typeName);

        if (!types[i]) {
            qWarning("QObject::connect: Cannot queue arguments of type '%s'\n"
                     "(Make sure '%s' is registered using qRegisterMetaType().)",
                     typeName.constData(), typeName.constData());
            delete [] types;
            return 0;
        }
    }
    types[typeNames.count()] = 0;

    return types;
}

static int *queuedConnectionTypes(const QArgumentType *argumentTypes, int argc)
{
    QScopedArrayPointer<int> types(new int [argc + 1]);
    for (int i = 0; i < argc; ++i) {
        const QArgumentType &type = argumentTypes[i];
        if (type.type())
            types[i] = type.type();
        else if (type.name().endsWith('*'))
            types[i] = QMetaType::VoidStar;
        else
            types[i] = QMetaType::type(type.name());

        if (!types[i]) {
            qWarning("QObject::connect: Cannot queue arguments of type '%s'\n"
                     "(Make sure '%s' is registered using qRegisterMetaType().)",
                     type.name().constData(), type.name().constData());
            return 0;
        }
    }
    types[argc] = 0;

    return types.take();
}

static QBasicMutex _q_ObjectMutexPool[131];

/**
 * \internal
 * mutex to be locked when accessing the connectionlists or the senders list
 */
static inline QMutex *signalSlotLock(const QObject *o)
{
    return static_cast<QMutex *>(&_q_ObjectMutexPool[
        uint(quintptr(o)) % sizeof(_q_ObjectMutexPool)/sizeof(QBasicMutex)]);
}

#if QT_VERSION < 0x60000
extern "C" Q_CORE_EXPORT void qt_addObject(QObject *)
{}

extern "C" Q_CORE_EXPORT void qt_removeObject(QObject *)
{}
#endif

struct QConnectionSenderSwitcher {
    QObject *receiver;
    QObjectPrivate::Sender *previousSender;
    QObjectPrivate::Sender currentSender;
    bool switched;

    inline QConnectionSenderSwitcher() : switched(false) {}

    inline QConnectionSenderSwitcher(QObject *receiver, QObject *sender, int signal_absolute_id)
    {
        switchSender(receiver, sender, signal_absolute_id);
    }

    inline void switchSender(QObject *receiver, QObject *sender, int signal_absolute_id)
    {
        this->receiver = receiver;
        currentSender.sender = sender;
        currentSender.signal = signal_absolute_id;
        currentSender.ref = 1;
        previousSender = QObjectPrivate::setCurrentSender(receiver, &currentSender);
        switched = true;
    }

    inline ~QConnectionSenderSwitcher()
    {
        if (switched)
            QObjectPrivate::resetCurrentSender(receiver, &currentSender, previousSender);
    }
private:
    Q_DISABLE_COPY(QConnectionSenderSwitcher)
};


void (*QAbstractDeclarativeData::destroyed)(QAbstractDeclarativeData *, QObject *) = 0;
void (*QAbstractDeclarativeData::destroyed_qml1)(QAbstractDeclarativeData *, QObject *) = 0;
void (*QAbstractDeclarativeData::parentChanged)(QAbstractDeclarativeData *, QObject *, QObject *) = 0;
void (*QAbstractDeclarativeData::signalEmitted)(QAbstractDeclarativeData *, QObject *, int, void **) = 0;
int  (*QAbstractDeclarativeData::receivers)(QAbstractDeclarativeData *, const QObject *, int) = 0;
bool (*QAbstractDeclarativeData::isSignalConnected)(QAbstractDeclarativeData *, const QObject *, int) = 0;
void (*QAbstractDeclarativeData::setWidgetParent)(QObject *, QObject *) = 0;

QObjectData::~QObjectData() {}

QMetaObject *QObjectData::dynamicMetaObject() const
{
    return metaObject->toDynamicMetaObject(q_ptr);
}

QObjectPrivate::QObjectPrivate(int version)
    : threadData(0), connectionLists(0), senders(0), currentSender(0), currentChildBeingDeleted(0)
{
#ifdef QT_BUILD_INTERNAL
    // Don't check the version parameter in internal builds.
    // This allows incompatible versions to be loaded, possibly for testing.
    Q_UNUSED(version);
#else
    if (Q_UNLIKELY(version != QObjectPrivateVersion))
        qFatal("Cannot mix incompatible Qt library (version 0x%x) with this library (version 0x%x)",
                version, QObjectPrivateVersion);
#endif

    // QObjectData initialization
    q_ptr = 0;
    parent = 0;                                 // no parent yet. It is set by setParent()
    isWidget = false;                           // assume not a widget object
    blockSig = false;                           // not blocking signals
    wasDeleted = false;                         // double-delete catcher
    isDeletingChildren = false;                 // set by deleteChildren()
    sendChildEvents = true;                     // if we should send ChildAdded and ChildRemoved events to parent
    receiveChildEvents = true;
    postedEvents = 0;
    extraData = 0;
    connectedSignals[0] = connectedSignals[1] = 0;
    metaObject = 0;
    isWindow = false;
    deleteLaterCalled = false;
}

QObjectPrivate::~QObjectPrivate()
{
    if (extraData && !extraData->runningTimers.isEmpty()) {
        if (Q_LIKELY(threadData->thread == QThread::currentThread())) {
            // unregister pending timers
            if (threadData->hasEventDispatcher())
                threadData->eventDispatcher.load()->unregisterTimers(q_ptr);

            // release the timer ids back to the pool
            for (int i = 0; i < extraData->runningTimers.size(); ++i)
                QAbstractEventDispatcherPrivate::releaseTimerId(extraData->runningTimers.at(i));
        } else {
            qWarning("QObject::~QObject: Timers cannot be stopped from another thread");
        }
    }

    if (postedEvents)
        QCoreApplication::removePostedEvents(q_ptr, 0);

    threadData->deref();

    if (metaObject) metaObject->objectDestroyed(q_ptr);

#ifndef QT_NO_USERDATA
    if (extraData)
        qDeleteAll(extraData->userData);
#endif
    delete extraData;
}

/*!
  \internal
  For a given metaobject, compute the signal offset, and the method offset (including signals)
*/
static void computeOffsets(const QMetaObject *metaobject, int *signalOffset, int *methodOffset)
{
    *signalOffset = *methodOffset = 0;
    const QMetaObject *m = metaobject->d.superdata;
    while (m) {
        const QMetaObjectPrivate *d = QMetaObjectPrivate::get(m);
        *methodOffset += d->methodCount;
        Q_ASSERT(d->revision >= 4);
        *signalOffset += d->signalCount;
        m = m->d.superdata;
    }
}

/*
    This vector contains the all connections from an object.

    Each object may have one vector containing the lists of
    connections for a given signal. The index in the vector correspond
    to the signal index. The signal index is the one returned by
    QObjectPrivate::signalIndex (not QMetaObject::indexOfSignal).
    Negative index means connections to all signals.

    This vector is protected by the object mutex (signalSlotMutexes())

    Each Connection is also part of a 'senders' linked list. The mutex
    of the receiver must be locked when touching the pointers of this
    linked list.
*/
class QObjectConnectionListVector : public QVector<QObjectPrivate::ConnectionList>
{
public:
    bool orphaned; //the QObject owner of this vector has been destroyed while the vector was inUse
    bool dirty; //some Connection have been disconnected (their receiver is 0) but not removed from the list yet
    int inUse; //number of functions that are currently accessing this object or its connections
    QObjectPrivate::ConnectionList allsignals;

    QObjectConnectionListVector()
        : QVector<QObjectPrivate::ConnectionList>(), orphaned(false), dirty(false), inUse(0)
    { }

    QObjectPrivate::ConnectionList &operator[](int at)
    {
        if (at < 0)
            return allsignals;
        return QVector<QObjectPrivate::ConnectionList>::operator[](at);
    }
};

// Used by QAccessibleWidget
bool QObjectPrivate::isSender(const QObject *receiver, const char *signal) const
{
    Q_Q(const QObject);
    int signal_index = signalIndex(signal);
    if (signal_index < 0)
        return false;
    QMutexLocker locker(signalSlotLock(q));
    if (connectionLists) {
        if (signal_index < connectionLists->count()) {
            const QObjectPrivate::Connection *c =
                connectionLists->at(signal_index).first;

            while (c) {
                if (c->receiver == receiver)
                    return true;
                c = c->nextConnectionList;
            }
        }
    }
    return false;
}

// Used by QAccessibleWidget
QObjectList QObjectPrivate::receiverList(const char *signal) const
{
    Q_Q(const QObject);
    QObjectList returnValue;
    int signal_index = signalIndex(signal);
    if (signal_index < 0)
        return returnValue;
    QMutexLocker locker(signalSlotLock(q));
    if (connectionLists) {
        if (signal_index < connectionLists->count()) {
            const QObjectPrivate::Connection *c = connectionLists->at(signal_index).first;

            while (c) {
                if (c->receiver)
                    returnValue << c->receiver;
                c = c->nextConnectionList;
            }
        }
    }
    return returnValue;
}

// Used by QAccessibleWidget
QObjectList QObjectPrivate::senderList() const
{
    QObjectList returnValue;
    QMutexLocker locker(signalSlotLock(q_func()));
    for (Connection *c = senders; c; c = c->next)
        returnValue << c->sender;
    return returnValue;
}

/*!
  \internal
  Add the connection \a c to the list of connections of the sender's object
  for the specified \a signal

  The signalSlotLock() of the sender and receiver must be locked while calling
  this function

  Will also add the connection in the sender's list of the receiver.
 */
void QObjectPrivate::addConnection(int signal, Connection *c)
{
    Q_ASSERT(c->sender == q_ptr);
    if (!connectionLists)
        connectionLists = new QObjectConnectionListVector();
    if (signal >= connectionLists->count())
        connectionLists->resize(signal + 1);

    ConnectionList &connectionList = (*connectionLists)[signal];
    if (connectionList.last) {
        connectionList.last->nextConnectionList = c;
    } else {
        connectionList.first = c;
    }
    connectionList.last = c;

    cleanConnectionLists();

    c->prev = &(QObjectPrivate::get(c->receiver)->senders);
    c->next = *c->prev;
    *c->prev = c;
    if (c->next)
        c->next->prev = &c->next;

    if (signal < 0) {
        connectedSignals[0] = connectedSignals[1] = ~0;
    } else if (signal < (int)sizeof(connectedSignals) * 8) {
        connectedSignals[signal >> 5] |= (1 << (signal & 0x1f));
    }
}

void QObjectPrivate::cleanConnectionLists()
{
    if (connectionLists->dirty && !connectionLists->inUse) {
        // remove broken connections
        bool allConnected = false;
        for (int signal = -1; signal < connectionLists->count(); ++signal) {
            QObjectPrivate::ConnectionList &connectionList =
                (*connectionLists)[signal];

            // Set to the last entry in the connection list that was *not*
            // deleted.  This is needed to update the list's last pointer
            // at the end of the cleanup.
            QObjectPrivate::Connection *last = 0;

            QObjectPrivate::Connection **prev = &connectionList.first;
            QObjectPrivate::Connection *c = *prev;
            bool connected = false; // whether the signal is still connected somewhere
            while (c) {
                if (c->receiver) {
                    last = c;
                    prev = &c->nextConnectionList;
                    c = *prev;
                    connected = true;
                } else {
                    QObjectPrivate::Connection *next = c->nextConnectionList;
                    *prev = next;
                    c->deref();
                    c = next;
                }
            }

            // Correct the connection list's last pointer.
            // As conectionList.last could equal last, this could be a noop
            connectionList.last = last;

            if (!allConnected && !connected && signal >= 0
                && size_t(signal) < sizeof(connectedSignals) * 8) {
                // This signal is no longer connected
                connectedSignals[signal >> 5] &= ~(1 << (signal & 0x1f));
            } else if (signal == -1) {
                allConnected = connected;
            }
        }
        connectionLists->dirty = false;
    }
}

/*!
    \internal
 */
QMetaCallEvent::QMetaCallEvent(ushort method_offset, ushort method_relative, QObjectPrivate::StaticMetaCallFunction callFunction,
                               const QObject *sender, int signalId,
                               int nargs, int *types, void **args, QSemaphore *semaphore)
    : QEvent(MetaCall), slotObj_(0), sender_(sender), signalId_(signalId),
      nargs_(nargs), types_(types), args_(args), semaphore_(semaphore),
      callFunction_(callFunction), method_offset_(method_offset), method_relative_(method_relative)
{ }

/*!
    \internal
 */
QMetaCallEvent::QMetaCallEvent(QtPrivate::QSlotObjectBase *slotO, const QObject *sender, int signalId,
                               int nargs, int *types, void **args, QSemaphore *semaphore)
    : QEvent(MetaCall), slotObj_(slotO), sender_(sender), signalId_(signalId),
      nargs_(nargs), types_(types), args_(args), semaphore_(semaphore),
      callFunction_(0), method_offset_(0), method_relative_(ushort(-1))
{
    if (slotObj_)
        slotObj_->ref();
}

/*!
    \internal
 */
QMetaCallEvent::~QMetaCallEvent()
{
    if (types_) {
        for (int i = 0; i < nargs_; ++i) {
            if (types_[i] && args_[i])
                QMetaType::destroy(types_[i], args_[i]);
        }
        free(types_);
        free(args_);
    }
#if QT_CONFIG(thread)
    if (semaphore_)
        semaphore_->release();
#endif
    if (slotObj_)
        slotObj_->destroyIfLastRef();
}

/*!
    \internal
 */
void QMetaCallEvent::placeMetaCall(QObject *object)
{
    if (slotObj_) {
        slotObj_->call(object, args_);
    } else if (callFunction_ && method_offset_ <= object->metaObject()->methodOffset()) {
        callFunction_(object, QMetaObject::InvokeMetaMethod, method_relative_, args_);
    } else {
        QMetaObject::metacall(object, QMetaObject::InvokeMetaMethod, method_offset_ + method_relative_, args_);
    }
}

/*!
    \class QSignalBlocker
    \brief Exception-safe wrapper around QObject::blockSignals().
    \since 5.3
    \ingroup objectmodel
    \inmodule QtCore

    \reentrant

    QSignalBlocker can be used wherever you would otherwise use a
    pair of calls to blockSignals(). It blocks signals in its
    constructor and in the destructor it resets the state to what
    it was before the constructor ran.

    \snippet code/src_corelib_kernel_qobject.cpp 53
    is thus equivalent to
    \snippet code/src_corelib_kernel_qobject.cpp 54

    except the code using QSignalBlocker is safe in the face of
    exceptions.

    \sa QMutexLocker, QEventLoopLocker
*/

/*!
    \fn QSignalBlocker::QSignalBlocker(QObject *object)

    Constructor. Calls \a{object}->blockSignals(true).
*/

/*!
    \fn QSignalBlocker::QSignalBlocker(QObject &object)
    \overload

    Calls \a{object}.blockSignals(true).
*/

/*!
    \fn QSignalBlocker::QSignalBlocker(QSignalBlocker &&other)

    Move-constructs a signal blocker from \a other. \a other will have
    a no-op destructor, while repsonsibility for restoring the
    QObject::signalsBlocked() state is transferred to the new object.
*/

/*!
    \fn QSignalBlocker &QSignalBlocker::operator=(QSignalBlocker &&other)

    Move-assigns this signal blocker from \a other. \a other will have
    a no-op destructor, while repsonsibility for restoring the
    QObject::signalsBlocked() state is transferred to this object.

    The object's signals this signal blocker was blocking prior to
    being moved to, if any, are unblocked \e except in the case where
    both instances block the same object's signals and \c *this is
    unblocked while \a other is not, at the time of the move.
*/

/*!
    \fn QSignalBlocker::~QSignalBlocker()

    Destructor. Restores the QObject::signalsBlocked() state to what it
    was before the constructor ran, unless unblock() has been called
    without a following reblock(), in which case it does nothing.
*/

/*!
    \fn void QSignalBlocker::reblock()

    Re-blocks signals after a previous unblock().

    The numbers of reblock() and unblock() calls are not counted, so
    every reblock() undoes any number of unblock() calls.
*/

/*!
    \fn void QSignalBlocker::unblock()

    Temporarily restores the QObject::signalsBlocked() state to what
    it was before this QSignaBlocker's constructor ran. To undo, use
    reblock().

    The numbers of reblock() and unblock() calls are not counted, so
    every unblock() undoes any number of reblock() calls.
*/

/*!
    \class QObject
    \inmodule QtCore
    \brief The QObject class is the base class of all Qt objects.

    \ingroup objectmodel

    \reentrant

    QObject is the heart of the Qt \l{Object Model}. The central
    feature in this model is a very powerful mechanism for seamless
    object communication called \l{signals and slots}. You can
    connect a signal to a slot with connect() and destroy the
    connection with disconnect(). To avoid never ending notification
    loops you can temporarily block signals with blockSignals(). The
    protected functions connectNotify() and disconnectNotify() make
    it possible to track connections.

    QObjects organize themselves in \l {Object Trees & Ownership}
    {object trees}. When you create a QObject with another object as
    parent, the object will automatically add itself to the parent's
    children() list. The parent takes ownership of the object; i.e.,
    it will automatically delete its children in its destructor. You
    can look for an object by name and optionally type using
    findChild() or findChildren().

    Every object has an objectName() and its class name can be found
    via the corresponding metaObject() (see QMetaObject::className()).
    You can determine whether the object's class inherits another
    class in the QObject inheritance hierarchy by using the
    inherits() function.

    When an object is deleted, it emits a destroyed() signal. You can
    catch this signal to avoid dangling references to QObjects.

    QObjects can receive events through event() and filter the events
    of other objects. See installEventFilter() and eventFilter() for
    details. A convenience handler, childEvent(), can be reimplemented
    to catch child events.

    Last but not least, QObject provides the basic timer support in
    Qt; see QTimer for high-level support for timers.

    Notice that the Q_OBJECT macro is mandatory for any object that
    implements signals, slots or properties. You also need to run the
    \l{moc}{Meta Object Compiler} on the source file. We strongly
    recommend the use of this macro in all subclasses of QObject
    regardless of whether or not they actually use signals, slots and
    properties, since failure to do so may lead certain functions to
    exhibit strange behavior.

    All Qt widgets inherit QObject. The convenience function
    isWidgetType() returns whether an object is actually a widget. It
    is much faster than
    \l{qobject_cast()}{qobject_cast}<QWidget *>(\e{obj}) or
    \e{obj}->\l{inherits()}{inherits}("QWidget").

    Some QObject functions, e.g. children(), return a QObjectList.
    QObjectList is a typedef for QList<QObject *>.

    \section1 Thread Affinity

    A QObject instance is said to have a \e{thread affinity}, or that
    it \e{lives} in a certain thread. When a QObject receives a
    \l{Qt::QueuedConnection}{queued signal} or a \l{The Event
    System#Sending Events}{posted event}, the slot or event handler
    will run in the thread that the object lives in.

    \note If a QObject has no thread affinity (that is, if thread()
    returns zero), or if it lives in a thread that has no running event
    loop, then it cannot receive queued signals or posted events.

    By default, a QObject lives in the thread in which it is created.
    An object's thread affinity can be queried using thread() and
    changed using moveToThread().

    All QObjects must live in the same thread as their parent. Consequently:

    \list
    \li setParent() will fail if the two QObjects involved live in
        different threads.
    \li When a QObject is moved to another thread, all its children
        will be automatically moved too.
    \li moveToThread() will fail if the QObject has a parent.
    \li If QObjects are created within QThread::run(), they cannot
        become children of the QThread object because the QThread does
        not live in the thread that calls QThread::run().
    \endlist

    \note A QObject's member variables \e{do not} automatically become
    its children. The parent-child relationship must be set by either
    passing a pointer to the child's \l{QObject()}{constructor}, or by
    calling setParent(). Without this step, the object's member variables
    will remain in the old thread when moveToThread() is called.

    \target No copy constructor
    \section1 No Copy Constructor or Assignment Operator

    QObject has neither a copy constructor nor an assignment operator.
    This is by design. Actually, they are declared, but in a
    \c{private} section with the macro Q_DISABLE_COPY(). In fact, all
    Qt classes derived from QObject (direct or indirect) use this
    macro to declare their copy constructor and assignment operator to
    be private. The reasoning is found in the discussion on
    \l{Identity vs Value} {Identity vs Value} on the Qt \l{Object
    Model} page.

    The main consequence is that you should use pointers to QObject
    (or to your QObject subclass) where you might otherwise be tempted
    to use your QObject subclass as a value. For example, without a
    copy constructor, you can't use a subclass of QObject as the value
    to be stored in one of the container classes. You must store
    pointers.

    \section1 Auto-Connection

    Qt's meta-object system provides a mechanism to automatically connect
    signals and slots between QObject subclasses and their children. As long
    as objects are defined with suitable object names, and slots follow a
    simple naming convention, this connection can be performed at run-time
    by the QMetaObject::connectSlotsByName() function.

    \l uic generates code that invokes this function to enable
    auto-connection to be performed between widgets on forms created
    with \e{Qt Designer}. More information about using auto-connection with \e{Qt Designer} is
    given in the \l{Using a Designer UI File in Your Application} section of
    the \e{Qt Designer} manual.

    \section1 Dynamic Properties

    From Qt 4.2, dynamic properties can be added to and removed from QObject
    instances at run-time. Dynamic properties do not need to be declared at
    compile-time, yet they provide the same advantages as static properties
    and are manipulated using the same API - using property() to read them
    and setProperty() to write them.

    From Qt 4.3, dynamic properties are supported by
    \l{Qt Designer's Widget Editing Mode#The Property Editor}{Qt Designer},
    and both standard Qt widgets and user-created forms can be given dynamic
    properties.

    \section1 Internationalization (I18n)

    All QObject subclasses support Qt's translation features, making it possible
    to translate an application's user interface into different languages.

    To make user-visible text translatable, it must be wrapped in calls to
    the tr() function. This is explained in detail in the
    \l{Writing Source Code for Translation} document.

    \sa QMetaObject, QPointer, QObjectCleanupHandler, Q_DISABLE_COPY()
    \sa {Object Trees & Ownership}
*/

/*****************************************************************************
  QObject member functions
 *****************************************************************************/

// check the constructor's parent thread argument
static bool check_parent_thread(QObject *parent,
                                QThreadData *parentThreadData,
                                QThreadData *currentThreadData)
{
    if (parent && parentThreadData != currentThreadData) {
        QThread *parentThread = parentThreadData->thread;
        QThread *currentThread = currentThreadData->thread;
        qWarning("QObject: Cannot create children for a parent that is in a different thread.\n"
                 "(Parent is %s(%p), parent's thread is %s(%p), current thread is %s(%p)",
                 parent->metaObject()->className(),
                 parent,
                 parentThread ? parentThread->metaObject()->className() : "QThread",
                 parentThread,
                 currentThread ? currentThread->metaObject()->className() : "QThread",
                 currentThread);
        return false;
    }
    return true;
}

/*!
    Constructs an object with parent object \a parent.

    The parent of an object may be viewed as the object's owner. For
    instance, a \l{QDialog}{dialog box} is the parent of the \uicontrol{OK}
    and \uicontrol{Cancel} buttons it contains.

    The destructor of a parent object destroys all child objects.

    Setting \a parent to 0 constructs an object with no parent. If the
    object is a widget, it will become a top-level window.

    \sa parent(), findChild(), findChildren()
*/

QObject::QObject(QObject *parent)
    : d_ptr(new QObjectPrivate)
{
    Q_D(QObject);
    d_ptr->q_ptr = this;
    d->threadData = (parent && !parent->thread()) ? parent->d_func()->threadData : QThreadData::current();
    d->threadData->ref();
    if (parent) {
        QT_TRY {
            if (!check_parent_thread(parent, parent ? parent->d_func()->threadData : 0, d->threadData))
                parent = 0;
            setParent(parent);
        } QT_CATCH(...) {
            d->threadData->deref();
            QT_RETHROW;
        }
    }
#if QT_VERSION < 0x60000
    qt_addObject(this);
#endif
    if (Q_UNLIKELY(qtHookData[QHooks::AddQObject]))
        reinterpret_cast<QHooks::AddQObjectCallback>(qtHookData[QHooks::AddQObject])(this);
    Q_TRACE(QObject_ctor, this);
}

/*!
    \internal
 */
QObject::QObject(QObjectPrivate &dd, QObject *parent)
    : d_ptr(&dd)
{
    Q_D(QObject);
    d_ptr->q_ptr = this;
    d->threadData = (parent && !parent->thread()) ? parent->d_func()->threadData : QThreadData::current();
    d->threadData->ref();
    if (parent) {
        QT_TRY {
            if (!check_parent_thread(parent, parent ? parent->d_func()->threadData : 0, d->threadData))
                parent = 0;
            if (d->isWidget) {
                if (parent) {
                    d->parent = parent;
                    d->parent->d_func()->children.append(this);
                }
                // no events sent here, this is done at the end of the QWidget constructor
            } else {
                setParent(parent);
            }
        } QT_CATCH(...) {
            d->threadData->deref();
            QT_RETHROW;
        }
    }
#if QT_VERSION < 0x60000
    qt_addObject(this);
#endif
    if (Q_UNLIKELY(qtHookData[QHooks::AddQObject]))
        reinterpret_cast<QHooks::AddQObjectCallback>(qtHookData[QHooks::AddQObject])(this);
    Q_TRACE(QObject_ctor, this);
}

/*!
    Destroys the object, deleting all its child objects.

    All signals to and from the object are automatically disconnected, and
    any pending posted events for the object are removed from the event
    queue. However, it is often safer to use deleteLater() rather than
    deleting a QObject subclass directly.

    \warning All child objects are deleted. If any of these objects
    are on the stack or global, sooner or later your program will
    crash. We do not recommend holding pointers to child objects from
    outside the parent. If you still do, the destroyed() signal gives
    you an opportunity to detect when an object is destroyed.

    \warning Deleting a QObject while pending events are waiting to
    be delivered can cause a crash. You must not delete the QObject
    directly if it exists in a different thread than the one currently
    executing. Use deleteLater() instead, which will cause the event
    loop to delete the object after all pending events have been
    delivered to it.

    \sa deleteLater()
*/

QObject::~QObject()
{
    Q_D(QObject);
    d->wasDeleted = true;
    d->blockSig = 0; // unblock signals so we always emit destroyed()

    QtSharedPointer::ExternalRefCountData *sharedRefcount = d->sharedRefcount.load();
    if (sharedRefcount) {
        if (sharedRefcount->strongref.load() > 0) {
            qWarning("QObject: shared QObject was deleted directly. The program is malformed and may crash.");
            // but continue deleting, it's too late to stop anyway
        }

        // indicate to all QWeakPointers that this QObject has now been deleted
        sharedRefcount->strongref.store(0);
        if (!sharedRefcount->weakref.deref())
            delete sharedRefcount;
    }

    if (!d->isWidget && d->isSignalConnected(0)) {
        emit destroyed(this);
    }

    if (d->declarativeData) {
        if (static_cast<QAbstractDeclarativeDataImpl*>(d->declarativeData)->ownedByQml1) {
            if (QAbstractDeclarativeData::destroyed_qml1)
                QAbstractDeclarativeData::destroyed_qml1(d->declarativeData, this);
        } else {
            if (QAbstractDeclarativeData::destroyed)
                QAbstractDeclarativeData::destroyed(d->declarativeData, this);
        }
    }

    // set ref to zero to indicate that this object has been deleted
    if (d->currentSender != 0)
        d->currentSender->ref = 0;
    d->currentSender = 0;

    if (d->connectionLists || d->senders) {
        QMutex *signalSlotMutex = signalSlotLock(this);
        QMutexLocker locker(signalSlotMutex);

        // disconnect all receivers
        if (d->connectionLists) {
            ++d->connectionLists->inUse;
            int connectionListsCount = d->connectionLists->count();
            for (int signal = -1; signal < connectionListsCount; ++signal) {
                QObjectPrivate::ConnectionList &connectionList =
                    (*d->connectionLists)[signal];

                while (QObjectPrivate::Connection *c = connectionList.first) {
                    if (!c->receiver) {
                        connectionList.first = c->nextConnectionList;
                        c->deref();
                        continue;
                    }

                    QMutex *m = signalSlotLock(c->receiver);
                    bool needToUnlock = QOrderedMutexLocker::relock(signalSlotMutex, m);

                    if (c->receiver) {
                        *c->prev = c->next;
                        if (c->next) c->next->prev = c->prev;
                    }
                    c->receiver = 0;
                    if (needToUnlock)
                        m->unlock();

                    connectionList.first = c->nextConnectionList;

                    // The destroy operation must happen outside the lock
                    if (c->isSlotObject) {
                        c->isSlotObject = false;
                        locker.unlock();
                        c->slotObj->destroyIfLastRef();
                        locker.relock();
                    }
                    c->deref();
                }
            }

            if (!--d->connectionLists->inUse) {
                delete d->connectionLists;
            } else {
                d->connectionLists->orphaned = true;
            }
            d->connectionLists = 0;
        }

        /* Disconnect all senders:
         * This loop basically just does
         *     for (node = d->senders; node; node = node->next) { ... }
         *
         * We need to temporarily unlock the receiver mutex to destroy the functors or to lock the
         * sender's mutex. And when the mutex is released, node->next might be destroyed by another
         * thread. That's why we set node->prev to &node, that way, if node is destroyed, node will
         * be updated.
         */
        QObjectPrivate::Connection *node = d->senders;
        while (node) {
            QObject *sender = node->sender;
            // Send disconnectNotify before removing the connection from sender's connection list.
            // This ensures any eventual destructor of sender will block on getting receiver's lock
            // and not finish until we release it.
            sender->disconnectNotify(QMetaObjectPrivate::signal(sender->metaObject(), node->signal_index));
            QMutex *m = signalSlotLock(sender);
            node->prev = &node;
            bool needToUnlock = QOrderedMutexLocker::relock(signalSlotMutex, m);
            //the node has maybe been removed while the mutex was unlocked in relock?
            if (!node || node->sender != sender) {
                // We hold the wrong mutex
                Q_ASSERT(needToUnlock);
                m->unlock();
                continue;
            }
            node->receiver = 0;
            QObjectConnectionListVector *senderLists = sender->d_func()->connectionLists;
            if (senderLists)
                senderLists->dirty = true;

            QtPrivate::QSlotObjectBase *slotObj = nullptr;
            if (node->isSlotObject) {
                slotObj = node->slotObj;
                node->isSlotObject = false;
            }

            node = node->next;
            if (needToUnlock)
                m->unlock();

            if (slotObj) {
                if (node)
                    node->prev = &node;
                locker.unlock();
                slotObj->destroyIfLastRef();
                locker.relock();
            }
        }
    }

    if (!d->children.isEmpty())
        d->deleteChildren();

#if QT_VERSION < 0x60000
    qt_removeObject(this);
#endif
    if (Q_UNLIKELY(qtHookData[QHooks::RemoveQObject]))
        reinterpret_cast<QHooks::RemoveQObjectCallback>(qtHookData[QHooks::RemoveQObject])(this);

    Q_TRACE(QObject_dtor, this);

    if (d->parent)        // remove it from parent object
        d->setParent_helper(0);
}

QObjectPrivate::Connection::~Connection()
{
    if (ownArgumentTypes) {
        const int *v = argumentTypes.load();
        if (v != &DIRECT_CONNECTION_ONLY)
            delete [] v;
    }
    if (isSlotObject)
        slotObj->destroyIfLastRef();
}


/*!
    \fn const QMetaObject *QObject::metaObject() const

    Returns a pointer to the meta-object of this object.

    A meta-object contains information about a class that inherits
    QObject, e.g. class name, superclass name, properties, signals and
    slots. Every QObject subclass that contains the Q_OBJECT macro will have a
    meta-object.

    The meta-object information is required by the signal/slot
    connection mechanism and the property system. The inherits()
    function also makes use of the meta-object.

    If you have no pointer to an actual object instance but still
    want to access the meta-object of a class, you can use \l
    staticMetaObject.

    Example:

    \snippet code/src_corelib_kernel_qobject.cpp 1

    \sa staticMetaObject
*/

/*!
    \variable QObject::staticMetaObject

    This variable stores the meta-object for the class.

    A meta-object contains information about a class that inherits
    QObject, e.g. class name, superclass name, properties, signals and
    slots. Every class that contains the Q_OBJECT macro will also have
    a meta-object.

    The meta-object information is required by the signal/slot
    connection mechanism and the property system. The inherits()
    function also makes use of the meta-object.

    If you have a pointer to an object, you can use metaObject() to
    retrieve the meta-object associated with that object.

    Example:

    \snippet code/src_corelib_kernel_qobject.cpp 2

    \sa metaObject()
*/

/*!
    \fn template <class T> T qobject_cast(QObject *object)
    \fn template <class T> T qobject_cast(const QObject *object)
    \relates QObject

    Returns the given \a object cast to type T if the object is of type
    T (or of a subclass); otherwise returns 0.  If \a object is 0 then
    it will also return 0.

    The class T must inherit (directly or indirectly) QObject and be
    declared with the \l Q_OBJECT macro.

    A class is considered to inherit itself.

    Example:

    \snippet code/src_corelib_kernel_qobject.cpp 3

    The qobject_cast() function behaves similarly to the standard C++
    \c dynamic_cast(), with the advantages that it doesn't require
    RTTI support and it works across dynamic library boundaries.

    qobject_cast() can also be used in conjunction with interfaces;
    see the \l{tools/plugandpaint/app}{Plug & Paint} example for details.

    \warning If T isn't declared with the Q_OBJECT macro, this
    function's return value is undefined.

    \sa QObject::inherits()
*/

/*!
    \fn bool QObject::inherits(const char *className) const

    Returns \c true if this object is an instance of a class that
    inherits \a className or a QObject subclass that inherits \a
    className; otherwise returns \c false.

    A class is considered to inherit itself.

    Example:

    \snippet code/src_corelib_kernel_qobject.cpp 4

    If you need to determine whether an object is an instance of a particular
    class for the purpose of casting it, consider using qobject_cast<Type *>(object)
    instead.

    \sa metaObject(), qobject_cast()
*/

/*!
    \property QObject::objectName

    \brief the name of this object

    You can find an object by name (and type) using findChild().
    You can find a set of objects with findChildren().

    \snippet code/src_corelib_kernel_qobject.cpp 5

    By default, this property contains an empty string.

    \sa metaObject(), QMetaObject::className()
*/

QString QObject::objectName() const
{
    Q_D(const QObject);
    return d->extraData ? d->extraData->objectName : QString();
}

/*
    Sets the object's name to \a name.
*/
void QObject::setObjectName(const QString &name)
{
    Q_D(QObject);
    if (!d->extraData)
        d->extraData = new QObjectPrivate::ExtraData;

    if (d->extraData->objectName != name) {
        d->extraData->objectName = name;
        emit objectNameChanged(d->extraData->objectName, QPrivateSignal());
    }
}

/*! \fn void QObject::objectNameChanged(const QString &objectName)

    This signal is emitted after the object's name has been changed. The new object name is passed as \a objectName.

    \sa QObject::objectName
*/

/*!
    \fn bool QObject::isWidgetType() const

    Returns \c true if the object is a widget; otherwise returns \c false.

    Calling this function is equivalent to calling
    \c{inherits("QWidget")}, except that it is much faster.
*/

/*!
    \fn bool QObject::isWindowType() const

    Returns \c true if the object is a window; otherwise returns \c false.

    Calling this function is equivalent to calling
    \c{inherits("QWindow")}, except that it is much faster.
*/

/*!
    This virtual function receives events to an object and should
    return true if the event \a e was recognized and processed.

    The event() function can be reimplemented to customize the
    behavior of an object.

    Make sure you call the parent event class implementation
    for all the events you did not handle.

    Example:

    \snippet code/src_corelib_kernel_qobject.cpp 52

    \sa installEventFilter(), timerEvent(), QCoreApplication::sendEvent(),
    QCoreApplication::postEvent()
*/

bool QObject::event(QEvent *e)
{
    switch (e->type()) {
    case QEvent::Timer:
        timerEvent((QTimerEvent*)e);
        break;

    case QEvent::ChildAdded:
    case QEvent::ChildPolished:
    case QEvent::ChildRemoved:
        childEvent((QChildEvent*)e);
        break;

    case QEvent::DeferredDelete:
        qDeleteInEventHandler(this);
        break;

    case QEvent::MetaCall:
        {
            QMetaCallEvent *mce = static_cast<QMetaCallEvent*>(e);

            QConnectionSenderSwitcher sw(this, const_cast<QObject*>(mce->sender()), mce->signalId());

            mce->placeMetaCall(this);
            break;
        }

    case QEvent::ThreadChange: {
        Q_D(QObject);
        QThreadData *threadData = d->threadData;
        QAbstractEventDispatcher *eventDispatcher = threadData->eventDispatcher.load();
        if (eventDispatcher) {
            QList<QAbstractEventDispatcher::TimerInfo> timers = eventDispatcher->registeredTimers(this);
            if (!timers.isEmpty()) {
                // do not to release our timer ids back to the pool (since the timer ids are moving to a new thread).
                eventDispatcher->unregisterTimers(this);
                QMetaObject::invokeMethod(this, "_q_reregisterTimers", Qt::QueuedConnection,
                                          Q_ARG(void*, (new QList<QAbstractEventDispatcher::TimerInfo>(timers))));
            }
        }
        break;
    }

    default:
        if (e->type() >= QEvent::User) {
            customEvent(e);
            break;
        }
        return false;
    }
    return true;
}

/*!
    \fn void QObject::timerEvent(QTimerEvent *event)

    This event handler can be reimplemented in a subclass to receive
    timer events for the object.

    QTimer provides a higher-level interface to the timer
    functionality, and also more general information about timers. The
    timer event is passed in the \a event parameter.

    \sa startTimer(), killTimer(), event()
*/

void QObject::timerEvent(QTimerEvent *)
{
}


/*!
    This event handler can be reimplemented in a subclass to receive
    child events. The event is passed in the \a event parameter.

    QEvent::ChildAdded and QEvent::ChildRemoved events are sent to
    objects when children are added or removed. In both cases you can
    only rely on the child being a QObject, or if isWidgetType()
    returns \c true, a QWidget. (This is because, in the
    \l{QEvent::ChildAdded}{ChildAdded} case, the child is not yet
    fully constructed, and in the \l{QEvent::ChildRemoved}{ChildRemoved}
    case it might have been destructed already).

    QEvent::ChildPolished events are sent to widgets when children
    are polished, or when polished children are added. If you receive
    a child polished event, the child's construction is usually
    completed. However, this is not guaranteed, and multiple polish
    events may be delivered during the execution of a widget's
    constructor.

    For every child widget, you receive one
    \l{QEvent::ChildAdded}{ChildAdded} event, zero or more
    \l{QEvent::ChildPolished}{ChildPolished} events, and one
    \l{QEvent::ChildRemoved}{ChildRemoved} event.

    The \l{QEvent::ChildPolished}{ChildPolished} event is omitted if
    a child is removed immediately after it is added. If a child is
    polished several times during construction and destruction, you
    may receive several child polished events for the same child,
    each time with a different virtual table.

    \sa event()
*/

void QObject::childEvent(QChildEvent * /* event */)
{
}


/*!
    This event handler can be reimplemented in a subclass to receive
    custom events. Custom events are user-defined events with a type
    value at least as large as the QEvent::User item of the
    QEvent::Type enum, and is typically a QEvent subclass. The event
    is passed in the \a event parameter.

    \sa event(), QEvent
*/
void QObject::customEvent(QEvent * /* event */)
{
}



/*!
    Filters events if this object has been installed as an event
    filter for the \a watched object.

    In your reimplementation of this function, if you want to filter
    the \a event out, i.e. stop it being handled further, return
    true; otherwise return false.

    Example:
    \snippet code/src_corelib_kernel_qobject.cpp 6

    Notice in the example above that unhandled events are passed to
    the base class's eventFilter() function, since the base class
    might have reimplemented eventFilter() for its own internal
    purposes.

    Some events, such as \l QEvent::ShortcutOverride must be explicitly
    accepted (by calling \l {QEvent::}{accept()} on them) in order to prevent
    propagation.

    \warning If you delete the receiver object in this function, be
    sure to return true. Otherwise, Qt will forward the event to the
    deleted object and the program might crash.

    \sa installEventFilter()
*/

bool QObject::eventFilter(QObject * /* watched */, QEvent * /* event */)
{
    return false;
}

/*!
    \fn bool QObject::signalsBlocked() const

    Returns \c true if signals are blocked; otherwise returns \c false.

    Signals are not blocked by default.

    \sa blockSignals(), QSignalBlocker
*/

/*!
    If \a block is true, signals emitted by this object are blocked
    (i.e., emitting a signal will not invoke anything connected to it).
    If \a block is false, no such blocking will occur.

    The return value is the previous value of signalsBlocked().

    Note that the destroyed() signal will be emitted even if the signals
    for this object have been blocked.

    Signals emitted while being blocked are not buffered.

    \sa signalsBlocked(), QSignalBlocker
*/

bool QObject::blockSignals(bool block) Q_DECL_NOTHROW
{
    Q_D(QObject);
    bool previous = d->blockSig;
    d->blockSig = block;
    return previous;
}

/*!
    Returns the thread in which the object lives.

    \sa moveToThread()
*/
QThread *QObject::thread() const
{
    return d_func()->threadData->thread;
}

/*!
    Changes the thread affinity for this object and its children. The
    object cannot be moved if it has a parent. Event processing will
    continue in the \a targetThread.

    To move an object to the main thread, use QApplication::instance()
    to retrieve a pointer to the current application, and then use
    QApplication::thread() to retrieve the thread in which the
    application lives. For example:

    \snippet code/src_corelib_kernel_qobject.cpp 7

    If \a targetThread is \nullptr, all event processing for this object
    and its children stops, as they are no longer associated with any
    thread.

    Note that all active timers for the object will be reset. The
    timers are first stopped in the current thread and restarted (with
    the same interval) in the \a targetThread. As a result, constantly
    moving an object between threads can postpone timer events
    indefinitely.

    A QEvent::ThreadChange event is sent to this object just before
    the thread affinity is changed. You can handle this event to
    perform any special processing. Note that any new events that are
    posted to this object will be handled in the \a targetThread,
    provided it is non-null: when it is \nullptr, no event processing
    for this object or its children can happen, as they are no longer
    associated with any thread.

    \warning This function is \e not thread-safe; the current thread
    must be same as the current thread affinity. In other words, this
    function can only "push" an object from the current thread to
    another thread, it cannot "pull" an object from any arbitrary
    thread to the current thread. There is one exception to this rule
    however: objects with no thread affinity can be "pulled" to the
    current thread.

    \sa thread()
 */
void QObject::moveToThread(QThread *targetThread)
{
    Q_D(QObject);

    if (d->threadData->thread == targetThread) {
        // object is already in this thread
        return;
    }

    if (d->parent != 0) {
        qWarning("QObject::moveToThread: Cannot move objects with a parent");
        return;
    }
    if (d->isWidget) {
        qWarning("QObject::moveToThread: Widgets cannot be moved to a new thread");
        return;
    }

    QThreadData *currentData = QThreadData::current();
    QThreadData *targetData = targetThread ? QThreadData::get2(targetThread) : nullptr;
    if (d->threadData->thread == 0 && currentData == targetData) {
        // one exception to the rule: we allow moving objects with no thread affinity to the current thread
        currentData = d->threadData;
    } else if (d->threadData != currentData) {
        qWarning("QObject::moveToThread: Current thread (%p) is not the object's thread (%p).\n"
                 "Cannot move to target thread (%p)\n",
                 currentData->thread.load(), d->threadData->thread.load(), targetData ? targetData->thread.load() : nullptr);

#ifdef Q_OS_MAC
        qWarning("You might be loading two sets of Qt binaries into the same process. "
                 "Check that all plugins are compiled against the right Qt binaries. Export "
                 "DYLD_PRINT_LIBRARIES=1 and check that only one set of binaries are being loaded.");
#endif

        return;
    }

    // prepare to move
    d->moveToThread_helper();

    if (!targetData)
        targetData = new QThreadData(0);

    QOrderedMutexLocker locker(&currentData->postEventList.mutex,
                               &targetData->postEventList.mutex);

    // keep currentData alive (since we've got it locked)
    currentData->ref();

    // move the object
    d_func()->setThreadData_helper(currentData, targetData);

    locker.unlock();

    // now currentData can commit suicide if it wants to
    currentData->deref();
}

void QObjectPrivate::moveToThread_helper()
{
    Q_Q(QObject);
    QEvent e(QEvent::ThreadChange);
    QCoreApplication::sendEvent(q, &e);
    for (int i = 0; i < children.size(); ++i) {
        QObject *child = children.at(i);
        child->d_func()->moveToThread_helper();
    }
}

void QObjectPrivate::setThreadData_helper(QThreadData *currentData, QThreadData *targetData)
{
    Q_Q(QObject);

    // move posted events
    int eventsMoved = 0;
    for (int i = 0; i < currentData->postEventList.size(); ++i) {
        const QPostEvent &pe = currentData->postEventList.at(i);
        if (!pe.event)
            continue;
        if (pe.receiver == q) {
            // move this post event to the targetList
            targetData->postEventList.addEvent(pe);
            const_cast<QPostEvent &>(pe).event = 0;
            ++eventsMoved;
        }
    }
    if (eventsMoved > 0 && targetData->hasEventDispatcher()) {
        targetData->canWait = false;
        targetData->eventDispatcher.load()->wakeUp();
    }

    // the current emitting thread shouldn't restore currentSender after calling moveToThread()
    if (currentSender)
        currentSender->ref = 0;
    currentSender = 0;

    // set new thread data
    targetData->ref();
    threadData->deref();
    threadData = targetData;

    for (int i = 0; i < children.size(); ++i) {
        QObject *child = children.at(i);
        child->d_func()->setThreadData_helper(currentData, targetData);
    }
}

void QObjectPrivate::_q_reregisterTimers(void *pointer)
{
    Q_Q(QObject);
    QList<QAbstractEventDispatcher::TimerInfo> *timerList = reinterpret_cast<QList<QAbstractEventDispatcher::TimerInfo> *>(pointer);
    QAbstractEventDispatcher *eventDispatcher = threadData->eventDispatcher.load();
    for (int i = 0; i < timerList->size(); ++i) {
        const QAbstractEventDispatcher::TimerInfo &ti = timerList->at(i);
        eventDispatcher->registerTimer(ti.timerId, ti.interval, ti.timerType, q);
    }
    delete timerList;
}


//
// The timer flag hasTimer is set when startTimer is called.
// It is not reset when killing the timer because more than
// one timer might be active.
//

/*!
    Starts a timer and returns a timer identifier, or returns zero if
    it could not start a timer.

    A timer event will occur every \a interval milliseconds until
    killTimer() is called. If \a interval is 0, then the timer event
    occurs once every time there are no more window system events to
    process.

    The virtual timerEvent() function is called with the QTimerEvent
    event parameter class when a timer event occurs. Reimplement this
    function to get timer events.

    If multiple timers are running, the QTimerEvent::timerId() can be
    used to find out which timer was activated.

    Example:

    \snippet code/src_corelib_kernel_qobject.cpp 8

    Note that QTimer's accuracy depends on the underlying operating system and
    hardware. The \a timerType argument allows you to customize the accuracy of
    the timer. See Qt::TimerType for information on the different timer types.
    Most platforms support an accuracy of 20 milliseconds; some provide more.
    If Qt is unable to deliver the requested number of timer events, it will
    silently discard some.

    The QTimer class provides a high-level programming interface with
    single-shot timers and timer signals instead of events. There is
    also a QBasicTimer class that is more lightweight than QTimer and
    less clumsy than using timer IDs directly.

    \sa timerEvent(), killTimer(), QTimer::singleShot()
*/

int QObject::startTimer(int interval, Qt::TimerType timerType)
{
    Q_D(QObject);

    if (Q_UNLIKELY(interval < 0)) {
        qWarning("QObject::startTimer: Timers cannot have negative intervals");
        return 0;
    }
    if (Q_UNLIKELY(!d->threadData->hasEventDispatcher())) {
        qWarning("QObject::startTimer: Timers can only be used with threads started with QThread");
        return 0;
    }
    if (Q_UNLIKELY(thread() != QThread::currentThread())) {
        qWarning("QObject::startTimer: Timers cannot be started from another thread");
        return 0;
    }
    int timerId = d->threadData->eventDispatcher.load()->registerTimer(interval, timerType, this);
    if (!d->extraData)
        d->extraData = new QObjectPrivate::ExtraData;
    d->extraData->runningTimers.append(timerId);
    return timerId;
}

/*!
    \since 5.9
    \overload
    \fn int QObject::startTimer(std::chrono::milliseconds time, Qt::TimerType timerType)

    Starts a timer and returns a timer identifier, or returns zero if
    it could not start a timer.

    A timer event will occur every \a time interval until killTimer()
    is called. If \a time is equal to \c{std::chrono::duration::zero()},
    then the timer event occurs once every time there are no more window
    system events to process.

    The virtual timerEvent() function is called with the QTimerEvent
    event parameter class when a timer event occurs. Reimplement this
    function to get timer events.

    If multiple timers are running, the QTimerEvent::timerId() can be
    used to find out which timer was activated.

    Example:

    \snippet code/src_corelib_kernel_qobject.cpp 8

    Note that QTimer's accuracy depends on the underlying operating system and
    hardware. The \a timerType argument allows you to customize the accuracy of
    the timer. See Qt::TimerType for information on the different timer types.
    Most platforms support an accuracy of 20 milliseconds; some provide more.
    If Qt is unable to deliver the requested number of timer events, it will
    silently discard some.

    The QTimer class provides a high-level programming interface with
    single-shot timers and timer signals instead of events. There is
    also a QBasicTimer class that is more lightweight than QTimer and
    less clumsy than using timer IDs directly.

    \sa timerEvent(), killTimer(), QTimer::singleShot()
*/

/*!
    Kills the timer with timer identifier, \a id.

    The timer identifier is returned by startTimer() when a timer
    event is started.

    \sa timerEvent(), startTimer()
*/

void QObject::killTimer(int id)
{
    Q_D(QObject);
    if (Q_UNLIKELY(thread() != QThread::currentThread())) {
        qWarning("QObject::killTimer: Timers cannot be stopped from another thread");
        return;
    }
    if (id) {
        int at = d->extraData ? d->extraData->runningTimers.indexOf(id) : -1;
        if (at == -1) {
            // timer isn't owned by this object
            qWarning("QObject::killTimer(): Error: timer id %d is not valid for object %p (%s, %s), timer has not been killed",
                     id,
                     this,
                     metaObject()->className(),
                     qPrintable(objectName()));
            return;
        }

        if (d->threadData->hasEventDispatcher())
            d->threadData->eventDispatcher.load()->unregisterTimer(id);

        d->extraData->runningTimers.remove(at);
        QAbstractEventDispatcherPrivate::releaseTimerId(id);
    }
}


/*!
    \fn QObject *QObject::parent() const

    Returns a pointer to the parent object.

    \sa children()
*/

/*!
    \fn const QObjectList &QObject::children() const

    Returns a list of child objects.
    The QObjectList class is defined in the \c{<QObject>} header
    file as the following:

    \quotefromfile kernel/qobject.h
    \skipto /typedef .*QObjectList/
    \printuntil QObjectList

    The first child added is the \l{QList::first()}{first} object in
    the list and the last child added is the \l{QList::last()}{last}
    object in the list, i.e. new children are appended at the end.

    Note that the list order changes when QWidget children are
    \l{QWidget::raise()}{raised} or \l{QWidget::lower()}{lowered}. A
    widget that is raised becomes the last object in the list, and a
    widget that is lowered becomes the first object in the list.

    \sa findChild(), findChildren(), parent(), setParent()
*/


/*!
    \fn template<typename T> T *QObject::findChild(const QString &name, Qt::FindChildOptions options) const

    Returns the child of this object that can be cast into type T and
    that is called \a name, or \nullptr if there is no such object.
    Omitting the \a name argument causes all object names to be matched.
    The search is performed recursively, unless \a options specifies the
    option FindDirectChildrenOnly.

    If there is more than one child matching the search, the most
    direct ancestor is returned. If there are several direct
    ancestors, it is undefined which one will be returned. In that
    case, findChildren() should be used.

    This example returns a child \c{QPushButton} of \c{parentWidget}
    named \c{"button1"}, even if the button isn't a direct child of
    the parent:

    \snippet code/src_corelib_kernel_qobject.cpp 10

    This example returns a \c{QListWidget} child of \c{parentWidget}:

    \snippet code/src_corelib_kernel_qobject.cpp 11

    This example returns a child \c{QPushButton} of \c{parentWidget}
    (its direct parent) named \c{"button1"}:

    \snippet code/src_corelib_kernel_qobject.cpp 41

    This example returns a \c{QListWidget} child of \c{parentWidget},
    its direct parent:

    \snippet code/src_corelib_kernel_qobject.cpp 42

    \sa findChildren()
*/

/*!
    \fn template<typename T> QList<T> QObject::findChildren(const QString &name, Qt::FindChildOptions options) const

    Returns all children of this object with the given \a name that can be
    cast to type T, or an empty list if there are no such objects.
    Omitting the \a name argument causes all object names to be matched.
    The search is performed recursively, unless \a options specifies the
    option FindDirectChildrenOnly.

    The following example shows how to find a list of child \c{QWidget}s of
    the specified \c{parentWidget} named \c{widgetname}:

    \snippet code/src_corelib_kernel_qobject.cpp 12

    This example returns all \c{QPushButton}s that are children of \c{parentWidget}:

    \snippet code/src_corelib_kernel_qobject.cpp 13

    This example returns all \c{QPushButton}s that are immediate children of \c{parentWidget}:

    \snippet code/src_corelib_kernel_qobject.cpp 43

    \sa findChild()
*/

/*!
    \fn template<typename T> QList<T> QObject::findChildren(const QRegExp &regExp, Qt::FindChildOptions options) const
    \overload findChildren()
    \obsolete

    Returns the children of this object that can be cast to type T
    and that have names matching the regular expression \a regExp,
    or an empty list if there are no such objects.
    The search is performed recursively, unless \a options specifies the
    option FindDirectChildrenOnly.

    Use the findChildren overload taking a QRegularExpression instead.
*/

/*!
    \fn QList<T> QObject::findChildren(const QRegularExpression &re, Qt::FindChildOptions options) const
    \overload findChildren()

    \since 5.0

    Returns the children of this object that can be cast to type T
    and that have names matching the regular expression \a re,
    or an empty list if there are no such objects.
    The search is performed recursively, unless \a options specifies the
    option FindDirectChildrenOnly.
*/

/*!
    \fn template<typename T> T qFindChild(const QObject *obj, const QString &name)
    \relates QObject
    \overload qFindChildren()
    \obsolete

    This function is equivalent to
    \a{obj}->\l{QObject::findChild()}{findChild}<T>(\a name).

    \note This function was provided as a workaround for MSVC 6
    which did not support member template functions. It is advised
    to use the other form in new code.

    \sa QObject::findChild()
*/

/*!
    \fn template<typename T> QList<T> qFindChildren(const QObject *obj, const QString &name)
    \relates QObject
    \overload qFindChildren()
    \obsolete

    This function is equivalent to
    \a{obj}->\l{QObject::findChildren()}{findChildren}<T>(\a name).

    \note This function was provided as a workaround for MSVC 6
    which did not support member template functions. It is advised
    to use the other form in new code.

    \sa QObject::findChildren()
*/

/*!
    \fn template<typename T> QList<T> qFindChildren(const QObject *obj, const QRegExp &regExp)
    \relates QObject
    \overload qFindChildren()

    This function is equivalent to
    \a{obj}->\l{QObject::findChildren()}{findChildren}<T>(\a regExp).

    \note This function was provided as a workaround for MSVC 6
    which did not support member template functions. It is advised
    to use the other form in new code.

    \sa QObject::findChildren()
*/

/*!
    \internal
*/
void qt_qFindChildren_helper(const QObject *parent, const QString &name,
                             const QMetaObject &mo, QList<void*> *list, Qt::FindChildOptions options)
{
    if (!parent || !list)
        return;
    const QObjectList &children = parent->children();
    QObject *obj;
    for (int i = 0; i < children.size(); ++i) {
        obj = children.at(i);
        if (mo.cast(obj)) {
            if (name.isNull() || obj->objectName() == name)
                list->append(obj);
        }
        if (options & Qt::FindChildrenRecursively)
            qt_qFindChildren_helper(obj, name, mo, list, options);
    }
}

#ifndef QT_NO_REGEXP
/*!
    \internal
*/
void qt_qFindChildren_helper(const QObject *parent, const QRegExp &re,
                             const QMetaObject &mo, QList<void*> *list, Qt::FindChildOptions options)
{
    if (!parent || !list)
        return;
    const QObjectList &children = parent->children();
    QRegExp reCopy = re;
    QObject *obj;
    for (int i = 0; i < children.size(); ++i) {
        obj = children.at(i);
        if (mo.cast(obj) && reCopy.indexIn(obj->objectName()) != -1)
            list->append(obj);

        if (options & Qt::FindChildrenRecursively)
            qt_qFindChildren_helper(obj, re, mo, list, options);
    }
}
#endif // QT_NO_REGEXP

#if QT_CONFIG(regularexpression)
/*!
    \internal
*/
void qt_qFindChildren_helper(const QObject *parent, const QRegularExpression &re,
                             const QMetaObject &mo, QList<void*> *list, Qt::FindChildOptions options)
{
    if (!parent || !list)
        return;
    const QObjectList &children = parent->children();
    QObject *obj;
    for (int i = 0; i < children.size(); ++i) {
        obj = children.at(i);
        if (mo.cast(obj)) {
            QRegularExpressionMatch m = re.match(obj->objectName());
            if (m.hasMatch())
                list->append(obj);
        }
        if (options & Qt::FindChildrenRecursively)
            qt_qFindChildren_helper(obj, re, mo, list, options);
    }
}
#endif // QT_CONFIG(regularexpression)

/*!
    \internal
 */
QObject *qt_qFindChild_helper(const QObject *parent, const QString &name, const QMetaObject &mo, Qt::FindChildOptions options)
{
    if (!parent)
        return 0;
    const QObjectList &children = parent->children();
    QObject *obj;
    int i;
    for (i = 0; i < children.size(); ++i) {
        obj = children.at(i);
        if (mo.cast(obj) && (name.isNull() || obj->objectName() == name))
            return obj;
    }
    if (options & Qt::FindChildrenRecursively) {
        for (i = 0; i < children.size(); ++i) {
            obj = qt_qFindChild_helper(children.at(i), name, mo, options);
            if (obj)
                return obj;
        }
    }
    return 0;
}

/*!
    Makes the object a child of \a parent.

    \sa parent(), children()
*/
void QObject::setParent(QObject *parent)
{
    Q_D(QObject);
    Q_ASSERT(!d->isWidget);
    d->setParent_helper(parent);
}

void QObjectPrivate::deleteChildren()
{
    Q_ASSERT_X(!isDeletingChildren, "QObjectPrivate::deleteChildren()", "isDeletingChildren already set, did this function recurse?");
    isDeletingChildren = true;
    // delete children objects
    // don't use qDeleteAll as the destructor of the child might
    // delete siblings
    for (int i = 0; i < children.count(); ++i) {
        currentChildBeingDeleted = children.at(i);
        children[i] = 0;
        delete currentChildBeingDeleted;
    }
    children.clear();
    currentChildBeingDeleted = 0;
    isDeletingChildren = false;
}

void QObjectPrivate::setParent_helper(QObject *o)
{
    Q_Q(QObject);
    if (o == parent)
        return;
    if (parent) {
        QObjectPrivate *parentD = parent->d_func();
        if (parentD->isDeletingChildren && wasDeleted
            && parentD->currentChildBeingDeleted == q) {
            // don't do anything since QObjectPrivate::deleteChildren() already
            // cleared our entry in parentD->children.
        } else {
            const int index = parentD->children.indexOf(q);
            if (parentD->isDeletingChildren) {
                parentD->children[index] = 0;
            } else {
                parentD->children.removeAt(index);
                if (sendChildEvents && parentD->receiveChildEvents) {
                    QChildEvent e(QEvent::ChildRemoved, q);
                    QCoreApplication::sendEvent(parent, &e);
                }
            }
        }
    }
    parent = o;
    if (parent) {
        // object hierarchies are constrained to a single thread
        if (threadData != parent->d_func()->threadData) {
            qWarning("QObject::setParent: Cannot set parent, new parent is in a different thread");
            parent = 0;
            return;
        }
        parent->d_func()->children.append(q);
        if(sendChildEvents && parent->d_func()->receiveChildEvents) {
            if (!isWidget) {
                QChildEvent e(QEvent::ChildAdded, q);
                QCoreApplication::sendEvent(parent, &e);
            }
        }
    }
    if (!wasDeleted && !isDeletingChildren && declarativeData && QAbstractDeclarativeData::parentChanged)
        QAbstractDeclarativeData::parentChanged(declarativeData, q, o);
}

/*!
    \fn void QObject::installEventFilter(QObject *filterObj)

    Installs an event filter \a filterObj on this object. For example:
    \snippet code/src_corelib_kernel_qobject.cpp 14

    An event filter is an object that receives all events that are
    sent to this object. The filter can either stop the event or
    forward it to this object. The event filter \a filterObj receives
    events via its eventFilter() function. The eventFilter() function
    must return true if the event should be filtered, (i.e. stopped);
    otherwise it must return false.

    If multiple event filters are installed on a single object, the
    filter that was installed last is activated first.

    Here's a \c KeyPressEater class that eats the key presses of its
    monitored objects:

    \snippet code/src_corelib_kernel_qobject.cpp 15

    And here's how to install it on two widgets:

    \snippet code/src_corelib_kernel_qobject.cpp 16

    The QShortcut class, for example, uses this technique to intercept
    shortcut key presses.

    \warning If you delete the receiver object in your eventFilter()
    function, be sure to return true. If you return false, Qt sends
    the event to the deleted object and the program will crash.

    Note that the filtering object must be in the same thread as this
    object. If \a filterObj is in a different thread, this function does
    nothing. If either \a filterObj or this object are moved to a different
    thread after calling this function, the event filter will not be
    called until both objects have the same thread affinity again (it
    is \e not removed).

    \sa removeEventFilter(), eventFilter(), event()
*/

void QObject::installEventFilter(QObject *obj)
{
    Q_D(QObject);
    if (!obj)
        return;
    if (d->threadData != obj->d_func()->threadData) {
        qWarning("QObject::installEventFilter(): Cannot filter events for objects in a different thread.");
        return;
    }

    if (!d->extraData)
        d->extraData = new QObjectPrivate::ExtraData;

    // clean up unused items in the list
    d->extraData->eventFilters.removeAll((QObject*)0);
    d->extraData->eventFilters.removeAll(obj);
    d->extraData->eventFilters.prepend(obj);
}

/*!
    Removes an event filter object \a obj from this object. The
    request is ignored if such an event filter has not been installed.

    All event filters for this object are automatically removed when
    this object is destroyed.

    It is always safe to remove an event filter, even during event
    filter activation (i.e. from the eventFilter() function).

    \sa installEventFilter(), eventFilter(), event()
*/

void QObject::removeEventFilter(QObject *obj)
{
    Q_D(QObject);
    if (d->extraData) {
        for (int i = 0; i < d->extraData->eventFilters.count(); ++i) {
            if (d->extraData->eventFilters.at(i) == obj)
                d->extraData->eventFilters[i] = 0;
        }
    }
}


/*!
    \fn void QObject::destroyed(QObject *obj)

    This signal is emitted immediately before the object \a obj is
    destroyed, after any instances of QPointer have been notified,
    and cannot be blocked.

    All the objects's children are destroyed immediately after this
    signal is emitted.

    \sa deleteLater(), QPointer
*/

/*!
    Schedules this object for deletion.

    The object will be deleted when control returns to the event
    loop. If the event loop is not running when this function is
    called (e.g. deleteLater() is called on an object before
    QCoreApplication::exec()), the object will be deleted once the
    event loop is started. If deleteLater() is called after the main event loop
    has stopped, the object will not be deleted.
    Since Qt 4.8, if deleteLater() is called on an object that lives in a
    thread with no running event loop, the object will be destroyed when the
    thread finishes.

    Note that entering and leaving a new event loop (e.g., by opening a modal
    dialog) will \e not perform the deferred deletion; for the object to be
    deleted, the control must return to the event loop from which deleteLater()
    was called. This does not apply to objects deleted while a previous, nested
    event loop was still running: the Qt event loop will delete those objects
    as soon as the new nested event loop starts.

    \b{Note:} It is safe to call this function more than once; when the
    first deferred deletion event is delivered, any pending events for the
    object are removed from the event queue.

    \sa destroyed(), QPointer
*/
void QObject::deleteLater()
{
    QCoreApplication::postEvent(this, new QDeferredDeleteEvent());
}

/*!
    \fn QString QObject::tr(const char *sourceText, const char *disambiguation, int n)
    \reentrant

    Returns a translated version of \a sourceText, optionally based on a
    \a disambiguation string and value of \a n for strings containing plurals;
    otherwise returns QString::fromUtf8(\a sourceText) if no appropriate
    translated string is available.

    Example:
    \snippet ../widgets/mainwindows/sdi/mainwindow.cpp implicit tr context
    \dots

    If the same \a sourceText is used in different roles within the
    same context, an additional identifying string may be passed in
    \a disambiguation (0 by default). In Qt 4.4 and earlier, this was
    the preferred way to pass comments to translators.

    Example:

    \snippet code/src_corelib_kernel_qobject.cpp 17
    \dots

    See \l{Writing Source Code for Translation} for a detailed description of
    Qt's translation mechanisms in general, and the
    \l{Writing Source Code for Translation#Disambiguation}{Disambiguation}
    section for information on disambiguation.

    \warning This method is reentrant only if all translators are
    installed \e before calling this method. Installing or removing
    translators while performing translations is not supported. Doing
    so will probably result in crashes or other undesirable behavior.

    \sa QCoreApplication::translate(), {Internationalization with Qt}
*/

/*!
    \fn QString QObject::trUtf8(const char *sourceText, const char *disambiguation, int n)
    \reentrant
    \obsolete

    Returns a translated version of \a sourceText, or
    QString::fromUtf8(\a sourceText) if there is no appropriate
    version. It is otherwise identical to tr(\a sourceText, \a
    disambiguation, \a n).

    \warning This method is reentrant only if all translators are
    installed \e before calling this method. Installing or removing
    translators while performing translations is not supported. Doing
    so will probably result in crashes or other undesirable behavior.

    \warning For portability reasons, we recommend that you use
    escape sequences for specifying non-ASCII characters in string
    literals to trUtf8(). For example:

    \snippet code/src_corelib_kernel_qobject.cpp 20

    \sa tr(), QCoreApplication::translate(), {Internationalization with Qt}
*/




/*****************************************************************************
  Signals and slots
 *****************************************************************************/


const char *qFlagLocation(const char *method)
{
    QThreadData *currentThreadData = QThreadData::current(false);
    if (currentThreadData != 0)
        currentThreadData->flaggedSignatures.store(method);
    return method;
}

static int extract_code(const char *member)
{
    // extract code, ensure QMETHOD_CODE <= code <= QSIGNAL_CODE
    return (((int)(*member) - '0') & 0x3);
}

static const char * extract_location(const char *member)
{
    if (QThreadData::current()->flaggedSignatures.contains(member)) {
        // signature includes location information after the first null-terminator
        const char *location = member + qstrlen(member) + 1;
        if (*location != '\0')
            return location;
    }
    return 0;
}

static bool check_signal_macro(const QObject *sender, const char *signal,
                                const char *func, const char *op)
{
    int sigcode = extract_code(signal);
    if (sigcode != QSIGNAL_CODE) {
        if (sigcode == QSLOT_CODE)
            qWarning("QObject::%s: Attempt to %s non-signal %s::%s",
                     func, op, sender->metaObject()->className(), signal+1);
        else
            qWarning("QObject::%s: Use the SIGNAL macro to %s %s::%s",
                     func, op, sender->metaObject()->className(), signal);
        return false;
    }
    return true;
}

static bool check_method_code(int code, const QObject *object,
                               const char *method, const char *func)
{
    if (code != QSLOT_CODE && code != QSIGNAL_CODE) {
        qWarning("QObject::%s: Use the SLOT or SIGNAL macro to "
                 "%s %s::%s", func, func, object->metaObject()->className(), method);
        return false;
    }
    return true;
}

static void err_method_notfound(const QObject *object,
                                const char *method, const char *func)
{
    const char *type = "method";
    switch (extract_code(method)) {
        case QSLOT_CODE:   type = "slot";   break;
        case QSIGNAL_CODE: type = "signal"; break;
    }
    const char *loc = extract_location(method);
    if (strchr(method,')') == 0)                // common typing mistake
        qWarning("QObject::%s: Parentheses expected, %s %s::%s%s%s",
                 func, type, object->metaObject()->className(), method+1,
                 loc ? " in ": "", loc ? loc : "");
    else
        qWarning("QObject::%s: No such %s %s::%s%s%s",
                 func, type, object->metaObject()->className(), method+1,
                 loc ? " in ": "", loc ? loc : "");

}


static void err_info_about_objects(const char * func,
                                    const QObject * sender,
                                    const QObject * receiver)
{
    QString a = sender ? sender->objectName() : QString();
    QString b = receiver ? receiver->objectName() : QString();
    if (!a.isEmpty())
        qWarning("QObject::%s:  (sender name:   '%s')", func, a.toLocal8Bit().data());
    if (!b.isEmpty())
        qWarning("QObject::%s:  (receiver name: '%s')", func, b.toLocal8Bit().data());
}

/*!
    Returns a pointer to the object that sent the signal, if called in
    a slot activated by a signal; otherwise it returns \nullptr. The pointer
    is valid only during the execution of the slot that calls this
    function from this object's thread context.

    The pointer returned by this function becomes invalid if the
    sender is destroyed, or if the slot is disconnected from the
    sender's signal.

    \warning This function violates the object-oriented principle of
    modularity. However, getting access to the sender might be useful
    when many signals are connected to a single slot.

    \warning As mentioned above, the return value of this function is
    not valid when the slot is called via a Qt::DirectConnection from
    a thread different from this object's thread. Do not use this
    function in this type of scenario.

    \sa senderSignalIndex()
*/

QObject *QObject::sender() const
{
    Q_D(const QObject);

    QMutexLocker locker(signalSlotLock(this));
    if (!d->currentSender)
        return 0;

    for (QObjectPrivate::Connection *c = d->senders; c; c = c->next) {
        if (c->sender == d->currentSender->sender)
            return d->currentSender->sender;
    }

    return 0;
}

/*!
    \since 4.8

    Returns the meta-method index of the signal that called the currently
    executing slot, which is a member of the class returned by sender().
    If called outside of a slot activated by a signal, -1 is returned.

    For signals with default parameters, this function will always return
    the index with all parameters, regardless of which was used with
    connect(). For example, the signal \c {destroyed(QObject *obj = 0)}
    will have two different indexes (with and without the parameter), but
    this function will always return the index with a parameter. This does
    not apply when overloading signals with different parameters.

    \warning This function violates the object-oriented principle of
    modularity. However, getting access to the signal index might be useful
    when many signals are connected to a single slot.

    \warning The return value of this function is not valid when the slot
    is called via a Qt::DirectConnection from a thread different from this
    object's thread. Do not use this function in this type of scenario.

    \sa sender(), QMetaObject::indexOfSignal(), QMetaObject::method()
*/

int QObject::senderSignalIndex() const
{
    Q_D(const QObject);

    QMutexLocker locker(signalSlotLock(this));
    if (!d->currentSender)
        return -1;

    for (QObjectPrivate::Connection *c = d->senders; c; c = c->next) {
        if (c->sender == d->currentSender->sender) {
            // Convert from signal range to method range
            return QMetaObjectPrivate::signal(c->sender->metaObject(), d->currentSender->signal).methodIndex();
        }
    }

    return -1;
}

/*!
    Returns the number of receivers connected to the \a signal.

    Since both slots and signals can be used as receivers for signals,
    and the same connections can be made many times, the number of
    receivers is the same as the number of connections made from this
    signal.

    When calling this function, you can use the \c SIGNAL() macro to
    pass a specific signal:

    \snippet code/src_corelib_kernel_qobject.cpp 21

    \warning This function violates the object-oriented principle of
    modularity. However, it might be useful when you need to perform
    expensive initialization only if something is connected to a
    signal.

    \sa isSignalConnected()
*/

int QObject::receivers(const char *signal) const
{
    Q_D(const QObject);
    int receivers = 0;
    if (signal) {
        QByteArray signal_name = QMetaObject::normalizedSignature(signal);
        signal = signal_name;
#ifndef QT_NO_DEBUG
        if (!check_signal_macro(this, signal, "receivers", "bind"))
            return 0;
#endif
        signal++; // skip code
        int signal_index = d->signalIndex(signal);
        if (signal_index < 0) {
#ifndef QT_NO_DEBUG
            err_method_notfound(this, signal-1, "receivers");
#endif
            return 0;
        }

        if (!d->isSignalConnected(signal_index))
            return receivers;

        if (d->declarativeData && QAbstractDeclarativeData::receivers) {
            receivers += QAbstractDeclarativeData::receivers(d->declarativeData, this,
                                                             signal_index);
        }

        QMutexLocker locker(signalSlotLock(this));
        if (d->connectionLists) {
            if (signal_index < d->connectionLists->count()) {
                const QObjectPrivate::Connection *c =
                    d->connectionLists->at(signal_index).first;
                while (c) {
                    receivers += c->receiver ? 1 : 0;
                    c = c->nextConnectionList;
                }
            }
        }
    }
    return receivers;
}

/*!
    \since 5.0
    Returns \c true if the \a signal is connected to at least one receiver,
    otherwise returns \c false.

    \a signal must be a signal member of this object, otherwise the behaviour
    is undefined.

    \snippet code/src_corelib_kernel_qobject.cpp 49

    As the code snippet above illustrates, you can use this function
    to avoid emitting a signal that nobody listens to.

    \warning This function violates the object-oriented principle of
    modularity. However, it might be useful when you need to perform
    expensive initialization only if something is connected to a
    signal.
*/
bool QObject::isSignalConnected(const QMetaMethod &signal) const
{
    Q_D(const QObject);
    if (!signal.mobj)
        return false;

    Q_ASSERT_X(signal.mobj->cast(this) && signal.methodType() == QMetaMethod::Signal,
               "QObject::isSignalConnected" , "the parameter must be a signal member of the object");
    uint signalIndex = (signal.handle - QMetaObjectPrivate::get(signal.mobj)->methodData)/5;

    if (signal.mobj->d.data[signal.handle + 4] & MethodCloned)
        signalIndex = QMetaObjectPrivate::originalClone(signal.mobj, signalIndex);

    signalIndex += QMetaObjectPrivate::signalOffset(signal.mobj);

    QMutexLocker locker(signalSlotLock(this));
    if (d->connectionLists) {
        if (signalIndex < sizeof(d->connectedSignals) * 8 && !d->connectionLists->dirty)
            return d->isSignalConnected(signalIndex);

        if (signalIndex < uint(d->connectionLists->count())) {
            const QObjectPrivate::Connection *c =
                d->connectionLists->at(signalIndex).first;
            while (c) {
                if (c->receiver)
                    return true;
                c = c->nextConnectionList;
            }
        }
    }
    return d->isDeclarativeSignalConnected(signalIndex);
}

/*!
    \internal

    This helper function calculates signal and method index for the given
    member in the specified class.

    \list
    \li If member.mobj is 0 then both signalIndex and methodIndex are set to -1.

    \li If specified member is not a member of obj instance class (or one of
    its parent classes) then both signalIndex and methodIndex are set to -1.
    \endlist

    This function is used by QObject::connect and QObject::disconnect which
    are working with QMetaMethod.

    \a signalIndex is set to the signal index of member. If the member
    specified is not signal this variable is set to -1.

    \a methodIndex is set to the method index of the member. If the
    member is not a method of the object specified by the \a obj argument this
    variable is set to -1.
*/
void QMetaObjectPrivate::memberIndexes(const QObject *obj,
                                       const QMetaMethod &member,
                                       int *signalIndex, int *methodIndex)
{
    *signalIndex = -1;
    *methodIndex = -1;
    if (!obj || !member.mobj)
        return;
    const QMetaObject *m = obj->metaObject();
    // Check that member is member of obj class
    while (m != 0 && m != member.mobj)
        m = m->d.superdata;
    if (!m)
        return;
    *signalIndex = *methodIndex = (member.handle - get(member.mobj)->methodData)/5;

    int signalOffset;
    int methodOffset;
    computeOffsets(m, &signalOffset, &methodOffset);

    *methodIndex += methodOffset;
    if (member.methodType() == QMetaMethod::Signal) {
        *signalIndex = originalClone(m, *signalIndex);
        *signalIndex += signalOffset;
    } else {
        *signalIndex = -1;
    }
}

#ifndef QT_NO_DEBUG
static inline void check_and_warn_compat(const QMetaObject *sender, const QMetaMethod &signal,
                                         const QMetaObject *receiver, const QMetaMethod &method)
{
    if (signal.attributes() & QMetaMethod::Compatibility) {
        if (!(method.attributes() & QMetaMethod::Compatibility))
            qWarning("QObject::connect: Connecting from COMPAT signal (%s::%s)",
                     sender->className(), signal.methodSignature().constData());
    } else if ((method.attributes() & QMetaMethod::Compatibility) &&
               method.methodType() == QMetaMethod::Signal) {
        qWarning("QObject::connect: Connecting from %s::%s to COMPAT slot (%s::%s)",
                 sender->className(), signal.methodSignature().constData(),
                 receiver->className(), method.methodSignature().constData());
    }
}
#endif

/*!
    \threadsafe

    Creates a connection of the given \a type from the \a signal in
    the \a sender object to the \a method in the \a receiver object.
    Returns a handle to the connection that can be used to disconnect
    it later.

    You must use the \c SIGNAL() and \c SLOT() macros when specifying
    the \a signal and the \a method, for example:

    \snippet code/src_corelib_kernel_qobject.cpp 22

    This example ensures that the label always displays the current
    scroll bar value. Note that the signal and slots parameters must not
    contain any variable names, only the type. E.g. the following would
    not work and return false:

    \snippet code/src_corelib_kernel_qobject.cpp 23

    A signal can also be connected to another signal:

    \snippet code/src_corelib_kernel_qobject.cpp 24

    In this example, the \c MyWidget constructor relays a signal from
    a private member variable, and makes it available under a name
    that relates to \c MyWidget.

    A signal can be connected to many slots and signals. Many signals
    can be connected to one slot.

    If a signal is connected to several slots, the slots are activated
    in the same order in which the connections were made, when the
    signal is emitted.

    The function returns a QMetaObject::Connection that represents
    a handle to a connection if it successfully
    connects the signal to the slot. The connection handle will be invalid
    if it cannot create the connection, for example, if QObject is unable
    to verify the existence of either \a signal or \a method, or if their
    signatures aren't compatible.
    You can check if the handle is valid by casting it to a bool.

    By default, a signal is emitted for every connection you make;
    two signals are emitted for duplicate connections. You can break
    all of these connections with a single disconnect() call.
    If you pass the Qt::UniqueConnection \a type, the connection will only
    be made if it is not a duplicate. If there is already a duplicate
    (exact same signal to the exact same slot on the same objects),
    the connection will fail and connect will return an invalid QMetaObject::Connection.

    \note Qt::UniqueConnections do not work for lambdas, non-member functions
    and functors; they only apply to connecting to member functions.

    The optional \a type parameter describes the type of connection
    to establish. In particular, it determines whether a particular
    signal is delivered to a slot immediately or queued for delivery
    at a later time. If the signal is queued, the parameters must be
    of types that are known to Qt's meta-object system, because Qt
    needs to copy the arguments to store them in an event behind the
    scenes. If you try to use a queued connection and get the error
    message

    \snippet code/src_corelib_kernel_qobject.cpp 25

    call qRegisterMetaType() to register the data type before you
    establish the connection.

    \sa disconnect(), sender(), qRegisterMetaType(), Q_DECLARE_METATYPE(),
    {Differences between String-Based and Functor-Based Connections}
*/
QMetaObject::Connection QObject::connect(const QObject *sender, const char *signal,
                                     const QObject *receiver, const char *method,
                                     Qt::ConnectionType type)
{
    if (sender == 0 || receiver == 0 || signal == 0 || method == 0) {
        qWarning("QObject::connect: Cannot connect %s::%s to %s::%s",
                 sender ? sender->metaObject()->className() : "(null)",
                 (signal && *signal) ? signal+1 : "(null)",
                 receiver ? receiver->metaObject()->className() : "(null)",
                 (method && *method) ? method+1 : "(null)");
        return QMetaObject::Connection(0);
    }
    QByteArray tmp_signal_name;

    if (!check_signal_macro(sender, signal, "connect", "bind"))
        return QMetaObject::Connection(0);
    const QMetaObject *smeta = sender->metaObject();
    const char *signal_arg = signal;
    ++signal; //skip code
    QArgumentTypeArray signalTypes;
    Q_ASSERT(QMetaObjectPrivate::get(smeta)->revision >= 7);
    QByteArray signalName = QMetaObjectPrivate::decodeMethodSignature(signal, signalTypes);
    int signal_index = QMetaObjectPrivate::indexOfSignalRelative(
            &smeta, signalName, signalTypes.size(), signalTypes.constData());
    if (signal_index < 0) {
        // check for normalized signatures
        tmp_signal_name = QMetaObject::normalizedSignature(signal - 1);
        signal = tmp_signal_name.constData() + 1;

        signalTypes.clear();
        signalName = QMetaObjectPrivate::decodeMethodSignature(signal, signalTypes);
        smeta = sender->metaObject();
        signal_index = QMetaObjectPrivate::indexOfSignalRelative(
                &smeta, signalName, signalTypes.size(), signalTypes.constData());
    }
    if (signal_index < 0) {
        err_method_notfound(sender, signal_arg, "connect");
        err_info_about_objects("connect", sender, receiver);
        return QMetaObject::Connection(0);
    }
    signal_index = QMetaObjectPrivate::originalClone(smeta, signal_index);
    signal_index += QMetaObjectPrivate::signalOffset(smeta);

    QByteArray tmp_method_name;
    int membcode = extract_code(method);

    if (!check_method_code(membcode, receiver, method, "connect"))
        return QMetaObject::Connection(0);
    const char *method_arg = method;
    ++method; // skip code

    QArgumentTypeArray methodTypes;
    QByteArray methodName = QMetaObjectPrivate::decodeMethodSignature(method, methodTypes);
    const QMetaObject *rmeta = receiver->metaObject();
    int method_index_relative = -1;
    Q_ASSERT(QMetaObjectPrivate::get(rmeta)->revision >= 7);
    switch (membcode) {
    case QSLOT_CODE:
        method_index_relative = QMetaObjectPrivate::indexOfSlotRelative(
                &rmeta, methodName, methodTypes.size(), methodTypes.constData());
        break;
    case QSIGNAL_CODE:
        method_index_relative = QMetaObjectPrivate::indexOfSignalRelative(
                &rmeta, methodName, methodTypes.size(), methodTypes.constData());
        break;
    }
    if (method_index_relative < 0) {
        // check for normalized methods
        tmp_method_name = QMetaObject::normalizedSignature(method);
        method = tmp_method_name.constData();

        methodTypes.clear();
        methodName = QMetaObjectPrivate::decodeMethodSignature(method, methodTypes);
        // rmeta may have been modified above
        rmeta = receiver->metaObject();
        switch (membcode) {
        case QSLOT_CODE:
            method_index_relative = QMetaObjectPrivate::indexOfSlotRelative(
                    &rmeta, methodName, methodTypes.size(), methodTypes.constData());
            break;
        case QSIGNAL_CODE:
            method_index_relative = QMetaObjectPrivate::indexOfSignalRelative(
                    &rmeta, methodName, methodTypes.size(), methodTypes.constData());
            break;
        }
    }

    if (method_index_relative < 0) {
        err_method_notfound(receiver, method_arg, "connect");
        err_info_about_objects("connect", sender, receiver);
        return QMetaObject::Connection(0);
    }

    if (!QMetaObjectPrivate::checkConnectArgs(signalTypes.size(), signalTypes.constData(),
                                              methodTypes.size(), methodTypes.constData())) {
        qWarning("QObject::connect: Incompatible sender/receiver arguments"
                 "\n        %s::%s --> %s::%s",
                 sender->metaObject()->className(), signal,
                 receiver->metaObject()->className(), method);
        return QMetaObject::Connection(0);
    }

    int *types = 0;
    if ((type == Qt::QueuedConnection)
            && !(types = queuedConnectionTypes(signalTypes.constData(), signalTypes.size()))) {
        return QMetaObject::Connection(0);
    }

#ifndef QT_NO_DEBUG
    QMetaMethod smethod = QMetaObjectPrivate::signal(smeta, signal_index);
    QMetaMethod rmethod = rmeta->method(method_index_relative + rmeta->methodOffset());
    check_and_warn_compat(smeta, smethod, rmeta, rmethod);
#endif
    QMetaObject::Connection handle = QMetaObject::Connection(QMetaObjectPrivate::connect(
        sender, signal_index, smeta, receiver, method_index_relative, rmeta ,type, types));
    return handle;
}

/*!
    \since 4.8

    Creates a connection of the given \a type from the \a signal in
    the \a sender object to the \a method in the \a receiver object.
    Returns a handle to the connection that can be used to disconnect
    it later.

    The Connection handle will be invalid  if it cannot create the
    connection, for example, the parameters were invalid.
    You can check if the QMetaObject::Connection is valid by casting it to a bool.

    This function works in the same way as
    \c {connect(const QObject *sender, const char *signal,
            const QObject *receiver, const char *method,
            Qt::ConnectionType type)}
    but it uses QMetaMethod to specify signal and method.

    \sa connect(const QObject *sender, const char *signal, const QObject *receiver, const char *method, Qt::ConnectionType type)
 */
QMetaObject::Connection QObject::connect(const QObject *sender, const QMetaMethod &signal,
                                     const QObject *receiver, const QMetaMethod &method,
                                     Qt::ConnectionType type)
{
    if (sender == 0
            || receiver == 0
            || signal.methodType() != QMetaMethod::Signal
            || method.methodType() == QMetaMethod::Constructor) {
        qWarning("QObject::connect: Cannot connect %s::%s to %s::%s",
                 sender ? sender->metaObject()->className() : "(null)",
                 signal.methodSignature().constData(),
                 receiver ? receiver->metaObject()->className() : "(null)",
                 method.methodSignature().constData() );
        return QMetaObject::Connection(0);
    }

    int signal_index;
    int method_index;
    {
        int dummy;
        QMetaObjectPrivate::memberIndexes(sender, signal, &signal_index, &dummy);
        QMetaObjectPrivate::memberIndexes(receiver, method, &dummy, &method_index);
    }

    const QMetaObject *smeta = sender->metaObject();
    const QMetaObject *rmeta = receiver->metaObject();
    if (signal_index == -1) {
        qWarning("QObject::connect: Can't find signal %s on instance of class %s",
                 signal.methodSignature().constData(), smeta->className());
        return QMetaObject::Connection(0);
    }
    if (method_index == -1) {
        qWarning("QObject::connect: Can't find method %s on instance of class %s",
                 method.methodSignature().constData(), rmeta->className());
        return QMetaObject::Connection(0);
    }

    if (!QMetaObject::checkConnectArgs(signal.methodSignature().constData(), method.methodSignature().constData())) {
        qWarning("QObject::connect: Incompatible sender/receiver arguments"
                 "\n        %s::%s --> %s::%s",
                 smeta->className(), signal.methodSignature().constData(),
                 rmeta->className(), method.methodSignature().constData());
        return QMetaObject::Connection(0);
    }

    int *types = 0;
    if ((type == Qt::QueuedConnection)
            && !(types = queuedConnectionTypes(signal.parameterTypes())))
        return QMetaObject::Connection(0);

#ifndef QT_NO_DEBUG
    check_and_warn_compat(smeta, signal, rmeta, method);
#endif
    QMetaObject::Connection handle = QMetaObject::Connection(QMetaObjectPrivate::connect(
        sender, signal_index, signal.enclosingMetaObject(), receiver, method_index, 0, type, types));
    return handle;
}

/*!
    \fn bool QObject::connect(const QObject *sender, const char *signal, const char *method, Qt::ConnectionType type) const
    \overload connect()
    \threadsafe

    Connects \a signal from the \a sender object to this object's \a
    method.

    Equivalent to connect(\a sender, \a signal, \c this, \a method, \a type).

    Every connection you make emits a signal, so duplicate connections emit
    two signals. You can break a connection using disconnect().

    \sa disconnect()
*/

/*!
    \threadsafe

    Disconnects \a signal in object \a sender from \a method in object
    \a receiver. Returns \c true if the connection is successfully broken;
    otherwise returns \c false.

    A signal-slot connection is removed when either of the objects
    involved are destroyed.

    disconnect() is typically used in three ways, as the following
    examples demonstrate.
    \list 1
    \li Disconnect everything connected to an object's signals:

       \snippet code/src_corelib_kernel_qobject.cpp 26

       equivalent to the non-static overloaded function

       \snippet code/src_corelib_kernel_qobject.cpp 27

    \li Disconnect everything connected to a specific signal:

       \snippet code/src_corelib_kernel_qobject.cpp 28

       equivalent to the non-static overloaded function

       \snippet code/src_corelib_kernel_qobject.cpp 29

    \li Disconnect a specific receiver:

       \snippet code/src_corelib_kernel_qobject.cpp 30

       equivalent to the non-static overloaded function

       \snippet code/src_corelib_kernel_qobject.cpp 31

    \endlist

    0 may be used as a wildcard, meaning "any signal", "any receiving
    object", or "any slot in the receiving object", respectively.

    The \a sender may never be \nullptr. (You cannot disconnect signals
    from more than one object in a single call.)

    If \a signal is 0, it disconnects \a receiver and \a method from
    any signal. If not, only the specified signal is disconnected.

    If \a receiver is 0, it disconnects anything connected to \a
    signal. If not, slots in objects other than \a receiver are not
    disconnected.

    If \a method is 0, it disconnects anything that is connected to \a
    receiver. If not, only slots named \a method will be disconnected,
    and all other slots are left alone. The \a method must be \nullptr
    if \a receiver is left out, so you cannot disconnect a
    specifically-named slot on all objects.

    \sa connect()
*/
bool QObject::disconnect(const QObject *sender, const char *signal,
                         const QObject *receiver, const char *method)
{
    if (sender == 0 || (receiver == 0 && method != 0)) {
        qWarning("QObject::disconnect: Unexpected null parameter");
        return false;
    }

    const char *signal_arg = signal;
    QByteArray signal_name;
    bool signal_found = false;
    if (signal) {
        QT_TRY {
            signal_name = QMetaObject::normalizedSignature(signal);
            signal = signal_name.constData();
        } QT_CATCH (const std::bad_alloc &) {
            // if the signal is already normalized, we can continue.
            if (sender->metaObject()->indexOfSignal(signal + 1) == -1)
                QT_RETHROW;
        }

        if (!check_signal_macro(sender, signal, "disconnect", "unbind"))
            return false;
        signal++; // skip code
    }

    QByteArray method_name;
    const char *method_arg = method;
    int membcode = -1;
    bool method_found = false;
    if (method) {
        QT_TRY {
            method_name = QMetaObject::normalizedSignature(method);
            method = method_name.constData();
        } QT_CATCH(const std::bad_alloc &) {
            // if the method is already normalized, we can continue.
            if (receiver->metaObject()->indexOfMethod(method + 1) == -1)
                QT_RETHROW;
        }

        membcode = extract_code(method);
        if (!check_method_code(membcode, receiver, method, "disconnect"))
            return false;
        method++; // skip code
    }

    /* We now iterate through all the sender's and receiver's meta
     * objects in order to also disconnect possibly shadowed signals
     * and slots with the same signature.
    */
    bool res = false;
    const QMetaObject *smeta = sender->metaObject();
    QByteArray signalName;
    QArgumentTypeArray signalTypes;
    Q_ASSERT(QMetaObjectPrivate::get(smeta)->revision >= 7);
    if (signal)
        signalName = QMetaObjectPrivate::decodeMethodSignature(signal, signalTypes);
    QByteArray methodName;
    QArgumentTypeArray methodTypes;
    Q_ASSERT(!receiver || QMetaObjectPrivate::get(receiver->metaObject())->revision >= 7);
    if (method)
        methodName = QMetaObjectPrivate::decodeMethodSignature(method, methodTypes);
    do {
        int signal_index = -1;
        if (signal) {
            signal_index = QMetaObjectPrivate::indexOfSignalRelative(
                        &smeta, signalName, signalTypes.size(), signalTypes.constData());
            if (signal_index < 0)
                break;
            signal_index = QMetaObjectPrivate::originalClone(smeta, signal_index);
            signal_index += QMetaObjectPrivate::signalOffset(smeta);
            signal_found = true;
        }

        if (!method) {
            res |= QMetaObjectPrivate::disconnect(sender, signal_index, smeta, receiver, -1, 0);
        } else {
            const QMetaObject *rmeta = receiver->metaObject();
            do {
                int method_index = QMetaObjectPrivate::indexOfMethod(
                            rmeta, methodName, methodTypes.size(), methodTypes.constData());
                if (method_index >= 0)
                    while (method_index < rmeta->methodOffset())
                            rmeta = rmeta->superClass();
                if (method_index < 0)
                    break;
                res |= QMetaObjectPrivate::disconnect(sender, signal_index, smeta, receiver, method_index, 0);
                method_found = true;
            } while ((rmeta = rmeta->superClass()));
        }
    } while (signal && (smeta = smeta->superClass()));

    if (signal && !signal_found) {
        err_method_notfound(sender, signal_arg, "disconnect");
        err_info_about_objects("disconnect", sender, receiver);
    } else if (method && !method_found) {
        err_method_notfound(receiver, method_arg, "disconnect");
        err_info_about_objects("disconnect", sender, receiver);
    }
    if (res) {
        if (!signal)
            const_cast<QObject*>(sender)->disconnectNotify(QMetaMethod());
    }
    return res;
}

/*!
    \since 4.8

    Disconnects \a signal in object \a sender from \a method in object
    \a receiver. Returns \c true if the connection is successfully broken;
    otherwise returns \c false.

    This function provides the same possibilities like
    \c {disconnect(const QObject *sender, const char *signal, const QObject *receiver, const char *method) }
    but uses QMetaMethod to represent the signal and the method to be disconnected.

    Additionally this function returnsfalse and no signals and slots disconnected
    if:
    \list 1

        \li \a signal is not a member of sender class or one of its parent classes.

        \li \a method is not a member of receiver class or one of its parent classes.

        \li \a signal instance represents not a signal.

    \endlist

    QMetaMethod() may be used as wildcard in the meaning "any signal" or "any slot in receiving object".
    In the same way 0 can be used for \a receiver in the meaning "any receiving object". In this case
    method should also be QMetaMethod(). \a sender parameter should be never 0.

    \sa disconnect(const QObject *sender, const char *signal, const QObject *receiver, const char *method)
 */
bool QObject::disconnect(const QObject *sender, const QMetaMethod &signal,
                         const QObject *receiver, const QMetaMethod &method)
{
    if (sender == 0 || (receiver == 0 && method.mobj != 0)) {
        qWarning("QObject::disconnect: Unexpected null parameter");
        return false;
    }
    if (signal.mobj) {
        if(signal.methodType() != QMetaMethod::Signal) {
            qWarning("QObject::%s: Attempt to %s non-signal %s::%s",
                     "disconnect","unbind",
                     sender->metaObject()->className(), signal.methodSignature().constData());
            return false;
        }
    }
    if (method.mobj) {
        if(method.methodType() == QMetaMethod::Constructor) {
            qWarning("QObject::disconect: cannot use constructor as argument %s::%s",
                     receiver->metaObject()->className(), method.methodSignature().constData());
            return false;
        }
    }

    // Reconstructing SIGNAL() macro result for signal.methodSignature() string
    QByteArray signalSignature;
    if (signal.mobj) {
        signalSignature.reserve(signal.methodSignature().size()+1);
        signalSignature.append((char)(QSIGNAL_CODE + '0'));
        signalSignature.append(signal.methodSignature());
    }

    int signal_index;
    int method_index;
    {
        int dummy;
        QMetaObjectPrivate::memberIndexes(sender, signal, &signal_index, &dummy);
        QMetaObjectPrivate::memberIndexes(receiver, method, &dummy, &method_index);
    }
    // If we are here sender is not null. If signal is not null while signal_index
    // is -1 then this signal is not a member of sender.
    if (signal.mobj && signal_index == -1) {
        qWarning("QObject::disconect: signal %s not found on class %s",
                 signal.methodSignature().constData(), sender->metaObject()->className());
        return false;
    }
    // If this condition is true then method is not a member of receeiver.
    if (receiver && method.mobj && method_index == -1) {
        qWarning("QObject::disconect: method %s not found on class %s",
                 method.methodSignature().constData(), receiver->metaObject()->className());
        return false;
    }

    if (!QMetaObjectPrivate::disconnect(sender, signal_index, signal.mobj, receiver, method_index, 0))
        return false;

    if (!signal.isValid()) {
        // The signal is a wildcard, meaning all signals were disconnected.
        // QMetaObjectPrivate::disconnect() doesn't call disconnectNotify()
        // per connection in this case. Call it once now, with an invalid
        // QMetaMethod as argument, as documented.
        const_cast<QObject*>(sender)->disconnectNotify(signal);
    }
    return true;
}

/*!
    \threadsafe

    \fn bool QObject::disconnect(const char *signal, const QObject *receiver, const char *method) const
    \overload disconnect()

    Disconnects \a signal from \a method of \a receiver.

    A signal-slot connection is removed when either of the objects
    involved are destroyed.
*/

/*!
    \fn bool QObject::disconnect(const QObject *receiver, const char *method) const
    \overload disconnect()

    Disconnects all signals in this object from \a receiver's \a
    method.

    A signal-slot connection is removed when either of the objects
    involved are destroyed.
*/


/*!
    \since 5.0

    This virtual function is called when something has been connected
    to \a signal in this object.

    If you want to compare \a signal with a specific signal, you can
    use QMetaMethod::fromSignal() as follows:

    \snippet code/src_corelib_kernel_qobject.cpp 32

    \warning This function violates the object-oriented principle of
    modularity. However, it might be useful when you need to perform
    expensive initialization only if something is connected to a
    signal.

    \warning This function is called from the thread which performs the
    connection, which may be a different thread from the thread in
    which this object lives.

    \sa connect(), disconnectNotify()
*/

void QObject::connectNotify(const QMetaMethod &signal)
{
    Q_UNUSED(signal);
}

/*!
    \since 5.0

    This virtual function is called when something has been
    disconnected from \a signal in this object.

    See connectNotify() for an example of how to compare
    \a signal with a specific signal.

    If all signals were disconnected from this object (e.g., the
    signal argument to disconnect() was 0), disconnectNotify()
    is only called once, and the \a signal will be an invalid
    QMetaMethod (QMetaMethod::isValid() returns \c false).

    \warning This function violates the object-oriented principle of
    modularity. However, it might be useful for optimizing access to
    expensive resources.

    \warning This function is called from the thread which performs the
    disconnection, which may be a different thread from the thread in
    which this object lives. This function may also be called with a QObject
    internal mutex locked. It is therefore not allowed to re-enter any
    of any QObject functions from your reimplementation and if you lock
    a mutex in your reimplementation, make sure that you don't call QObject
    functions with that mutex held in other places or it will result in
    a deadlock.

    \sa disconnect(), connectNotify()
*/

void QObject::disconnectNotify(const QMetaMethod &signal)
{
    Q_UNUSED(signal);
}

/*
    \internal
    convert a signal index from the method range to the signal range
 */
static int methodIndexToSignalIndex(const QMetaObject **base, int signal_index)
{
    if (signal_index < 0)
        return signal_index;
    const QMetaObject *metaObject = *base;
    while (metaObject && metaObject->methodOffset() > signal_index)
        metaObject = metaObject->superClass();

    if (metaObject) {
        int signalOffset, methodOffset;
        computeOffsets(metaObject, &signalOffset, &methodOffset);
        if (signal_index < metaObject->methodCount())
            signal_index = QMetaObjectPrivate::originalClone(metaObject, signal_index - methodOffset) + signalOffset;
        else
            signal_index = signal_index - methodOffset + signalOffset;
        *base = metaObject;
    }
    return signal_index;
}

/*!
   \internal
   \a types is a 0-terminated vector of meta types for queued
   connections.

   if \a signal_index is -1, then we effectively connect *all* signals
   from the sender to the receiver's slot
 */
QMetaObject::Connection QMetaObject::connect(const QObject *sender, int signal_index,
                                          const QObject *receiver, int method_index, int type, int *types)
{
    const QMetaObject *smeta = sender->metaObject();
    signal_index = methodIndexToSignalIndex(&smeta, signal_index);
    return Connection(QMetaObjectPrivate::connect(sender, signal_index, smeta,
                                       receiver, method_index,
                                       0, //FIXME, we could speed this connection up by computing the relative index
                                       type, types));
}

/*!
    \internal
   Same as the QMetaObject::connect, but \a signal_index must be the result of QObjectPrivate::signalIndex

    method_index is relative to the rmeta metaobject, if rmeta is \nullptr, then it is absolute index

    the QObjectPrivate::Connection* has a refcount of 2, so it must be passed to a QMetaObject::Connection
 */
QObjectPrivate::Connection *QMetaObjectPrivate::connect(const QObject *sender,
                                 int signal_index, const QMetaObject *smeta,
                                 const QObject *receiver, int method_index,
                                 const QMetaObject *rmeta, int type, int *types)
{
    QObject *s = const_cast<QObject *>(sender);
    QObject *r = const_cast<QObject *>(receiver);

    int method_offset = rmeta ? rmeta->methodOffset() : 0;
    Q_ASSERT(!rmeta || QMetaObjectPrivate::get(rmeta)->revision >= 6);
    QObjectPrivate::StaticMetaCallFunction callFunction =
        rmeta ? rmeta->d.static_metacall : 0;

    QOrderedMutexLocker locker(signalSlotLock(sender),
                               signalSlotLock(receiver));

    if (type & Qt::UniqueConnection) {
        QObjectConnectionListVector *connectionLists = QObjectPrivate::get(s)->connectionLists;
        if (connectionLists && connectionLists->count() > signal_index) {
            const QObjectPrivate::Connection *c2 =
                (*connectionLists)[signal_index].first;

            int method_index_absolute = method_index + method_offset;

            while (c2) {
                if (!c2->isSlotObject && c2->receiver == receiver && c2->method() == method_index_absolute)
                    return 0;
                c2 = c2->nextConnectionList;
            }
        }
        type &= Qt::UniqueConnection - 1;
    }

    QScopedPointer<QObjectPrivate::Connection> c(new QObjectPrivate::Connection);
    c->sender = s;
    c->signal_index = signal_index;
    c->receiver = r;
    c->method_relative = method_index;
    c->method_offset = method_offset;
    c->connectionType = type;
    c->isSlotObject = false;
    c->argumentTypes.store(types);
    c->nextConnectionList = 0;
    c->callFunction = callFunction;

    QObjectPrivate::get(s)->addConnection(signal_index, c.data());

    locker.unlock();
    QMetaMethod smethod = QMetaObjectPrivate::signal(smeta, signal_index);
    if (smethod.isValid())
        s->connectNotify(smethod);

    return c.take();
}

/*!
    \internal
 */
bool QMetaObject::disconnect(const QObject *sender, int signal_index,
                             const QObject *receiver, int method_index)
{
    const QMetaObject *smeta = sender->metaObject();
    signal_index = methodIndexToSignalIndex(&smeta, signal_index);
    return QMetaObjectPrivate::disconnect(sender, signal_index, smeta,
                                          receiver, method_index, 0);
}

/*!
    \internal

Disconnect a single signal connection.  If QMetaObject::connect() has been called
multiple times for the same sender, signal_index, receiver and method_index only
one of these connections will be removed.
 */
bool QMetaObject::disconnectOne(const QObject *sender, int signal_index,
                                const QObject *receiver, int method_index)
{
    const QMetaObject *smeta = sender->metaObject();
    signal_index = methodIndexToSignalIndex(&smeta, signal_index);
    return QMetaObjectPrivate::disconnect(sender, signal_index, smeta,
                                          receiver, method_index, 0,
                                          QMetaObjectPrivate::DisconnectOne);
}

/*!
    \internal
    Helper function to remove the connection from the senders list and setting the receivers to 0
 */
bool QMetaObjectPrivate::disconnectHelper(QObjectPrivate::Connection *c,
                                          const QObject *receiver, int method_index, void **slot,
                                          QMutex *senderMutex, DisconnectType disconnectType)
{
    bool success = false;
    while (c) {
        if (c->receiver
            && (receiver == 0 || (c->receiver == receiver
                           && (method_index < 0 || (!c->isSlotObject && c->method() == method_index))
                           && (slot == 0 || (c->isSlotObject && c->slotObj->compare(slot)))))) {
            bool needToUnlock = false;
            QMutex *receiverMutex = 0;
            if (c->receiver) {
                receiverMutex = signalSlotLock(c->receiver);
                // need to relock this receiver and sender in the correct order
                needToUnlock = QOrderedMutexLocker::relock(senderMutex, receiverMutex);
            }
            if (c->receiver) {
                *c->prev = c->next;
                if (c->next)
                    c->next->prev = c->prev;
            }

            if (needToUnlock)
                receiverMutex->unlock();

            c->receiver = 0;

            if (c->isSlotObject) {
                c->isSlotObject = false;
                senderMutex->unlock();
                c->slotObj->destroyIfLastRef();
                senderMutex->lock();
            }

            success = true;

            if (disconnectType == DisconnectOne)
                return success;
        }
        c = c->nextConnectionList;
    }
    return success;
}

/*!
    \internal
    Same as the QMetaObject::disconnect, but \a signal_index must be the result of QObjectPrivate::signalIndex
 */
bool QMetaObjectPrivate::disconnect(const QObject *sender,
                                    int signal_index, const QMetaObject *smeta,
                                    const QObject *receiver, int method_index, void **slot,
                                    DisconnectType disconnectType)
{
    if (!sender)
        return false;

    QObject *s = const_cast<QObject *>(sender);

    QMutex *senderMutex = signalSlotLock(sender);
    QMutexLocker locker(senderMutex);

    QObjectConnectionListVector *connectionLists = QObjectPrivate::get(s)->connectionLists;
    if (!connectionLists)
        return false;

    // prevent incoming connections changing the connectionLists while unlocked
    ++connectionLists->inUse;

    bool success = false;
    if (signal_index < 0) {
        // remove from all connection lists
        for (int sig_index = -1; sig_index < connectionLists->count(); ++sig_index) {
            QObjectPrivate::Connection *c =
                (*connectionLists)[sig_index].first;
            if (disconnectHelper(c, receiver, method_index, slot, senderMutex, disconnectType)) {
                success = true;
                connectionLists->dirty = true;
            }
        }
    } else if (signal_index < connectionLists->count()) {
        QObjectPrivate::Connection *c =
            (*connectionLists)[signal_index].first;
        if (disconnectHelper(c, receiver, method_index, slot, senderMutex, disconnectType)) {
            success = true;
            connectionLists->dirty = true;
        }
    }

    --connectionLists->inUse;
    Q_ASSERT(connectionLists->inUse >= 0);
    if (connectionLists->orphaned && !connectionLists->inUse)
        delete connectionLists;

    locker.unlock();
    if (success) {
        QMetaMethod smethod = QMetaObjectPrivate::signal(smeta, signal_index);
        if (smethod.isValid())
            s->disconnectNotify(smethod);
    }

    return success;
}

/*!
    \fn void QMetaObject::connectSlotsByName(QObject *object)

    Searches recursively for all child objects of the given \a object, and connects
    matching signals from them to slots of \a object that follow the following form:

    \snippet code/src_corelib_kernel_qobject.cpp 33

    Let's assume our object has a child object of type \c{QPushButton} with
    the \l{QObject::objectName}{object name} \c{button1}. The slot to catch the
    button's \c{clicked()} signal would be:

    \snippet code/src_corelib_kernel_qobject.cpp 34

    If \a object itself has a properly set object name, its own signals are also
    connected to its respective slots.

    \sa QObject::setObjectName()
 */
void QMetaObject::connectSlotsByName(QObject *o)
{
    if (!o)
        return;
    const QMetaObject *mo = o->metaObject();
    Q_ASSERT(mo);
    const QObjectList list = // list of all objects to look for matching signals including...
            o->findChildren<QObject *>(QString()) // all children of 'o'...
            << o; // and the object 'o' itself

    // for each method/slot of o ...
    for (int i = 0; i < mo->methodCount(); ++i) {
        const QByteArray slotSignature = mo->method(i).methodSignature();
        const char *slot = slotSignature.constData();
        Q_ASSERT(slot);

        // ...that starts with "on_", ...
        if (slot[0] != 'o' || slot[1] != 'n' || slot[2] != '_')
            continue;

        // ...we check each object in our list, ...
        bool foundIt = false;
        for(int j = 0; j < list.count(); ++j) {
            const QObject *co = list.at(j);
            const QByteArray coName = co->objectName().toLatin1();

            // ...discarding those whose objectName is not fitting the pattern "on_<objectName>_...", ...
            if (coName.isEmpty() || qstrncmp(slot + 3, coName.constData(), coName.size()) || slot[coName.size()+3] != '_')
                continue;

            const char *signal = slot + coName.size() + 4; // the 'signal' part of the slot name

            // ...for the presence of a matching signal "on_<objectName>_<signal>".
            const QMetaObject *smeta;
            int sigIndex = co->d_func()->signalIndex(signal, &smeta);
            if (sigIndex < 0) {
                // if no exactly fitting signal (name + complete parameter type list) could be found
                // look for just any signal with the correct name and at least the slot's parameter list.
                // Note: if more than one of thoses signals exist, the one that gets connected is
                // chosen 'at random' (order of declaration in source file)
                QList<QByteArray> compatibleSignals;
                const QMetaObject *smo = co->metaObject();
                int sigLen = qstrlen(signal) - 1; // ignore the trailing ')'
                for (int k = QMetaObjectPrivate::absoluteSignalCount(smo)-1; k >= 0; --k) {
                    const QMetaMethod method = QMetaObjectPrivate::signal(smo, k);
                    if (!qstrncmp(method.methodSignature().constData(), signal, sigLen)) {
                        smeta = method.enclosingMetaObject();
                        sigIndex = k;
                        compatibleSignals.prepend(method.methodSignature());
                    }
                }
                if (compatibleSignals.size() > 1)
                    qWarning() << "QMetaObject::connectSlotsByName: Connecting slot" << slot
                               << "with the first of the following compatible signals:" << compatibleSignals;
            }

            if (sigIndex < 0)
                continue;

            // we connect it...
            if (Connection(QMetaObjectPrivate::connect(co, sigIndex, smeta, o, i))) {
                foundIt = true;
                // ...and stop looking for further objects with the same name.
                // Note: the Designer will make sure each object name is unique in the above
                // 'list' but other code may create two child objects with the same name. In
                // this case one is chosen 'at random'.
                break;
            }
        }
        if (foundIt) {
            // we found our slot, now skip all overloads
            while (mo->method(i + 1).attributes() & QMetaMethod::Cloned)
                  ++i;
        } else if (!(mo->method(i).attributes() & QMetaMethod::Cloned)) {
            // check if the slot has the following signature: "on_..._...(..."
            int iParen = slotSignature.indexOf('(');
            int iLastUnderscore = slotSignature.lastIndexOf('_', iParen-1);
            if (iLastUnderscore > 3)
                qWarning("QMetaObject::connectSlotsByName: No matching signal for %s", slot);
        }
    }
}

/*!
    \internal

    \a signal must be in the signal index range (see QObjectPrivate::signalIndex()).
*/
static void queued_activate(QObject *sender, int signal, QObjectPrivate::Connection *c, void **argv,
                            QMutexLocker &locker)
{
    const int *argumentTypes = c->argumentTypes.load();
    if (!argumentTypes) {
        QMetaMethod m = QMetaObjectPrivate::signal(sender->metaObject(), signal);
        argumentTypes = queuedConnectionTypes(m.parameterTypes());
        if (!argumentTypes) // cannot queue arguments
            argumentTypes = &DIRECT_CONNECTION_ONLY;
        if (!c->argumentTypes.testAndSetOrdered(0, argumentTypes)) {
            if (argumentTypes != &DIRECT_CONNECTION_ONLY)
                delete [] argumentTypes;
            argumentTypes = c->argumentTypes.load();
        }
    }
    if (argumentTypes == &DIRECT_CONNECTION_ONLY) // cannot activate
        return;
    int nargs = 1; // include return type
    while (argumentTypes[nargs-1])
        ++nargs;
    int *types = (int *) malloc(nargs*sizeof(int));
    Q_CHECK_PTR(types);
    void **args = (void **) malloc(nargs*sizeof(void *));
    Q_CHECK_PTR(args);
    types[0] = 0; // return type
    args[0] = 0; // return value

    if (nargs > 1) {
        for (int n = 1; n < nargs; ++n)
            types[n] = argumentTypes[n-1];

        locker.unlock();
        for (int n = 1; n < nargs; ++n)
            args[n] = QMetaType::create(types[n], argv[n]);
        locker.relock();

        if (!c->receiver) {
            locker.unlock();
            // we have been disconnected while the mutex was unlocked
            for (int n = 1; n < nargs; ++n)
                QMetaType::destroy(types[n], args[n]);
            free(types);
            free(args);
            locker.relock();
            return;
        }
    }

    QMetaCallEvent *ev = c->isSlotObject ?
        new QMetaCallEvent(c->slotObj, sender, signal, nargs, types, args) :
        new QMetaCallEvent(c->method_offset, c->method_relative, c->callFunction, sender, signal, nargs, types, args);
    QCoreApplication::postEvent(c->receiver, ev);
}

/*!
    \internal
 */
void QMetaObject::activate(QObject *sender, const QMetaObject *m, int local_signal_index,
                           void **argv)
{
    activate(sender, QMetaObjectPrivate::signalOffset(m), local_signal_index, argv);
}

/*!
    \internal
 */
void QMetaObject::activate(QObject *sender, int signalOffset, int local_signal_index, void **argv)
{
    int signal_index = signalOffset + local_signal_index;

    if (sender->d_func()->blockSig)
        return;

    Q_TRACE_SCOPE(QMetaObject_activate, sender, signal_index);

    if (sender->d_func()->isDeclarativeSignalConnected(signal_index)
            && QAbstractDeclarativeData::signalEmitted) {
        Q_TRACE_SCOPE(QMetaObject_activate_declarative_signal, sender, signal_index);
        QAbstractDeclarativeData::signalEmitted(sender->d_func()->declarativeData, sender,
                                                signal_index, argv);
    }

    if (!sender->d_func()->isSignalConnected(signal_index, /*checkDeclarative =*/ false)
        && !qt_signal_spy_callback_set.signal_begin_callback
        && !qt_signal_spy_callback_set.signal_end_callback) {
        // The possible declarative connection is done, and nothing else is connected, so:
        return;
    }

    void *empty_argv[] = { nullptr };
    if (!argv)
        argv = empty_argv;

    if (qt_signal_spy_callback_set.signal_begin_callback != 0) {
        qt_signal_spy_callback_set.signal_begin_callback(sender, signal_index, argv);
    }

    {
    QMutexLocker locker(signalSlotLock(sender));
    struct ConnectionListsRef {
        QObjectConnectionListVector *connectionLists;
        ConnectionListsRef(QObjectConnectionListVector *connectionLists) : connectionLists(connectionLists)
        {
            if (connectionLists)
                ++connectionLists->inUse;
        }
        ~ConnectionListsRef()
        {
            if (!connectionLists)
                return;

            --connectionLists->inUse;
            Q_ASSERT(connectionLists->inUse >= 0);
            if (connectionLists->orphaned) {
                if (!connectionLists->inUse)
                    delete connectionLists;
            }
        }

        QObjectConnectionListVector *operator->() const { return connectionLists; }
    };
    ConnectionListsRef connectionLists = sender->d_func()->connectionLists;
    if (!connectionLists.connectionLists) {
        locker.unlock();
        if (qt_signal_spy_callback_set.signal_end_callback != 0)
            qt_signal_spy_callback_set.signal_end_callback(sender, signal_index);
        return;
    }

    const QObjectPrivate::ConnectionList *list;
    if (signal_index < connectionLists->count())
        list = &connectionLists->at(signal_index);
    else
        list = &connectionLists->allsignals;

    Qt::HANDLE currentThreadId = QThread::currentThreadId();

    do {
        QObjectPrivate::Connection *c = list->first;
        if (!c) continue;
        // We need to check against last here to ensure that signals added
        // during the signal emission are not emitted in this emission.
        QObjectPrivate::Connection *last = list->last;

        do {
            if (!c->receiver)
                continue;

            QObject * const receiver = c->receiver;
            const bool receiverInSameThread = currentThreadId == receiver->d_func()->threadData->threadId.load();

            // determine if this connection should be sent immediately or
            // put into the event queue
            if ((c->connectionType == Qt::AutoConnection && !receiverInSameThread)
                || (c->connectionType == Qt::QueuedConnection)) {
                queued_activate(sender, signal_index, c, argv, locker);
                continue;
#if QT_CONFIG(thread)
            } else if (c->connectionType == Qt::BlockingQueuedConnection) {
                if (receiverInSameThread) {
                    qWarning("Qt: Dead lock detected while activating a BlockingQueuedConnection: "
                    "Sender is %s(%p), receiver is %s(%p)",
                    sender->metaObject()->className(), sender,
                    receiver->metaObject()->className(), receiver);
                }
                QSemaphore semaphore;
                QMetaCallEvent *ev = c->isSlotObject ?
                    new QMetaCallEvent(c->slotObj, sender, signal_index, 0, 0, argv, &semaphore) :
                    new QMetaCallEvent(c->method_offset, c->method_relative, c->callFunction, sender, signal_index, 0, 0, argv, &semaphore);
                QCoreApplication::postEvent(receiver, ev);
                locker.unlock();
                semaphore.acquire();
                locker.relock();
                continue;
#endif
            }

            QConnectionSenderSwitcher sw;

            if (receiverInSameThread) {
                sw.switchSender(receiver, sender, signal_index);
            }
            if (c->isSlotObject) {
                c->slotObj->ref();
                QScopedPointer<QtPrivate::QSlotObjectBase, QSlotObjectBaseDeleter> obj(c->slotObj);
                locker.unlock();
<<<<<<< HEAD
                Q_TRACE(QMetaObject_activate_begin_slot_functor, obj.data());
                obj->call(receiver, argv);
                Q_TRACE(QMetaObject_activate_end_slot_functor, obj.data());
=======

                {
                    Q_TRACE_SCOPE(QMetaObject_activate_slot_functor, obj.data());
                    obj->call(receiver, argv ? argv : empty_argv);
                }
>>>>>>> ef3dadda

                // Make sure the slot object gets destroyed before the mutex is locked again, as the
                // destructor of the slot object might also lock a mutex from the signalSlotLock() mutex pool,
                // and that would deadlock if the pool happens to return the same mutex.
                obj.reset();

                locker.relock();
            } else if (c->callFunction && c->method_offset <= receiver->metaObject()->methodOffset()) {
                //we compare the vtable to make sure we are not in the destructor of the object.
                const int methodIndex = c->method();
                const int method_relative = c->method_relative;
                const auto callFunction = c->callFunction;
                locker.unlock();
                if (qt_signal_spy_callback_set.slot_begin_callback != 0)
<<<<<<< HEAD
                    qt_signal_spy_callback_set.slot_begin_callback(receiver, methodIndex, argv);
                Q_TRACE(QMetaObject_activate_begin_slot, receiver, methodIndex);

                callFunction(receiver, QMetaObject::InvokeMetaMethod, method_relative, argv);
=======
                    qt_signal_spy_callback_set.slot_begin_callback(receiver, methodIndex, argv ? argv : empty_argv);

                {
                    Q_TRACE_SCOPE(QMetaObject_activate_slot, receiver, methodIndex);
                    callFunction(receiver, QMetaObject::InvokeMetaMethod, method_relative, argv ? argv : empty_argv);
                }
>>>>>>> ef3dadda

                if (qt_signal_spy_callback_set.slot_end_callback != 0)
                    qt_signal_spy_callback_set.slot_end_callback(receiver, methodIndex);
                locker.relock();
            } else {
                const int method = c->method_relative + c->method_offset;
                locker.unlock();

                if (qt_signal_spy_callback_set.slot_begin_callback != 0) {
                    qt_signal_spy_callback_set.slot_begin_callback(receiver, method, argv);
                }

<<<<<<< HEAD
                metacall(receiver, QMetaObject::InvokeMetaMethod, method, argv);
=======
                {
                    Q_TRACE_SCOPE(QMetaObject_activate_slot, receiver, method);
                    metacall(receiver, QMetaObject::InvokeMetaMethod, method, argv ? argv : empty_argv);
                }
>>>>>>> ef3dadda

                if (qt_signal_spy_callback_set.slot_end_callback != 0)
                    qt_signal_spy_callback_set.slot_end_callback(receiver, method);

                locker.relock();
            }

            if (connectionLists->orphaned)
                break;
        } while (c != last && (c = c->nextConnectionList) != 0);

        if (connectionLists->orphaned)
            break;
    } while (list != &connectionLists->allsignals &&
        //start over for all signals;
        ((list = &connectionLists->allsignals), true));

    }

    if (qt_signal_spy_callback_set.signal_end_callback != 0)
        qt_signal_spy_callback_set.signal_end_callback(sender, signal_index);
}

/*!
    \internal
   signal_index comes from indexOfMethod()
*/
void QMetaObject::activate(QObject *sender, int signal_index, void **argv)
{
    const QMetaObject *mo = sender->metaObject();
    while (mo->methodOffset() > signal_index)
        mo = mo->superClass();
    activate(sender, mo, signal_index - mo->methodOffset(), argv);
}

/*!
    \internal
    Returns the signal index used in the internal connectionLists vector.

    It is different from QMetaObject::indexOfSignal():  indexOfSignal is the same as indexOfMethod
    while QObjectPrivate::signalIndex is smaller because it doesn't give index to slots.

    If \a meta is not \nullptr, it is set to the meta-object where the signal was found.
*/
int QObjectPrivate::signalIndex(const char *signalName,
                                const QMetaObject **meta) const
{
    Q_Q(const QObject);
    const QMetaObject *base = q->metaObject();
    Q_ASSERT(QMetaObjectPrivate::get(base)->revision >= 7);
    QArgumentTypeArray types;
    QByteArray name = QMetaObjectPrivate::decodeMethodSignature(signalName, types);
    int relative_index = QMetaObjectPrivate::indexOfSignalRelative(
            &base, name, types.size(), types.constData());
    if (relative_index < 0)
        return relative_index;
    relative_index = QMetaObjectPrivate::originalClone(base, relative_index);
    if (meta)
        *meta = base;
    return relative_index + QMetaObjectPrivate::signalOffset(base);
}

/*****************************************************************************
  Properties
 *****************************************************************************/

#ifndef QT_NO_PROPERTIES

/*!
  Sets the value of the object's \a name property to \a value.

  If the property is defined in the class using Q_PROPERTY then
  true is returned on success and false otherwise. If the property
  is not defined using Q_PROPERTY, and therefore not listed in the
  meta-object, it is added as a dynamic property and false is returned.

  Information about all available properties is provided through the
  metaObject() and dynamicPropertyNames().

  Dynamic properties can be queried again using property() and can be
  removed by setting the property value to an invalid QVariant.
  Changing the value of a dynamic property causes a QDynamicPropertyChangeEvent
  to be sent to the object.

  \b{Note:} Dynamic properties starting with "_q_" are reserved for internal
  purposes.

  \sa property(), metaObject(), dynamicPropertyNames(), QMetaProperty::write()
*/
bool QObject::setProperty(const char *name, const QVariant &value)
{
    Q_D(QObject);
    const QMetaObject* meta = metaObject();
    if (!name || !meta)
        return false;

    int id = meta->indexOfProperty(name);
    if (id < 0) {
        if (!d->extraData)
            d->extraData = new QObjectPrivate::ExtraData;

        const int idx = d->extraData->propertyNames.indexOf(name);

        if (!value.isValid()) {
            if (idx == -1)
                return false;
            d->extraData->propertyNames.removeAt(idx);
            d->extraData->propertyValues.removeAt(idx);
        } else {
            if (idx == -1) {
                d->extraData->propertyNames.append(name);
                d->extraData->propertyValues.append(value);
            } else {
                if (value.userType() == d->extraData->propertyValues.at(idx).userType()
                        && value == d->extraData->propertyValues.at(idx))
                    return false;
                d->extraData->propertyValues[idx] = value;
            }
        }

        QDynamicPropertyChangeEvent ev(name);
        QCoreApplication::sendEvent(this, &ev);

        return false;
    }
    QMetaProperty p = meta->property(id);
#ifndef QT_NO_DEBUG
    if (!p.isWritable())
        qWarning("%s::setProperty: Property \"%s\" invalid,"
                 " read-only or does not exist", metaObject()->className(), name);
#endif
    return p.write(this, value);
}

/*!
  Returns the value of the object's \a name property.

  If no such property exists, the returned variant is invalid.

  Information about all available properties is provided through the
  metaObject() and dynamicPropertyNames().

  \sa setProperty(), QVariant::isValid(), metaObject(), dynamicPropertyNames()
*/
QVariant QObject::property(const char *name) const
{
    Q_D(const QObject);
    const QMetaObject* meta = metaObject();
    if (!name || !meta)
        return QVariant();

    int id = meta->indexOfProperty(name);
    if (id < 0) {
        if (!d->extraData)
            return QVariant();
        const int i = d->extraData->propertyNames.indexOf(name);
        return d->extraData->propertyValues.value(i);
    }
    QMetaProperty p = meta->property(id);
#ifndef QT_NO_DEBUG
    if (!p.isReadable())
        qWarning("%s::property: Property \"%s\" invalid or does not exist",
                 metaObject()->className(), name);
#endif
    return p.read(this);
}

/*!
    \since 4.2

    Returns the names of all properties that were dynamically added to
    the object using setProperty().
*/
QList<QByteArray> QObject::dynamicPropertyNames() const
{
    Q_D(const QObject);
    if (d->extraData)
        return d->extraData->propertyNames;
    return QList<QByteArray>();
}

#endif // QT_NO_PROPERTIES


/*****************************************************************************
  QObject debugging output routines.
 *****************************************************************************/

static void dumpRecursive(int level, const QObject *object)
{
    if (object) {
        QByteArray buf;
        buf.fill(' ', level / 2 * 8);
        if (level % 2)
            buf += "    ";
        QString name = object->objectName();
        QString flags = QLatin1String("");
#if 0
        if (qApp->focusWidget() == object)
            flags += 'F';
        if (object->isWidgetType()) {
            QWidget * w = (QWidget *)object;
            if (w->isVisible()) {
                QString t("<%1,%2,%3,%4>");
                flags += t.arg(w->x()).arg(w->y()).arg(w->width()).arg(w->height());
            } else {
                flags += 'I';
            }
        }
#endif
        qDebug("%s%s::%s %s", (const char*)buf, object->metaObject()->className(), name.toLocal8Bit().data(),
               flags.toLatin1().data());
        QObjectList children = object->children();
        if (!children.isEmpty()) {
            for (int i = 0; i < children.size(); ++i)
                dumpRecursive(level+1, children.at(i));
        }
    }
}

/*!
    \overload
    \obsolete

    Dumps a tree of children to the debug output.

    \sa dumpObjectInfo()
*/

void QObject::dumpObjectTree()
{
    const_cast<const QObject *>(this)->dumpObjectTree();
}

/*!
    Dumps a tree of children to the debug output.

    \note before Qt 5.9, this function was not const.

    \sa dumpObjectInfo()
*/

void QObject::dumpObjectTree() const
{
    dumpRecursive(0, this);
}

/*!
    \overload
    \obsolete

    Dumps information about signal connections, etc. for this object
    to the debug output.

    \sa dumpObjectTree()
*/

void QObject::dumpObjectInfo()
{
    const_cast<const QObject *>(this)->dumpObjectInfo();
}

/*!
    Dumps information about signal connections, etc. for this object
    to the debug output.

    \note before Qt 5.9, this function was not const.

    \sa dumpObjectTree()
*/

void QObject::dumpObjectInfo() const
{
    qDebug("OBJECT %s::%s", metaObject()->className(),
           objectName().isEmpty() ? "unnamed" : objectName().toLocal8Bit().data());

    Q_D(const QObject);
    QMutexLocker locker(signalSlotLock(this));

    // first, look for connections where this object is the sender
    qDebug("  SIGNALS OUT");

    if (d->connectionLists) {
        for (int signal_index = 0; signal_index < d->connectionLists->count(); ++signal_index) {
            const QMetaMethod signal = QMetaObjectPrivate::signal(metaObject(), signal_index);
            qDebug("        signal: %s", signal.methodSignature().constData());

            // receivers
            const QObjectPrivate::Connection *c =
                d->connectionLists->at(signal_index).first;
            while (c) {
                if (!c->receiver) {
                    qDebug("          <Disconnected receiver>");
                    c = c->nextConnectionList;
                    continue;
                }
                if (c->isSlotObject) {
                    qDebug("          <functor or function pointer>");
                    c = c->nextConnectionList;
                    continue;
                }
                const QMetaObject *receiverMetaObject = c->receiver->metaObject();
                const QMetaMethod method = receiverMetaObject->method(c->method());
                qDebug("          --> %s::%s %s",
                       receiverMetaObject->className(),
                       c->receiver->objectName().isEmpty() ? "unnamed" : qPrintable(c->receiver->objectName()),
                       method.methodSignature().constData());
                c = c->nextConnectionList;
            }
        }
    } else {
        qDebug( "        <None>" );
    }

    // now look for connections where this object is the receiver
    qDebug("  SIGNALS IN");

    if (d->senders) {
        for (QObjectPrivate::Connection *s = d->senders; s; s = s->next) {
            QByteArray slotName = QByteArrayLiteral("<unknown>");
            if (!s->isSlotObject) {
                const QMetaMethod slot = metaObject()->method(s->method());
                slotName = slot.methodSignature();
            }
            qDebug("          <-- %s::%s %s",
                   s->sender->metaObject()->className(),
                   s->sender->objectName().isEmpty() ? "unnamed" : qPrintable(s->sender->objectName()),
                   slotName.constData());
        }
    } else {
        qDebug("        <None>");
    }
}

#ifndef QT_NO_USERDATA
/*!
    \internal
 */
uint QObject::registerUserData()
{
    static int user_data_registration = 0;
    return user_data_registration++;
}

/*!
    \internal
 */
QObjectUserData::~QObjectUserData()
{
}

/*!
    \internal
 */
void QObject::setUserData(uint id, QObjectUserData* data)
{
    Q_D(QObject);
    if (!d->extraData)
        d->extraData = new QObjectPrivate::ExtraData;

    if (d->extraData->userData.size() <= (int) id)
        d->extraData->userData.resize((int) id + 1);
    d->extraData->userData[id] = data;
}

/*!
    \internal
 */
QObjectUserData* QObject::userData(uint id) const
{
    Q_D(const QObject);
    if (!d->extraData)
        return 0;
    if ((int)id < d->extraData->userData.size())
        return d->extraData->userData.at(id);
    return 0;
}

#endif // QT_NO_USERDATA


#ifndef QT_NO_DEBUG_STREAM
QDebug operator<<(QDebug dbg, const QObject *o)
{
    QDebugStateSaver saver(dbg);
    if (!o)
        return dbg << "QObject(0x0)";
    dbg.nospace() << o->metaObject()->className() << '(' << (const void *)o;
    if (!o->objectName().isEmpty())
        dbg << ", name = " << o->objectName();
    dbg << ')';
    return dbg;
}
#endif

/*!
    \macro Q_CLASSINFO(Name, Value)
    \relates QObject

    This macro associates extra information to the class, which is available
    using QObject::metaObject(). Qt makes only limited use of this feature, in
    the \l{Active Qt}, \l{Qt D-Bus} and \l{Qt QML module}{Qt QML}.

    The extra information takes the form of a \a Name string and a \a Value
    literal string.

    Example:

    \snippet code/src_corelib_kernel_qobject.cpp 35

    \sa QMetaObject::classInfo()
    \sa QAxFactory
    \sa {Using Qt D-Bus Adaptors}
    \sa {Extending QML}
*/

/*!
    \macro Q_INTERFACES(...)
    \relates QObject

    This macro tells Qt which interfaces the class implements. This
    is used when implementing plugins.

    Example:

    \snippet ../widgets/tools/plugandpaint/plugins/basictools/basictoolsplugin.h 1
    \dots
    \snippet ../widgets/tools/plugandpaint/plugins/basictools/basictoolsplugin.h 3

    See the \l{tools/plugandpaint/plugins/basictools}{Plug & Paint
    Basic Tools} example for details.

    \sa Q_DECLARE_INTERFACE(), Q_PLUGIN_METADATA(), {How to Create Qt Plugins}
*/

/*!
    \macro Q_PROPERTY(...)
    \relates QObject

    This macro is used for declaring properties in classes that
    inherit QObject. Properties behave like class data members, but
    they have additional features accessible through the \l
    {Meta-Object System}.

    \snippet code/doc_src_properties.cpp 0

    The property name and type and the \c READ function are required.
    The type can be any type supported by QVariant, or it can be a
    user-defined type.  The other items are optional, but a \c WRITE
    function is common.  The attributes default to true except \c USER,
    which defaults to false.

    For example:

    \snippet code/src_corelib_kernel_qobject.cpp 37

    For more details about how to use this macro, and a more detailed
    example of its use, see the discussion on \l {Qt's Property System}.

    \sa {Qt's Property System}
*/

/*!
    \macro Q_ENUMS(...)
    \relates QObject
    \obsolete

    This macro registers one or several enum types to the meta-object
    system.

    For example:

    \snippet code/src_corelib_kernel_qobject.cpp 38

    If you want to register an enum that is declared in another class,
    the enum must be fully qualified with the name of the class
    defining it. In addition, the class \e defining the enum has to
    inherit QObject as well as declare the enum using Q_ENUMS().

    In new code, you should prefer the use of the Q_ENUM() macro, which makes the
    type available also to the meta type system.
    For instance, QMetaEnum::fromType() will not work with types declared with Q_ENUMS().

    \sa {Qt's Property System}
*/

/*!
    \macro Q_FLAGS(...)
    \relates QObject
    \obsolete

    This macro registers one or several \l{QFlags}{flags types} with the
    meta-object system. It is typically used in a class definition to declare
    that values of a given enum can be used as flags and combined using the
    bitwise OR operator.

    \note This macro takes care of registering individual flag values
    with the meta-object system, so it is unnecessary to use Q_ENUMS()
    in addition to this macro.

    In new code, you should prefer the use of the Q_FLAG() macro, which makes the
    type available also to the meta type system.

    \sa {Qt's Property System}
*/

/*!
    \macro Q_ENUM(...)
    \relates QObject
    \since 5.5

    This macro registers an enum type with the meta-object system.
    It must be placed after the enum declaration in a class that has the Q_OBJECT or the
    Q_GADGET macro. For namespaces use \l Q_ENUM_NS() instead.

    For example:

    \snippet code/src_corelib_kernel_qobject.cpp 38

    Enumerations that are declared with Q_ENUM have their QMetaEnum registered in the
    enclosing QMetaObject. You can also use QMetaEnum::fromType() to get the QMetaEnum.

    Registered enumerations are automatically registered also to the Qt meta
    type system, making them known to QMetaType without the need to use
    Q_DECLARE_METATYPE(). This will enable useful features; for example, if used
    in a QVariant, you can convert them to strings. Likewise, passing them to
    QDebug will print out their names.

    Mind that the enum values are stored as signed \c int in the meta object system.
    Registering enumerations with values outside the range of values valid for \c int
    will lead to overflows and potentially undefined behavior when accessing them through
    the meta object system. QML, for example, does access registered enumerations through
    the meta object system.

    \sa {Qt's Property System}
*/


/*!
    \macro Q_FLAG(...)
    \relates QObject
    \since 5.5

    This macro registers a single \l{QFlags}{flags type} with the
    meta-object system. It is typically used in a class definition to declare
    that values of a given enum can be used as flags and combined using the
    bitwise OR operator. For namespaces use \l Q_FLAG_NS() instead.

    The macro must be placed after the enum declaration.

    For example, in QLibrary, the \l{QLibrary::LoadHints}{LoadHints} flag is
    declared in the following way:

    \snippet code/src_corelib_kernel_qobject.cpp 39

    The declaration of the flags themselves is performed in the public section
    of the QLibrary class itself, using the \l Q_DECLARE_FLAGS() macro.

    \note The Q_FLAG macro takes care of registering individual flag values
    with the meta-object system, so it is unnecessary to use Q_ENUM()
    in addition to this macro.

    \sa {Qt's Property System}
*/

/*!
    \macro Q_ENUM_NS(...)
    \relates QObject
    \since 5.8

    This macro registers an enum type with the meta-object system.
    It must be placed after the enum declaration in a namespace that
    has the Q_NAMESPACE macro. It is the same as \l Q_ENUM but in a
    namespace.

    Enumerations that are declared with Q_ENUM_NS have their QMetaEnum
    registered in the enclosing QMetaObject. You can also use
    QMetaEnum::fromType() to get the QMetaEnum.

    Registered enumerations are automatically registered also to the Qt meta
    type system, making them known to QMetaType without the need to use
    Q_DECLARE_METATYPE(). This will enable useful features; for example, if
    used in a QVariant, you can convert them to strings. Likewise, passing them
    to QDebug will print out their names.

    Mind that the enum values are stored as signed \c int in the meta object system.
    Registering enumerations with values outside the range of values valid for \c int
    will lead to overflows and potentially undefined behavior when accessing them through
    the meta object system. QML, for example, does access registered enumerations through
    the meta object system.

    \sa {Qt's Property System}
*/


/*!
    \macro Q_FLAG_NS(...)
    \relates QObject
    \since 5.8

    This macro registers a single \l{QFlags}{flags type} with the
    meta-object system. It is used in a namespace that has the
    Q_NAMESPACE macro, to declare that values of a given enum can be
    used as flags and combined using the bitwise OR operator.
    It is the same as \l Q_FLAG but in a namespace.

    The macro must be placed after the enum declaration.

    \note The Q_FLAG_NS macro takes care of registering individual flag
    values with the meta-object system, so it is unnecessary to use
    Q_ENUM_NS() in addition to this macro.

    \sa {Qt's Property System}
*/


/*!
    \macro Q_OBJECT
    \relates QObject

    The Q_OBJECT macro must appear in the private section of a class
    definition that declares its own signals and slots or that uses
    other services provided by Qt's meta-object system.

    For example:

    \snippet signalsandslots/signalsandslots.h 1
    \codeline
    \snippet signalsandslots/signalsandslots.h 2
    \snippet signalsandslots/signalsandslots.h 3

    \note This macro requires the class to be a subclass of QObject. Use
    Q_GADGET instead of Q_OBJECT to enable the meta object system's support
    for enums in a class that is not a QObject subclass.

    \sa {Meta-Object System}, {Signals and Slots}, {Qt's Property System}
*/

/*!
    \macro Q_GADGET
    \relates QObject

    The Q_GADGET macro is a lighter version of the Q_OBJECT macro for classes
    that do not inherit from QObject but still want to use some of the
    reflection capabilities offered by QMetaObject. Just like the Q_OBJECT
    macro, it must appear in the private section of a class definition.

    Q_GADGETs can have Q_ENUM, Q_PROPERTY and Q_INVOKABLE, but they cannot have
    signals or slots.

    Q_GADGET makes a class member, \c{staticMetaObject}, available.
    \c{staticMetaObject} is of type QMetaObject and provides access to the
    enums declared with Q_ENUMS.
*/

/*!
    \macro Q_NAMESPACE
    \relates QObject
    \since 5.8

    The Q_NAMESPACE macro can be used to add QMetaObject capabilities
    to a namespace.

    Q_NAMESPACEs can have Q_CLASSINFO, Q_ENUM_NS, Q_FLAG_NS, but they
    cannot have Q_ENUM, Q_FLAG, Q_PROPERTY, Q_INVOKABLE, signals nor slots.

    Q_NAMESPACE makes an external variable, \c{staticMetaObject}, available.
    \c{staticMetaObject} is of type QMetaObject and provides access to the
    enums declared with Q_ENUM_NS/Q_FLAG_NS.
*/

/*!
    \macro Q_SIGNALS
    \relates QObject

    Use this macro to replace the \c signals keyword in class
    declarations, when you want to use Qt Signals and Slots with a
    \l{3rd Party Signals and Slots} {3rd party signal/slot mechanism}.

    The macro is normally used when \c no_keywords is specified with
    the \c CONFIG variable in the \c .pro file, but it can be used
    even when \c no_keywords is \e not specified.
*/

/*!
    \macro Q_SIGNAL
    \relates QObject

    This is an additional macro that allows you to mark a single
    function as a signal. It can be quite useful, especially when you
    use a 3rd-party source code parser which doesn't understand a \c
    signals or \c Q_SIGNALS groups.

    Use this macro to replace the \c signals keyword in class
    declarations, when you want to use Qt Signals and Slots with a
    \l{3rd Party Signals and Slots} {3rd party signal/slot mechanism}.

    The macro is normally used when \c no_keywords is specified with
    the \c CONFIG variable in the \c .pro file, but it can be used
    even when \c no_keywords is \e not specified.
*/

/*!
    \macro Q_SLOTS
    \relates QObject

    Use this macro to replace the \c slots keyword in class
    declarations, when you want to use Qt Signals and Slots with a
    \l{3rd Party Signals and Slots} {3rd party signal/slot mechanism}.

    The macro is normally used when \c no_keywords is specified with
    the \c CONFIG variable in the \c .pro file, but it can be used
    even when \c no_keywords is \e not specified.
*/

/*!
    \macro Q_SLOT
    \relates QObject

    This is an additional macro that allows you to mark a single
    function as a slot. It can be quite useful, especially when you
    use a 3rd-party source code parser which doesn't understand a \c
    slots or \c Q_SLOTS groups.

    Use this macro to replace the \c slots keyword in class
    declarations, when you want to use Qt Signals and Slots with a
    \l{3rd Party Signals and Slots} {3rd party signal/slot mechanism}.

    The macro is normally used when \c no_keywords is specified with
    the \c CONFIG variable in the \c .pro file, but it can be used
    even when \c no_keywords is \e not specified.
*/

/*!
    \macro Q_EMIT
    \relates QObject

    Use this macro to replace the \c emit keyword for emitting
    signals, when you want to use Qt Signals and Slots with a
    \l{3rd Party Signals and Slots} {3rd party signal/slot mechanism}.

    The macro is normally used when \c no_keywords is specified with
    the \c CONFIG variable in the \c .pro file, but it can be used
    even when \c no_keywords is \e not specified.
*/

/*!
    \macro Q_INVOKABLE
    \relates QObject

    Apply this macro to declarations of member functions to allow them to
    be invoked via the meta-object system. The macro is written before
    the return type, as shown in the following example:

    \snippet qmetaobject-invokable/window.h Window class with invokable method

    The \c invokableMethod() function is marked up using Q_INVOKABLE, causing
    it to be registered with the meta-object system and enabling it to be
    invoked using QMetaObject::invokeMethod().
    Since \c normalMethod() function is not registered in this way, it cannot
    be invoked using QMetaObject::invokeMethod().

    If an invokable member function returns a pointer to a QObject or a
    subclass of QObject and it is invoked from QML, special ownership rules
    apply. See \l{qtqml-cppintegration-data.html}{Data Type Conversion Between QML and C++}
    for more information.
*/

/*!
    \macro Q_REVISION
    \relates QObject

    Apply this macro to declarations of member functions to tag them with a
    revision number in the meta-object system. The macro is written before
    the return type, as shown in the following example:

    \snippet qmetaobject-revision/window.h Window class with revision

    This is useful when using the meta-object system to dynamically expose
    objects to another API, as you can match the version expected by multiple
    versions of the other API. Consider the following simplified example:

    \snippet qmetaobject-revision/main.cpp Window class using revision

    Using the same Window class as the previous example, the newProperty and
    newMethod would only be exposed in this code when the expected version is
    1 or greater.

    Since all methods are considered to be in revision 0 if untagged, a tag
    of Q_REVISION(0) is invalid and ignored.

    This tag is not used by the meta-object system itself. Currently this is only
    used by the QtQml module.

    For a more generic string tag, see \l QMetaMethod::tag()

    \sa QMetaMethod::revision()
*/

/*!
    \macro Q_SET_OBJECT_NAME(Object)
    \relates QObject
    \since 5.0

    This macro assigns \a Object the objectName "Object".

    It doesn't matter whether \a Object is a pointer or not, the
    macro figures that out by itself.

    \sa QObject::objectName()
*/

/*!
    \macro QT_NO_NARROWING_CONVERSIONS_IN_CONNECT
    \relates QObject
    \since 5.8

    Defining this macro will disable narrowing and floating-point-to-integral
    conversions between the arguments carried by a signal and the arguments
    accepted by a slot, when the signal and the slot are connected using the
    PMF-based syntax.

    \sa QObject::connect
*/

/*!
    \typedef QObjectList
    \relates QObject

    Synonym for QList<QObject *>.
*/

void qDeleteInEventHandler(QObject *o)
{
    delete o;
}

/*!
    \fn template<typename PointerToMemberFunction> QMetaObject::Connection QObject::connect(const QObject *sender, PointerToMemberFunction signal, const QObject *receiver, PointerToMemberFunction method, Qt::ConnectionType type)
    \overload connect()
    \threadsafe

    Creates a connection of the given \a type from the \a signal in
    the \a sender object to the \a method in the \a receiver object.
    Returns a handle to the connection that can be used to disconnect
    it later.

    The signal must be a function declared as a signal in the header.
    The slot function can be any member function that can be connected
    to the signal.
    A slot can be connected to a given signal if the signal has at
    least as many arguments as the slot, and there is an implicit
    conversion between the types of the corresponding arguments in the
    signal and the slot.

    Example:

    \snippet code/src_corelib_kernel_qobject.cpp 44

    This example ensures that the label always displays the current
    line edit text.

    A signal can be connected to many slots and signals. Many signals
    can be connected to one slot.

    If a signal is connected to several slots, the slots are activated
    in the same order as the order the connection was made, when the
    signal is emitted

    The function returns an handle to a connection if it successfully
    connects the signal to the slot. The Connection handle will be invalid
    if it cannot create the connection, for example, if QObject is unable
    to verify the existence of \a signal (if it was not declared as a signal)
    You can check if the QMetaObject::Connection is valid by casting it to a bool.

    By default, a signal is emitted for every connection you make;
    two signals are emitted for duplicate connections. You can break
    all of these connections with a single disconnect() call.
    If you pass the Qt::UniqueConnection \a type, the connection will only
    be made if it is not a duplicate. If there is already a duplicate
    (exact same signal to the exact same slot on the same objects),
    the connection will fail and connect will return an invalid QMetaObject::Connection.

    The optional \a type parameter describes the type of connection
    to establish. In particular, it determines whether a particular
    signal is delivered to a slot immediately or queued for delivery
    at a later time. If the signal is queued, the parameters must be
    of types that are known to Qt's meta-object system, because Qt
    needs to copy the arguments to store them in an event behind the
    scenes. If you try to use a queued connection and get the error
    message

    \snippet code/src_corelib_kernel_qobject.cpp 25

    make sure to declare the argument type with Q_DECLARE_METATYPE

    Overloaded functions can be resolved with help of \l qOverload.

    \sa {Differences between String-Based and Functor-Based Connections}
 */

/*!
    \fn template<typename PointerToMemberFunction, typename Functor> QMetaObject::Connection QObject::connect(const QObject *sender, PointerToMemberFunction signal, Functor functor)

    \threadsafe
    \overload connect()

    Creates a connection from \a signal in
    \a sender object to \a functor, and returns a handle to the connection

    The signal must be a function declared as a signal in the header.
    The slot function can be any function or functor that can be connected
    to the signal.
    A function can be connected to a given signal if the signal has at
    least as many argument as the slot. A functor can be connected to a signal
    if they have exactly the same number of arguments. There must exist implicit
    conversion between the types of the corresponding arguments in the
    signal and the slot.

    Example:

    \snippet code/src_corelib_kernel_qobject.cpp 45

    Lambda expressions can also be used:

    \snippet code/src_corelib_kernel_qobject.cpp 46

    The connection will automatically disconnect if the sender is destroyed.
    However, you should take care that any objects used within the functor
    are still alive when the signal is emitted.

    Overloaded functions can be resolved with help of \l qOverload.

 */

/*!
    \fn template<typename PointerToMemberFunction, typename Functor> QMetaObject::Connection QObject::connect(const QObject *sender, PointerToMemberFunction signal, const QObject *context, Functor functor, Qt::ConnectionType type)

    \threadsafe
    \overload connect()

    \since 5.2

    Creates a connection of a given \a type from \a signal in
    \a sender object to \a functor to be placed in a specific event
    loop of \a context, and returns a handle to the connection.

    \note Qt::UniqueConnections do not work for lambdas, non-member functions
    and functors; they only apply to connecting to member functions.

    The signal must be a function declared as a signal in the header.
    The slot function can be any function or functor that can be connected
    to the signal.
    A function can be connected to a given signal if the signal has at
    least as many argument as the slot. A functor can be connected to a signal
    if they have exactly the same number of arguments. There must exist implicit
    conversion between the types of the corresponding arguments in the
    signal and the slot.

    Example:

    \snippet code/src_corelib_kernel_qobject.cpp 50

    Lambda expressions can also be used:

    \snippet code/src_corelib_kernel_qobject.cpp 51

    The connection will automatically disconnect if the sender or the context
    is destroyed.
    However, you should take care that any objects used within the functor
    are still alive when the signal is emitted.

    Overloaded functions can be resolved with help of \l qOverload.
 */

/*!
    \internal

    Implementation of the template version of connect

    \a sender is the sender object
    \a signal is a pointer to a pointer to a member signal of the sender
    \a receiver is the receiver object, may not be null, will be equal to sender when
                connecting to a static function or a functor
    \a slot a pointer only used when using Qt::UniqueConnection
    \a type the Qt::ConnctionType passed as argument to connect
    \a types an array of integer with the metatype id of the parameter of the signal
             to be used with queued connection
             must stay valid at least for the whole time of the connection, this function
             do not take ownership. typically static data.
             If null, then the types will be computed when the signal is emit in a queued
             connection from the types from the signature.
    \a senderMetaObject is the metaobject used to lookup the signal, the signal must be in
                        this metaobject
 */
QMetaObject::Connection QObject::connectImpl(const QObject *sender, void **signal,
                                             const QObject *receiver, void **slot,
                                             QtPrivate::QSlotObjectBase *slotObj, Qt::ConnectionType type,
                                             const int *types, const QMetaObject *senderMetaObject)
{
    if (!signal) {
        qWarning("QObject::connect: invalid null parameter");
        if (slotObj)
            slotObj->destroyIfLastRef();
        return QMetaObject::Connection();
    }

    int signal_index = -1;
    void *args[] = { &signal_index, signal };
    for (; senderMetaObject && signal_index < 0; senderMetaObject = senderMetaObject->superClass()) {
        senderMetaObject->static_metacall(QMetaObject::IndexOfMethod, 0, args);
        if (signal_index >= 0 && signal_index < QMetaObjectPrivate::get(senderMetaObject)->signalCount)
            break;
    }
    if (!senderMetaObject) {
        qWarning("QObject::connect: signal not found in %s", sender->metaObject()->className());
        slotObj->destroyIfLastRef();
        return QMetaObject::Connection(0);
    }
    signal_index += QMetaObjectPrivate::signalOffset(senderMetaObject);
    return QObjectPrivate::connectImpl(sender, signal_index, receiver, slot, slotObj, type, types, senderMetaObject);
}

/*!
    \internal

    Internal version of connect used by the template version of QObject::connect (called via connectImpl) and
    also used by the QObjectPrivate::connect version used by QML. The signal_index is expected to be relative
    to the number of signals.
 */
QMetaObject::Connection QObjectPrivate::connectImpl(const QObject *sender, int signal_index,
                                             const QObject *receiver, void **slot,
                                             QtPrivate::QSlotObjectBase *slotObj, Qt::ConnectionType type,
                                             const int *types, const QMetaObject *senderMetaObject)
{
    if (!sender || !receiver || !slotObj || !senderMetaObject) {
        const char *senderString = sender ? sender->metaObject()->className()
                                          : senderMetaObject ? senderMetaObject->className()
                                          : "Unknown";
        const char *receiverString = receiver ? receiver->metaObject()->className()
                                              : "Unknown";
        qWarning("QObject::connect(%s, %s): invalid null parameter", senderString, receiverString);
        if (slotObj)
            slotObj->destroyIfLastRef();
        return QMetaObject::Connection();
    }

    QObject *s = const_cast<QObject *>(sender);
    QObject *r = const_cast<QObject *>(receiver);

    QOrderedMutexLocker locker(signalSlotLock(sender),
                               signalSlotLock(receiver));

    if (type & Qt::UniqueConnection && slot) {
        QObjectConnectionListVector *connectionLists = QObjectPrivate::get(s)->connectionLists;
        if (connectionLists && connectionLists->count() > signal_index) {
            const QObjectPrivate::Connection *c2 =
                (*connectionLists)[signal_index].first;

            while (c2) {
                if (c2->receiver == receiver && c2->isSlotObject && c2->slotObj->compare(slot)) {
                    slotObj->destroyIfLastRef();
                    return QMetaObject::Connection();
                }
                c2 = c2->nextConnectionList;
            }
        }
        type = static_cast<Qt::ConnectionType>(type ^ Qt::UniqueConnection);
    }

    QScopedPointer<QObjectPrivate::Connection> c(new QObjectPrivate::Connection);
    c->sender = s;
    c->signal_index = signal_index;
    c->receiver = r;
    c->slotObj = slotObj;
    c->connectionType = type;
    c->isSlotObject = true;
    if (types) {
        c->argumentTypes.store(types);
        c->ownArgumentTypes = false;
    }

    QObjectPrivate::get(s)->addConnection(signal_index, c.data());
    QMetaObject::Connection ret(c.take());
    locker.unlock();

    QMetaMethod method = QMetaObjectPrivate::signal(senderMetaObject, signal_index);
    Q_ASSERT(method.isValid());
    s->connectNotify(method);

    return ret;
}

/*!
    Disconnect a connection.

    If the \a connection is invalid or has already been disconnected, do nothing
    and return false.

   \sa connect()
 */
bool QObject::disconnect(const QMetaObject::Connection &connection)
{
    QObjectPrivate::Connection *c = static_cast<QObjectPrivate::Connection *>(connection.d_ptr);

    if (!c || !c->receiver)
        return false;

    QMutex *senderMutex = signalSlotLock(c->sender);
    QMutex *receiverMutex = signalSlotLock(c->receiver);

    {
        QOrderedMutexLocker locker(senderMutex, receiverMutex);

        QObjectConnectionListVector *connectionLists = QObjectPrivate::get(c->sender)->connectionLists;
        Q_ASSERT(connectionLists);
        connectionLists->dirty = true;

        *c->prev = c->next;
        if (c->next)
            c->next->prev = c->prev;
        c->receiver = 0;
    }

    // destroy the QSlotObject, if possible
    if (c->isSlotObject) {
        c->slotObj->destroyIfLastRef();
        c->isSlotObject = false;
    }

    c->sender->disconnectNotify(QMetaObjectPrivate::signal(c->sender->metaObject(),
                                                           c->signal_index));

    const_cast<QMetaObject::Connection &>(connection).d_ptr = 0;
    c->deref(); // has been removed from the QMetaObject::Connection object

    return true;
}

/*! \fn template<typename PointerToMemberFunction> bool QObject::disconnect(const QObject *sender, PointerToMemberFunction signal, const QObject *receiver, PointerToMemberFunction method)
    \overload diconnect()
    \threadsafe

    Disconnects \a signal in object \a sender from \a method in object
    \a receiver. Returns \c true if the connection is successfully broken;
    otherwise returns \c false.

    A signal-slot connection is removed when either of the objects
    involved are destroyed.

    disconnect() is typically used in three ways, as the following
    examples demonstrate.
    \list 1
    \li Disconnect everything connected to an object's signals:

       \snippet code/src_corelib_kernel_qobject.cpp 26

    \li Disconnect everything connected to a specific signal:

       \snippet code/src_corelib_kernel_qobject.cpp 47

    \li Disconnect a specific receiver:

       \snippet code/src_corelib_kernel_qobject.cpp 30

    \li Disconnect a connection from one specific signal to a specific slot:

       \snippet code/src_corelib_kernel_qobject.cpp 48


    \endlist

    0 may be used as a wildcard, meaning "any signal", "any receiving
    object", or "any slot in the receiving object", respectively.

    The \a sender may never be \nullptr. (You cannot disconnect signals
    from more than one object in a single call.)

    If \a signal is 0, it disconnects \a receiver and \a method from
    any signal. If not, only the specified signal is disconnected.

    If \a receiver is 0, it disconnects anything connected to \a
    signal. If not, slots in objects other than \a receiver are not
    disconnected.

    If \a method is 0, it disconnects anything that is connected to \a
    receiver. If not, only slots named \a method will be disconnected,
    and all other slots are left alone. The \a method must be \nullptr
    if \a receiver is left out, so you cannot disconnect a
    specifically-named slot on all objects.

    \note It is not possible to use this overload to diconnect signals
    connected to functors or lambda expressions. That is because it is not
    possible to compare them. Instead, use the overload that takes a
    QMetaObject::Connection

    \sa connect()
*/

bool QObject::disconnectImpl(const QObject *sender, void **signal, const QObject *receiver, void **slot, const QMetaObject *senderMetaObject)
{
    if (sender == 0 || (receiver == 0 && slot != 0)) {
        qWarning("QObject::disconnect: Unexpected null parameter");
        return false;
    }

    int signal_index = -1;
    if (signal) {
        void *args[] = { &signal_index, signal };
        for (; senderMetaObject && signal_index < 0; senderMetaObject = senderMetaObject->superClass()) {
            senderMetaObject->static_metacall(QMetaObject::IndexOfMethod, 0, args);
            if (signal_index >= 0 && signal_index < QMetaObjectPrivate::get(senderMetaObject)->signalCount)
                break;
        }
        if (!senderMetaObject) {
            qWarning("QObject::disconnect: signal not found in %s", sender->metaObject()->className());
            return QMetaObject::Connection(0);
        }
        signal_index += QMetaObjectPrivate::signalOffset(senderMetaObject);
    }

    return QMetaObjectPrivate::disconnect(sender, signal_index, senderMetaObject, receiver, -1, slot);
}

/*!
 \internal
 Used by QML to connect a signal by index to a slot implemented in JavaScript (wrapped in a custom QSlotOBjectBase subclass).

 The signal_index is an index relative to the number of methods.
 */
QMetaObject::Connection QObjectPrivate::connect(const QObject *sender, int signal_index, QtPrivate::QSlotObjectBase *slotObj, Qt::ConnectionType type)
{
    if (!sender) {
        qWarning("QObject::connect: invalid null parameter");
        if (slotObj)
            slotObj->destroyIfLastRef();
        return QMetaObject::Connection();
    }
    const QMetaObject *senderMetaObject = sender->metaObject();
    signal_index = methodIndexToSignalIndex(&senderMetaObject, signal_index);

    return QObjectPrivate::connectImpl(sender, signal_index, sender, /*slot*/0, slotObj, type, /*types*/0, senderMetaObject);
}

/*!
 \internal
 Used by QML to disconnect a signal by index that's connected to a slot implemented in JavaScript (wrapped in a custom QSlotObjectBase subclass)
 In the QML case the slot is not a pointer to a pointer to the function to disconnect, but instead it is a pointer to an array of internal values
 required for the disconnect.
 */
bool QObjectPrivate::disconnect(const QObject *sender, int signal_index, void **slot)
{
    const QMetaObject *senderMetaObject = sender->metaObject();
    signal_index = methodIndexToSignalIndex(&senderMetaObject, signal_index);

    return QMetaObjectPrivate::disconnect(sender, signal_index, senderMetaObject, sender, -1, slot);
}

/*! \class QMetaObject::Connection
    \inmodule QtCore
     Represents a handle to a signal-slot (or signal-functor) connection.

     It can be used to check if the connection is valid and to disconnect it using
     QObject::disconnect(). For a signal-functor connection without a context object,
     it is the only way to selectively disconnect that connection.

     As Connection is just a handle, the underlying signal-slot connection is unaffected
     when Connection is destroyed or reassigned.
 */

/*!
    Create a copy of the handle to the \a other connection
 */
QMetaObject::Connection::Connection(const QMetaObject::Connection &other) : d_ptr(other.d_ptr)
{
    if (d_ptr)
        static_cast<QObjectPrivate::Connection *>(d_ptr)->ref();
}

/*!
    Assigns \a other to this connection and returns a reference to this connection.
*/
QMetaObject::Connection& QMetaObject::Connection::operator=(const QMetaObject::Connection& other)
{
    if (other.d_ptr != d_ptr) {
        if (d_ptr)
            static_cast<QObjectPrivate::Connection *>(d_ptr)->deref();
        d_ptr = other.d_ptr;
        if (other.d_ptr)
            static_cast<QObjectPrivate::Connection *>(other.d_ptr)->ref();
    }
    return *this;
}

/*!
    Creates a Connection instance.
*/

QMetaObject::Connection::Connection() : d_ptr(0) {}

/*!
    Destructor for QMetaObject::Connection.
*/
QMetaObject::Connection::~Connection()
{
    if (d_ptr)
        static_cast<QObjectPrivate::Connection *>(d_ptr)->deref();
}

/*! \internal Returns true if the object is still connected */
bool QMetaObject::Connection::isConnected_helper() const
{
    Q_ASSERT(d_ptr);    // we're only called from operator RestrictedBool() const
    QObjectPrivate::Connection *c = static_cast<QObjectPrivate::Connection *>(d_ptr);

    return c->receiver;
}


/*!
    \fn QMetaObject::Connection::operator bool() const

    Returns \c true if the connection is valid.

    The connection is valid if the call to QObject::connect succeeded.
    The connection is invalid if QObject::connect was not able to find
    the signal or the slot, or if the arguments do not match.
 */

QT_END_NAMESPACE

#include "moc_qnamespace.cpp"
#include "moc_qobject.cpp"<|MERGE_RESOLUTION|>--- conflicted
+++ resolved
@@ -3781,17 +3781,11 @@
                 c->slotObj->ref();
                 QScopedPointer<QtPrivate::QSlotObjectBase, QSlotObjectBaseDeleter> obj(c->slotObj);
                 locker.unlock();
-<<<<<<< HEAD
-                Q_TRACE(QMetaObject_activate_begin_slot_functor, obj.data());
-                obj->call(receiver, argv);
-                Q_TRACE(QMetaObject_activate_end_slot_functor, obj.data());
-=======
 
                 {
                     Q_TRACE_SCOPE(QMetaObject_activate_slot_functor, obj.data());
-                    obj->call(receiver, argv ? argv : empty_argv);
+                    obj->call(receiver, argv);
                 }
->>>>>>> ef3dadda
 
                 // Make sure the slot object gets destroyed before the mutex is locked again, as the
                 // destructor of the slot object might also lock a mutex from the signalSlotLock() mutex pool,
@@ -3806,19 +3800,12 @@
                 const auto callFunction = c->callFunction;
                 locker.unlock();
                 if (qt_signal_spy_callback_set.slot_begin_callback != 0)
-<<<<<<< HEAD
                     qt_signal_spy_callback_set.slot_begin_callback(receiver, methodIndex, argv);
-                Q_TRACE(QMetaObject_activate_begin_slot, receiver, methodIndex);
-
-                callFunction(receiver, QMetaObject::InvokeMetaMethod, method_relative, argv);
-=======
-                    qt_signal_spy_callback_set.slot_begin_callback(receiver, methodIndex, argv ? argv : empty_argv);
 
                 {
                     Q_TRACE_SCOPE(QMetaObject_activate_slot, receiver, methodIndex);
-                    callFunction(receiver, QMetaObject::InvokeMetaMethod, method_relative, argv ? argv : empty_argv);
+                    callFunction(receiver, QMetaObject::InvokeMetaMethod, method_relative, argv);
                 }
->>>>>>> ef3dadda
 
                 if (qt_signal_spy_callback_set.slot_end_callback != 0)
                     qt_signal_spy_callback_set.slot_end_callback(receiver, methodIndex);
@@ -3831,14 +3818,10 @@
                     qt_signal_spy_callback_set.slot_begin_callback(receiver, method, argv);
                 }
 
-<<<<<<< HEAD
-                metacall(receiver, QMetaObject::InvokeMetaMethod, method, argv);
-=======
                 {
                     Q_TRACE_SCOPE(QMetaObject_activate_slot, receiver, method);
-                    metacall(receiver, QMetaObject::InvokeMetaMethod, method, argv ? argv : empty_argv);
+                    metacall(receiver, QMetaObject::InvokeMetaMethod, method, argv);
                 }
->>>>>>> ef3dadda
 
                 if (qt_signal_spy_callback_set.slot_end_callback != 0)
                     qt_signal_spy_callback_set.slot_end_callback(receiver, method);
