--- conflicted
+++ resolved
@@ -2617,13 +2617,8 @@
     \note The filter function set here receives native messages,
     i.e. MSG or XCB event structs.
 
-<<<<<<< HEAD
-    \note Native event filters will be disabled when the application the
+    \note Native event filters will be disabled in the application when the
     Qt::AA_PluginApplication attribute is set.
-=======
-    \note Native event filters will be disabled in the application when the
-    Qt::AA_MacPluginApplication attribute is set.
->>>>>>> b13801fd
 
     For maximum portability, you should always try to use QEvent
     and QObject::installEventFilter() whenever possible.
