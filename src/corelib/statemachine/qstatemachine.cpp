--- conflicted
+++ resolved
@@ -3045,99 +3045,7 @@
 
 #endif // animation
 
-<<<<<<< HEAD
 void QSignalEventGenerator::execute(QMethodRawArguments a)
-=======
-
-// Begin moc-generated code -- modify carefully (check "HAND EDIT" parts)!
-struct qt_meta_stringdata_QSignalEventGenerator_t {
-    QByteArrayData data[3];
-    char stringdata[32];
-};
-#define QT_MOC_LITERAL(idx, ofs, len) \
-    Q_STATIC_BYTE_ARRAY_DATA_HEADER_INITIALIZER_WITH_OFFSET(len, \
-        offsetof(qt_meta_stringdata_QSignalEventGenerator_t, stringdata) + ofs \
-        - idx * sizeof(QByteArrayData) \
-    )
-static const qt_meta_stringdata_QSignalEventGenerator_t qt_meta_stringdata_QSignalEventGenerator = {
-    {
-QT_MOC_LITERAL(0, 0, 21),
-QT_MOC_LITERAL(1, 22, 7),
-QT_MOC_LITERAL(2, 30, 0)
-    },
-    "QSignalEventGenerator\0execute\0\0"
-};
-#undef QT_MOC_LITERAL
-
-static const uint qt_meta_data_QSignalEventGenerator[] = {
-
- // content:
-       7,       // revision
-       0,       // classname
-       0,    0, // classinfo
-       1,   14, // methods
-       0,    0, // properties
-       0,    0, // enums/sets
-       0,    0, // constructors
-       0,       // flags
-       0,       // signalCount
-
- // slots: name, argc, parameters, tag, flags
-       1,    0,   19,    2, 0x0a,
-
- // slots: parameters
-    QMetaType::Void,
-
-       0        // eod
-};
-
-void QSignalEventGenerator::qt_static_metacall(QObject *_o, QMetaObject::Call _c, int _id, void **_a)
-{
-    if (_c == QMetaObject::InvokeMetaMethod) {
-        Q_ASSERT(staticMetaObject.cast(_o));
-        QSignalEventGenerator *_t = static_cast<QSignalEventGenerator *>(_o);
-        switch (_id) {
-        case 0: _t->execute(_a); break; // HAND EDIT: add the _a parameter
-        default: ;
-        }
-    }
-    Q_UNUSED(_a);
-}
-
-const QMetaObject QSignalEventGenerator::staticMetaObject = {
-    { &QObject::staticMetaObject, qt_meta_stringdata_QSignalEventGenerator.data,
-      qt_meta_data_QSignalEventGenerator, qt_static_metacall, nullptr, nullptr }
-};
-
-const QMetaObject *QSignalEventGenerator::metaObject() const
-{
-    return &staticMetaObject;
-}
-
-void *QSignalEventGenerator::qt_metacast(const char *_clname)
-{
-    if (!_clname) return nullptr;
-    if (!strcmp(_clname, qt_meta_stringdata_QSignalEventGenerator.stringdata))
-        return static_cast<void*>(const_cast< QSignalEventGenerator*>(this));
-    return QObject::qt_metacast(_clname);
-}
-
-int QSignalEventGenerator::qt_metacall(QMetaObject::Call _c, int _id, void **_a)
-{
-    _id = QObject::qt_metacall(_c, _id, _a);
-    if (_id < 0)
-        return _id;
-    if (_c == QMetaObject::InvokeMetaMethod) {
-        if (_id < 1)
-            qt_static_metacall(this, _c, _id, _a);
-        _id -= 1;
-    }
-    return _id;
-}
-// End moc-generated code
-
-void QSignalEventGenerator::execute(void **_a)
->>>>>>> 4c3c63d4
 {
     auto machinePrivate = QStateMachinePrivate::get(qobject_cast<QStateMachine*>(parent()));
     if (machinePrivate->state != QStateMachinePrivate::Running)
