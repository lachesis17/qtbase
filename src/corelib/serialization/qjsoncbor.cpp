/****************************************************************************
**
** Copyright (C) 2019 Intel Corporation.
** Contact: https://www.qt.io/licensing/
**
** This file is part of the QtCore module of the Qt Toolkit.
**
** $QT_BEGIN_LICENSE:LGPL$
** Commercial License Usage
** Licensees holding valid commercial Qt licenses may use this file in
** accordance with the commercial license agreement provided with the
** Software or, alternatively, in accordance with the terms contained in
** a written agreement between you and The Qt Company. For licensing terms
** and conditions see https://www.qt.io/terms-conditions. For further
** information use the contact form at https://www.qt.io/contact-us.
**
** GNU Lesser General Public License Usage
** Alternatively, this file may be used under the terms of the GNU Lesser
** General Public License version 3 as published by the Free Software
** Foundation and appearing in the file LICENSE.LGPL3 included in the
** packaging of this file. Please review the following information to
** ensure the GNU Lesser General Public License version 3 requirements
** will be met: https://www.gnu.org/licenses/lgpl-3.0.html.
**
** GNU General Public License Usage
** Alternatively, this file may be used under the terms of the GNU
** General Public License version 2.0 or (at your option) the GNU General
** Public license version 3 or any later version approved by the KDE Free
** Qt Foundation. The licenses are as published by the Free Software
** Foundation and appearing in the file LICENSE.GPL2 and LICENSE.GPL3
** included in the packaging of this file. Please review the following
** information to ensure the GNU General Public License requirements will
** be met: https://www.gnu.org/licenses/gpl-2.0.html and
** https://www.gnu.org/licenses/gpl-3.0.html.
**
** $QT_END_LICENSE$
**
****************************************************************************/

#include "qcborvalue.h"
#include "qcborvalue_p.h"

#include "qcborarray.h"
#include "qcbormap.h"

#include "qjsonarray.h"
#include "qjsonobject.h"
#include "qjsondocument.h"
#include "qjson_p.h"

#include <private/qnumeric_p.h>
#include <quuid.h>

QT_BEGIN_NAMESPACE

using namespace QtCbor;

static QJsonValue fpToJson(double v)
{
    return qt_is_finite(v) ? QJsonValue(v) : QJsonValue();
}

static QString simpleTypeString(QCborValue::Type t)
{
    int simpleType = t - QCborValue::SimpleType;
    if (unsigned(simpleType) < 0x100)
        return QString::fromLatin1("simple(%1)").arg(simpleType);

    // if we got here, we got an unknown type
    qWarning("QCborValue: found unknown type 0x%x", t);
    return QString();

}

static QString encodeByteArray(const QCborContainerPrivate *d, qsizetype idx, QCborTag encoding)
{
    const ByteData *b = d->byteData(idx);
    if (!b)
        return QString();

    QByteArray data = QByteArray::fromRawData(b->byte(), b->len);
    if (encoding == QCborKnownTags::ExpectedBase16)
        data = data.toHex();
    else if (encoding == QCborKnownTags::ExpectedBase64)
        data = data.toBase64();
    else
        data = data.toBase64(QByteArray::Base64UrlEncoding | QByteArray::OmitTrailingEquals);

    return QString::fromLatin1(data, data.size());
}

static QString makeString(const QCborContainerPrivate *d, qsizetype idx);

static QString maybeEncodeTag(const QCborContainerPrivate *d)
{
    qint64 tag = d->elements.at(0).value;
    const Element &e = d->elements.at(1);
    const ByteData *b = d->byteData(e);

    switch (tag) {
    case qint64(QCborKnownTags::DateTimeString):
    case qint64(QCborKnownTags::Url):
        if (e.type == QCborValue::String)
            return makeString(d, 1);
        break;

    case qint64(QCborKnownTags::ExpectedBase64url):
    case qint64(QCborKnownTags::ExpectedBase64):
    case qint64(QCborKnownTags::ExpectedBase16):
        if (e.type == QCborValue::ByteArray)
            return encodeByteArray(d, 1, QCborTag(tag));
        break;

    case qint64(QCborKnownTags::Uuid):
        if (e.type == QCborValue::ByteArray && b->len == sizeof(QUuid))
            return QUuid::fromRfc4122(b->asByteArrayView()).toString(QUuid::WithoutBraces);
    }

    // don't know what to do, bail out
    return QString();
}

static QString encodeTag(const QCborContainerPrivate *d)
{
    QString s;
    if (!d || d->elements.size() != 2)
        return s;               // invalid (incomplete?) tag state

    s = maybeEncodeTag(d);
    if (s.isNull()) {
        // conversion failed, ignore the tag and convert the tagged value
        s = makeString(d, 1);
    }
    return s;
}

static Q_NEVER_INLINE QString makeString(const QCborContainerPrivate *d, qsizetype idx)
{
    const auto &e = d->elements.at(idx);

    switch (e.type) {
    case QCborValue::Integer:
        return QString::number(qint64(e.value));

    case QCborValue::Double:
        return QString::number(e.fpvalue());

    case QCborValue::ByteArray:
        return encodeByteArray(d, idx, QCborTag(QCborKnownTags::ExpectedBase64url));

    case QCborValue::String:
        return d->stringAt(idx);

    case QCborValue::Array:
    case QCborValue::Map:
#if defined(QT_JSON_READONLY) || defined(QT_BOOTSTRAPPED)
        qFatal("Writing JSON is disabled.");
        return QString();
#else
        return d->valueAt(idx).toDiagnosticNotation(QCborValue::Compact);
#endif

    case QCborValue::SimpleType:
        break;

    case QCborValue::False:
        return QStringLiteral("false");

    case QCborValue::True:
        return QStringLiteral("true");

    case QCborValue::Null:
        return QStringLiteral("null");

    case QCborValue::Undefined:
        return QStringLiteral("undefined");

    case QCborValue::Invalid:
        return QString();

    case QCborValue::Tag:
    case QCborValue::DateTime:
    case QCborValue::Url:
    case QCborValue::RegularExpression:
    case QCborValue::Uuid:
        return encodeTag(e.flags & Element::IsContainer ? e.container : nullptr);
    }

    // maybe it's a simple type
    return simpleTypeString(e.type);
}

QJsonValue qt_convertToJson(QCborContainerPrivate *d, qsizetype idx);

static QJsonValue convertExtendedTypeToJson(QCborContainerPrivate *d)
{
#ifndef QT_BUILD_QMAKE
    qint64 tag = d->elements.at(0).value;

    switch (tag) {
    case qint64(QCborKnownTags::Url):
        // use the fullly-encoded URL form
        if (d->elements.at(1).type == QCborValue::String)
            return QUrl::fromEncoded(d->byteData(1)->asByteArrayView()).toString(QUrl::FullyEncoded);
        Q_FALLTHROUGH();

    case qint64(QCborKnownTags::DateTimeString):
    case qint64(QCborKnownTags::ExpectedBase64url):
    case qint64(QCborKnownTags::ExpectedBase64):
    case qint64(QCborKnownTags::ExpectedBase16):
    case qint64(QCborKnownTags::Uuid): {
        // use the string conversion
        QString s = maybeEncodeTag(d);
        if (!s.isNull())
            return s;
    }
    }
#endif

    // for all other tags, ignore it and return the converted tagged item
    return qt_convertToJson(d, 1);
}

// We need to do this because sub-objects may need conversion.
static QJsonArray convertToJsonArray(QCborContainerPrivate *d)
{
    QJsonArray a;
    if (d) {
        for (qsizetype idx = 0; idx < d->elements.size(); ++idx)
            a.append(qt_convertToJson(d, idx));
    }
    return a;
}

// We need to do this because the keys need to be sorted and converted to strings
// and sub-objects may need recursive conversion.
static QJsonObject convertToJsonObject(QCborContainerPrivate *d)
{
    QJsonObject o;
    if (d) {
        for (qsizetype idx = 0; idx < d->elements.size(); idx += 2)
            o.insert(makeString(d, idx), qt_convertToJson(d, idx + 1));
    }
    return o;
}

QJsonValue qt_convertToJson(QCborContainerPrivate *d, qsizetype idx)
{
    // encoding the container itself
    if (idx == -QCborValue::Array)
        return convertToJsonArray(d);
    if (idx == -QCborValue::Map)
        return convertToJsonObject(d);
    if (idx < 0) {
        // tag-like type
        if (!d || d->elements.size() != 2)
            return QJsonValue::Undefined;   // invalid state
        return convertExtendedTypeToJson(d);
    }

    // an element in the container
    const auto &e = d->elements.at(idx);
    switch (e.type) {
    case QCborValue::Integer:
        return QJsonValue(e.value);
    case QCborValue::ByteArray:
    case QCborValue::String:
    case QCborValue::SimpleType:
        // make string
        break;

    case QCborValue::Array:
    case QCborValue::Map:
    case QCborValue::Tag:
    case QCborValue::DateTime:
    case QCborValue::Url:
    case QCborValue::RegularExpression:
    case QCborValue::Uuid:
        // recurse
        return qt_convertToJson(e.flags & Element::IsContainer ? e.container : nullptr, -e.type);

    case QCborValue::Null:
        return QJsonValue();

    case QCborValue::Undefined:
    case QCborValue::Invalid:
        return QJsonValue::Undefined;

    case QCborValue::False:
        return false;

    case QCborValue::True:
        return true;

    case QCborValue::Double:
        return fpToJson(e.fpvalue());
    }

    return QJsonPrivate::Value::fromTrustedCbor(makeString(d, idx));
}

/*!
    Converts this QCborValue object to an equivalent representation in JSON and
    returns it as a QJsonValue.

    Please note that CBOR contains a richer and wider type set than JSON, so
    some information may be lost in this conversion. The following table
    compares CBOR types to JSON types and indicates whether information may be
    lost or not.

    \table
      \header \li CBOR Type     \li JSON Type   \li Comments
      \row  \li Bool            \li Bool        \li No data loss possible
      \row  \li Double          \li Number      \li Infinities and NaN will be converted to Null;
                                                    no data loss for other values
      \row  \li Integer         \li Number      \li Data loss possible in the conversion if the
                                                    integer is larger than 2\sup{53} or smaller
                                                    than -2\sup{53}.
      \row  \li Null            \li Null        \li No data loss possible
      \row  \li Undefined       \li Null        \li Type information lost
      \row  \li String          \li String      \li No data loss possible
      \row  \li Byte Array      \li String      \li Converted to a lossless encoding like Base64url,
                                                    but the distinction between strings and byte
                                                    arrays is lost
      \row  \li Other simple types \li String   \li Type information lost
      \row  \li Array           \li Array       \li Conversion applies to each contained value
      \row  \li Map             \li Object      \li Keys are converted to string; values converted
                                                    according to this table
      \row  \li Tags and extended types \li Special \li The tag number itself is lost and the tagged
                                                    value is converted to JSON
    \endtable

    For information on the conversion of CBOR map keys to string, see
    QCborMap::toJsonObject().

    If this QCborValue contains the undefined value, this function will return
    an undefined QJsonValue too. Note that JSON does not support undefined
    values and undefined QJsonValues are an extension to the specification.
    They cannot be held in a QJsonArray or QJsonObject, but can be returned
    from functions to indicate a failure. For all other intents and purposes,
    they are the same as null.

    \section3 Special handling of tags and extended types

    Some tags are handled specially and change the transformation of the tagged
    value from CBOR to JSON. The following table lists those special cases:

    \table
      \header \li Tag           \li CBOR type       \li Transformation
      \row  \li ExpectedBase64url \li Byte array    \li Encodes the byte array as Base64url
      \row  \li ExpectedBase64  \li Byte array      \li Encodes the byte array as Base64
      \row  \li ExpectedBase16  \li Byte array      \li Encodes the byte array as hex
      \row  \li Url             \li Url and String  \li Uses QUrl::toEncoded() to normalize the
                                                    encoding to the URL's fully encoded format
      \row  \li Uuid            \li Uuid and Byte array \li Uses QUuid::toString() to create
                                                    the string representation
    \endtable

    \sa fromJsonValue(), toVariant(), QCborArray::toJsonArray(), QCborMap::toJsonObject()
 */
QJsonValue QCborValue::toJsonValue() const
{
    if (container)
        return qt_convertToJson(container, n < 0 ? -type() : n);

    // simple values
    switch (type()) {
    case False:
        return false;

    case Integer:
        return QJsonPrivate::Value::fromTrustedCbor(*this);

    case True:
        return true;

    case Null:
        return QJsonValue();

    case Double:
        return fpToJson(fp_helper());

    case SimpleType:
        break;

    case Undefined:
    case Invalid:
        return QJsonValue::Undefined;

    case ByteArray:
    case String:
        // empty strings
        return QJsonValue::String;

    case Array:
        // empty array
        return QJsonArray();

    case Map:
        // empty map
        return QJsonObject();

    case Tag:
    case DateTime:
    case Url:
    case RegularExpression:
    case Uuid:
        // Reachable, but invalid in Json
        return QJsonValue::Undefined;
    }

    return QJsonPrivate::Value::fromTrustedCbor(simpleTypeString(type()));
}

QJsonValue QCborValueRef::toJsonValue() const
{
    return qt_convertToJson(d, i);
}

/*!
    Recursively converts every \l QCborValue element in this array to JSON
    using QCborValue::toJsonValue() and returns the corresponding QJsonArray
    composed of those elements.

    Please note that CBOR contains a richer and wider type set than JSON, so
    some information may be lost in this conversion. For more details on what
    conversions are applied, see QCborValue::toJsonValue().

    \sa fromJsonArray(), QCborValue::toJsonValue(), QCborMap::toJsonObject(), toVariantList()
 */
QJsonArray QCborArray::toJsonArray() const
{
    return convertToJsonArray(d.data());
}

/*!
    Recursively converts every \l QCborValue value in this map to JSON using
    QCborValue::toJsonValue() and creates a string key for all keys that aren't
    strings, then returns the corresponding QJsonObject composed of those
    associations.

    Please note that CBOR contains a richer and wider type set than JSON, so
    some information may be lost in this conversion. For more details on what
    conversions are applied, see QCborValue::toJsonValue().

    \section3 Map key conversion to string

    JSON objects are defined as having string keys, unlike CBOR, so the
    conversion of a QCborMap to QJsonObject will imply a step of
    "stringification" of the key values. The conversion will use the special
    handling of tags and extended types from above and will also convert the
    rest of the types as follows:

    \table
      \header \li Type              \li Transformation
      \row  \li Bool                \li "true" and "false"
      \row  \li Null                \li "null"
      \row  \li Undefined           \li "undefined"
      \row  \li Integer             \li The decimal string form of the number
      \row  \li Double              \li The decimal string form of the number
      \row  \li Byte array          \li Unless tagged differently (see above), encoded as
                                        Base64url
      \row  \li Array               \li Replaced by the compact form of its
                                        \l{QCborValue::toDiagnosticNotation()}{Diagnostic notation}
      \row  \li Map                 \li Replaced by the compact form of its
                                        \l{QCborValue::toDiagnosticNotation()}{Diagnostic notation}
      \row  \li Tags and extended types \li Tag number is dropped and the tagged value is converted
                                        to string
    \endtable

    \sa fromJsonObject(), QCborValue::toJsonValue(), QCborArray::toJsonArray(), toVariantMap()
 */
QJsonObject QCborMap::toJsonObject() const
{
    return convertToJsonObject(d.data());
}

/*!
    Converts this value to a native Qt type and returns the corresponding QVariant.

    The following table lists the mapping performed between \l{Type}{QCborValue
    types} and \l{QMetaType::Type}{Qt meta types}.

    \table
      \header \li CBOR Type         \li Qt or C++ type          \li Notes
      \row  \li Integer             \li \l qint64               \li
      \row  \li Double              \li \c double               \li
      \row  \li Bool                \li \c bool                 \li
      \row  \li Null                \li \c std::nullptr_t       \li
      \row  \li Undefined           \li no type (QVariant())    \li
      \row  \li Byte array          \li \l QByteArray           \li
      \row  \li String              \li \l QString              \li
      \row  \li Array               \li \l QVariantList         \li Recursively converts all values
      \row  \li Map                 \li \l QVariantMap          \li Key types are "stringified"
      \row  \li Other simple types  \li \l QCborSimpleType      \li
      \row  \li DateTime            \li \l QDateTime            \li
      \row  \li Url                 \li \l QUrl                 \li
      \row  \li RegularExpression   \li \l QRegularExpression   \li
      \row  \li Uuid                \li \l QUuid                \li
      \row  \li Other tags          \li Special                 \li The tag is ignored and the tagged
                                                                    value is converted using this
                                                                    function
    \endtable

    Note that values in both CBOR Maps and Arrays are converted recursively
    using this function too and placed in QVariantMap and QVariantList instead.
    You will not find QCborMap and QCborArray stored inside the QVariants.

    QVariantMaps have string keys, unlike CBOR, so the conversion of a QCborMap
    to QVariantMap will imply a step of "stringification" of the key values.
    See QCborMap::toJsonObject() for details.

    \sa fromVariant(), toJsonValue(), QCborArray::toVariantList(), QCborMap::toVariantMap()
 */
QVariant QCborValue::toVariant() const
{
    switch (type()) {
    case Integer:
        return toInteger();

    case Double:
        return toDouble();

    case SimpleType:
        break;

    case False:
    case True:
        return isTrue();

    case Null:
        return QVariant::fromValue(nullptr);

    case Undefined:
        return QVariant();

    case ByteArray:
        return toByteArray();

    case String:
        return toString();

    case Array:
        return toArray().toVariantList();

    case Map:
        return toMap().toVariantMap();

    case Tag:
        // ignore tags
        return taggedValue().toVariant();

    case DateTime:
        return toDateTime();

#ifndef QT_BOOTSTRAPPED
    case Url:
        return toUrl();
#endif

#if QT_CONFIG(regularexpression)
    case RegularExpression:
        return toRegularExpression();
#endif

    case Uuid:
        return toUuid();

    case Invalid:
        return QVariant();

    default:
        break;
    }

    if (isSimpleType())
        return QVariant::fromValue(toSimpleType());

    Q_UNREACHABLE();
    return QVariant();
}

/*!
    Converts the JSON value contained in \a v into its corresponding CBOR value
    and returns it. There is no data loss in converting from JSON to CBOR, as
    the CBOR type set is richer than JSON's. Additionally, values converted to
    CBOR using this function can be converted back to JSON using toJsonValue()
    with no data loss.

    The following table lists the mapping of JSON types to CBOR types:

    \table
      \header \li JSON Type     \li CBOR Type
      \row  \li Bool            \li Bool
      \row  \li Number          \li Integer (if the number has no fraction and is in the \l qint64
                                    range) or Double
      \row  \li String          \li String
      \row  \li Array           \li Array
      \row  \li Object          \li Map
      \row  \li Null            \li Null
    \endtable

    \l QJsonValue can also be undefined, indicating a previous operation that
    failed to complete (for example, searching for a key not present in an
    object). Undefined values are not JSON types and may not appear in JSON
    arrays and objects, but this function does return the QCborValue undefined
    value if the corresponding QJsonValue is undefined.

    \sa toJsonValue(), fromVariant(), QCborArray::fromJsonArray(), QCborMap::fromJsonObject()
 */
QCborValue QCborValue::fromJsonValue(const QJsonValue &v)
{
    switch (v.type()) {
    case QJsonValue::Bool:
        return v.toBool();
    case QJsonValue::Double: {
        if (v.t == Integer)
            return v.toInteger();
        return v.toDouble();
    }
    case QJsonValue::String:
        return v.toString();
    case QJsonValue::Array:
        return QCborArray::fromJsonArray(v.toArray());
    case QJsonValue::Object:
        return QCborMap::fromJsonObject(v.toObject());
    case QJsonValue::Null:
        return nullptr;
    case QJsonValue::Undefined:
        break;
    }
    return QCborValue();
}

static void appendVariant(QCborContainerPrivate *d, const QVariant &variant)
{
    // Handle strings and byte arrays directly, to avoid creating a temporary
    // dummy container to hold their data.
    int type = variant.userType();
    if (type == QMetaType::QString) {
        d->append(variant.toString());
    } else if (type == QMetaType::QByteArray) {
        QByteArray ba = variant.toByteArray();
        d->appendByteData(ba.constData(), ba.size(), QCborValue::ByteArray);
    } else {
        // For everything else, use the function below.
        d->append(QCborValue::fromVariant(variant));
    }
}

/*!
    Converts the QVariant \a variant into QCborValue and returns it.

    QVariants may contain a large list of different meta types, many of which
    have no corresponding representation in CBOR. That includes all
    user-defined meta types. When preparing transmission using CBOR, it is
    suggested to encode carefully each value to prevent loss of representation.

    The following table lists the conversion this function will apply:

    \table
      \header \li Qt (C++) type             \li CBOR type
      \row  \li invalid (QVariant())        \li Undefined
      \row  \li \c bool                     \li Bool
      \row  \li \c std::nullptr_t           \li Null
      \row  \li \c short, \c ushort, \c int, \c uint, \l qint64  \li Integer
      \row  \li \l quint64                  \li Integer, or Double if outside the range of qint64
      \row  \li \c float, \c double         \li Double
      \row  \li \l QByteArray               \li ByteArray
      \row  \li \l QDateTime                \li DateTime
      \row  \li \l QCborSimpleType          \li Simple type
      \row  \li \l QJsonArray               \li Array, converted using QCborArray::formJsonArray()
      \row  \li \l QJsonDocument            \li Array or Map
      \row  \li \l QJsonObject              \li Map, converted using QCborMap::fromJsonObject()
      \row  \li \l QJsonValue               \li converted using fromJsonValue()
      \row  \li \l QRegularExpression       \li RegularExpression
      \row  \li \l QString                  \li String
      \row  \li \l QStringList              \li Array
      \row  \li \l QVariantHash             \li Map
      \row  \li \l QVariantList             \li Array
      \row  \li \l QVariantMap              \li Map
      \row  \li \l QUrl                     \li Url
      \row  \li \l QUuid                    \li Uuid
    \endtable

    For any other types, this function will return Null if the QVariant itself
    is null, and otherwise will try to convert to string using
    QVariant::toString(). If the conversion to string fails, this function
    returns Undefined.

    Please note that the conversions via QVariant::toString() are subject to
    change at any time. QCborValue may be extended in the future to support
    more types, which will result in a change in how this function performs
    conversions.

    \sa toVariant(), fromJsonValue(), QCborArray::toVariantList(), QCborMap::toVariantMap()
 */
QCborValue QCborValue::fromVariant(const QVariant &variant)
{
    switch (variant.userType()) {
    case QMetaType::UnknownType:
        return {};
    case QMetaType::Nullptr:
        return nullptr;
    case QMetaType::Bool:
        return variant.toBool();
    case QMetaType::Short:
    case QMetaType::UShort:
<<<<<<< HEAD
    case QVariant::Int:
    case QVariant::LongLong:
    case QVariant::UInt:
=======
    case QMetaType::Int:
    case QMetaType::LongLong:
    case QMetaType::ULongLong:
    case QMetaType::UInt:
>>>>>>> be8c257d
        return variant.toLongLong();
    case QVariant::ULongLong:
        if (variant.toULongLong() <= static_cast<uint64_t>(std::numeric_limits<qint64>::max()))
            return variant.toLongLong();
        Q_FALLTHROUGH();
    case QMetaType::Float:
    case QMetaType::Double:
        return variant.toDouble();
    case QMetaType::QString:
        return variant.toString();
    case QMetaType::QStringList:
        return QCborArray::fromStringList(variant.toStringList());
    case QMetaType::QByteArray:
        return variant.toByteArray();
    case QMetaType::QDateTime:
        return QCborValue(variant.toDateTime());
#ifndef QT_BOOTSTRAPPED
    case QMetaType::QUrl:
        return QCborValue(variant.toUrl());
#endif
    case QMetaType::QUuid:
        return QCborValue(variant.toUuid());
    case QMetaType::QVariantList:
        return QCborArray::fromVariantList(variant.toList());
    case QMetaType::QVariantMap:
        return QCborMap::fromVariantMap(variant.toMap());
    case QMetaType::QVariantHash:
        return QCborMap::fromVariantHash(variant.toHash());
#ifndef QT_BOOTSTRAPPED
#if QT_CONFIG(regularexpression)
    case QMetaType::QRegularExpression:
        return QCborValue(variant.toRegularExpression());
#endif
    case QMetaType::QJsonValue:
        return fromJsonValue(variant.toJsonValue());
    case QMetaType::QJsonObject:
        return QCborMap::fromJsonObject(variant.toJsonObject());
    case QMetaType::QJsonArray:
        return QCborArray::fromJsonArray(variant.toJsonArray());
    case QMetaType::QJsonDocument: {
        QJsonDocument doc = variant.toJsonDocument();
        if (doc.isArray())
            return QCborArray::fromJsonArray(doc.array());
        return QCborMap::fromJsonObject(doc.object());
    }
    case QMetaType::QCborValue:
        return qvariant_cast<QCborValue>(variant);
    case QMetaType::QCborArray:
        return qvariant_cast<QCborArray>(variant);
    case QMetaType::QCborMap:
        return qvariant_cast<QCborMap>(variant);
    case QMetaType::QCborSimpleType:
        return qvariant_cast<QCborSimpleType>(variant);
#endif
    default:
        break;
    }

    if (variant.isNull())
        return QCborValue(nullptr);

    QString string = variant.toString();
    if (string.isNull())
        return QCborValue();        // undefined
    return string;
}

/*!
    Recursively converts each \l QCborValue in this array using
    QCborValue::toVariant() and returns the QVariantList composed of the
    converted items.

    Conversion to \l QVariant is not completely lossless. Please see the
    documentation in QCborValue::toVariant() for more information.

    \sa fromVariantList(), fromStringList(), toJsonArray(),
        QCborValue::toVariant(), QCborMap::toVariantMap()
 */
QVariantList QCborArray::toVariantList() const
{
    QVariantList retval;
    retval.reserve(size());
    for (qsizetype i = 0; i < size(); ++i)
        retval.append(d->valueAt(i).toVariant());
    return retval;
}

/*!
    Returns a QCborArray containing all the strings found in the \a list list.

    \sa fromVariantList(), fromJsonArray()
 */
QCborArray QCborArray::fromStringList(const QStringList &list)
{
    QCborArray a;
    a.detach(list.size());
    for (const QString &s : list)
        a.d->append(s);
    return a;
}

/*!
    Converts all the items in the \a list to CBOR using
    QCborValue::fromVariant() and returns the array composed of those elements.

    Conversion from \l QVariant is not completely lossless. Please see the
    documentation in QCborValue::fromVariant() for more information.

    \sa toVariantList(), fromStringList(), fromJsonArray(), QCborMap::fromVariantMap()
 */
QCborArray QCborArray::fromVariantList(const QVariantList &list)
{
    QCborArray a;
    a.detach(list.size());
    for (const QVariant &v : list)
        appendVariant(a.d.data(), v);
    return a;
}

/*!
    Converts all JSON items found in the \a array array to CBOR using
    QCborValue::fromJson(), and returns the CBOR array composed of those
    elements.

    This conversion is lossless, as the CBOR type system is a superset of
    JSON's. Moreover, the array returned by this function can be converted back
    to the original \a array by using toJsonArray().

    \sa toJsonArray(), toVariantList(), QCborValue::fromJsonValue(), QCborMap::fromJsonObject()
 */
QCborArray QCborArray::fromJsonArray(const QJsonArray &array)
{
    QCborArray result;
    result.d = array.a;
    return result;
}

/*!
    Converts the CBOR values to QVariant using QCborValue::toVariant() and
    "stringifies" all the CBOR keys in this map, returning the QVariantMap that
    results from that association list.

    QVariantMaps have string keys, unlike CBOR, so the conversion of a QCborMap
    to QVariantMap will imply a step of "stringification" of the key values.
    See QCborMap::toJsonObject() for details.

    In addition, the conversion to \l QVariant is not completely lossless.
    Please see the documentation in QCborValue::toVariant() for more
    information.

    \sa fromVariantMap(), toVariantHash(), toJsonObject(), QCborValue::toVariant(),
        QCborArray::toVariantList()
 */
QVariantMap QCborMap::toVariantMap() const
{
    QVariantMap retval;
    for (qsizetype i = 0; i < 2 * size(); i += 2)
        retval.insert(makeString(d.data(), i), d->valueAt(i + 1).toVariant());
    return retval;
}

/*!
    Converts the CBOR values to QVariant using QCborValue::toVariant() and
    "stringifies" all the CBOR keys in this map, returning the QVariantHash that
    results from that association list.

    QVariantMaps have string keys, unlike CBOR, so the conversion of a QCborMap
    to QVariantMap will imply a step of "stringification" of the key values.
    See QCborMap::toJsonObject() for details.

    In addition, the conversion to \l QVariant is not completely lossless.
    Please see the documentation in QCborValue::toVariant() for more
    information.

    \sa fromVariantHash(), toVariantMap(), toJsonObject(), QCborValue::toVariant(),
        QCborArray::toVariantList()
 */
QVariantHash QCborMap::toVariantHash() const
{
    QVariantHash retval;
    retval.reserve(size());
    for (qsizetype i = 0; i < 2 * size(); i += 2)
        retval.insert(makeString(d.data(), i), d->valueAt(i + 1).toVariant());
    return retval;
}

/*!
    Converts all the items in \a map to CBOR using QCborValue::fromVariant()
    and returns the map composed of those elements.

    Conversion from \l QVariant is not completely lossless. Please see the
    documentation in QCborValue::fromVariant() for more information.

    \sa toVariantMap(), fromVariantHash(), fromJsonObject(), QCborValue::fromVariant()
 */
QCborMap QCborMap::fromVariantMap(const QVariantMap &map)
{
    QCborMap m;
    m.detach(map.size());
    QCborContainerPrivate *d = m.d.data();

    auto it = map.begin();
    auto end = map.end();
    for ( ; it != end; ++it) {
        d->append(it.key());
        appendVariant(d, it.value());
    }
    return m;
}

/*!
    Converts all the items in \a hash to CBOR using QCborValue::fromVariant()
    and returns the map composed of those elements.

    Conversion from \l QVariant is not completely lossless. Please see the
    documentation in QCborValue::fromVariant() for more information.

    \sa toVariantHash(), fromVariantMap(), fromJsonObject(), QCborValue::fromVariant()
 */
QCborMap QCborMap::fromVariantHash(const QVariantHash &hash)
{
    QCborMap m;
    m.detach(hash.size());
    QCborContainerPrivate *d = m.d.data();

    auto it = hash.begin();
    auto end = hash.end();
    for ( ; it != end; ++it) {
        d->append(it.key());
        appendVariant(d, it.value());
    }
    return m;
}

/*!
    Converts all JSON items found in the \a obj object to CBOR using
    QCborValue::fromJson(), and returns the map composed of those elements.

    This conversion is lossless, as the CBOR type system is a superset of
    JSON's. Moreover, the map returned by this function can be converted back
    to the original \a obj by using toJsonObject().

    \sa toJsonObject(), toVariantMap(), QCborValue::fromJsonValue(), QCborArray::fromJsonArray()
 */
QCborMap QCborMap::fromJsonObject(const QJsonObject &obj)
{
    QCborMap result;
    result.d = obj.o;
    return result;
}

QT_END_NAMESPACE<|MERGE_RESOLUTION|>--- conflicted
+++ resolved
@@ -1,6 +1,6 @@
 /****************************************************************************
 **
-** Copyright (C) 2019 Intel Corporation.
+** Copyright (C) 2020 Intel Corporation.
 ** Contact: https://www.qt.io/licensing/
 **
 ** This file is part of the QtCore module of the Qt Toolkit.
@@ -706,18 +706,11 @@
         return variant.toBool();
     case QMetaType::Short:
     case QMetaType::UShort:
-<<<<<<< HEAD
-    case QVariant::Int:
-    case QVariant::LongLong:
-    case QVariant::UInt:
-=======
     case QMetaType::Int:
     case QMetaType::LongLong:
+    case QMetaType::UInt:
+        return variant.toLongLong();
     case QMetaType::ULongLong:
-    case QMetaType::UInt:
->>>>>>> be8c257d
-        return variant.toLongLong();
-    case QVariant::ULongLong:
         if (variant.toULongLong() <= static_cast<uint64_t>(std::numeric_limits<qint64>::max()))
             return variant.toLongLong();
         Q_FALLTHROUGH();
