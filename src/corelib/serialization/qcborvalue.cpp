--- conflicted
+++ resolved
@@ -761,9 +761,6 @@
 
 using namespace QtCbor;
 
-<<<<<<< HEAD
-#if QT_CONFIG(cborstream)
-=======
 static QCborValue::Type convertToExtendedType(QCborContainerPrivate *d)
 {
     qint64 tag = d->elements.at(0).value;
@@ -801,6 +798,7 @@
         break;
     }
 
+#ifndef QT_BOOTSTRAPPED
     case qint64(QCborKnownTags::Url):
         if (e.type == QCborValue::String) {
             if (b) {
@@ -814,13 +812,16 @@
             return QCborValue::Url;
         }
         break;
-
+#endif // QT_BOOTSTRAPPED
+
+#if QT_CONFIG(regularexpression)
     case quint64(QCborKnownTags::RegularExpression):
         if (e.type == QCborValue::String) {
             // no normalization is necessary
             return QCborValue::RegularExpression;
         }
         break;
+#endif // QT_CONFIG(regularexpression)
 
     case qint64(QCborKnownTags::Uuid):
         if (e.type == QCborValue::ByteArray) {
@@ -839,7 +840,7 @@
     return QCborValue::Tag;
 }
 
->>>>>>> 9ac156c9
+#if QT_CONFIG(cborstream)
 // in qcborstream.cpp
 extern void qt_cbor_stream_set_error(QCborStreamReaderPrivate *d, QCborError error);
 
