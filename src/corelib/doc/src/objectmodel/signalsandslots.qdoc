--- conflicted
+++ resolved
@@ -357,12 +357,6 @@
     You can also connect to functors or C++11 lambdas:
 
     \code
-<<<<<<< HEAD
-    connect(sender, &QObject::destroyed, context, [=](){ this->m_objects.remove(sender); });
-    \endcode
-
-    The lambda will be disconnected when the context is destroyed.
-=======
     connect(sender, &QObject::destroyed, this, [=](){ this->m_objects.remove(sender); });
     \endcode
 
@@ -374,7 +368,6 @@
     The lambda will be disconnected when the sender or context is destroyed.
     You should take care that any objects used inside the functor are still
     alive when the signal is emitted.
->>>>>>> f271dd8f
 
     The other way to connect a signal to a slot is to use QObject::connect()
     and the \c{SIGNAL} and \c{SLOT} macros.
