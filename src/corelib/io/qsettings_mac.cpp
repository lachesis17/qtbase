/****************************************************************************
**
** Copyright (C) 2016 The Qt Company Ltd.
** Contact: https://www.qt.io/licensing/
**
** This file is part of the QtCore module of the Qt Toolkit.
**
** $QT_BEGIN_LICENSE:LGPL$
** Commercial License Usage
** Licensees holding valid commercial Qt licenses may use this file in
** accordance with the commercial license agreement provided with the
** Software or, alternatively, in accordance with the terms contained in
** a written agreement between you and The Qt Company. For licensing terms
** and conditions see https://www.qt.io/terms-conditions. For further
** information use the contact form at https://www.qt.io/contact-us.
**
** GNU Lesser General Public License Usage
** Alternatively, this file may be used under the terms of the GNU Lesser
** General Public License version 3 as published by the Free Software
** Foundation and appearing in the file LICENSE.LGPL3 included in the
** packaging of this file. Please review the following information to
** ensure the GNU Lesser General Public License version 3 requirements
** will be met: https://www.gnu.org/licenses/lgpl-3.0.html.
**
** GNU General Public License Usage
** Alternatively, this file may be used under the terms of the GNU
** General Public License version 2.0 or (at your option) the GNU General
** Public license version 3 or any later version approved by the KDE Free
** Qt Foundation. The licenses are as published by the Free Software
** Foundation and appearing in the file LICENSE.GPL2 and LICENSE.GPL3
** included in the packaging of this file. Please review the following
** information to ensure the GNU General Public License requirements will
** be met: https://www.gnu.org/licenses/gpl-2.0.html and
** https://www.gnu.org/licenses/gpl-3.0.html.
**
** $QT_END_LICENSE$
**
****************************************************************************/

#include "qsettings.h"
#ifndef QT_NO_SETTINGS

#include "qsettings_p.h"
#include "qdatetime.h"
#include "qdir.h"
#include "qvarlengtharray.h"
#include "private/qcore_mac_p.h"
#ifndef QT_NO_QOBJECT
#include "qcoreapplication.h"
#endif // QT_NO_QOBJECT

QT_BEGIN_NAMESPACE

static const CFStringRef hostNames[2] = { kCFPreferencesCurrentHost, kCFPreferencesAnyHost };
static const int numHostNames = 2;

/*
    On the Mac, it is more natural to use '.' as the key separator
    than '/'. Therefore, it makes sense to replace '/' with '.' in
    keys. Then we replace '.' with middle dots (which we can't show
    here) and middle dots with '/'. A key like "4.0/BrowserCommand"
    becomes "4<middot>0.BrowserCommand".
*/

enum RotateShift { Macify = 1, Qtify = 2 };

static QString rotateSlashesDotsAndMiddots(const QString &key, int shift)
{
    static const int NumKnights = 3;
    static const char knightsOfTheRoundTable[NumKnights] = { '/', '.', '\xb7' };
    QString result = key;

    for (int i = 0; i < result.size(); ++i) {
        for (int j = 0; j < NumKnights; ++j) {
            if (result.at(i) == QLatin1Char(knightsOfTheRoundTable[j])) {
                result[i] = QLatin1Char(knightsOfTheRoundTable[(j + shift) % NumKnights]).unicode();
                break;
            }
        }
    }
    return result;
}

static QCFType<CFStringRef> macKey(const QString &key)
{
    return rotateSlashesDotsAndMiddots(key, Macify).toCFString();
}

static QString qtKey(CFStringRef cfkey)
{
    return rotateSlashesDotsAndMiddots(QString::fromCFString(cfkey), Qtify);
}

static QCFType<CFPropertyListRef> macValue(const QVariant &value);

static CFArrayRef macList(const QList<QVariant> &list)
{
    int n = list.size();
    QVarLengthArray<QCFType<CFPropertyListRef> > cfvalues(n);
    for (int i = 0; i < n; ++i)
        cfvalues[i] = macValue(list.at(i));
    return CFArrayCreate(kCFAllocatorDefault, reinterpret_cast<const void **>(cfvalues.data()),
                         CFIndex(n), &kCFTypeArrayCallBacks);
}

static QCFType<CFPropertyListRef> macValue(const QVariant &value)
{
    CFPropertyListRef result = 0;

    switch (value.type()) {
    case QVariant::ByteArray:
        {
            QByteArray ba = value.toByteArray();
            result = CFDataCreate(kCFAllocatorDefault, reinterpret_cast<const UInt8 *>(ba.data()),
                                  CFIndex(ba.size()));
        }
        break;
    // should be same as below (look for LIST)
    case QVariant::List:
    case QVariant::StringList:
    case QVariant::Polygon:
        result = macList(value.toList());
        break;
    case QVariant::Map:
        {
            /*
                QMap<QString, QVariant> is potentially a multimap,
                whereas CFDictionary is a single-valued map. To allow
                for multiple values with the same key, we store
                multiple values in a CFArray. To avoid ambiguities,
                we also wrap lists in a CFArray singleton.
            */
            QMap<QString, QVariant> map = value.toMap();
            QMap<QString, QVariant>::const_iterator i = map.constBegin();

            int maxUniqueKeys = map.size();
            int numUniqueKeys = 0;
            QVarLengthArray<QCFType<CFPropertyListRef> > cfkeys(maxUniqueKeys);
            QVarLengthArray<QCFType<CFPropertyListRef> > cfvalues(maxUniqueKeys);

            while (i != map.constEnd()) {
                const QString &key = i.key();
                QList<QVariant> values;

                do {
                    values << i.value();
                    ++i;
                } while (i != map.constEnd() && i.key() == key);

                bool singleton = (values.count() == 1);
                if (singleton) {
                    switch (values.constFirst().type()) {
                    // should be same as above (look for LIST)
                    case QVariant::List:
                    case QVariant::StringList:
                    case QVariant::Polygon:
                        singleton = false;
                    default:
                        ;
                    }
                }

                cfkeys[numUniqueKeys] = key.toCFString();
                cfvalues[numUniqueKeys] = singleton ? macValue(values.constFirst()) : macList(values);
                ++numUniqueKeys;
            }

            result = CFDictionaryCreate(kCFAllocatorDefault,
                                        reinterpret_cast<const void **>(cfkeys.data()),
                                        reinterpret_cast<const void **>(cfvalues.data()),
                                        CFIndex(numUniqueKeys),
                                        &kCFTypeDictionaryKeyCallBacks,
                                        &kCFTypeDictionaryValueCallBacks);
        }
        break;
    case QVariant::DateTime:
        {
            QDateTime dateTime = value.toDateTime();
            // CFDate, unlike QDateTime, doesn't store timezone information
            if (dateTime.timeSpec() == Qt::LocalTime)
                result = dateTime.toCFDate();
            else
                goto string_case;
        }
        break;
    case QVariant::Bool:
        result = value.toBool() ? kCFBooleanTrue : kCFBooleanFalse;
        break;
    case QVariant::Int:
    case QVariant::UInt:
        {
            int n = value.toInt();
            result = CFNumberCreate(kCFAllocatorDefault, kCFNumberIntType, &n);
        }
        break;
    case QVariant::Double:
        {
            double n = value.toDouble();
            result = CFNumberCreate(kCFAllocatorDefault, kCFNumberDoubleType, &n);
        }
        break;
    case QVariant::LongLong:
    case QVariant::ULongLong:
        {
            qint64 n = value.toLongLong();
            result = CFNumberCreate(0, kCFNumberLongLongType, &n);
        }
        break;
    case QVariant::String:
    string_case:
    default:
        QString string = QSettingsPrivate::variantToString(value);
<<<<<<< HEAD
        if (string.contains(QChar::Null))
            result = string.toUtf8().toCFData();
        else
            result = string.toCFString();
=======
        if (string.contains(QChar::Null)) {
            QByteArray ba = string.toUtf8();
            result = CFDataCreate(kCFAllocatorDefault, reinterpret_cast<const UInt8 *>(ba.data()),
                                  CFIndex(ba.size()));
        } else {
            result = QCFString::toCFStringRef(string);
        }
>>>>>>> 8e20daae
    }
    return result;
}

static QVariant qtValue(CFPropertyListRef cfvalue)
{
    if (!cfvalue)
        return QVariant();

    CFTypeID typeId = CFGetTypeID(cfvalue);

    /*
        Sorted grossly from most to least frequent type.
    */
    if (typeId == CFStringGetTypeID()) {
        return QSettingsPrivate::stringToVariant(QString::fromCFString(static_cast<CFStringRef>(cfvalue)));
    } else if (typeId == CFNumberGetTypeID()) {
        CFNumberRef cfnumber = static_cast<CFNumberRef>(cfvalue);
        if (CFNumberIsFloatType(cfnumber)) {
            double d;
            CFNumberGetValue(cfnumber, kCFNumberDoubleType, &d);
            return d;
        } else {
            int i;
            qint64 ll;

            if (CFNumberGetType(cfnumber) == kCFNumberIntType) {
                CFNumberGetValue(cfnumber, kCFNumberIntType, &i);
                return i;
            }
            CFNumberGetValue(cfnumber, kCFNumberLongLongType, &ll);
            return ll;
        }
    } else if (typeId == CFArrayGetTypeID()) {
        CFArrayRef cfarray = static_cast<CFArrayRef>(cfvalue);
        QList<QVariant> list;
        CFIndex size = CFArrayGetCount(cfarray);
        bool metNonString = false;
        for (CFIndex i = 0; i < size; ++i) {
            QVariant value = qtValue(CFArrayGetValueAtIndex(cfarray, i));
            if (value.type() != QVariant::String)
                metNonString = true;
            list << value;
        }
        if (metNonString)
            return list;
        else
            return QVariant(list).toStringList();
    } else if (typeId == CFBooleanGetTypeID()) {
        return (bool)CFBooleanGetValue(static_cast<CFBooleanRef>(cfvalue));
    } else if (typeId == CFDataGetTypeID()) {
<<<<<<< HEAD
        QByteArray byteArray = QByteArray::fromRawCFData(static_cast<CFDataRef>(cfvalue));
=======
        CFDataRef cfdata = static_cast<CFDataRef>(cfvalue);
        QByteArray byteArray = QByteArray(reinterpret_cast<const char *>(CFDataGetBytePtr(cfdata)),
                          CFDataGetLength(cfdata));
>>>>>>> 8e20daae

        // Fast-path for QByteArray, so that we don't have to go
        // though the expensive and lossy conversion via UTF-8.
        if (!byteArray.startsWith('@'))
            return byteArray;

        const QString str = QString::fromUtf8(byteArray.constData(), byteArray.size());
        return QSettingsPrivate::stringToVariant(str);

    } else if (typeId == CFDictionaryGetTypeID()) {
        CFDictionaryRef cfdict = static_cast<CFDictionaryRef>(cfvalue);
        CFTypeID arrayTypeId = CFArrayGetTypeID();
        int size = (int)CFDictionaryGetCount(cfdict);
        QVarLengthArray<CFPropertyListRef> keys(size);
        QVarLengthArray<CFPropertyListRef> values(size);
        CFDictionaryGetKeysAndValues(cfdict, keys.data(), values.data());

        QMultiMap<QString, QVariant> map;
        for (int i = 0; i < size; ++i) {
            QString key = QString::fromCFString(static_cast<CFStringRef>(keys[i]));

            if (CFGetTypeID(values[i]) == arrayTypeId) {
                CFArrayRef cfarray = static_cast<CFArrayRef>(values[i]);
                CFIndex arraySize = CFArrayGetCount(cfarray);
                for (CFIndex j = arraySize - 1; j >= 0; --j)
                    map.insert(key, qtValue(CFArrayGetValueAtIndex(cfarray, j)));
            } else {
                map.insert(key, qtValue(values[i]));
            }
        }
        return map;
    } else if (typeId == CFDateGetTypeID()) {
        return QDateTime::fromCFDate(static_cast<CFDateRef>(cfvalue));
    }
    return QVariant();
}

static QString comify(const QString &organization)
{
    for (int i = organization.size() - 1; i >= 0; --i) {
        QChar ch = organization.at(i);
        if (ch == QLatin1Char('.') || ch == QChar(0x3002) || ch == QChar(0xff0e)
                || ch == QChar(0xff61)) {
            QString suffix = organization.mid(i + 1).toLower();
            if (suffix.size() == 2 || suffix == QLatin1String("com")
                    || suffix == QLatin1String("org") || suffix == QLatin1String("net")
                    || suffix == QLatin1String("edu") || suffix == QLatin1String("gov")
                    || suffix == QLatin1String("mil") || suffix == QLatin1String("biz")
                    || suffix == QLatin1String("info") || suffix == QLatin1String("name")
                    || suffix == QLatin1String("pro") || suffix == QLatin1String("aero")
                    || suffix == QLatin1String("coop") || suffix == QLatin1String("museum")) {
                QString result = organization;
                result.replace(QLatin1Char('/'), QLatin1Char(' '));
                return result;
            }
            break;
        }
        int uc = ch.unicode();
        if ((uc < 'a' || uc > 'z') && (uc < 'A' || uc > 'Z'))
            break;
    }

    QString domain;
    for (int i = 0; i < organization.size(); ++i) {
        QChar ch = organization.at(i);
        int uc = ch.unicode();
        if ((uc >= 'a' && uc <= 'z') || (uc >= '0' && uc <= '9')) {
            domain += ch;
        } else if (uc >= 'A' && uc <= 'Z') {
            domain += ch.toLower();
        } else {
           domain += QLatin1Char(' ');
        }
    }
    domain = domain.simplified();
    domain.replace(QLatin1Char(' '), QLatin1Char('-'));
    if (!domain.isEmpty())
        domain.append(QLatin1String(".com"));
    return domain;
}

class QMacSettingsPrivate : public QSettingsPrivate
{
public:
    QMacSettingsPrivate(QSettings::Scope scope, const QString &organization,
                        const QString &application);
    ~QMacSettingsPrivate();

    void remove(const QString &key);
    void set(const QString &key, const QVariant &value);
    bool get(const QString &key, QVariant *value) const;
    QStringList children(const QString &prefix, ChildSpec spec) const;
    void clear();
    void sync();
    void flush();
    bool isWritable() const;
    QString fileName() const;

private:
    struct SearchDomain
    {
        CFStringRef userName;
        CFStringRef applicationOrSuiteId;
    };

    QCFString applicationId;
    QCFString suiteId;
    QCFString hostName;
    SearchDomain domains[6];
    int numDomains;
};

QMacSettingsPrivate::QMacSettingsPrivate(QSettings::Scope scope, const QString &organization,
                                         const QString &application)
    : QSettingsPrivate(QSettings::NativeFormat, scope, organization, application)
{
    QString javaPackageName;
    int curPos = 0;
    int nextDot;

    // attempt to use the organization parameter
    QString domainName = comify(organization);
    // if not found, attempt to use the bundle identifier.
    if (domainName.isEmpty()) {
        CFBundleRef main_bundle = CFBundleGetMainBundle();
        if (main_bundle != NULL) {
            CFStringRef main_bundle_identifier = CFBundleGetIdentifier(main_bundle);
            if (main_bundle_identifier != NULL) {
                QString bundle_identifier(qtKey(main_bundle_identifier));
                // CFBundleGetIdentifier returns identifier separated by slashes rather than periods.
                QStringList bundle_identifier_components = bundle_identifier.split(QLatin1Char('/'));
                // pre-reverse them so that when they get reversed again below, they are in the com.company.product format.
                QStringList bundle_identifier_components_reversed;
                for (int i=0; i<bundle_identifier_components.size(); ++i) {
                    const QString &bundle_identifier_component = bundle_identifier_components.at(i);
                    bundle_identifier_components_reversed.push_front(bundle_identifier_component);
                }
                domainName = bundle_identifier_components_reversed.join(QLatin1Char('.'));
            }
        }
    }
    // if no bundle identifier yet. use a hard coded string.
    if (domainName.isEmpty()) {
        domainName = QLatin1String("unknown-organization.trolltech.com");
    }

    while ((nextDot = domainName.indexOf(QLatin1Char('.'), curPos)) != -1) {
        javaPackageName.prepend(domainName.midRef(curPos, nextDot - curPos));
        javaPackageName.prepend(QLatin1Char('.'));
        curPos = nextDot + 1;
    }
    javaPackageName.prepend(domainName.midRef(curPos));
    javaPackageName = javaPackageName.toLower();
    if (curPos == 0)
        javaPackageName.prepend(QLatin1String("com."));
    suiteId = javaPackageName;

    if (scope == QSettings::SystemScope)
        spec |= F_System;

    if (application.isEmpty()) {
        spec |= F_Organization;
    } else {
        javaPackageName += QLatin1Char('.');
        javaPackageName += application;
        applicationId = javaPackageName;
    }

    numDomains = 0;
    for (int i = (spec & F_System) ? 1 : 0; i < 2; ++i) {
        for (int j = (spec & F_Organization) ? 1 : 0; j < 3; ++j) {
            SearchDomain &domain = domains[numDomains++];
            domain.userName = (i == 0) ? kCFPreferencesCurrentUser : kCFPreferencesAnyUser;
            if (j == 0)
                domain.applicationOrSuiteId = applicationId;
            else if (j == 1)
                domain.applicationOrSuiteId = suiteId;
            else
                domain.applicationOrSuiteId = kCFPreferencesAnyApplication;
        }
    }

    hostName = (scope == QSettings::SystemScope) ? kCFPreferencesCurrentHost : kCFPreferencesAnyHost;
    sync();
}

QMacSettingsPrivate::~QMacSettingsPrivate()
{
}

void QMacSettingsPrivate::remove(const QString &key)
{
    QStringList keys = children(key + QLatin1Char('/'), AllKeys);

    // If i == -1, then delete "key" itself.
    for (int i = -1; i < keys.size(); ++i) {
        QString subKey = key;
        if (i >= 0) {
            subKey += QLatin1Char('/');
            subKey += keys.at(i);
        }
        CFPreferencesSetValue(macKey(subKey), 0, domains[0].applicationOrSuiteId,
                              domains[0].userName, hostName);
    }
}

void QMacSettingsPrivate::set(const QString &key, const QVariant &value)
{
    CFPreferencesSetValue(macKey(key), macValue(value), domains[0].applicationOrSuiteId,
                          domains[0].userName, hostName);
}

bool QMacSettingsPrivate::get(const QString &key, QVariant *value) const
{
    QCFString k = macKey(key);
    for (int i = 0; i < numDomains; ++i) {
        for (int j = 0; j < numHostNames; ++j) {
            QCFType<CFPropertyListRef> ret =
                    CFPreferencesCopyValue(k, domains[i].applicationOrSuiteId, domains[i].userName,
                                           hostNames[j]);
            if (ret) {
                if (value)
                    *value = qtValue(ret);
                return true;
            }
        }

        if (!fallbacks)
            break;
    }
    return false;
}

QStringList QMacSettingsPrivate::children(const QString &prefix, ChildSpec spec) const
{
    QStringList result;
    int startPos = prefix.size();

    for (int i = 0; i < numDomains; ++i) {
        for (int j = 0; j < numHostNames; ++j) {
            QCFType<CFArrayRef> cfarray = CFPreferencesCopyKeyList(domains[i].applicationOrSuiteId,
                                                                   domains[i].userName,
                                                                   hostNames[j]);
            if (cfarray) {
                CFIndex size = CFArrayGetCount(cfarray);
                for (CFIndex k = 0; k < size; ++k) {
                    QString currentKey =
                            qtKey(static_cast<CFStringRef>(CFArrayGetValueAtIndex(cfarray, k)));
                    if (currentKey.startsWith(prefix))
                        processChild(currentKey.midRef(startPos), spec, result);
                }
            }
        }

        if (!fallbacks)
            break;
    }
    std::sort(result.begin(), result.end());
    result.erase(std::unique(result.begin(), result.end()),
                 result.end());
    return result;
}

void QMacSettingsPrivate::clear()
{
    QCFType<CFArrayRef> cfarray = CFPreferencesCopyKeyList(domains[0].applicationOrSuiteId,
                                                           domains[0].userName, hostName);
    CFPreferencesSetMultiple(0, cfarray, domains[0].applicationOrSuiteId, domains[0].userName,
                             hostName);
}

void QMacSettingsPrivate::sync()
{
    for (int i = 0; i < numDomains; ++i) {
        for (int j = 0; j < numHostNames; ++j) {
            Boolean ok = CFPreferencesSynchronize(domains[i].applicationOrSuiteId,
                                                  domains[i].userName, hostNames[j]);
            // only report failures for the primary file (the one we write to)
            if (!ok && i == 0 && hostNames[j] == hostName && status == QSettings::NoError) {
                setStatus(QSettings::AccessError);
            }
        }
    }
}

void QMacSettingsPrivate::flush()
{
    sync();
}

bool QMacSettingsPrivate::isWritable() const
{
    QMacSettingsPrivate *that = const_cast<QMacSettingsPrivate *>(this);
    QString impossibleKey(QLatin1String("qt_internal/"));

    QSettings::Status oldStatus = that->status;
    that->status = QSettings::NoError;

    that->set(impossibleKey, QVariant());
    that->sync();
    bool writable = (status == QSettings::NoError) && that->get(impossibleKey, 0);
    that->remove(impossibleKey);
    that->sync();

    that->status = oldStatus;
    return writable;
}

QString QMacSettingsPrivate::fileName() const
{
    QString result;
    if ((spec & F_System) == 0)
        result = QDir::homePath();
    result += QLatin1String("/Library/Preferences/");
    result += QString::fromCFString(domains[0].applicationOrSuiteId);
    result += QLatin1String(".plist");
    return result;
}

QSettingsPrivate *QSettingsPrivate::create(QSettings::Format format,
                                           QSettings::Scope scope,
                                           const QString &organization,
                                           const QString &application)
{
#ifndef QT_BOOTSTRAPPED
    if (organization == QLatin1String("Qt"))
    {
        QString organizationDomain = QCoreApplication::organizationDomain();
        QString applicationName = QCoreApplication::applicationName();

        QSettingsPrivate *newSettings;
        if (format == QSettings::NativeFormat) {
            newSettings = new QMacSettingsPrivate(scope, organizationDomain, applicationName);
        } else {
            newSettings = new QConfFileSettingsPrivate(format, scope, organizationDomain, applicationName);
        }

        newSettings->beginGroupOrArray(QSettingsGroup(normalizedKey(organization)));
        if (!application.isEmpty())
            newSettings->beginGroupOrArray(QSettingsGroup(normalizedKey(application)));

        return newSettings;
    }
#endif
    if (format == QSettings::NativeFormat) {
        return new QMacSettingsPrivate(scope, organization, application);
    } else {
        return new QConfFileSettingsPrivate(format, scope, organization, application);
    }
}

bool QConfFileSettingsPrivate::readPlistFile(const QByteArray &data, ParsedSettingsMap *map) const
{
    QCFType<CFDataRef> cfData = data.toRawCFData();
    QCFType<CFPropertyListRef> propertyList =
            CFPropertyListCreateWithData(kCFAllocatorDefault, cfData, kCFPropertyListImmutable, Q_NULLPTR, Q_NULLPTR);

    if (!propertyList)
        return true;
    if (CFGetTypeID(propertyList) != CFDictionaryGetTypeID())
        return false;

    CFDictionaryRef cfdict =
            static_cast<CFDictionaryRef>(static_cast<CFPropertyListRef>(propertyList));
    int size = (int)CFDictionaryGetCount(cfdict);
    QVarLengthArray<CFPropertyListRef> keys(size);
    QVarLengthArray<CFPropertyListRef> values(size);
    CFDictionaryGetKeysAndValues(cfdict, keys.data(), values.data());

    for (int i = 0; i < size; ++i) {
        QString key = qtKey(static_cast<CFStringRef>(keys[i]));
        map->insert(QSettingsKey(key, Qt::CaseSensitive), qtValue(values[i]));
    }
    return true;
}

bool QConfFileSettingsPrivate::writePlistFile(QIODevice &file, const ParsedSettingsMap &map) const
{
    QVarLengthArray<QCFType<CFStringRef> > cfkeys(map.size());
    QVarLengthArray<QCFType<CFPropertyListRef> > cfvalues(map.size());
    int i = 0;
    ParsedSettingsMap::const_iterator j;
    for (j = map.constBegin(); j != map.constEnd(); ++j) {
        cfkeys[i] = macKey(j.key());
        cfvalues[i] = macValue(j.value());
        ++i;
    }

    QCFType<CFDictionaryRef> propertyList =
            CFDictionaryCreate(kCFAllocatorDefault,
                               reinterpret_cast<const void **>(cfkeys.data()),
                               reinterpret_cast<const void **>(cfvalues.data()),
                               CFIndex(map.size()),
                               &kCFTypeDictionaryKeyCallBacks,
                               &kCFTypeDictionaryValueCallBacks);

    QCFType<CFDataRef> xmlData = CFPropertyListCreateData(
                 kCFAllocatorDefault, propertyList, kCFPropertyListXMLFormat_v1_0, 0, 0);

    return file.write(QByteArray::fromRawCFData(xmlData)) == CFDataGetLength(xmlData);
}

QT_END_NAMESPACE
#endif //QT_NO_SETTINGS<|MERGE_RESOLUTION|>--- conflicted
+++ resolved
@@ -210,20 +210,10 @@
     string_case:
     default:
         QString string = QSettingsPrivate::variantToString(value);
-<<<<<<< HEAD
         if (string.contains(QChar::Null))
             result = string.toUtf8().toCFData();
         else
             result = string.toCFString();
-=======
-        if (string.contains(QChar::Null)) {
-            QByteArray ba = string.toUtf8();
-            result = CFDataCreate(kCFAllocatorDefault, reinterpret_cast<const UInt8 *>(ba.data()),
-                                  CFIndex(ba.size()));
-        } else {
-            result = QCFString::toCFStringRef(string);
-        }
->>>>>>> 8e20daae
     }
     return result;
 }
@@ -275,13 +265,7 @@
     } else if (typeId == CFBooleanGetTypeID()) {
         return (bool)CFBooleanGetValue(static_cast<CFBooleanRef>(cfvalue));
     } else if (typeId == CFDataGetTypeID()) {
-<<<<<<< HEAD
         QByteArray byteArray = QByteArray::fromRawCFData(static_cast<CFDataRef>(cfvalue));
-=======
-        CFDataRef cfdata = static_cast<CFDataRef>(cfvalue);
-        QByteArray byteArray = QByteArray(reinterpret_cast<const char *>(CFDataGetBytePtr(cfdata)),
-                          CFDataGetLength(cfdata));
->>>>>>> 8e20daae
 
         // Fast-path for QByteArray, so that we don't have to go
         // though the expensive and lossy conversion via UTF-8.
@@ -290,7 +274,6 @@
 
         const QString str = QString::fromUtf8(byteArray.constData(), byteArray.size());
         return QSettingsPrivate::stringToVariant(str);
-
     } else if (typeId == CFDictionaryGetTypeID()) {
         CFDictionaryRef cfdict = static_cast<CFDictionaryRef>(cfvalue);
         CFTypeID arrayTypeId = CFArrayGetTypeID();
