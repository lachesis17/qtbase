/****************************************************************************
**
** Copyright (C) 2013 David Faure <faure+bluesystems@kde.org>
** Copyright (C) 2016 Intel Corporation.
** Copyright (C) 2016 The Qt Company Ltd.
** Contact: https://www.qt.io/licensing/
**
** This file is part of the QtCore module of the Qt Toolkit.
**
** $QT_BEGIN_LICENSE:LGPL$
** Commercial License Usage
** Licensees holding valid commercial Qt licenses may use this file in
** accordance with the commercial license agreement provided with the
** Software or, alternatively, in accordance with the terms contained in
** a written agreement between you and The Qt Company. For licensing terms
** and conditions see https://www.qt.io/terms-conditions. For further
** information use the contact form at https://www.qt.io/contact-us.
**
** GNU Lesser General Public License Usage
** Alternatively, this file may be used under the terms of the GNU Lesser
** General Public License version 3 as published by the Free Software
** Foundation and appearing in the file LICENSE.LGPL3 included in the
** packaging of this file. Please review the following information to
** ensure the GNU Lesser General Public License version 3 requirements
** will be met: https://www.gnu.org/licenses/lgpl-3.0.html.
**
** GNU General Public License Usage
** Alternatively, this file may be used under the terms of the GNU
** General Public License version 2.0 or (at your option) the GNU General
** Public license version 3 or any later version approved by the KDE Free
** Qt Foundation. The licenses are as published by the Free Software
** Foundation and appearing in the file LICENSE.GPL2 and LICENSE.GPL3
** included in the packaging of this file. Please review the following
** information to ensure the GNU General Public License requirements will
** be met: https://www.gnu.org/licenses/gpl-2.0.html and
** https://www.gnu.org/licenses/gpl-3.0.html.
**
** $QT_END_LICENSE$
**
****************************************************************************/

#include "private/qlockfile_p.h"

#include "QtCore/qtemporaryfile.h"
#include "QtCore/qcoreapplication.h"
#include "QtCore/qfileinfo.h"
#include "QtCore/qdebug.h"
#include "QtCore/qdatetime.h"
#include "QtCore/qfileinfo.h"
#include "QtCore/qcache.h"
#include "QtCore/qglobalstatic.h"
#include "QtCore/qmutex.h"

#include "private/qcore_unix_p.h" // qt_safe_open
#include "private/qabstractfileengine_p.h"
#include "private/qtemporaryfile_p.h"

#if !defined(Q_OS_INTEGRITY)
#include <sys/file.h>  // flock
#endif

#include <sys/types.h> // kill
#include <signal.h>    // kill
#include <unistd.h>    // gethostname

#if defined(Q_OS_OSX)
#   include <libproc.h>
#elif defined(Q_OS_LINUX)
#   include <unistd.h>
#   include <cstdio>
#elif defined(Q_OS_HAIKU)
#   include <kernel/OS.h>
<<<<<<< HEAD
#elif defined(Q_OS_BSD4) && !defined(QT_PLATFORM_UIKIT)
=======
#elif defined(Q_OS_BSD4) && !defined(Q_OS_IOS)
# if !defined(Q_OS_NETBSD)
>>>>>>> cbe33240
#   include <sys/user.h>
# endif
#   include <sys/cdefs.h>
#   include <sys/param.h>
#   include <sys/sysctl.h>
#endif

QT_BEGIN_NAMESPACE

static QByteArray localHostName() // from QHostInfo::localHostName(), modified to return a QByteArray
{
    QByteArray hostName(512, Qt::Uninitialized);
    if (gethostname(hostName.data(), hostName.size()) == -1)
        return QByteArray();
    hostName.truncate(strlen(hostName.data()));
    return hostName;
}

// ### merge into qt_safe_write?
static qint64 qt_write_loop(int fd, const char *data, qint64 len)
{
    qint64 pos = 0;
    while (pos < len) {
        const qint64 ret = qt_safe_write(fd, data + pos, len - pos);
        if (ret == -1) // e.g. partition full
            return pos;
        pos += ret;
    }
    return pos;
}

int QLockFilePrivate::checkFcntlWorksAfterFlock(const QString &fn)
{
#ifndef QT_NO_TEMPORARYFILE
    QTemporaryFile file(fn);
    if (!file.open())
        return 0;
    const int fd = file.d_func()->engine()->handle();
#if defined(LOCK_EX) && defined(LOCK_NB)
    if (flock(fd, LOCK_EX | LOCK_NB) == -1) // other threads, and other processes on a local fs
        return 0;
#endif
    struct flock flockData;
    flockData.l_type = F_WRLCK;
    flockData.l_whence = SEEK_SET;
    flockData.l_start = 0;
    flockData.l_len = 0; // 0 = entire file
    flockData.l_pid = getpid();
    if (fcntl(fd, F_SETLK, &flockData) == -1) // for networked filesystems
        return 0;
    return 1;
#else
    return 0;
#endif
}

// Cache the result of checkFcntlWorksAfterFlock for each directory a lock
// file is created in because in some filesystems, like NFS, both locks
// are the same.  This does not take into account a filesystem changing.
// QCache is set to hold a maximum of 10 entries, this is to avoid unbounded
// growth, this is caching directories of files and it is assumed a low number
// will be sufficient.
typedef QCache<QString, bool> CacheType;
Q_GLOBAL_STATIC_WITH_ARGS(CacheType, fcntlOK, (10));
static QBasicMutex fcntlLock;

/*!
  \internal
  Checks that the OS isn't using POSIX locks to emulate flock().
  OS X is one of those.
*/
static bool fcntlWorksAfterFlock(const QString &fn)
{
    QMutexLocker lock(&fcntlLock);
    if (fcntlOK.isDestroyed())
        return QLockFilePrivate::checkFcntlWorksAfterFlock(fn);
    bool *worksPtr = fcntlOK->object(fn);
    if (worksPtr)
        return *worksPtr;

    const bool val = QLockFilePrivate::checkFcntlWorksAfterFlock(fn);
    worksPtr = new bool(val);
    fcntlOK->insert(fn, worksPtr);

    return val;
}

static bool setNativeLocks(const QString &fileName, int fd)
{
#if defined(LOCK_EX) && defined(LOCK_NB)
    if (flock(fd, LOCK_EX | LOCK_NB) == -1) // other threads, and other processes on a local fs
        return false;
#endif
    struct flock flockData;
    flockData.l_type = F_WRLCK;
    flockData.l_whence = SEEK_SET;
    flockData.l_start = 0;
    flockData.l_len = 0; // 0 = entire file
    flockData.l_pid = getpid();
    if (fcntlWorksAfterFlock(QDir::cleanPath(QFileInfo(fileName).absolutePath()) + QString('/'))
        && fcntl(fd, F_SETLK, &flockData) == -1) { // for networked filesystems
        return false;
    }
    return true;
}

QLockFile::LockError QLockFilePrivate::tryLock_sys()
{
    // Assemble data, to write in a single call to write
    // (otherwise we'd have to check every write call)
    // Use operator% from the fast builder to avoid multiple memory allocations.
    QByteArray fileData = QByteArray::number(QCoreApplication::applicationPid()) % '\n'
                          % QCoreApplication::applicationName().toUtf8() % '\n'
                          % localHostName() % '\n';

    const QByteArray lockFileName = QFile::encodeName(fileName);
    const int fd = qt_safe_open(lockFileName.constData(), O_WRONLY | O_CREAT | O_EXCL, 0644);
    if (fd < 0) {
        switch (errno) {
        case EEXIST:
            return QLockFile::LockFailedError;
        case EACCES:
        case EROFS:
            return QLockFile::PermissionError;
        default:
            return QLockFile::UnknownError;
        }
    }
    // Ensure nobody else can delete the file while we have it
    if (!setNativeLocks(fileName, fd)) {
        const int errnoSaved = errno;
        qWarning() << "setNativeLocks failed:" << qt_error_string(errnoSaved);
    }

    if (qt_write_loop(fd, fileData.constData(), fileData.size()) < fileData.size()) {
        close(fd);
        if (!QFile::remove(fileName))
            qWarning("QLockFile: Could not remove our own lock file %s.", qPrintable(fileName));
        return QLockFile::UnknownError; // partition full
    }

    // We hold the lock, continue.
    fileHandle = fd;

    // Sync to disk if possible. Ignore errors (e.g. not supported).
#if defined(_POSIX_SYNCHRONIZED_IO) && _POSIX_SYNCHRONIZED_IO > 0
    fdatasync(fileHandle);
#else
    fsync(fileHandle);
#endif

    return QLockFile::NoError;
}

bool QLockFilePrivate::removeStaleLock()
{
    const QByteArray lockFileName = QFile::encodeName(fileName);
    const int fd = qt_safe_open(lockFileName.constData(), O_WRONLY, 0644);
    if (fd < 0) // gone already?
        return false;
    bool success = setNativeLocks(fileName, fd) && (::unlink(lockFileName) == 0);
    close(fd);
    return success;
}

bool QLockFilePrivate::isApparentlyStale() const
{
    qint64 pid;
    QString hostname, appname;
    if (getLockInfo(&pid, &hostname, &appname)) {
        if (hostname.isEmpty() || hostname == QString::fromLocal8Bit(localHostName())) {
            if (::kill(pid, 0) == -1 && errno == ESRCH)
                return true; // PID doesn't exist anymore
            const QString processName = processNameByPid(pid);
            if (!processName.isEmpty()) {
                QFileInfo fi(appname);
                if (fi.isSymLink())
                    fi.setFile(fi.symLinkTarget());
                if (processName != fi.fileName())
                    return true; // PID got reused by a different application.
            }
        }
    }
    const qint64 age = QFileInfo(fileName).lastModified().msecsTo(QDateTime::currentDateTime());
    return staleLockTime > 0 && age > staleLockTime;
}

QString QLockFilePrivate::processNameByPid(qint64 pid)
{
#if defined(Q_OS_OSX)
    char name[1024];
    proc_name(pid, name, sizeof(name) / sizeof(char));
    return QFile::decodeName(name);
#elif defined(Q_OS_LINUX)
    if (!QFile::exists(QStringLiteral("/proc/version")))
        return QString();
    char exePath[64];
    char buf[PATH_MAX + 1];
    sprintf(exePath, "/proc/%lld/exe", pid);
    size_t len = (size_t)readlink(exePath, buf, sizeof(buf));
    if (len >= sizeof(buf)) {
        // The pid is gone. Return some invalid process name to fail the test.
        return QStringLiteral("/ERROR/");
    }
    buf[len] = 0;
    return QFileInfo(QFile::decodeName(buf)).fileName();
#elif defined(Q_OS_HAIKU)
    thread_info info;
    if (get_thread_info(pid, &info) != B_OK)
        return QString();
    return QFile::decodeName(info.name);
<<<<<<< HEAD
#elif defined(Q_OS_BSD4) && !defined(QT_PLATFORM_UIKIT)
# if defined(__GLIBC__) && defined(__FreeBSD_kernel__)
    int mib[4] = { CTL_KERN, KERN_PROC, KERN_PROC_PID, pid };
    size_t len = 0;
    if (sysctl(mib, 4, NULL, &len, NULL, 0) < 0)
        return QString();
    kinfo_proc *proc = static_cast<kinfo_proc *>(malloc(len));
=======
#elif defined(Q_OS_BSD4) && !defined(Q_OS_IOS)
# if defined(Q_OS_NETBSD)
    struct kinfo_proc2 kp;
    int mib[6] = { CTL_KERN, KERN_PROC2, KERN_PROC_PID, (int)pid, sizeof(struct kinfo_proc2), 1 };
# elif defined(Q_OS_OPENBSD)
    struct kinfo_proc kp;
    int mib[6] = { CTL_KERN, KERN_PROC, KERN_PROC_PID, (int)pid, sizeof(struct kinfo_proc), 1 };
>>>>>>> cbe33240
# else
    struct kinfo_proc kp;
    int mib[4] = { CTL_KERN, KERN_PROC, KERN_PROC_PID, (int)pid };
# endif
    size_t len = sizeof(kp);
    u_int mib_len = sizeof(mib)/sizeof(u_int);

    if (sysctl(mib, mib_len, &kp, &len, NULL, 0) < 0)
        return QString();

# if defined(Q_OS_OPENBSD) || defined(Q_OS_NETBSD)
    if (kp.p_pid != pid)
        return QString();
    QString name = QFile::decodeName(kp.p_comm);
# else
    if (kp.ki_pid != pid)
        return QString();
    QString name = QFile::decodeName(kp.ki_comm);
# endif
    return name;

#else
    Q_UNUSED(pid);
    return QString();
#endif
}

void QLockFile::unlock()
{
    Q_D(QLockFile);
    if (!d->isLocked)
        return;
    close(d->fileHandle);
    d->fileHandle = -1;
    if (!QFile::remove(d->fileName)) {
        qWarning() << "Could not remove our own lock file" << d->fileName << "maybe permissions changed meanwhile?";
        // This is bad because other users of this lock file will now have to wait for the stale-lock-timeout...
    }
    d->lockError = QLockFile::NoError;
    d->isLocked = false;
}

QT_END_NAMESPACE<|MERGE_RESOLUTION|>--- conflicted
+++ resolved
@@ -70,12 +70,8 @@
 #   include <cstdio>
 #elif defined(Q_OS_HAIKU)
 #   include <kernel/OS.h>
-<<<<<<< HEAD
 #elif defined(Q_OS_BSD4) && !defined(QT_PLATFORM_UIKIT)
-=======
-#elif defined(Q_OS_BSD4) && !defined(Q_OS_IOS)
 # if !defined(Q_OS_NETBSD)
->>>>>>> cbe33240
 #   include <sys/user.h>
 # endif
 #   include <sys/cdefs.h>
@@ -287,23 +283,13 @@
     if (get_thread_info(pid, &info) != B_OK)
         return QString();
     return QFile::decodeName(info.name);
-<<<<<<< HEAD
 #elif defined(Q_OS_BSD4) && !defined(QT_PLATFORM_UIKIT)
-# if defined(__GLIBC__) && defined(__FreeBSD_kernel__)
-    int mib[4] = { CTL_KERN, KERN_PROC, KERN_PROC_PID, pid };
-    size_t len = 0;
-    if (sysctl(mib, 4, NULL, &len, NULL, 0) < 0)
-        return QString();
-    kinfo_proc *proc = static_cast<kinfo_proc *>(malloc(len));
-=======
-#elif defined(Q_OS_BSD4) && !defined(Q_OS_IOS)
 # if defined(Q_OS_NETBSD)
     struct kinfo_proc2 kp;
     int mib[6] = { CTL_KERN, KERN_PROC2, KERN_PROC_PID, (int)pid, sizeof(struct kinfo_proc2), 1 };
 # elif defined(Q_OS_OPENBSD)
     struct kinfo_proc kp;
     int mib[6] = { CTL_KERN, KERN_PROC, KERN_PROC_PID, (int)pid, sizeof(struct kinfo_proc), 1 };
->>>>>>> cbe33240
 # else
     struct kinfo_proc kp;
     int mib[4] = { CTL_KERN, KERN_PROC, KERN_PROC_PID, (int)pid };
