/****************************************************************************
**
** Copyright (C) 2013 Digia Plc and/or its subsidiary(-ies).
** Contact: http://www.qt-project.org/legal
**
** This file is part of the QtCore module of the Qt Toolkit.
**
** $QT_BEGIN_LICENSE:LGPL$
** Commercial License Usage
** Licensees holding valid commercial Qt licenses may use this file in
** accordance with the commercial license agreement provided with the
** Software or, alternatively, in accordance with the terms contained in
** a written agreement between you and Digia.  For licensing terms and
** conditions see http://qt.digia.com/licensing.  For further information
** use the contact form at http://qt.digia.com/contact-us.
**
** GNU Lesser General Public License Usage
** Alternatively, this file may be used under the terms of the GNU Lesser
** General Public License version 2.1 as published by the Free Software
** Foundation and appearing in the file LICENSE.LGPL included in the
** packaging of this file.  Please review the following information to
** ensure the GNU Lesser General Public License version 2.1 requirements
** will be met: http://www.gnu.org/licenses/old-licenses/lgpl-2.1.html.
**
** In addition, as a special exception, Digia gives you certain additional
** rights.  These rights are described in the Digia Qt LGPL Exception
** version 1.1, included in the file LGPL_EXCEPTION.txt in this package.
**
** GNU General Public License Usage
** Alternatively, this file may be used under the terms of the GNU
** General Public License version 3.0 as published by the Free Software
** Foundation and appearing in the file LICENSE.GPL included in the
** packaging of this file.  Please review the following information to
** ensure the GNU General Public License version 3.0 requirements will be
** met: http://www.gnu.org/copyleft/gpl.html.
**
**
** $QT_END_LICENSE$
**
****************************************************************************/

#ifndef QDATASTREAM_H
#define QDATASTREAM_H

#include <QtCore/qscopedpointer.h>
#include <QtCore/qiodevice.h>
#include <QtCore/qpair.h>

#ifdef Status
#error qdatastream.h must be included before any header file that defines Status
#endif

QT_BEGIN_NAMESPACE


class QByteArray;
class QIODevice;

template <typename T> class QList;
template <typename T> class QLinkedList;
template <typename T> class QVector;
template <typename T> class QSet;
template <class Key, class T> class QHash;
template <class Key, class T> class QMap;

#if !defined(QT_NO_DATASTREAM) || defined(QT_BOOTSTRAPPED)
class QDataStreamPrivate;
class Q_CORE_EXPORT QDataStream
{
public:
    enum Version {
        Qt_1_0 = 1,
        Qt_2_0 = 2,
        Qt_2_1 = 3,
        Qt_3_0 = 4,
        Qt_3_1 = 5,
        Qt_3_3 = 6,
        Qt_4_0 = 7,
        Qt_4_1 = Qt_4_0,
        Qt_4_2 = 8,
        Qt_4_3 = 9,
        Qt_4_4 = 10,
        Qt_4_5 = 11,
        Qt_4_6 = 12,
        Qt_4_7 = Qt_4_6,
        Qt_4_8 = Qt_4_7,
        Qt_4_9 = Qt_4_8,
        Qt_5_0 = 13,
<<<<<<< HEAD
        Qt_5_1 = Qt_5_0,
        Qt_5_2 = Qt_5_1
#if QT_VERSION >= 0x050300
=======
        Qt_5_1 = 14
#if QT_VERSION >= 0x050200
>>>>>>> 47a76280
#error Add the datastream version for this Qt version
#endif
    };

    enum ByteOrder {
        BigEndian = QSysInfo::BigEndian,
        LittleEndian = QSysInfo::LittleEndian
    };

    enum Status {
        Ok,
        ReadPastEnd,
        ReadCorruptData,
        WriteFailed
    };

    enum FloatingPointPrecision {
        SinglePrecision,
        DoublePrecision
    };

    QDataStream();
    explicit QDataStream(QIODevice *);
    QDataStream(QByteArray *, QIODevice::OpenMode flags);
    QDataStream(const QByteArray &);
    ~QDataStream();

    QIODevice *device() const;
    void setDevice(QIODevice *);
    void unsetDevice();

    bool atEnd() const;

    Status status() const;
    void setStatus(Status status);
    void resetStatus();

    FloatingPointPrecision floatingPointPrecision() const;
    void setFloatingPointPrecision(FloatingPointPrecision precision);

    ByteOrder byteOrder() const;
    void setByteOrder(ByteOrder);

    int version() const;
    void setVersion(int);

    QDataStream &operator>>(qint8 &i);
    QDataStream &operator>>(quint8 &i);
    QDataStream &operator>>(qint16 &i);
    QDataStream &operator>>(quint16 &i);
    QDataStream &operator>>(qint32 &i);
    QDataStream &operator>>(quint32 &i);
    QDataStream &operator>>(qint64 &i);
    QDataStream &operator>>(quint64 &i);

    QDataStream &operator>>(bool &i);
    QDataStream &operator>>(float &f);
    QDataStream &operator>>(double &f);
    QDataStream &operator>>(char *&str);

    QDataStream &operator<<(qint8 i);
    QDataStream &operator<<(quint8 i);
    QDataStream &operator<<(qint16 i);
    QDataStream &operator<<(quint16 i);
    QDataStream &operator<<(qint32 i);
    QDataStream &operator<<(quint32 i);
    QDataStream &operator<<(qint64 i);
    QDataStream &operator<<(quint64 i);
    QDataStream &operator<<(bool i);
    QDataStream &operator<<(float f);
    QDataStream &operator<<(double f);
    QDataStream &operator<<(const char *str);

    QDataStream &readBytes(char *&, uint &len);
    int readRawData(char *, int len);

    QDataStream &writeBytes(const char *, uint len);
    int writeRawData(const char *, int len);

    int skipRawData(int len);

private:
    Q_DISABLE_COPY(QDataStream)

    QScopedPointer<QDataStreamPrivate> d;

    QIODevice *dev;
    bool owndev;
    bool noswap;
    ByteOrder byteorder;
    int ver;
    Status q_status;
};


/*****************************************************************************
  QDataStream inline functions
 *****************************************************************************/

inline QIODevice *QDataStream::device() const
{ return dev; }

inline QDataStream::ByteOrder QDataStream::byteOrder() const
{ return byteorder; }

inline int QDataStream::version() const
{ return ver; }

inline void QDataStream::setVersion(int v)
{ ver = v; }

inline QDataStream &QDataStream::operator>>(quint8 &i)
{ return *this >> reinterpret_cast<qint8&>(i); }

inline QDataStream &QDataStream::operator>>(quint16 &i)
{ return *this >> reinterpret_cast<qint16&>(i); }

inline QDataStream &QDataStream::operator>>(quint32 &i)
{ return *this >> reinterpret_cast<qint32&>(i); }

inline QDataStream &QDataStream::operator>>(quint64 &i)
{ return *this >> reinterpret_cast<qint64&>(i); }

inline QDataStream &QDataStream::operator<<(quint8 i)
{ return *this << qint8(i); }

inline QDataStream &QDataStream::operator<<(quint16 i)
{ return *this << qint16(i); }

inline QDataStream &QDataStream::operator<<(quint32 i)
{ return *this << qint32(i); }

inline QDataStream &QDataStream::operator<<(quint64 i)
{ return *this << qint64(i); }

template <typename T>
QDataStream& operator>>(QDataStream& s, QList<T>& l)
{
    l.clear();
    quint32 c;
    s >> c;
    l.reserve(c);
    for(quint32 i = 0; i < c; ++i)
    {
        T t;
        s >> t;
        l.append(t);
        if (s.atEnd())
            break;
    }
    return s;
}

template <typename T>
QDataStream& operator<<(QDataStream& s, const QList<T>& l)
{
    s << quint32(l.size());
    for (int i = 0; i < l.size(); ++i)
        s << l.at(i);
    return s;
}

template <typename T>
QDataStream& operator>>(QDataStream& s, QLinkedList<T>& l)
{
    l.clear();
    quint32 c;
    s >> c;
    for(quint32 i = 0; i < c; ++i)
    {
        T t;
        s >> t;
        l.append(t);
        if (s.atEnd())
            break;
    }
    return s;
}

template <typename T>
QDataStream& operator<<(QDataStream& s, const QLinkedList<T>& l)
{
    s << quint32(l.size());
    typename QLinkedList<T>::ConstIterator it = l.constBegin();
    for(; it != l.constEnd(); ++it)
        s << *it;
    return s;
}

template<typename T>
QDataStream& operator>>(QDataStream& s, QVector<T>& v)
{
    v.clear();
    quint32 c;
    s >> c;
    v.resize(c);
    for(quint32 i = 0; i < c; ++i) {
        T t;
        s >> t;
        v[i] = t;
    }
    return s;
}

template<typename T>
QDataStream& operator<<(QDataStream& s, const QVector<T>& v)
{
    s << quint32(v.size());
    for (typename QVector<T>::const_iterator it = v.begin(); it != v.end(); ++it)
        s << *it;
    return s;
}

template <typename T>
QDataStream &operator>>(QDataStream &in, QSet<T> &set)
{
    set.clear();
    quint32 c;
    in >> c;
    for (quint32 i = 0; i < c; ++i) {
        T t;
        in >> t;
        set << t;
        if (in.atEnd())
            break;
    }
    return in;
}

template <typename T>
QDataStream& operator<<(QDataStream &out, const QSet<T> &set)
{
    out << quint32(set.size());
    typename QSet<T>::const_iterator i = set.constBegin();
    while (i != set.constEnd()) {
        out << *i;
        ++i;
    }
    return out;
}

template <class Key, class T>
Q_OUTOFLINE_TEMPLATE QDataStream &operator>>(QDataStream &in, QHash<Key, T> &hash)
{
    QDataStream::Status oldStatus = in.status();
    in.resetStatus();
    hash.clear();

    quint32 n;
    in >> n;

    for (quint32 i = 0; i < n; ++i) {
        if (in.status() != QDataStream::Ok)
            break;

        Key k;
        T t;
        in >> k >> t;
        hash.insertMulti(k, t);
    }

    if (in.status() != QDataStream::Ok)
        hash.clear();
    if (oldStatus != QDataStream::Ok)
        in.setStatus(oldStatus);
    return in;
}

template <class Key, class T>
Q_OUTOFLINE_TEMPLATE QDataStream &operator<<(QDataStream &out, const QHash<Key, T>& hash)
{
    out << quint32(hash.size());
    typename QHash<Key, T>::ConstIterator it = hash.end();
    typename QHash<Key, T>::ConstIterator begin = hash.begin();
    while (it != begin) {
        --it;
        out << it.key() << it.value();
    }
    return out;
}
#ifdef Q_QDOC
template <class Key, class T>
Q_OUTOFLINE_TEMPLATE QDataStream &operator>>(QDataStream &in, QMap<Key, T> &map)
#else
template <class aKey, class aT>
Q_OUTOFLINE_TEMPLATE QDataStream &operator>>(QDataStream &in, QMap<aKey, aT> &map)
#endif
{
    QDataStream::Status oldStatus = in.status();
    in.resetStatus();
    map.clear();

    quint32 n;
    in >> n;

    map.detach();
    for (quint32 i = 0; i < n; ++i) {
        if (in.status() != QDataStream::Ok)
            break;

        aKey key;
        aT value;
        in >> key >> value;
        map.insertMulti(key, value);
    }
    if (in.status() != QDataStream::Ok)
        map.clear();
    if (oldStatus != QDataStream::Ok)
        in.setStatus(oldStatus);
    return in;
}

template <class Key, class T>
Q_OUTOFLINE_TEMPLATE QDataStream &operator<<(QDataStream &out, const QMap<Key, T> &map)
{
    out << quint32(map.size());
    typename QMap<Key, T>::ConstIterator it = map.end();
    typename QMap<Key, T>::ConstIterator begin = map.begin();
    while (it != begin) {
        --it;
        out << it.key() << it.value();
    }
    return out;
}

#ifndef QT_NO_DATASTREAM
template <class T1, class T2>
inline QDataStream& operator>>(QDataStream& s, QPair<T1, T2>& p)
{
    s >> p.first >> p.second;
    return s;
}

template <class T1, class T2>
inline QDataStream& operator<<(QDataStream& s, const QPair<T1, T2>& p)
{
    s << p.first << p.second;
    return s;
}
#endif

#endif // QT_NO_DATASTREAM

QT_END_NAMESPACE

#endif // QDATASTREAM_H<|MERGE_RESOLUTION|>--- conflicted
+++ resolved
@@ -86,14 +86,9 @@
         Qt_4_8 = Qt_4_7,
         Qt_4_9 = Qt_4_8,
         Qt_5_0 = 13,
-<<<<<<< HEAD
-        Qt_5_1 = Qt_5_0,
+        Qt_5_1 = 14,
         Qt_5_2 = Qt_5_1
 #if QT_VERSION >= 0x050300
-=======
-        Qt_5_1 = 14
-#if QT_VERSION >= 0x050200
->>>>>>> 47a76280
 #error Add the datastream version for this Qt version
 #endif
     };
