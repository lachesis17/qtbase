--- conflicted
+++ resolved
@@ -506,17 +506,10 @@
         valid = true;
         ready = true;
 
-<<<<<<< HEAD
-        bytesTotal = statfs_buf.f_blocks * statfs_buf.f_bsize;
-        bytesFree = statfs_buf.f_bfree * statfs_buf.f_bsize;
-        bytesAvailable = statfs_buf.f_bavail * statfs_buf.f_bsize;
-#if defined(Q_OS_ANDROID) || defined (Q_OS_BSD4)
-=======
         bytesTotal = statfs_buf.f_blocks * statfs_buf.f_frsize;
         bytesFree = statfs_buf.f_bfree * statfs_buf.f_frsize;
         bytesAvailable = statfs_buf.f_bavail * statfs_buf.f_frsize;
-#if defined(Q_OS_ANDROID)
->>>>>>> 4a1e5dba
+#if defined(Q_OS_ANDROID) || defined (Q_OS_BSD4)
 #if defined(_STATFS_F_FLAGS)
         readOnly = (statfs_buf.f_flags & ST_RDONLY) != 0;
 #endif
