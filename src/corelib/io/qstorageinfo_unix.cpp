/****************************************************************************
**
** Copyright (C) 2014 Ivan Komissarov <ABBAPOH@gmail.com>
** Copyright (C) 2016 Intel Corporation.
** Contact: https://www.qt.io/licensing/
**
** This file is part of the QtCore module of the Qt Toolkit.
**
** $QT_BEGIN_LICENSE:LGPL$
** Commercial License Usage
** Licensees holding valid commercial Qt licenses may use this file in
** accordance with the commercial license agreement provided with the
** Software or, alternatively, in accordance with the terms contained in
** a written agreement between you and The Qt Company. For licensing terms
** and conditions see https://www.qt.io/terms-conditions. For further
** information use the contact form at https://www.qt.io/contact-us.
**
** GNU Lesser General Public License Usage
** Alternatively, this file may be used under the terms of the GNU Lesser
** General Public License version 3 as published by the Free Software
** Foundation and appearing in the file LICENSE.LGPL3 included in the
** packaging of this file. Please review the following information to
** ensure the GNU Lesser General Public License version 3 requirements
** will be met: https://www.gnu.org/licenses/lgpl-3.0.html.
**
** GNU General Public License Usage
** Alternatively, this file may be used under the terms of the GNU
** General Public License version 2.0 or (at your option) the GNU General
** Public license version 3 or any later version approved by the KDE Free
** Qt Foundation. The licenses are as published by the Free Software
** Foundation and appearing in the file LICENSE.GPL2 and LICENSE.GPL3
** included in the packaging of this file. Please review the following
** information to ensure the GNU General Public License requirements will
** be met: https://www.gnu.org/licenses/gpl-2.0.html and
** https://www.gnu.org/licenses/gpl-3.0.html.
**
** $QT_END_LICENSE$
**
****************************************************************************/

#include "qstorageinfo_p.h"

#include <QtCore/qdiriterator.h>
#include <QtCore/qfileinfo.h>
#include <QtCore/qtextstream.h>

#include <QtCore/private/qcore_unix_p.h>
#include <QtCore/private/qlocale_tools_p.h>

#include <errno.h>
#include <sys/stat.h>

#if defined(Q_OS_BSD4)
#  include <sys/mount.h>
#  include <sys/statvfs.h>
#elif defined(Q_OS_ANDROID)
#  include <sys/mount.h>
#  include <sys/vfs.h>
#  include <mntent.h>
#elif defined(Q_OS_LINUX) || defined(Q_OS_HURD)
#  include <mntent.h>
#  include <sys/statvfs.h>
#elif defined(Q_OS_SOLARIS)
#  include <sys/mnttab.h>
#  include <sys/statvfs.h>
#elif defined(Q_OS_HAIKU)
#  include <Directory.h>
#  include <Path.h>
#  include <Volume.h>
#  include <VolumeRoster.h>
#  include <fs_info.h>
#  include <sys/statvfs.h>
#else
#  include <sys/statvfs.h>
#endif

#if defined(Q_OS_BSD4)
#  if defined(Q_OS_NETBSD)
#    define QT_STATFSBUF struct statvfs
#    define QT_STATFS    ::statvfs
#  else
#    define QT_STATFSBUF struct statfs
#    define QT_STATFS    ::statfs
#  endif

#  if !defined(ST_RDONLY)
#    define ST_RDONLY MNT_RDONLY
#  endif
#  if !defined(_STATFS_F_FLAGS) && !defined(Q_OS_NETBSD)
#    define _STATFS_F_FLAGS 1
#  endif
#elif defined(Q_OS_ANDROID)
#  define QT_STATFS    ::statfs
#  define QT_STATFSBUF struct statfs
#  if !defined(ST_RDONLY)
#    define ST_RDONLY 1 // hack for missing define on Android
#  endif
#elif defined(Q_OS_HAIKU)
#  define QT_STATFSBUF struct statvfs
#  define QT_STATFS    ::statvfs
#else
#  if defined(QT_LARGEFILE_SUPPORT)
#    define QT_STATFSBUF struct statvfs64
#    define QT_STATFS    ::statvfs64
#  else
#    define QT_STATFSBUF struct statvfs
#    define QT_STATFS    ::statvfs
#  endif // QT_LARGEFILE_SUPPORT
#endif // Q_OS_BSD4

#if QT_HAS_INCLUDE(<paths.h>)
#  include <paths.h>
#endif
#ifndef _PATH_MOUNTED
#  define _PATH_MOUNTED     "/etc/mnttab"
#endif

QT_BEGIN_NAMESPACE

class QStorageIterator
{
public:
    QStorageIterator();
    ~QStorageIterator();

    inline bool isValid() const;
    inline bool next();
    inline QString rootPath() const;
    inline QByteArray fileSystemType() const;
    inline QByteArray device() const;
    inline QByteArray options() const;
    inline QByteArray subvolume() const;
private:
#if defined(Q_OS_BSD4)
    QT_STATFSBUF *stat_buf;
    int entryCount;
    int currentIndex;
#elif defined(Q_OS_SOLARIS)
    FILE *fp;
    mnttab mnt;
#elif defined(Q_OS_ANDROID)
    QFile file;
    QByteArray m_rootPath;
    QByteArray m_fileSystemType;
    QByteArray m_device;
    QByteArray m_options;
#elif defined(Q_OS_LINUX) || defined(Q_OS_HURD)
    struct mountinfoent : public mntent {
        // Details from proc(5) section from /proc/<pid>/mountinfo:
        //(1)  mount ID: a unique ID for the mount (may be reused after umount(2)).
        int mount_id;
        //(2)  parent ID: the ID of the parent mount (or of self for the top of the mount tree).
//      int parent_id;
        //(3)  major:minor: the value of st_dev for files on this filesystem (see stat(2)).
//      dev_t rdev;
        //(4)  root: the pathname of the directory in the filesystem which forms the root of this mount.
        char *subvolume;
        //(5)  mount point: the pathname of the mount point relative to the process's root directory.
//      char *mnt_dir;      // in mntent
        //(6)  mount options: per-mount options.
//      char *mnt_opts;     // in mntent
        //(7)  optional fields: zero or more fields of the form "tag[:value]"; see below.
//      int flags;
        //(8)  separator: the end of the optional fields is marked by a single hyphen.

        //(9)  filesystem type: the filesystem type in the form "type[.subtype]".
//      char *mnt_type;     // in mntent
        //(10) mount source: filesystem-specific information or "none".
//      char *mnt_fsname;   // in mntent
        //(11) super options: per-superblock options.
        char *superopts;
    };

    FILE *fp;
    QByteArray buffer;
    mountinfoent mnt;
    bool usingMountinfo;
#elif defined(Q_OS_HAIKU)
    BVolumeRoster m_volumeRoster;

    QByteArray m_rootPath;
    QByteArray m_fileSystemType;
    QByteArray m_device;
#endif
};

template <typename String>
static bool isParentOf(const String &parent, const QString &dirName)
{
    return dirName.startsWith(parent) &&
            (dirName.size() == parent.size() || dirName.at(parent.size()) == QLatin1Char('/') ||
             parent.size() == 1);
}

static bool shouldIncludeFs(const QStorageIterator &it)
{
    /*
     * This function implements a heuristic algorithm to determine whether a
     * given mount should be reported to the user. Our objective is to list
     * only entries that the end-user would find useful.
     *
     * We therefore ignore:
     *  - mounted in /dev, /proc, /sys: special mounts
     *    (this will catch /sys/fs/cgroup, /proc/sys/fs/binfmt_misc, /dev/pts,
     *    some of which are tmpfs on Linux)
     *  - mounted in /var/run or /var/lock: most likely pseudofs
     *    (on earlier systemd versions, /var/run was a bind-mount of /run, so
     *    everything would be unnecessarily duplicated)
     *  - filesystem type is "rootfs": artifact of the root-pivot on some Linux
     *    initrd
     *  - if the filesystem total size is zero, it's a pseudo-fs (not checked here).
     */

    QString mountDir = it.rootPath();
    if (isParentOf(QLatin1String("/dev"), mountDir)
        || isParentOf(QLatin1String("/proc"), mountDir)
        || isParentOf(QLatin1String("/sys"), mountDir)
        || isParentOf(QLatin1String("/var/run"), mountDir)
        || isParentOf(QLatin1String("/var/lock"), mountDir)) {
        return false;
    }

#ifdef Q_OS_LINUX
    if (it.fileSystemType() == "rootfs")
        return false;
#endif

    // size checking in mountedVolumes()
    return true;
}

#if defined(Q_OS_BSD4)

#ifndef MNT_NOWAIT
#  define MNT_NOWAIT 0
#endif

inline QStorageIterator::QStorageIterator()
    : entryCount(::getmntinfo(&stat_buf, MNT_NOWAIT)),
      currentIndex(-1)
{
}

inline QStorageIterator::~QStorageIterator()
{
}

inline bool QStorageIterator::isValid() const
{
    return entryCount != -1;
}

inline bool QStorageIterator::next()
{
    return ++currentIndex < entryCount;
}

inline QString QStorageIterator::rootPath() const
{
    return QFile::decodeName(stat_buf[currentIndex].f_mntonname);
}

inline QByteArray QStorageIterator::fileSystemType() const
{
    return QByteArray(stat_buf[currentIndex].f_fstypename);
}

inline QByteArray QStorageIterator::device() const
{
    return QByteArray(stat_buf[currentIndex].f_mntfromname);
}

inline QByteArray QStorageIterator::options() const
{
    return QByteArray();
}

inline QByteArray QStorageIterator::subvolume() const
{
    return QByteArray();
}
#elif defined(Q_OS_SOLARIS)

inline QStorageIterator::QStorageIterator()
{
    const int fd = qt_safe_open(_PATH_MOUNTED, O_RDONLY);
    fp = ::fdopen(fd, "r");
}

inline QStorageIterator::~QStorageIterator()
{
    if (fp)
        ::fclose(fp);
}

inline bool QStorageIterator::isValid() const
{
    return fp != nullptr;
}

inline bool QStorageIterator::next()
{
    return ::getmntent(fp, &mnt) == 0;
}

inline QString QStorageIterator::rootPath() const
{
    return QFile::decodeName(mnt.mnt_mountp);
}

inline QByteArray QStorageIterator::fileSystemType() const
{
    return QByteArray(mnt.mnt_fstype);
}

inline QByteArray QStorageIterator::device() const
{
    return QByteArray(mnt.mnt_mntopts);
}

inline QByteArray QStorageIterator::subvolume() const
{
    return QByteArray();
}
#elif defined(Q_OS_ANDROID)

inline QStorageIterator::QStorageIterator()
{
    file.setFileName(_PATH_MOUNTED);
    file.open(QIODevice::ReadOnly | QIODevice::Text);
}

inline QStorageIterator::~QStorageIterator()
{
}

inline bool QStorageIterator::isValid() const
{
    return file.isOpen();
}

inline bool QStorageIterator::next()
{
    QList<QByteArray> data;
    do {
        const QByteArray line = file.readLine();
        data = line.split(' ');
    } while (data.count() < 3 && !file.atEnd());

    if (file.atEnd())
        return false;
    m_device = data.at(0);
    m_rootPath = data.at(1);
    m_fileSystemType = data.at(2);
    m_options = data.at(3);

    return true;
}

inline QString QStorageIterator::rootPath() const
{
    return QFile::decodeName(m_rootPath);
}

inline QByteArray QStorageIterator::fileSystemType() const
{
    return m_fileSystemType;
}

inline QByteArray QStorageIterator::device() const
{
    return m_device;
}

inline QByteArray QStorageIterator::options() const
{
    return m_options;
}

inline QByteArray QStorageIterator::subvolume() const
{
    return QByteArray();
}
#elif defined(Q_OS_LINUX) || defined(Q_OS_HURD)

static const int bufferSize = 1024; // 2 paths (mount point+device) and metainfo;
                                    // should be enough

inline QStorageIterator::QStorageIterator() :
    buffer(QByteArray(bufferSize, 0))
{
<<<<<<< HEAD
    fp = nullptr;

#ifdef Q_OS_LINUX
    // first, try to open /proc/self/mountinfo, which has more details
    fp = ::fopen("/proc/self/mountinfo", "re");
#endif
    if (fp) {
        usingMountinfo = true;
    } else {
        usingMountinfo = false;
        fp = ::setmntent(pathMounted, "r");
    }
=======
    fp = ::setmntent(_PATH_MOUNTED, "r");
>>>>>>> 52b85212
}

inline QStorageIterator::~QStorageIterator()
{
    if (fp) {
        if (usingMountinfo)
            ::fclose(fp);
        else
            ::endmntent(fp);
    }
}

inline bool QStorageIterator::isValid() const
{
    return fp != nullptr;
}

inline bool QStorageIterator::next()
{
    mnt.subvolume = nullptr;
    mnt.superopts = nullptr;
    if (!usingMountinfo)
        return ::getmntent_r(fp, &mnt, buffer.data(), buffer.size()) != nullptr;

    // Helper function to parse paths that the kernel inserts escape sequences
    // for. The unescaped string is left at \a src and is properly
    // NUL-terminated. Returns a pointer to the delimiter that terminated the
    // path, or nullptr if it failed.
    auto parseMangledPath = [](char *src) {
        // The kernel escapes with octal the following characters:
        //  space ' ', tab '\t', backslask '\\', and newline '\n'
        char *dst = src;
        while (*src) {
            switch (*src) {
            case ' ':
                // Unescaped space: end of the field.
                *dst = '\0';
                return src;

            default:
                *dst++ = *src++;
                break;

            case '\\':
                // It always uses exactly three octal characters.
                ++src;
                char c = (*src++ - '0') << 6;
                c |= (*src++ - '0') << 3;
                c |= (*src++ - '0');
                *dst++ = c;
                break;
            }
        }

        // Found a NUL before the end of the field.
        src = nullptr;
        return src;
    };

    char *ptr = buffer.data();
    if (fgets(ptr, buffer.size(), fp) == nullptr)
        return false;

    size_t len = strlen(buffer.data());
    if (len == 0)
        return false;
    if (ptr[len - 1] == '\n')
        ptr[len - 1] = '\0';

    // parse the line
    bool ok;
    mnt.mnt_freq = 0;
    mnt.mnt_passno = 0;

    mnt.mount_id = qstrtoll(ptr, const_cast<const char **>(&ptr), 10, &ok);
    if (!ptr || !ok)
        return false;

    int parent_id = qstrtoll(ptr, const_cast<const char **>(&ptr), 10, &ok);
    Q_UNUSED(parent_id);
    if (!ptr || !ok)
        return false;

    int rdevmajor = qstrtoll(ptr, const_cast<const char **>(&ptr), 10, &ok);
    if (!ptr || !ok)
        return false;
    if (*ptr != ':')
        return false;
    int rdevminor = qstrtoll(ptr + 1, const_cast<const char **>(&ptr), 10, &ok);
    if (!ptr || !ok)
        return false;
    Q_UNUSED(rdevmajor);
    Q_UNUSED(rdevminor);

    if (*ptr != ' ')
        return false;

    mnt.subvolume = ++ptr;
    ptr = parseMangledPath(ptr);
    if (!ptr)
        return false;

    // unset a subvolume of "/" -- it's not a *sub* volume
    if (mnt.subvolume + 1 == ptr)
        *mnt.subvolume = '\0';

    mnt.mnt_dir = ++ptr;
    ptr = parseMangledPath(ptr);
    if (!ptr)
        return false;

    mnt.mnt_opts = ++ptr;
    ptr = strchr(ptr, ' ');
    if (!ptr)
        return false;

    // we don't parse the flags, so just find the separator
    if (char *const dashed = strstr(ptr, " - ")) {
        *ptr = '\0';
        ptr = dashed + strlen(" - ") - 1;
    } else {
        return false;
    }

    mnt.mnt_type = ++ptr;
    ptr = strchr(ptr, ' ');
    if (!ptr)
        return false;
    *ptr = '\0';

    mnt.mnt_fsname = ++ptr;
    ptr = parseMangledPath(ptr);
    if (!ptr)
        return false;

    mnt.superopts = ++ptr;
    ptr += strcspn(ptr, " \n");
    *ptr = '\0';

    return true;
}

inline QString QStorageIterator::rootPath() const
{
    return QFile::decodeName(mnt.mnt_dir);
}

inline QByteArray QStorageIterator::fileSystemType() const
{
    return QByteArray(mnt.mnt_type);
}

inline QByteArray QStorageIterator::device() const
{
    return QByteArray(mnt.mnt_fsname);
}

inline QByteArray QStorageIterator::options() const
{
    // Merge the two options, starting with the superblock options and letting
    // the per-mount options override.
    const char *superopts = mnt.superopts;

    // Both mnt_opts and superopts start with "ro" or "rw", so we can skip the
    // superblock's field (see show_mountinfo() in fs/proc_namespace.c).
    if (superopts && superopts[0] == 'r') {
        if (superopts[2] == '\0')       // no other superopts besides "ro" / "rw"?
            superopts = nullptr;
        else if (superopts[2] == ',')
            superopts += 3;
    }

    if (superopts)
        return QByteArray(superopts) + ',' + mnt.mnt_opts;
    return QByteArray(mnt.mnt_opts);
}

inline QByteArray QStorageIterator::subvolume() const
{
    return QByteArray(mnt.subvolume);
}
#elif defined(Q_OS_HAIKU)
inline QStorageIterator::QStorageIterator()
{
}

inline QStorageIterator::~QStorageIterator()
{
}

inline bool QStorageIterator::isValid() const
{
    return true;
}

inline bool QStorageIterator::next()
{
    BVolume volume;

    if (m_volumeRoster.GetNextVolume(&volume) != B_OK)
        return false;

    BDirectory directory;
    if (volume.GetRootDirectory(&directory) != B_OK)
        return false;

    const BPath path(&directory);

    fs_info fsInfo;
    memset(&fsInfo, 0, sizeof(fsInfo));

    if (fs_stat_dev(volume.Device(), &fsInfo) != 0)
        return false;

    m_rootPath = path.Path();
    m_fileSystemType = QByteArray(fsInfo.fsh_name);

    const QByteArray deviceName(fsInfo.device_name);
    m_device = (deviceName.isEmpty() ? QByteArray::number(qint32(volume.Device())) : deviceName);

    return true;
}

inline QString QStorageIterator::rootPath() const
{
    return QFile::decodeName(m_rootPath);
}

inline QByteArray QStorageIterator::fileSystemType() const
{
    return m_fileSystemType;
}

inline QByteArray QStorageIterator::device() const
{
    return m_device;
}

inline QByteArray QStorageIterator::options() const
{
    return QByteArray();
}

inline QByteArray QStorageIterator::subvolume() const
{
    return QByteArray();
}
#else

inline QStorageIterator::QStorageIterator()
{
}

inline QStorageIterator::~QStorageIterator()
{
}

inline bool QStorageIterator::isValid() const
{
    return false;
}

inline bool QStorageIterator::next()
{
    return false;
}

inline QString QStorageIterator::rootPath() const
{
    return QString();
}

inline QByteArray QStorageIterator::fileSystemType() const
{
    return QByteArray();
}

inline QByteArray QStorageIterator::device() const
{
    return QByteArray();
}

inline QByteArray QStorageIterator::options() const
{
    return QByteArray();
}

inline QByteArray QStorageIterator::subvolume() const
{
    return QByteArray();
}
#endif

void QStorageInfoPrivate::initRootPath()
{
    rootPath = QFileInfo(rootPath).canonicalFilePath();

    if (rootPath.isEmpty())
        return;

    QStorageIterator it;
    if (!it.isValid()) {
        rootPath = QStringLiteral("/");
        return;
    }

    int maxLength = 0;
    const QString oldRootPath = rootPath;
    rootPath.clear();

    while (it.next()) {
        const QString mountDir = it.rootPath();
        const QByteArray fsName = it.fileSystemType();
        // we try to find most suitable entry
        if (isParentOf(mountDir, oldRootPath) && maxLength < mountDir.length()) {
            maxLength = mountDir.length();
            rootPath = mountDir;
            device = it.device();
            fileSystemType = fsName;
            subvolume = it.subvolume();
        }
    }
}

#ifdef Q_OS_LINUX
// udev encodes the labels with ID_LABEL_FS_ENC which is done with
// blkid_encode_string(). Within this function some 1-byte utf-8
// characters not considered safe (e.g. '\' or ' ') are encoded as hex
static QString decodeFsEncString(const QString &str)
{
    QString decoded;
    decoded.reserve(str.size());

    int i = 0;
    while (i < str.size()) {
        if (i <= str.size() - 4) {    // we need at least four characters \xAB
            if (str.at(i) == QLatin1Char('\\') &&
                str.at(i+1) == QLatin1Char('x')) {
                bool bOk;
                const int code = str.midRef(i+2, 2).toInt(&bOk, 16);
                // only decode characters between 0x20 and 0x7f but not
                // the backslash to prevent collisions
                if (bOk && code >= 0x20 && code < 0x80 && code != '\\') {
                    decoded += QChar(code);
                    i += 4;
                    continue;
                }
            }
        }
        decoded += str.at(i);
        ++i;
    }
    return decoded;
}
#endif

static inline QString retrieveLabel(const QByteArray &device)
{
#ifdef Q_OS_LINUX
    static const char pathDiskByLabel[] = "/dev/disk/by-label";

    QFileInfo devinfo(QFile::decodeName(device));
    QString devicePath = devinfo.canonicalFilePath();

    QDirIterator it(QLatin1String(pathDiskByLabel), QDir::NoDotAndDotDot);
    while (it.hasNext()) {
        it.next();
        QFileInfo fileInfo(it.fileInfo());
        if (fileInfo.isSymLink() && fileInfo.symLinkTarget() == devicePath)
            return decodeFsEncString(fileInfo.fileName());
    }
#elif defined Q_OS_HAIKU
    fs_info fsInfo;
    memset(&fsInfo, 0, sizeof(fsInfo));

    int32 pos = 0;
    dev_t dev;
    while ((dev = next_dev(&pos)) >= 0) {
        if (fs_stat_dev(dev, &fsInfo) != 0)
            continue;

        if (qstrcmp(fsInfo.device_name, device.constData()) == 0)
            return QString::fromLocal8Bit(fsInfo.volume_name);
    }
#else
    Q_UNUSED(device);
#endif

    return QString();
}

void QStorageInfoPrivate::doStat()
{
    initRootPath();
    if (rootPath.isEmpty())
        return;

    retrieveVolumeInfo();
    name = retrieveLabel(device);
}

void QStorageInfoPrivate::retrieveVolumeInfo()
{
    QT_STATFSBUF statfs_buf;
    int result;
    EINTR_LOOP(result, QT_STATFS(QFile::encodeName(rootPath).constData(), &statfs_buf));
    if (result == 0) {
        valid = true;
        ready = true;

#if defined(Q_OS_INTEGRITY) || (defined(Q_OS_BSD4) && !defined(Q_OS_NETBSD))
        bytesTotal = statfs_buf.f_blocks * statfs_buf.f_bsize;
        bytesFree = statfs_buf.f_bfree * statfs_buf.f_bsize;
        bytesAvailable = statfs_buf.f_bavail * statfs_buf.f_bsize;
#else
        bytesTotal = statfs_buf.f_blocks * statfs_buf.f_frsize;
        bytesFree = statfs_buf.f_bfree * statfs_buf.f_frsize;
        bytesAvailable = statfs_buf.f_bavail * statfs_buf.f_frsize;
#endif
        blockSize = statfs_buf.f_bsize;
#if defined(Q_OS_ANDROID) || defined(Q_OS_BSD4) || defined(Q_OS_INTEGRITY)
#if defined(_STATFS_F_FLAGS)
        readOnly = (statfs_buf.f_flags & ST_RDONLY) != 0;
#endif
#else
        readOnly = (statfs_buf.f_flag & ST_RDONLY) != 0;
#endif
    }
}

QList<QStorageInfo> QStorageInfoPrivate::mountedVolumes()
{
    QStorageIterator it;
    if (!it.isValid())
        return QList<QStorageInfo>() << root();

    QList<QStorageInfo> volumes;

    while (it.next()) {
        if (!shouldIncludeFs(it))
            continue;

        const QString mountDir = it.rootPath();
        QStorageInfo info(mountDir);
        if (info.bytesTotal() == 0)
            continue;
        volumes.append(info);
    }

    return volumes;
}

QStorageInfo QStorageInfoPrivate::root()
{
    return QStorageInfo(QStringLiteral("/"));
}

QT_END_NAMESPACE<|MERGE_RESOLUTION|>--- conflicted
+++ resolved
@@ -389,7 +389,6 @@
 inline QStorageIterator::QStorageIterator() :
     buffer(QByteArray(bufferSize, 0))
 {
-<<<<<<< HEAD
     fp = nullptr;
 
 #ifdef Q_OS_LINUX
@@ -400,11 +399,8 @@
         usingMountinfo = true;
     } else {
         usingMountinfo = false;
-        fp = ::setmntent(pathMounted, "r");
-    }
-=======
-    fp = ::setmntent(_PATH_MOUNTED, "r");
->>>>>>> 52b85212
+        fp = ::setmntent(_PATH_MOUNTED, "r");
+    }
 }
 
 inline QStorageIterator::~QStorageIterator()
