/****************************************************************************
**
** Copyright (C) 2013 Digia Plc and/or its subsidiary(-ies).
** Contact: http://www.qt-project.org/legal
**
** This file is part of the QtCore module of the Qt Toolkit.
**
** $QT_BEGIN_LICENSE:LGPL$
** Commercial License Usage
** Licensees holding valid commercial Qt licenses may use this file in
** accordance with the commercial license agreement provided with the
** Software or, alternatively, in accordance with the terms contained in
** a written agreement between you and Digia.  For licensing terms and
** conditions see http://qt.digia.com/licensing.  For further information
** use the contact form at http://qt.digia.com/contact-us.
**
** GNU Lesser General Public License Usage
** Alternatively, this file may be used under the terms of the GNU Lesser
** General Public License version 2.1 as published by the Free Software
** Foundation and appearing in the file LICENSE.LGPL included in the
** packaging of this file.  Please review the following information to
** ensure the GNU Lesser General Public License version 2.1 requirements
** will be met: http://www.gnu.org/licenses/old-licenses/lgpl-2.1.html.
**
** In addition, as a special exception, Digia gives you certain additional
** rights.  These rights are described in the Digia Qt LGPL Exception
** version 1.1, included in the file LGPL_EXCEPTION.txt in this package.
**
** GNU General Public License Usage
** Alternatively, this file may be used under the terms of the GNU
** General Public License version 3.0 as published by the Free Software
** Foundation and appearing in the file LICENSE.GPL included in the
** packaging of this file.  Please review the following information to
** ensure the GNU General Public License version 3.0 requirements will be
** met: http://www.gnu.org/copyleft/gpl.html.
**
**
** $QT_END_LICENSE$
**
****************************************************************************/

#include "qabstractitemmodel.h"
#include <private/qabstractitemmodel_p.h>
#include <qdatastream.h>
#include <qstringlist.h>
#include <qsize.h>
#include <qmimedata.h>
#include <qdebug.h>
#include <qvector.h>
#include <qstack.h>
#include <qbitarray.h>

#include <limits.h>

QT_BEGIN_NAMESPACE

QPersistentModelIndexData *QPersistentModelIndexData::create(const QModelIndex &index)
{
    Q_ASSERT(index.isValid()); // we will _never_ insert an invalid index in the list
    QPersistentModelIndexData *d = 0;
    QAbstractItemModel *model = const_cast<QAbstractItemModel *>(index.model());
    QHash<QModelIndex, QPersistentModelIndexData *> &indexes = model->d_func()->persistent.indexes;
    const QHash<QModelIndex, QPersistentModelIndexData *>::iterator it = indexes.find(index);
    if (it != indexes.end()) {
        d = (*it);
    } else {
        d = new QPersistentModelIndexData(index);
        indexes.insert(index, d);
    }
    Q_ASSERT(d);
    return d;
}

void QPersistentModelIndexData::destroy(QPersistentModelIndexData *data)
{
    Q_ASSERT(data);
    Q_ASSERT(data->ref.load() == 0);
    QAbstractItemModel *model = const_cast<QAbstractItemModel *>(data->model);
    // a valid persistent model index with a null model pointer can only happen if the model was destroyed
    if (model) {
        QAbstractItemModelPrivate *p = model->d_func();
        Q_ASSERT(p);
        p->removePersistentIndexData(data);
    }
    delete data;
}

/*!
  \class QPersistentModelIndex
  \inmodule QtCore
  \ingroup shared

  \brief The QPersistentModelIndex class is used to locate data in a data model.

  \ingroup model-view

  A QPersistentModelIndex is a model index that can be stored by an
  application, and later used to access information in a model.
  Unlike the QModelIndex class, it is safe to store a
  QPersistentModelIndex since the model will ensure that references
  to items will continue to be valid as long as they can be accessed
  by the model.

  It is good practice to check that persistent model indexes are valid
  before using them.

  \sa {Model/View Programming}, QModelIndex, QAbstractItemModel
*/


/*!
  \fn QPersistentModelIndex::QPersistentModelIndex()

  \internal
*/

QPersistentModelIndex::QPersistentModelIndex()
    : d(0)
{
}

/*!
  \fn QPersistentModelIndex::QPersistentModelIndex(const QPersistentModelIndex &other)

  Creates a new QPersistentModelIndex that is a copy of the \a other persistent
  model index.
*/

QPersistentModelIndex::QPersistentModelIndex(const QPersistentModelIndex &other)
    : d(other.d)
{
    if (d) d->ref.ref();
}

/*!
    Creates a new QPersistentModelIndex that is a copy of the model \a index.
*/

QPersistentModelIndex::QPersistentModelIndex(const QModelIndex &index)
    : d(0)
{
    if (index.isValid()) {
        d = QPersistentModelIndexData::create(index);
        d->ref.ref();
    }
}

/*!
    \fn QPersistentModelIndex::~QPersistentModelIndex()

    \internal
*/

QPersistentModelIndex::~QPersistentModelIndex()
{
    if (d && !d->ref.deref()) {
        QPersistentModelIndexData::destroy(d);
        d = 0;
    }
}

/*!
  Returns \c{true} if this persistent model index is equal to the \a other
  persistent model index; otherwise returns \c{false}.

  All values in the persistent model index are used when comparing
  with another persistent model index.
*/

bool QPersistentModelIndex::operator==(const QPersistentModelIndex &other) const
{
    if (d && other.d)
        return d->index == other.d->index;
    return d == other.d;
}

/*!
    \since 4.1

    Returns \c{true} if this persistent model index is smaller than the \a other
    persistent model index; otherwise returns \c{false}.

    All values in the persistent model index are used when comparing
    with another persistent model index.
*/

bool QPersistentModelIndex::operator<(const QPersistentModelIndex &other) const
{
    if (d && other.d)
        return d->index < other.d->index;

    return d < other.d;
}

/*!
    \fn bool QPersistentModelIndex::operator!=(const QPersistentModelIndex &other) const
    \since 4.2

    Returns \c{true} if this persistent model index is not equal to the \a
    other persistent model index; otherwise returns \c{false}.
*/

/*!
    Sets the persistent model index to refer to the same item in a model
    as the \a other persistent model index.
*/

QPersistentModelIndex &QPersistentModelIndex::operator=(const QPersistentModelIndex &other)
{
    if (d == other.d)
        return *this;
    if (d && !d->ref.deref())
        QPersistentModelIndexData::destroy(d);
    d = other.d;
    if (d) d->ref.ref();
    return *this;
}
/*!
    \fn void QPersistentModelIndex::swap(QPersistentModelIndex &other)
    \since 5.0

    Swaps this persistent modelindex with \a other. This function is
    very fast and never fails.
*/

/*!
    Sets the persistent model index to refer to the same item in a model
    as the \a other model index.
*/

QPersistentModelIndex &QPersistentModelIndex::operator=(const QModelIndex &other)
{
    if (d && !d->ref.deref())
        QPersistentModelIndexData::destroy(d);
    if (other.isValid()) {
        d = QPersistentModelIndexData::create(other);
        if (d) d->ref.ref();
    } else {
        d = 0;
    }
    return *this;
}

/*!
  \fn QPersistentModelIndex::operator const QModelIndex&() const

  Cast operator that returns a const QModelIndex&.
*/

QPersistentModelIndex::operator const QModelIndex&() const
{
    static const QModelIndex invalid;
    if (d)
        return d->index;
    return invalid;
}

/*!
    \fn bool QPersistentModelIndex::operator==(const QModelIndex &other) const

    Returns \c{true} if this persistent model index refers to the same location as
    the \a other model index; otherwise returns \c{false}.

    All values in the persistent model index are used when comparing with
    another model index.
*/

bool QPersistentModelIndex::operator==(const QModelIndex &other) const
{
    if (d)
        return d->index == other;
    return !other.isValid();
}

/*!
    \fn bool QPersistentModelIndex::operator!=(const QModelIndex &other) const

    Returns \c{true} if this persistent model index does not refer to the same
    location as the \a other model index; otherwise returns \c{false}.
*/

bool QPersistentModelIndex::operator!=(const QModelIndex &other) const
{
    if (d)
        return d->index != other;
    return other.isValid();
}

/*!
    \fn int QPersistentModelIndex::row() const

    Returns the row this persistent model index refers to.
*/

int QPersistentModelIndex::row() const
{
    if (d)
        return d->index.row();
    return -1;
}

/*!
    \fn int QPersistentModelIndex::column() const

    Returns the column this persistent model index refers to.
*/

int QPersistentModelIndex::column() const
{
    if (d)
        return d->index.column();
    return -1;
}

/*!
    \fn void *QPersistentModelIndex::internalPointer() const

    \internal

    Returns a \c{void} \c{*} pointer used by the model to associate the index with
    the internal data structure.
*/

void *QPersistentModelIndex::internalPointer() const
{
    if (d)
        return d->index.internalPointer();
    return 0;
}

/*!
    \fn quintptr QPersistentModelIndex::internalId() const

    \internal

    Returns a \c{quintptr} used by the model to associate the index with
    the internal data structure.
*/

quintptr QPersistentModelIndex::internalId() const
{
    if (d)
        return d->index.internalId();
    return 0;
}

/*!
    Returns the parent QModelIndex for this persistent index, or an invalid
    QModelIndex if it has no parent.

    \sa child(), sibling(), model()
*/
QModelIndex QPersistentModelIndex::parent() const
{
    if (d)
        return d->index.parent();
    return QModelIndex();
}

/*!
    Returns the sibling at \a row and \a column or an invalid QModelIndex if
    there is no sibling at this position.

    \sa parent(), child()
*/

QModelIndex QPersistentModelIndex::sibling(int row, int column) const
{
    if (d)
        return d->index.sibling(row, column);
    return QModelIndex();
}

/*!
    Returns the child of the model index that is stored in the given \a row
    and \a column.

    \sa parent(), sibling()
*/

QModelIndex QPersistentModelIndex::child(int row, int column) const
{
    if (d)
        return d->index.child(row, column);
    return QModelIndex();
}

/*!
    Returns the data for the given \a role for the item referred to by the
    index.

    \sa Qt::ItemDataRole, QAbstractItemModel::setData()
*/
QVariant QPersistentModelIndex::data(int role) const
{
    if (d)
        return d->index.data(role);
    return QVariant();
}

/*!
    \since 4.2

    Returns the flags for the item referred to by the index.
*/
Qt::ItemFlags QPersistentModelIndex::flags() const
{
    if (d)
        return d->index.flags();
    return 0;
}

/*!
    Returns the model that the index belongs to.
*/
const QAbstractItemModel *QPersistentModelIndex::model() const
{
    if (d)
        return d->index.model();
    return 0;
}

/*!
    \fn bool QPersistentModelIndex::isValid() const

    Returns \c{true} if this persistent model index is valid; otherwise returns
    \c{false}.

    A valid index belongs to a model, and has non-negative row and column
    numbers.

    \sa model(), row(), column()
*/

bool QPersistentModelIndex::isValid() const
{
    return d && d->index.isValid();
}

#ifndef QT_NO_DEBUG_STREAM
QDebug operator<<(QDebug dbg, const QModelIndex &idx)
{
    dbg.nospace() << "QModelIndex(" << idx.row() << ',' << idx.column()
                  << ',' << idx.internalPointer() << ',' << idx.model() << ')';
    return dbg.space();
}

QDebug operator<<(QDebug dbg, const QPersistentModelIndex &idx)
{
    if (idx.d)
        dbg << idx.d->index;
    else
        dbg << QModelIndex();
    return dbg;
}
#endif

class QEmptyItemModel : public QAbstractItemModel
{
public:
    explicit QEmptyItemModel(QObject *parent = 0) : QAbstractItemModel(parent) {}
    QModelIndex index(int, int, const QModelIndex &) const { return QModelIndex(); }
    QModelIndex parent(const QModelIndex &) const { return QModelIndex(); }
    int rowCount(const QModelIndex &) const { return 0; }
    int columnCount(const QModelIndex &) const { return 0; }
    bool hasChildren(const QModelIndex &) const { return false; }
    QVariant data(const QModelIndex &, int) const { return QVariant(); }
};

Q_GLOBAL_STATIC(QEmptyItemModel, qEmptyModel)

QAbstractItemModel *QAbstractItemModelPrivate::staticEmptyModel()
{
    return qEmptyModel();
}

namespace {
    struct DefaultRoleNames : public QHash<int, QByteArray>
    {
        DefaultRoleNames() {
            (*this)[Qt::DisplayRole] = "display";
            (*this)[Qt::DecorationRole] = "decoration";
            (*this)[Qt::EditRole] = "edit";
            (*this)[Qt::ToolTipRole] = "toolTip";
            (*this)[Qt::StatusTipRole] = "statusTip";
            (*this)[Qt::WhatsThisRole] = "whatsThis";
        }
    };
}

Q_GLOBAL_STATIC(DefaultRoleNames, qDefaultRoleNames)

const QHash<int,QByteArray> &QAbstractItemModelPrivate::defaultRoleNames()
{
    return *qDefaultRoleNames();
}


static uint typeOfVariant(const QVariant &value)
{
    //return 0 for integer, 1 for floating point and 2 for other
    switch (value.userType()) {
        case QVariant::Bool:
        case QVariant::Int:
        case QVariant::UInt:
        case QVariant::LongLong:
        case QVariant::ULongLong:
        case QVariant::Char:
        case QMetaType::Short:
        case QMetaType::UShort:
        case QMetaType::UChar:
        case QMetaType::ULong:
        case QMetaType::Long:
            return 0;
        case QVariant::Double:
        case QMetaType::Float:
            return 1;
        default:
            return 2;
    }
}

/*!
    \internal
    Return \c{true} if \a value contains a numerical type.

    This function is used by our Q{Tree,Widget,Table}WidgetModel classes to sort.
*/
bool QAbstractItemModelPrivate::variantLessThan(const QVariant &v1, const QVariant &v2)
{
    switch(qMax(typeOfVariant(v1), typeOfVariant(v2)))
    {
    case 0: //integer type
        return v1.toLongLong() < v2.toLongLong();
    case 1: //floating point
        return v1.toReal() < v2.toReal();
    default:
        return v1.toString().localeAwareCompare(v2.toString()) < 0;
    }
}

void QAbstractItemModelPrivate::removePersistentIndexData(QPersistentModelIndexData *data)
{
    if (data->index.isValid()) {
        int removed = persistent.indexes.remove(data->index);
        Q_ASSERT_X(removed == 1, "QPersistentModelIndex::~QPersistentModelIndex",
                   "persistent model indexes corrupted"); //maybe the index was somewhat invalid?
        // This assert may happen if the model use changePersistentIndex in a way that could result on two
        // QPersistentModelIndex pointing to the same index.
        Q_UNUSED(removed);
    }
    // make sure our optimization still works
    for (int i = persistent.moved.count() - 1; i >= 0; --i) {
        int idx = persistent.moved[i].indexOf(data);
        if (idx >= 0)
            persistent.moved[i].remove(idx);
    }
    // update the references to invalidated persistent indexes
    for (int i = persistent.invalidated.count() - 1; i >= 0; --i) {
        int idx = persistent.invalidated[i].indexOf(data);
        if (idx >= 0)
            persistent.invalidated[i].remove(idx);
    }

}

void QAbstractItemModelPrivate::rowsAboutToBeInserted(const QModelIndex &parent,
                                                      int first, int last)
{
    Q_Q(QAbstractItemModel);
    Q_UNUSED(last);
    QVector<QPersistentModelIndexData *> persistent_moved;
    if (first < q->rowCount(parent)) {
        for (QHash<QModelIndex, QPersistentModelIndexData *>::const_iterator it = persistent.indexes.constBegin();
             it != persistent.indexes.constEnd(); ++it) {
            QPersistentModelIndexData *data = *it;
            const QModelIndex &index = data->index;
            if (index.row() >= first && index.isValid() && index.parent() == parent) {
                persistent_moved.append(data);
            }
        }
    }
    persistent.moved.push(persistent_moved);
}

void QAbstractItemModelPrivate::rowsInserted(const QModelIndex &parent,
                                             int first, int last)
{
    QVector<QPersistentModelIndexData *> persistent_moved = persistent.moved.pop();
    int count = (last - first) + 1; // it is important to only use the delta, because the change could be nested
    for (QVector<QPersistentModelIndexData *>::const_iterator it = persistent_moved.constBegin();
         it != persistent_moved.constEnd(); ++it) {
        QPersistentModelIndexData *data = *it;
        QModelIndex old = data->index;
        persistent.indexes.erase(persistent.indexes.find(old));
        data->index = q_func()->index(old.row() + count, old.column(), parent);
        if (data->index.isValid()) {
            persistent.insertMultiAtEnd(data->index, data);
        } else {
            qWarning() << "QAbstractItemModel::endInsertRows:  Invalid index (" << old.row() + count << ',' << old.column() << ") in model" << q_func();
        }
    }
}

void QAbstractItemModelPrivate::itemsAboutToBeMoved(const QModelIndex &srcParent, int srcFirst, int srcLast, const QModelIndex &destinationParent, int destinationChild, Qt::Orientation orientation)
{
    QVector<QPersistentModelIndexData *> persistent_moved_explicitly;
    QVector<QPersistentModelIndexData *> persistent_moved_in_source;
    QVector<QPersistentModelIndexData *> persistent_moved_in_destination;

    QHash<QModelIndex, QPersistentModelIndexData *>::const_iterator it;
    const QHash<QModelIndex, QPersistentModelIndexData *>::const_iterator begin = persistent.indexes.constBegin();
    const QHash<QModelIndex, QPersistentModelIndexData *>::const_iterator end = persistent.indexes.constEnd();

    const bool sameParent = (srcParent == destinationParent);
    const bool movingUp = (srcFirst > destinationChild);

    for ( it = begin; it != end; ++it) {
        QPersistentModelIndexData *data = *it;
        const QModelIndex &index = data->index;
        const QModelIndex &parent = index.parent();
        const bool isSourceIndex = (parent == srcParent);
        const bool isDestinationIndex = (parent == destinationParent);

        int childPosition;
        if (orientation == Qt::Vertical)
            childPosition = index.row();
        else
            childPosition = index.column();

        if (!index.isValid() || !(isSourceIndex || isDestinationIndex ) )
            continue;

        if (!sameParent && isDestinationIndex) {
            if (childPosition >= destinationChild)
                persistent_moved_in_destination.append(data);
            continue;
        }

        if (sameParent && movingUp && childPosition < destinationChild)
            continue;

        if (sameParent && !movingUp && childPosition < srcFirst )
            continue;

        if (!sameParent && childPosition < srcFirst)
            continue;

        if (sameParent && (childPosition > srcLast) && (childPosition >= destinationChild ))
            continue;

        if ((childPosition <= srcLast) && (childPosition >= srcFirst)) {
            persistent_moved_explicitly.append(data);
        } else {
            persistent_moved_in_source.append(data);
        }
    }
    persistent.moved.push(persistent_moved_explicitly);
    persistent.moved.push(persistent_moved_in_source);
    persistent.moved.push(persistent_moved_in_destination);
}

/*!
  \internal

  Moves persistent indexes \a indexes by amount \a change. The change will be either a change in row value or a change in
  column value depending on the value of \a orientation. The indexes may also be moved to a different parent if \a parent
  differs from the existing parent for the index.
*/
void QAbstractItemModelPrivate::movePersistentIndexes(QVector<QPersistentModelIndexData *> indexes, int change, const QModelIndex &parent, Qt::Orientation orientation)
{
    QVector<QPersistentModelIndexData *>::const_iterator it;
    const QVector<QPersistentModelIndexData *>::const_iterator begin = indexes.constBegin();
    const QVector<QPersistentModelIndexData *>::const_iterator end = indexes.constEnd();

    for (it = begin; it != end; ++it)
    {
        QPersistentModelIndexData *data = *it;

        int row = data->index.row();
        int column = data->index.column();

        if (Qt::Vertical == orientation)
            row += change;
        else
            column += change;

        persistent.indexes.erase(persistent.indexes.find(data->index));
        data->index = q_func()->index(row, column, parent);
        if (data->index.isValid()) {
            persistent.insertMultiAtEnd(data->index, data);
        } else {
            qWarning() << "QAbstractItemModel::endMoveRows:  Invalid index (" << row << "," << column << ") in model" << q_func();
        }
    }
}

void QAbstractItemModelPrivate::itemsMoved(const QModelIndex &sourceParent, int sourceFirst, int sourceLast, const QModelIndex &destinationParent, int destinationChild, Qt::Orientation orientation)
{
    QVector<QPersistentModelIndexData *> moved_in_destination = persistent.moved.pop();
    QVector<QPersistentModelIndexData *> moved_in_source = persistent.moved.pop();
    QVector<QPersistentModelIndexData *> moved_explicitly = persistent.moved.pop();

    const bool sameParent = (sourceParent == destinationParent);
    const bool movingUp = (sourceFirst > destinationChild);

    const int explicit_change = (!sameParent || movingUp) ? destinationChild - sourceFirst : destinationChild - sourceLast - 1 ;
    const int source_change = (!sameParent || !movingUp) ? -1*(sourceLast - sourceFirst + 1) : sourceLast - sourceFirst + 1 ;
    const int destination_change = sourceLast - sourceFirst + 1;

    movePersistentIndexes(moved_explicitly, explicit_change, destinationParent, orientation);
    movePersistentIndexes(moved_in_source, source_change, sourceParent, orientation);
    movePersistentIndexes(moved_in_destination, destination_change, destinationParent, orientation);
}

void QAbstractItemModelPrivate::rowsAboutToBeRemoved(const QModelIndex &parent,
                                                     int first, int last)
{
    QVector<QPersistentModelIndexData *>  persistent_moved;
    QVector<QPersistentModelIndexData *>  persistent_invalidated;
    // find the persistent indexes that are affected by the change, either by being in the removed subtree
    // or by being on the same level and below the removed rows
    for (QHash<QModelIndex, QPersistentModelIndexData *>::const_iterator it = persistent.indexes.constBegin();
         it != persistent.indexes.constEnd(); ++it) {
        QPersistentModelIndexData *data = *it;
        bool level_changed = false;
        QModelIndex current = data->index;
        while (current.isValid()) {
            QModelIndex current_parent = current.parent();
            if (current_parent == parent) { // on the same level as the change
                if (!level_changed && current.row() > last) // below the removed rows
                    persistent_moved.append(data);
                else if (current.row() <= last && current.row() >= first) // in the removed subtree
                    persistent_invalidated.append(data);
                break;
            }
            current = current_parent;
            level_changed = true;
        }
    }

    persistent.moved.push(persistent_moved);
    persistent.invalidated.push(persistent_invalidated);
}

void QAbstractItemModelPrivate::rowsRemoved(const QModelIndex &parent,
                                            int first, int last)
{
    QVector<QPersistentModelIndexData *> persistent_moved = persistent.moved.pop();
    int count = (last - first) + 1; // it is important to only use the delta, because the change could be nested
    for (QVector<QPersistentModelIndexData *>::const_iterator it = persistent_moved.constBegin();
         it != persistent_moved.constEnd(); ++it) {
        QPersistentModelIndexData *data = *it;
        QModelIndex old = data->index;
        persistent.indexes.erase(persistent.indexes.find(old));
        data->index = q_func()->index(old.row() - count, old.column(), parent);
        if (data->index.isValid()) {
            persistent.insertMultiAtEnd(data->index, data);
        } else {
            qWarning() << "QAbstractItemModel::endRemoveRows:  Invalid index (" << old.row() - count << ',' << old.column() << ") in model" << q_func();
        }
    }
    QVector<QPersistentModelIndexData *> persistent_invalidated = persistent.invalidated.pop();
    for (QVector<QPersistentModelIndexData *>::const_iterator it = persistent_invalidated.constBegin();
         it != persistent_invalidated.constEnd(); ++it) {
        QPersistentModelIndexData *data = *it;
        persistent.indexes.erase(persistent.indexes.find(data->index));
        data->index = QModelIndex();
        data->model = 0;
    }
}

void QAbstractItemModelPrivate::columnsAboutToBeInserted(const QModelIndex &parent,
                                                         int first, int last)
{
    Q_Q(QAbstractItemModel);
    Q_UNUSED(last);
    QVector<QPersistentModelIndexData *> persistent_moved;
    if (first < q->columnCount(parent)) {
        for (QHash<QModelIndex, QPersistentModelIndexData *>::const_iterator it = persistent.indexes.constBegin();
             it != persistent.indexes.constEnd(); ++it) {
            QPersistentModelIndexData *data = *it;
            const QModelIndex &index = data->index;
            if (index.column() >= first && index.isValid() && index.parent() == parent)
                persistent_moved.append(data);
        }
    }
    persistent.moved.push(persistent_moved);
}

void QAbstractItemModelPrivate::columnsInserted(const QModelIndex &parent,
                                                int first, int last)
{
    QVector<QPersistentModelIndexData *> persistent_moved = persistent.moved.pop();
    int count = (last - first) + 1; // it is important to only use the delta, because the change could be nested
    for (QVector<QPersistentModelIndexData *>::const_iterator it = persistent_moved.constBegin();
         it != persistent_moved.constEnd(); ++it) {
        QPersistentModelIndexData *data = *it;
        QModelIndex old = data->index;
        persistent.indexes.erase(persistent.indexes.find(old));
        data->index = q_func()->index(old.row(), old.column() + count, parent);
        if (data->index.isValid()) {
            persistent.insertMultiAtEnd(data->index, data);
        } else {
            qWarning() << "QAbstractItemModel::endInsertColumns:  Invalid index (" << old.row() << ',' << old.column() + count << ") in model" << q_func();
        }
     }
}

void QAbstractItemModelPrivate::columnsAboutToBeRemoved(const QModelIndex &parent,
                                                        int first, int last)
{
    QVector<QPersistentModelIndexData *> persistent_moved;
    QVector<QPersistentModelIndexData *> persistent_invalidated;
    // find the persistent indexes that are affected by the change, either by being in the removed subtree
    // or by being on the same level and to the right of the removed columns
    for (QHash<QModelIndex, QPersistentModelIndexData *>::const_iterator it = persistent.indexes.constBegin();
         it != persistent.indexes.constEnd(); ++it) {
        QPersistentModelIndexData *data = *it;
        bool level_changed = false;
        QModelIndex current = data->index;
        while (current.isValid()) {
            QModelIndex current_parent = current.parent();
            if (current_parent == parent) { // on the same level as the change
                if (!level_changed && current.column() > last) // right of the removed columns
                    persistent_moved.append(data);
                else if (current.column() <= last && current.column() >= first) // in the removed subtree
                    persistent_invalidated.append(data);
                break;
            }
            current = current_parent;
            level_changed = true;
        }
    }

    persistent.moved.push(persistent_moved);
    persistent.invalidated.push(persistent_invalidated);

}

void QAbstractItemModelPrivate::columnsRemoved(const QModelIndex &parent,
                                               int first, int last)
{
    QVector<QPersistentModelIndexData *> persistent_moved = persistent.moved.pop();
    int count = (last - first) + 1; // it is important to only use the delta, because the change could be nested
    for (QVector<QPersistentModelIndexData *>::const_iterator it = persistent_moved.constBegin();
         it != persistent_moved.constEnd(); ++it) {
        QPersistentModelIndexData *data = *it;
        QModelIndex old = data->index;
        persistent.indexes.erase(persistent.indexes.find(old));
        data->index = q_func()->index(old.row(), old.column() - count, parent);
        if (data->index.isValid()) {
            persistent.insertMultiAtEnd(data->index, data);
        } else {
            qWarning() << "QAbstractItemModel::endRemoveColumns:  Invalid index (" << old.row() << ',' << old.column() - count << ") in model" << q_func();
        }
    }
    QVector<QPersistentModelIndexData *> persistent_invalidated = persistent.invalidated.pop();
    for (QVector<QPersistentModelIndexData *>::const_iterator it = persistent_invalidated.constBegin();
         it != persistent_invalidated.constEnd(); ++it) {
        QPersistentModelIndexData *data = *it;
        persistent.indexes.erase(persistent.indexes.find(data->index));
        data->index = QModelIndex();
        data->model = 0;
    }
}

/*!
    \since 4.8

    This slot is called just after the internal data of a model is cleared
    while it is being reset.

    This slot is provided the convenience of subclasses of concrete proxy
    models, such as subclasses of QSortFilterProxyModel which maintain extra
    data.

    \snippet code/src_corelib_kernel_qabstractitemmodel.cpp 12

    \note Due to a mistake, this slot is missing in Qt 5.0.

    \sa modelAboutToBeReset(), modelReset()
*/
void QAbstractItemModel::resetInternalData()
{

}

/*!
    \class QModelIndex
    \inmodule QtCore

    \brief The QModelIndex class is used to locate data in a data model.

    \ingroup model-view


    This class is used as an index into item models derived from
    QAbstractItemModel. The index is used by item views, delegates, and
    selection models to locate an item in the model.

    New QModelIndex objects are created by the model using the
    QAbstractItemModel::createIndex() function. An \e invalid model index can
    be constructed with the QModelIndex constructor. Invalid indexes are often
    used as parent indexes when referring to top-level items in a model.

    Model indexes refer to items in models, and contain all the information
    required to specify their locations in those models. Each index is located
    in a given row and column, and may have a parent index; use row(),
    column(), and parent() to obtain this information. Each top-level item in a
    model is represented by a model index that does not have a parent index -
    in this case, parent() will return an invalid model index, equivalent to an
    index constructed with the zero argument form of the QModelIndex()
    constructor.

    To obtain a model index that refers to an existing item in a model, call
    QAbstractItemModel::index() with the required row and column values, and
    the model index of the parent. When referring to top-level items in a
    model, supply QModelIndex() as the parent index.

    The model() function returns the model that the index references as a
    QAbstractItemModel. The child() function is used to examine items held
    under the index in the model. The sibling() function allows you to traverse
    items in the model on the same level as the index.

    \note Model indexes should be used immediately and then discarded. You
    should not rely on indexes to remain valid after calling model functions
    that change the structure of the model or delete items. If you need to
    keep a model index over time use a QPersistentModelIndex.

    \sa {Model/View Programming}, QPersistentModelIndex, QAbstractItemModel
*/

/*!
    \fn QModelIndex::QModelIndex()

    Creates a new empty model index. This type of model index is used to
    indicate that the position in the model is invalid.

    \sa isValid(), QAbstractItemModel
*/

/*!
    \fn QModelIndex::QModelIndex(int row, int column, void *data, const QAbstractItemModel *model)

    \internal

    Creates a new model index at the given \a row and \a column,
    pointing to some \a data.
*/

/*!
    \fn int QModelIndex::row() const

    Returns the row this model index refers to.
*/


/*!
    \fn int QModelIndex::column() const

    Returns the column this model index refers to.
*/


/*!
    \fn void *QModelIndex::internalPointer() const

    Returns a \c{void} \c{*} pointer used by the model to associate
    the index with the internal data structure.

    \sa QAbstractItemModel::createIndex()
*/

/*!
    \fn void *QModelIndex::internalId() const

    Returns a \c{qint64} used by the model to associate
    the index with the internal data structure.

    \sa QAbstractItemModel::createIndex()
*/

/*!
    \fn bool QModelIndex::isValid() const

    Returns \c{true} if this model index is valid; otherwise returns \c{false}.

    A valid index belongs to a model, and has non-negative row and column
    numbers.

    \sa model(), row(), column()
*/

/*!
    \fn const QAbstractItemModel *QModelIndex::model() const

    Returns a pointer to the model containing the item that this index
    refers to.

    A const pointer to the model is returned because calls to non-const
    functions of the model might invalidate the model index and possibly
    crash your application.
*/

/*!
    \fn QModelIndex QModelIndex::sibling(int row, int column) const

    Returns the sibling at \a row and \a column. If there is no sibling at this
    position, an invalid QModelIndex is returned.

    \sa parent(), child()
*/

/*!
    \fn QModelIndex QModelIndex::child(int row, int column) const

    Returns the child of the model index that is stored in the given \a row and
    \a column.

    \note This function does not work for an invalid model index which is often
    used as the root index.

    \sa parent(), sibling()
*/

/*!
    \fn QVariant QModelIndex::data(int role) const

    Returns the data for the given \a role for the item referred to by the
    index.
*/

/*!
    \fn Qt::ItemFlags QModelIndex::flags() const
    \since 4.2

    Returns the flags for the item referred to by the index.
*/

/*!
    \fn bool QModelIndex::operator==(const QModelIndex &other) const

    Returns \c{true} if this model index refers to the same location as the
    \a other model index; otherwise returns \c{false}.

    All values in the model index are used when comparing with another model
    index.
*/


/*!
    \fn bool QModelIndex::operator!=(const QModelIndex &other) const

    Returns \c{true} if this model index does not refer to the same location as
    the \a other model index; otherwise returns \c{false}.
*/


/*!
    \fn QModelIndex QModelIndex::parent() const

    Returns the parent of the model index, or QModelIndex() if it has no
    parent.

    \sa child(), sibling(), model()
*/

/*!
    \class QAbstractItemModel
    \inmodule QtCore

    \brief The QAbstractItemModel class provides the abstract interface for
    item model classes.

    \ingroup model-view


    The QAbstractItemModel class defines the standard interface that item
    models must use to be able to interoperate with other components in the
    model/view architecture. It is not supposed to be instantiated directly.
    Instead, you should subclass it to create new models.

    The QAbstractItemModel class is one of the \l{Model/View Classes}
    and is part of Qt's \l{Model/View Programming}{model/view framework}. It
    can be used as the underlying data model for the item view elements in
    QML or the item view classes in the Qt Widgets module.

    If you need a model to use with an item view such as QML's List View
    element or the C++ widgets QListView or QTableView, you should consider
    subclassing QAbstractListModel or QAbstractTableModel instead of this class.

    The underlying data model is exposed to views and delegates as a hierarchy
    of tables. If you do not make use of the hierarchy, then the model is a
    simple table of rows and columns. Each item has a unique index specified by
    a QModelIndex.

    \image modelindex-no-parent.png

    Every item of data that can be accessed via a model has an associated model
    index. You can obtain this model index using the index() function. Each
    index may have a sibling() index; child items have a parent() index.

    Each item has a number of data elements associated with it and they can be
    retrieved by specifying a role (see \l Qt::ItemDataRole) to the model's
    data() function. Data for all available roles can be obtained at the same
    time using the itemData() function.

    Data for each role is set using a particular \l Qt::ItemDataRole. Data for
    individual roles are set individually with setData(), or they can be set
    for all roles with setItemData().

    Items can be queried with flags() (see \l Qt::ItemFlag) to see if they can
    be selected, dragged, or manipulated in other ways.

    If an item has child objects, hasChildren() returns \c{true} for the
    corresponding index.

    The model has a rowCount() and a columnCount() for each level of the
    hierarchy. Rows and columns can be inserted and removed with insertRows(),
    insertColumns(), removeRows(), and removeColumns().

    The model emits signals to indicate changes. For example, dataChanged() is
    emitted whenever items of data made available by the model are changed.
    Changes to the headers supplied by the model cause headerDataChanged() to
    be emitted. If the structure of the underlying data changes, the model can
    emit layoutChanged() to indicate to any attached views that they should
    redisplay any items shown, taking the new structure into account.

    The items available through the model can be searched for particular data
    using the match() function.

    To sort the model, you can use sort().


    \section1 Subclassing

    \note Some general guidelines for subclassing models are available in the
    \l{Model Subclassing Reference}.

    When subclassing QAbstractItemModel, at the very least you must implement
    index(), parent(), rowCount(), columnCount(), and data(). These functions
    are used in all read-only models, and form the basis of editable models.

    You can also reimplement hasChildren() to provide special behavior for
    models where the implementation of rowCount() is expensive. This makes it
    possible for models to restrict the amount of data requested by views, and
    can be used as a way to implement lazy population of model data.

    To enable editing in your model, you must also implement setData(), and
    reimplement flags() to ensure that \c ItemIsEditable is returned.  You can
    also reimplement headerData() and setHeaderData() to control the way the
    headers for your model are presented.

    The dataChanged() and headerDataChanged() signals must be emitted
    explicitly when reimplementing the setData() and setHeaderData() functions,
    respectively.

    Custom models need to create model indexes for other components to use. To
    do this, call createIndex() with suitable row and column numbers for the
    item, and an identifier for it, either as a pointer or as an integer value.
    The combination of these values must be unique for each item. Custom models
    typically use these unique identifiers in other reimplemented functions to
    retrieve item data and access information about the item's parents and
    children. See the \l{Simple Tree Model Example} for more information about
    unique identifiers.

    It is not necessary to support every role defined in Qt::ItemDataRole.
    Depending on the type of data contained within a model, it may only be
    useful to implement the data() function to return valid information for
    some of the more common roles. Most models provide at least a textual
    representation of item data for the Qt::DisplayRole, and well-behaved
    models should also provide valid information for the Qt::ToolTipRole and
    Qt::WhatsThisRole. Supporting these roles enables models to be used with
    standard Qt views. However, for some models that handle highly-specialized
    data, it may be appropriate to provide data only for user-defined roles.

    Models that provide interfaces to resizable data structures can provide
    implementations of insertRows(), removeRows(), insertColumns(),and
    removeColumns(). When implementing these functions, it is important to
    notify any connected views about changes to the model's dimensions both
    \e before and \e after they occur:

    \list
        \li An insertRows() implementation must call beginInsertRows() \e before
           inserting new rows into the data structure, and endInsertRows()
           \e{immediately afterwards}.
        \li An insertColumns() implementation must call beginInsertColumns()
           \e before inserting new columns into the data structure, and
           endInsertColumns() \e{immediately afterwards}.
        \li A removeRows() implementation must call beginRemoveRows() \e before
           the rows are removed from the data structure, and endRemoveRows()
           \e{immediately afterwards}.
        \li A removeColumns() implementation must call beginRemoveColumns()
           \e before the columns are removed from the data structure, and
           endRemoveColumns() \e{immediately afterwards}.
    \endlist

    The \e private signals that these functions emit give attached components
    the chance to take action before any data becomes unavailable. The
    encapsulation of the insert and remove operations with these begin and end
    functions also enables the model to manage \l{QPersistentModelIndex}
    {persistent model indexes} correctly. \b{If you want selections to be
    handled properly, you must ensure that you call these functions.} If you
    insert or remove an item with children, you do not need to call these
    functions for the child items. In other words, the parent item will take
    care of its child items.

    To create models that populate incrementally, you can reimplement
    fetchMore() and canFetchMore(). If the reimplementation of fetchMore() adds
    rows to the model, \l{QAbstractItemModel::}{beginInsertRows()} and
    \l{QAbstractItemModel::}{endInsertRows()} must be called.

    \sa {Model Classes}, {Model Subclassing Reference}, QModelIndex,
        QAbstractItemView, {Using drag and drop with item views},
        {Simple DOM Model Example}, {Simple Tree Model Example},
        {Editable Tree Model Example}, {Fetch More Example}
*/

/*!
    \fn QModelIndex QAbstractItemModel::index(int row, int column, const QModelIndex &parent) const = 0

    Returns the index of the item in the model specified by the given \a row,
    \a column and \a parent index.

    When reimplementing this function in a subclass, call createIndex() to
    generate model indexes that other components can use to refer to items in
    your model.

    \sa createIndex()
*/

/*!
    \fn bool QAbstractItemModel::insertColumn(int column, const QModelIndex &parent)

    Inserts a single column before the given \a column in the child items of
    the \a parent specified.

    Returns \c{true} if the column is inserted; otherwise returns \c{false}.

    \sa insertColumns(), insertRow(), removeColumn()
*/

/*!
    \fn bool QAbstractItemModel::insertRow(int row, const QModelIndex &parent)

    Inserts a single row before the given \a row in the child items of the
    \a parent specified.

    \note This function calls the virtual method insertRows.

    Returns \c{true} if the row is inserted; otherwise returns \c{false}.

    \sa insertRows(), insertColumn(), removeRow()
*/

/*!
    \fn QObject *QAbstractItemModel::parent() const
    \internal
*/

/*!
    \fn QModelIndex QAbstractItemModel::parent(const QModelIndex &index) const = 0

    Returns the parent of the model item with the given \a index. If the item
    has no parent, an invalid QModelIndex is returned.

    A common convention used in models that expose tree data structures is that
    only items in the first column have children. For that case, when
    reimplementing this function in a subclass the column of the returned
    QModelIndex would be 0.

    When reimplementing this function in a subclass, be careful to avoid
    calling QModelIndex member functions, such as QModelIndex::parent(), since
    indexes belonging to your model will simply call your implementation,
    leading to infinite recursion.

    \sa createIndex()
*/

/*!
    \fn bool QAbstractItemModel::removeColumn(int column, const QModelIndex &parent)

    Removes the given \a column from the child items of the \a parent
    specified.

    Returns \c{true} if the column is removed; otherwise returns \c{false}.

    \sa removeColumns(), removeRow(), insertColumn()
*/

/*!
    \fn bool QAbstractItemModel::removeRow(int row, const QModelIndex &parent)

    Removes the given \a row from the child items of the \a parent specified.

    Returns \c{true} if the row is removed; otherwise returns \c{false}.

    This is a convenience function that calls removeRows(). The
    QAbstractItemModel implementation of removeRows() does nothing.

    \sa removeRows(), removeColumn(), insertRow()
*/

/*!
    \fn bool QAbstractItemModel::moveRow(const QModelIndex &sourceParent, int sourceRow, const QModelIndex &destinationParent, int destinationChild)

    On models that support this, moves \a sourceRow from \a sourceParent to \a destinationChild under
    \a destinationParent.

<<<<<<< HEAD
    Returns \c{true} if the columns were successfully moved; otherwise returns
    \c{false}.
=======
    Returns true if the rows were successfully moved; otherwise returns
    false.
>>>>>>> 44a58de2

    \sa moveRows(), moveColumn()
*/

/*!
    \fn bool QAbstractItemModel::moveColumn(const QModelIndex &sourceParent, int sourceColumn, const QModelIndex &destinationParent, int destinationChild)

    On models that support this, moves \a sourceColumn from \a sourceParent to \a destinationChild under
    \a destinationParent.

    Returns \c{true} if the columns were successfully moved; otherwise returns
    \c{false}.

    \sa moveColumns(), moveRow()
*/


/*!
    \fn void QAbstractItemModel::headerDataChanged(Qt::Orientation orientation, int first, int last)

    This signal is emitted whenever a header is changed. The \a orientation
    indicates whether the horizontal or vertical header has changed. The
    sections in the header from the \a first to the \a last need to be updated.

    When reimplementing the setHeaderData() function, this signal must be
    emitted explicitly.

    If you are changing the number of columns or rows you do not need to emit
    this signal, but use the begin/end functions (refer to the section on
    subclassing in the QAbstractItemModel class description for details).

    \sa headerData(), setHeaderData(), dataChanged()
*/


/*!
    \enum QAbstractItemModel::LayoutChangeHint

    This enum describes the way the model changes layout.

    \value NoLayoutChangeHint   No hint is available.
    \value VerticalSortHint     Rows are being sorted.
    \value HorizontalSortHint   Columns are being sorted.

    Note that VerticalSortHint and HorizontalSortHint carry the meaning that
    items are being moved within the same parent, not moved to a different
    parent in the model, and not filtered out or in.
*/

/*!
    \fn void QAbstractItemModel::layoutAboutToBeChanged(const QList<QPersistentModelIndex> &parents = QList<QPersistentModelIndex>(), QAbstractItemModel::LayoutChangeHint hint = QAbstractItemModel::NoLayoutChangeHint)
    \since 5.0

    This signal is emitted just before the layout of a model is changed.
    Components connected to this signal use it to adapt to changes in the
    model's layout.

    Subclasses should update any persistent model indexes after emitting
    layoutAboutToBeChanged().

    The optional \a parents parameter is used to give a more specific notification
    about what parts of the layout of the model are changing. An empty list indicates
    a change to the layout of the entire model. The order of elements in the \a parents list is not significant. The optional \a hint parameter is used
    to give a hint about what is happening while the model is relayouting.

    \sa layoutChanged(), changePersistentIndex()
*/

/*!
    \fn void QAbstractItemModel::layoutChanged(const QList<QPersistentModelIndex> &parents = QList<QPersistentModelIndex>(), QAbstractItemModel::LayoutChangeHint hint = QAbstractItemModel::NoLayoutChangeHint)
    \since 5.0

    This signal is emitted whenever the layout of items exposed by the model
    has changed; for example, when the model has been sorted. When this signal
    is received by a view, it should update the layout of items to reflect this
    change.

    When subclassing QAbstractItemModel or QAbstractProxyModel, ensure that you
    emit layoutAboutToBeChanged() before changing the order of items or
    altering the structure of the data you expose to views, and emit
    layoutChanged() after changing the layout.

    The optional \a parents parameter is used to give a more specific notification
    about what parts of the layout of the model are changing. An empty list indicates
    a change to the layout of the entire model. The order of elements in the \a parents list is not significant. The optional \a hint parameter is used
    to give a hint about what is happening while the model is relayouting.

    Subclasses should update any persistent model indexes before emitting
    layoutChanged(). In other words, when the structure changes:

    \list
        \li  emit layoutAboutToBeChanged
        \li  Remember the QModelIndex that will change
        \li  Update your internal data
        \li  Call changePersistentIndex()
        \li  emit layoutChanged
    \endlist

    \sa layoutAboutToBeChanged(), dataChanged(), headerDataChanged(), modelReset(),
        changePersistentIndex()
*/

/*!
    Constructs an abstract item model with the given \a parent.
*/
QAbstractItemModel::QAbstractItemModel(QObject *parent)
    : QObject(*new QAbstractItemModelPrivate, parent)
{
}

/*!
  \internal
*/
QAbstractItemModel::QAbstractItemModel(QAbstractItemModelPrivate &dd, QObject *parent)
    : QObject(dd, parent)
{
}

/*!
    Destroys the abstract item model.
*/
QAbstractItemModel::~QAbstractItemModel()
{
    d_func()->invalidatePersistentIndexes();
}


/*!
    \fn int QAbstractItemModel::rowCount(const QModelIndex &parent) const

    Returns the number of rows under the given \a parent. When the parent is
    valid it means that rowCount is returning the number of children of parent.

    \note When implementing a table based model, rowCount() should return 0
    when the parent is valid.

    \sa columnCount()
*/

/*!
    \fn int QAbstractItemModel::columnCount(const QModelIndex &parent) const

    Returns the number of columns for the children of the given \a parent.

    In most subclasses, the number of columns is independent of the \a parent.

    For example:

    \snippet ../widgets/itemviews/simpledommodel/dommodel.cpp 2

    \note When implementing a table based model, columnCount() should return 0
    when the parent is valid.

    \sa rowCount()
*/

/*!
    \fn void QAbstractItemModel::dataChanged(const QModelIndex &topLeft, const QModelIndex &bottomRight, const QVector<int> &roles = QVector<int>())

    This signal is emitted whenever the data in an existing item changes.

    If the items are of the same parent, the affected ones are those between
    \a topLeft and \a bottomRight inclusive. If the items do not have the same
    parent, the behavior is undefined.

    When reimplementing the setData() function, this signal must be emitted
    explicitly.

    The optional \a roles argument can be used to specify which data roles have actually
    been modified. An empty vector in the roles argument means that all roles should be
    considered modified. The order of elements in the roles argument does not have any
    relevance.

    \sa headerDataChanged(), setData(), layoutChanged()
*/

/*!
    \fn void QAbstractItemModel::rowsInserted(const QModelIndex &parent, int start, int end)

    This signal is emitted after rows have been inserted into the
    model. The new items are those between \a start and \a end
    inclusive, under the given \a parent item.

    \note Components connected to this signal use it to adapt to changes in the
    model's dimensions. It can only be emitted by the QAbstractItemModel
    implementation, and cannot be explicitly emitted in subclass code.

    \sa insertRows(), beginInsertRows()
*/

/*!
    \fn void QAbstractItemModel::rowsAboutToBeInserted(const QModelIndex &parent, int start, int end)

    This signal is emitted just before rows are inserted into the model. The
    new items will be positioned between \a start and \a end inclusive, under
    the given \a parent item.

    \note Components connected to this signal use it to adapt to changes
    in the model's dimensions. It can only be emitted by the QAbstractItemModel
    implementation, and cannot be explicitly emitted in subclass code.

    \sa insertRows(), beginInsertRows()
*/

/*!
    \fn void QAbstractItemModel::rowsRemoved(const QModelIndex &parent, int start, int end)

    This signal is emitted after rows have been removed from the model. The
    removed items are those between \a start and \a end inclusive, under the
    given \a parent item.

    \note Components connected to this signal use it to adapt to changes
    in the model's dimensions. It can only be emitted by the QAbstractItemModel
    implementation, and cannot be explicitly emitted in subclass code.

    \sa removeRows(), beginRemoveRows()
*/

/*!
    \fn void QAbstractItemModel::rowsAboutToBeRemoved(const QModelIndex &parent, int start, int end)

    This signal is emitted just before rows are removed from the model. The
    items that will be removed are those between \a start and \a end inclusive,
    under the given \a parent item.

    \note Components connected to this signal use it to adapt to changes
    in the model's dimensions. It can only be emitted by the QAbstractItemModel
    implementation, and cannot be explicitly emitted in subclass code.

    \sa removeRows(), beginRemoveRows()
*/

/*!
    \fn void QAbstractItemModel::rowsMoved(const QModelIndex &sourceParent, int sourceStart, int sourceEnd, const QModelIndex &destinationParent, int destinationRow)
    \since 4.6

    This signal is emitted after rows have been moved within the
    model. The items between \a sourceStart and \a sourceEnd
    inclusive, under the given \a sourceParent item have been moved to \a destinationParent
    starting at the row \a destinationRow.

    \b{Note:} Components connected to this signal use it to adapt to changes
    in the model's dimensions. It can only be emitted by the QAbstractItemModel
    implementation, and cannot be explicitly emitted in subclass code.

    \sa beginMoveRows()
*/

/*!
    \fn void QAbstractItemModel::rowsAboutToBeMoved(const QModelIndex &sourceParent, int sourceStart, int sourceEnd, const QModelIndex &destinationParent, int destinationRow)
    \since 4.6

    This signal is emitted just before rows are moved within the
    model. The items that will be moved are those between \a sourceStart and \a sourceEnd
    inclusive, under the given \a sourceParent item. They will be moved to \a destinationParent
    starting at the row \a destinationRow.

    \b{Note:} Components connected to this signal use it to adapt to changes
    in the model's dimensions. It can only be emitted by the QAbstractItemModel
    implementation, and cannot be explicitly emitted in subclass code.

    \sa beginMoveRows()
*/

/*!
    \fn void QAbstractItemModel::columnsMoved(const QModelIndex &sourceParent, int sourceStart, int sourceEnd, const QModelIndex &destinationParent, int destinationColumn)
    \since 4.6

    This signal is emitted after columns have been moved within the
    model. The items between \a sourceStart and \a sourceEnd
    inclusive, under the given \a sourceParent item have been moved to \a destinationParent
    starting at the column \a destinationColumn.

    \b{Note:} Components connected to this signal use it to adapt to changes
    in the model's dimensions. It can only be emitted by the QAbstractItemModel
    implementation, and cannot be explicitly emitted in subclass code.

    \sa beginMoveRows()
*/

/*!
    \fn void QAbstractItemModel::columnsAboutToBeMoved(const QModelIndex &sourceParent, int sourceStart, int sourceEnd, const QModelIndex &destinationParent, int destinationColumn)
    \since 4.6

    This signal is emitted just before columns are moved within the
    model. The items that will be moved are those between \a sourceStart and \a sourceEnd
    inclusive, under the given \a sourceParent item. They will be moved to \a destinationParent
    starting at the column \a destinationColumn.

    \b{Note:} Components connected to this signal use it to adapt to changes
    in the model's dimensions. It can only be emitted by the QAbstractItemModel
    implementation, and cannot be explicitly emitted in subclass code.

    \sa beginMoveRows()
*/

/*!
    \fn void QAbstractItemModel::columnsInserted(const QModelIndex &parent, int start, int end)

    This signal is emitted after columns have been inserted into the model. The
    new items are those between \a start and \a end inclusive, under the given
    \a parent item.

    \note Components connected to this signal use it to adapt to changes in the
    model's dimensions. It can only be emitted by the QAbstractItemModel
    implementation, and cannot be explicitly emitted in subclass code.

    \sa insertColumns(), beginInsertColumns()
*/

/*!
    \fn void QAbstractItemModel::columnsAboutToBeInserted(const QModelIndex &parent, int start, int end)

    This signal is emitted just before columns are inserted into the model. The
    new items will be positioned between \a start and \a end inclusive, under
    the given \a parent item.

    \note Components connected to this signal use it to adapt to changes in the
    model's dimensions. It can only be emitted by the QAbstractItemModel
    implementation, and cannot be explicitly emitted in subclass code.

    \sa insertColumns(), beginInsertColumns()
*/

/*!
    \fn void QAbstractItemModel::columnsRemoved(const QModelIndex &parent, int start, int end)

    This signal is emitted after columns have been removed from the model.
    The removed items are those between \a start and \a end inclusive,
    under the given \a parent item.

    \note Components connected to this signal use it to adapt to changes in
    the model's dimensions. It can only be emitted by the QAbstractItemModel
    implementation, and cannot be explicitly emitted in subclass code.

    \sa removeColumns(), beginRemoveColumns()
*/

/*!
    \fn void QAbstractItemModel::columnsAboutToBeRemoved(const QModelIndex &parent, int start, int end)

    This signal is emitted just before columns are removed from the model. The
    items to be removed are those between \a start and \a end inclusive, under
    the given \a parent item.

    \note Components connected to this signal use it to adapt to changes in the
    model's dimensions. It can only be emitted by the QAbstractItemModel
    implementation, and cannot be explicitly emitted in subclass code.

    \sa removeColumns(), beginRemoveColumns()
*/

/*!
    Returns \c{true} if the model returns a valid QModelIndex for \a row and
    \a column with \a parent, otherwise returns \c{false}.
*/
bool QAbstractItemModel::hasIndex(int row, int column, const QModelIndex &parent) const
{
    if (row < 0 || column < 0)
        return false;
    return row < rowCount(parent) && column < columnCount(parent);
}


/*!
    Returns \c{true} if \a parent has any children; otherwise returns \c{false}.

    Use rowCount() on the parent to find out the number of children.

    Note that it is undefined behavior to report that a particular index hasChildren
    with this method if the same index has the flag Qt::ItemNeverHasChildren set.

    \sa parent(), index()
*/
bool QAbstractItemModel::hasChildren(const QModelIndex &parent) const
{
    return (rowCount(parent) > 0) && (columnCount(parent) > 0);
}

/*!
    \fn QModelIndex QAbstractItemModel::sibling(int row, int column, const QModelIndex &index) const

    Returns the sibling at \a row and \a column for the item at \a index, or an
    invalid QModelIndex if there is no sibling at that location.

    sibling() is just a convenience function that finds the item's parent, and
    uses it to retrieve the index of the child item in the specified \a row and
    \a column.

    This method can optionally be overridden for implementation-specific optimization.

    \sa index(), QModelIndex::row(), QModelIndex::column()
*/
QModelIndex QAbstractItemModel::sibling(int row, int column, const QModelIndex &idx) const
{
    return (row == idx.row() && column == idx.column()) ? idx : index(row, column, parent(idx));
}


/*!
    Returns a map with values for all predefined roles in the model for the
    item at the given \a index.

    Reimplement this function if you want to extend the default behavior of
    this function to include custom roles in the map.

    \sa Qt::ItemDataRole, data()
*/
QMap<int, QVariant> QAbstractItemModel::itemData(const QModelIndex &index) const
{
    QMap<int, QVariant> roles;
    for (int i = 0; i < Qt::UserRole; ++i) {
        QVariant variantData = data(index, i);
        if (variantData.isValid())
            roles.insert(i, variantData);
    }
    return roles;
}

/*!
    Sets the \a role data for the item at \a index to \a value.

    Returns \c{true} if successful; otherwise returns \c{false}.

    The dataChanged() signal should be emitted if the data was successfully
    set.

    The base class implementation returns \c{false}. This function and data() must
    be reimplemented for editable models.

    \sa Qt::ItemDataRole, data(), itemData()
*/
bool QAbstractItemModel::setData(const QModelIndex &index, const QVariant &value, int role)
{
    Q_UNUSED(index);
    Q_UNUSED(value);
    Q_UNUSED(role);
    return false;
}

/*!
    \fn QVariant QAbstractItemModel::data(const QModelIndex &index, int role) const = 0

    Returns the data stored under the given \a role for the item referred to
    by the \a index.

    \note If you do not have a value to return, return an \b invalid
    QVariant instead of returning 0.

    \sa Qt::ItemDataRole, setData(), headerData()
*/

/*!
    Sets the role data for the item at \a index to the associated value in
    \a roles, for every Qt::ItemDataRole.

    Returns \c{true} if successful; otherwise returns \c{false}.

    Roles that are not in \a roles will not be modified.

    \sa setData(), data(), itemData()
*/
bool QAbstractItemModel::setItemData(const QModelIndex &index, const QMap<int, QVariant> &roles)
{
    bool b = true;
    for (QMap<int, QVariant>::ConstIterator it = roles.begin(); it != roles.end(); ++it)
        b = b && setData(index, it.value(), it.key());
    return b;
}

/*!
    Returns the list of allowed MIME types. By default, the built-in
    models and views use an internal MIME type:
    \c{application/x-qabstractitemmodeldatalist}.

    When implementing drag and drop support in a custom model, if you
    will return data in formats other than the default internal MIME
    type, reimplement this function to return your list of MIME types.

    If you reimplement this function in your custom model, you must
    also reimplement the member functions that call it: mimeData() and
    dropMimeData().

    \sa mimeData(), dropMimeData()
*/
QStringList QAbstractItemModel::mimeTypes() const
{
    QStringList types;
    types << QLatin1String("application/x-qabstractitemmodeldatalist");
    return types;
}

/*!
    Returns an object that contains serialized items of data corresponding to
    the list of \a indexes specified. The format used to describe the encoded
    data is obtained from the mimeTypes() function. This default implementation
    uses the default MIME type returned by the default implementation of
    mimeTypes(). If you reimplement mimeTypes() in your custom model to return
    more MIME types, reimplement this function to make use of them.

    If the list of \a indexes is empty, or there are no supported MIME types, 0
    is returned rather than a serialized empty list.

    \sa mimeTypes(), dropMimeData()
*/
QMimeData *QAbstractItemModel::mimeData(const QModelIndexList &indexes) const
{
    if (indexes.count() <= 0)
        return 0;
    QStringList types = mimeTypes();
    if (types.isEmpty())
        return 0;
    QMimeData *data = new QMimeData();
    QString format = types.at(0);
    QByteArray encoded;
    QDataStream stream(&encoded, QIODevice::WriteOnly);
    encodeData(indexes, stream);
    data->setData(format, encoded);
    return data;
}

/*!
    Returns \c{true} if a model can accept a drop of the \a data. This
    default implementation always returns \c{true}.

    Reimplement this function in your custom model, if you want to
    test whether the \a data can be dropped at \a row, \a column,
    \a parent with \a action. If you don't need that test, it is not
    necessary to reimplement this function.

    \sa dropMimeData(), {Using drag and drop with item views}
 */
bool QAbstractItemModel::canDropMimeData(const QMimeData *data, Qt::DropAction action,
                                         int row, int column,
                                         const QModelIndex &parent) const
{
    Q_UNUSED(data)
    Q_UNUSED(action)
    Q_UNUSED(row)
    Q_UNUSED(column)
    Q_UNUSED(parent)
    return true;
}

/*!
    Handles the \a data supplied by a drag and drop operation that ended with
    the given \a action.

    Returns \c{true} if the data and action were handled by the model; otherwise
    returns \c{false}.

    The specified \a row, \a column and \a parent indicate the location of an
    item in the model where the operation ended. It is the responsibility of
    the model to complete the action at the correct location.

    For instance, a drop action on an item in a QTreeView can result in new
    items either being inserted as children of the item specified by \a row,
    \a column, and \a parent, or as siblings of the item.

    When \a row and \a column are -1 it means that the dropped data should be
    considered as dropped directly on \a parent. Usually this will mean
    appending the data as child items of \a parent. If \a row and \a column are
    greater than or equal zero, it means that the drop occurred just before the
    specified \a row and \a column in the specified \a parent.

    The mimeTypes() member is called to get the list of acceptable MIME types.
    This default implementation assumes the default implementation of mimeTypes(),
    which returns a single default MIME type. If you reimplement mimeTypes() in
    your custom model to return multiple MIME types, you must reimplement this
    function to make use of them.

    \sa supportedDropActions(), canDropMimeData(), {Using drag and drop with item views}
*/
bool QAbstractItemModel::dropMimeData(const QMimeData *data, Qt::DropAction action,
                                      int row, int column, const QModelIndex &parent)
{
    // check if the action is supported
    if (!data || !(action == Qt::CopyAction || action == Qt::MoveAction))
        return false;
    // check if the format is supported
    QStringList types = mimeTypes();
    if (types.isEmpty())
        return false;
    QString format = types.at(0);
    if (!data->hasFormat(format))
        return false;
    if (row > rowCount(parent))
        row = rowCount(parent);
    if (row == -1)
        row = rowCount(parent);
    if (column == -1)
        column = 0;
    // decode and insert
    QByteArray encoded = data->data(format);
    QDataStream stream(&encoded, QIODevice::ReadOnly);
    return decodeData(row, column, parent, stream);
}

/*!
    \since 4.2

    Returns the drop actions supported by this model.

    The default implementation returns Qt::CopyAction. Reimplement this
    function if you wish to support additional actions. You must also
    reimplement the dropMimeData() function to handle the additional
    operations.

    \sa dropMimeData(), Qt::DropActions, {Using drag and drop with item
    views}
*/
Qt::DropActions QAbstractItemModel::supportedDropActions() const
{
    return Qt::CopyAction;
}

/*!
    Returns the actions supported by the data in this model.

    The default implementation returns supportedDropActions(). Reimplement
    this function if you wish to support additional actions.

    supportedDragActions() is used by QAbstractItemView::startDrag() as the
    default values when a drag occurs.

    \sa Qt::DropActions, {Using drag and drop with item views}
*/
Qt::DropActions QAbstractItemModel::supportedDragActions() const
{
    Q_D(const QAbstractItemModel);
    if (d->supportedDragActions != -1)
        return d->supportedDragActions;
    return supportedDropActions();
}

/*!
    \internal
 */
void QAbstractItemModel::doSetSupportedDragActions(Qt::DropActions actions)
{
    Q_D(QAbstractItemModel);
    d->supportedDragActions = actions;
}

/*!
    \since 4.2
    \obsolete
    \fn void QAbstractItemModel::setSupportedDragActions(Qt::DropActions actions)

    This function is obsolete. Reimplement supportedDragActions() instead.

    Sets the supported drag \a actions for the items in the model.

    \sa supportedDragActions(), {Using drag and drop with item views}
*/

/*!
    \note The base class implementation of this function does nothing and
    returns \c{false}.

    On models that support this, inserts \a count rows into the model before
    the given \a row. Items in the new row will be children of the item
    represented by the \a parent model index.

    If \a row is 0, the rows are prepended to any existing rows in the parent.

    If \a row is rowCount(), the rows are appended to any existing rows in the
    parent.

    If \a parent has no children, a single column with \a count rows is
    inserted.

    Returns \c{true} if the rows were successfully inserted; otherwise returns
    \c{false}.

    If you implement your own model, you can reimplement this function if you
    want to support insertions. Alternatively, you can provide your own API for
    altering the data. In either case, you will need to call
    beginInsertRows() and endInsertRows() to notify other components that the
    model has changed.

    \sa insertColumns(), removeRows(), beginInsertRows(), endInsertRows()
*/
bool QAbstractItemModel::insertRows(int, int, const QModelIndex &)
{
    return false;
}

/*!
    On models that support this, inserts \a count new columns into the model
    before the given \a column. The items in each new column will be children
    of the item represented by the \a parent model index.

    If \a column is 0, the columns are prepended to any existing columns.

    If \a column is columnCount(), the columns are appended to any existing
    columns.

    If \a parent has no children, a single row with \a count columns is
    inserted.

    Returns \c{true} if the columns were successfully inserted; otherwise returns
    \c{false}.

    The base class implementation does nothing and returns \c{false}.

    If you implement your own model, you can reimplement this function if you
    want to support insertions. Alternatively, you can provide your own API for
    altering the data.

    \sa insertRows(), removeColumns(), beginInsertColumns(), endInsertColumns()
*/
bool QAbstractItemModel::insertColumns(int, int, const QModelIndex &)
{
    return false;
}

/*!
    On models that support this, removes \a count rows starting with the given
    \a row under parent \a parent from the model.

    Returns \c{true} if the rows were successfully removed; otherwise returns
    \c{false}.

    The base class implementation does nothing and returns \c{false}.

    If you implement your own model, you can reimplement this function if you
    want to support removing. Alternatively, you can provide your own API for
    altering the data.

    \sa removeRow(), removeColumns(), insertColumns(), beginRemoveRows(),
        endRemoveRows()
*/
bool QAbstractItemModel::removeRows(int, int, const QModelIndex &)
{
    return false;
}

/*!
    On models that support this, removes \a count columns starting with the
    given \a column under parent \a parent from the model.

    Returns \c{true} if the columns were successfully removed; otherwise returns
    \c{false}.

    The base class implementation does nothing and returns \c{false}.

    If you implement your own model, you can reimplement this function if you
    want to support removing. Alternatively, you can provide your own API for
    altering the data.

    \sa removeColumn(), removeRows(), insertColumns(), beginRemoveColumns(),
        endRemoveColumns()
*/
bool QAbstractItemModel::removeColumns(int, int, const QModelIndex &)
{
    return false;
}

/*!
    On models that support this, moves \a count rows starting with the given
    \a sourceRow under parent \a sourceParent to row \a destinationChild under
    parent \a destinationParent.

    Returns \c{true} if the rows were successfully moved; otherwise returns
    \c{false}.

    The base class implementation does nothing and returns \c{false}.

    If you implement your own model, you can reimplement this function if you
    want to support moving. Alternatively, you can provide your own API for
    altering the data.

    \sa beginMoveRows(), endMoveRows()
*/
bool QAbstractItemModel::moveRows(const QModelIndex &, int , int , const QModelIndex &, int)
{
    return false;
}

/*!
    On models that support this, moves \a count columns starting with the given
    \a sourceColumn under parent \a sourceParent to column \a destinationChild under
    parent \a destinationParent.

    Returns \c{true} if the columns were successfully moved; otherwise returns
    \c{false}.

    The base class implementation does nothing and returns \c{false}.

    If you implement your own model, you can reimplement this function if you
    want to support moving. Alternatively, you can provide your own API for
    altering the data.

    \sa beginMoveColumns(), endMoveColumns()
*/
bool QAbstractItemModel::moveColumns(const QModelIndex &, int , int , const QModelIndex &, int)
{
    return false;
}

/*!
    Fetches any available data for the items with the parent specified by the
    \a parent index.

    Reimplement this if you are populating your model incrementally.

    The default implementation does nothing.

    \sa canFetchMore()
*/
void QAbstractItemModel::fetchMore(const QModelIndex &)
{
    // do nothing
}

/*!
    Returns \c{true} if there is more data available for \a parent; otherwise
    returns \c{false}.

    The default implementation always returns \c{false}.

    If canFetchMore() returns true, the fetchMore() function should
    be called. This is the behavior of QAbstractItemView, for example.

    \sa fetchMore()
*/
bool QAbstractItemModel::canFetchMore(const QModelIndex &) const
{
    return false;
}

/*!
    Returns the item flags for the given \a index.

    The base class implementation returns a combination of flags that enables
    the item (\c ItemIsEnabled) and allows it to be selected
    (\c ItemIsSelectable).

    \sa Qt::ItemFlags
*/
Qt::ItemFlags QAbstractItemModel::flags(const QModelIndex &index) const
{
    Q_D(const QAbstractItemModel);
    if (!d->indexValid(index))
        return 0;

    return Qt::ItemIsSelectable|Qt::ItemIsEnabled;
}

/*!
    Sorts the model by \a column in the given \a order.

    The base class implementation does nothing.
*/
void QAbstractItemModel::sort(int column, Qt::SortOrder order)
{
    Q_UNUSED(column);
    Q_UNUSED(order);
    // do nothing
}

/*!
    Returns a model index for the buddy of the item represented by \a index.
    When the user wants to edit an item, the view will call this function to
    check whether another item in the model should be edited instead. Then, the
    view will construct a delegate using the model index returned by the buddy
    item.

    The default implementation of this function has each item as its own buddy.
*/
QModelIndex QAbstractItemModel::buddy(const QModelIndex &index) const
{
    return index;
}

/*!
    Returns a list of indexes for the items in the column of the \a start index
    where data stored under the given \a role matches the specified \a value.
    The way the search is performed is defined by the \a flags given. The list
    that is returned may be empty. Note also that the order of results in the
    list may not correspond to the order in the model, if for example a proxy
    model is used. The order of the results can not be relied upon.

    The search begins from the \a start index, and continues until the number
    of matching data items equals \a hits, the search reaches the last row, or
    the search reaches \a start again - depending on whether \c MatchWrap is
    specified in \a flags. If you want to search for all matching items, use
    \a hits = -1.

    By default, this function will perform a wrapping, string-based comparison
    on all items, searching for items that begin with the search term specified
    by \a value.

    \note The default implementation of this function only searches columns.
    Reimplement this function to include a different search behavior.
*/
QModelIndexList QAbstractItemModel::match(const QModelIndex &start, int role,
                                          const QVariant &value, int hits,
                                          Qt::MatchFlags flags) const
{
    QModelIndexList result;
    uint matchType = flags & 0x0F;
    Qt::CaseSensitivity cs = flags & Qt::MatchCaseSensitive ? Qt::CaseSensitive : Qt::CaseInsensitive;
    bool recurse = flags & Qt::MatchRecursive;
    bool wrap = flags & Qt::MatchWrap;
    bool allHits = (hits == -1);
    QString text; // only convert to a string if it is needed
    QModelIndex p = parent(start);
    int from = start.row();
    int to = rowCount(p);

    // iterates twice if wrapping
    for (int i = 0; (wrap && i < 2) || (!wrap && i < 1); ++i) {
        for (int r = from; (r < to) && (allHits || result.count() < hits); ++r) {
            QModelIndex idx = index(r, start.column(), p);
            if (!idx.isValid())
                 continue;
            QVariant v = data(idx, role);
            // QVariant based matching
            if (matchType == Qt::MatchExactly) {
                if (value == v)
                    result.append(idx);
            } else { // QString based matching
                if (text.isEmpty()) // lazy conversion
                    text = value.toString();
                QString t = v.toString();
                switch (matchType) {
                case Qt::MatchRegExp:
                    if (QRegExp(text, cs).exactMatch(t))
                        result.append(idx);
                    break;
                case Qt::MatchWildcard:
                    if (QRegExp(text, cs, QRegExp::Wildcard).exactMatch(t))
                        result.append(idx);
                    break;
                case Qt::MatchStartsWith:
                    if (t.startsWith(text, cs))
                        result.append(idx);
                    break;
                case Qt::MatchEndsWith:
                    if (t.endsWith(text, cs))
                        result.append(idx);
                    break;
                case Qt::MatchFixedString:
                    if (t.compare(text, cs) == 0)
                        result.append(idx);
                    break;
                case Qt::MatchContains:
                default:
                    if (t.contains(text, cs))
                        result.append(idx);
                }
            }
            if (recurse && hasChildren(idx)) { // search the hierarchy
                result += match(index(0, idx.column(), idx), role,
                                (text.isEmpty() ? value : text),
                                (allHits ? -1 : hits - result.count()), flags);
            }
        }
        // prepare for the next iteration
        from = 0;
        to = start.row();
    }
    return result;
}

/*!
    Returns the row and column span of the item represented by \a index.

    \note Currently, span is not used.
*/

QSize QAbstractItemModel::span(const QModelIndex &) const
{
    return QSize(1, 1);
}

/*!
    \fn void QAbstractItemModel::setRoleNames(const QHash<int,QByteArray> &roleNames)
    \since 4.6
    \obsolete

    This function is obsolete. Reimplement roleNames() instead.

    Sets the model's role names to \a roleNames.

    This function allows mapping of role identifiers to role property names in
    scripting languages.

    \sa roleNames()
*/

/*!
    \internal
 */
void QAbstractItemModel::doSetRoleNames(const QHash<int,QByteArray> &roleNames)
{
    Q_D(QAbstractItemModel);
    d->roleNames = roleNames;
}

/*!
    \since 4.6

    Returns the model's role names.

*/
QHash<int,QByteArray> QAbstractItemModel::roleNames() const
{
    Q_D(const QAbstractItemModel);
    return d->roleNames;
}

/*!
    Lets the model know that it should submit cached information to permanent
    storage. This function is typically used for row editing.

    Returns \c{true} if there is no error; otherwise returns \c{false}.

    \sa revert()
*/

bool QAbstractItemModel::submit()
{
    return true;
}

/*!
    Lets the model know that it should discard cached information. This
    function is typically used for row editing.

    \sa submit()
*/

void QAbstractItemModel::revert()
{
    // do nothing
}

/*!
    Returns the data for the given \a role and \a section in the header with
    the specified \a orientation.

    For horizontal headers, the section number corresponds to the column
    number. Similarly, for vertical headers, the section number corresponds to
    the row number.

    \sa Qt::ItemDataRole, setHeaderData(), QHeaderView
*/

QVariant QAbstractItemModel::headerData(int section, Qt::Orientation orientation, int role) const
{
    Q_UNUSED(orientation);
    if (role == Qt::DisplayRole)
        return section + 1;
    return QVariant();
}

/*!
    Sets the data for the given \a role and \a section in the header with the
    specified \a orientation to the \a value supplied.

    Returns \c{true} if the header's data was updated; otherwise returns \c{false}.

    When reimplementing this function, the headerDataChanged() signal must be
    emitted explicitly.

    \sa Qt::ItemDataRole, headerData()
*/

bool QAbstractItemModel::setHeaderData(int section, Qt::Orientation orientation,
                                       const QVariant &value, int role)
{
    Q_UNUSED(section);
    Q_UNUSED(orientation);
    Q_UNUSED(value);
    Q_UNUSED(role);
    return false;
}

/*!
    \fn QModelIndex QAbstractItemModel::createIndex(int row, int column, void *ptr) const

    Creates a model index for the given \a row and \a column with the internal
    pointer \a ptr.

    When using a QSortFilterProxyModel, its indexes have their own internal
    pointer. It is not advisable to access this internal pointer outside of the
    model. Use the data() function instead.

    This function provides a consistent interface that model subclasses must
    use to create model indexes.
*/

/*!
    \fn QModelIndex QAbstractItemModel::createIndex(int row, int column, quintptr id) const

    Creates a model index for the given \a row and \a column with the internal
    identifier, \a id.

    This function provides a consistent interface that model subclasses must
    use to create model indexes.

    \sa QModelIndex::internalId()
*/

/*!
  \internal
*/
void QAbstractItemModel::encodeData(const QModelIndexList &indexes, QDataStream &stream) const
{
    QModelIndexList::ConstIterator it = indexes.begin();
    for (; it != indexes.end(); ++it)
        stream << (*it).row() << (*it).column() << itemData(*it);
}

/*!
  \internal
 */
bool QAbstractItemModel::decodeData(int row, int column, const QModelIndex &parent,
                                    QDataStream &stream)
{
    int top = INT_MAX;
    int left = INT_MAX;
    int bottom = 0;
    int right = 0;
    QVector<int> rows, columns;
    QVector<QMap<int, QVariant> > data;

    while (!stream.atEnd()) {
        int r, c;
        QMap<int, QVariant> v;
        stream >> r >> c >> v;
        rows.append(r);
        columns.append(c);
        data.append(v);
        top = qMin(r, top);
        left = qMin(c, left);
        bottom = qMax(r, bottom);
        right = qMax(c, right);
    }

    // insert the dragged items into the table, use a bit array to avoid overwriting items,
    // since items from different tables can have the same row and column
    int dragRowCount = 0;
    int dragColumnCount = right - left + 1;

    // Compute the number of continuous rows upon insertion and modify the rows to match
    QVector<int> rowsToInsert(bottom + 1);
    for (int i = 0; i < rows.count(); ++i)
        rowsToInsert[rows.at(i)] = 1;
    for (int i = 0; i < rowsToInsert.count(); ++i) {
        if (rowsToInsert[i] == 1){
            rowsToInsert[i] = dragRowCount;
            ++dragRowCount;
        }
    }
    for (int i = 0; i < rows.count(); ++i)
        rows[i] = top + rowsToInsert[rows[i]];

    QBitArray isWrittenTo(dragRowCount * dragColumnCount);

    // make space in the table for the dropped data
    int colCount = columnCount(parent);
    if (colCount == 0) {
        insertColumns(colCount, dragColumnCount - colCount, parent);
        colCount = columnCount(parent);
    }
    insertRows(row, dragRowCount, parent);

    row = qMax(0, row);
    column = qMax(0, column);

    QVector<QPersistentModelIndex> newIndexes(data.size());
    // set the data in the table
    for (int j = 0; j < data.size(); ++j) {
        int relativeRow = rows.at(j) - top;
        int relativeColumn = columns.at(j) - left;
        int destinationRow = relativeRow + row;
        int destinationColumn = relativeColumn + column;
        int flat = (relativeRow * dragColumnCount) + relativeColumn;
        // if the item was already written to, or we just can't fit it in the table, create a new row
        if (destinationColumn >= colCount || isWrittenTo.testBit(flat)) {
            destinationColumn = qBound(column, destinationColumn, colCount - 1);
            destinationRow = row + dragRowCount;
            insertRows(row + dragRowCount, 1, parent);
            flat = (dragRowCount * dragColumnCount) + relativeColumn;
            isWrittenTo.resize(++dragRowCount * dragColumnCount);
        }
        if (!isWrittenTo.testBit(flat)) {
            newIndexes[j] = index(destinationRow, destinationColumn, parent);
            isWrittenTo.setBit(flat);
        }
    }

    for(int k = 0; k < newIndexes.size(); k++) {
        if (newIndexes.at(k).isValid())
            setItemData(newIndexes.at(k), data.at(k));
    }

    return true;
}

/*!
    Begins a row insertion operation.

    When reimplementing insertRows() in a subclass, you must call this function
    \e before inserting data into the model's underlying data store.

    The \a parent index corresponds to the parent into which the new rows are
    inserted; \a first and \a last are the row numbers that the new rows will
    have after they have been inserted.

    \table 80%
    \row
        \li  \inlineimage modelview-begin-insert-rows.png Inserting rows
        \li  Specify the first and last row numbers for the span of rows you
            want to insert into an item in a model.

            For example, as shown in the diagram, we insert three rows before
            row 2, so \a first is 2 and \a last is 4:

            \snippet code/src_corelib_kernel_qabstractitemmodel.cpp 0

            This inserts the three new rows as rows 2, 3, and 4.
    \row
        \li  \inlineimage modelview-begin-append-rows.png Appending rows
        \li  To append rows, insert them after the last row.

            For example, as shown in the diagram, we append two rows to a
            collection of 4 existing rows (ending in row 3), so \a first is 4
            and \a last is 5:

            \snippet code/src_corelib_kernel_qabstractitemmodel.cpp 1

            This appends the two new rows as rows 4 and 5.
    \endtable

    \note This function emits the rowsAboutToBeInserted() signal which
    connected views (or proxies) must handle before the data is inserted.
    Otherwise, the views may end up in an invalid state.
    \sa endInsertRows()
*/
void QAbstractItemModel::beginInsertRows(const QModelIndex &parent, int first, int last)
{
    Q_ASSERT(first >= 0);
    Q_ASSERT(last >= first);
    Q_D(QAbstractItemModel);
    d->changes.push(QAbstractItemModelPrivate::Change(parent, first, last));
    emit rowsAboutToBeInserted(parent, first, last, QPrivateSignal());
    d->rowsAboutToBeInserted(parent, first, last);
}

/*!
    Ends a row insertion operation.

    When reimplementing insertRows() in a subclass, you must call this function
    \e after inserting data into the model's underlying data store.

    \sa beginInsertRows()
*/
void QAbstractItemModel::endInsertRows()
{
    Q_D(QAbstractItemModel);
    QAbstractItemModelPrivate::Change change = d->changes.pop();
    d->rowsInserted(change.parent, change.first, change.last);
    emit rowsInserted(change.parent, change.first, change.last, QPrivateSignal());
}

/*!
    Begins a row removal operation.

    When reimplementing removeRows() in a subclass, you must call this
    function \e before removing data from the model's underlying data store.

    The \a parent index corresponds to the parent from which the new rows are
    removed; \a first and \a last are the row numbers of the rows to be
    removed.

    \table 80%
    \row
        \li  \inlineimage modelview-begin-remove-rows.png Removing rows
        \li  Specify the first and last row numbers for the span of rows you
            want to remove from an item in a model.

            For example, as shown in the diagram, we remove the two rows from
            row 2 to row 3, so \a first is 2 and \a last is 3:

            \snippet code/src_corelib_kernel_qabstractitemmodel.cpp 2
    \endtable

    \note This function emits the rowsAboutToBeRemoved() signal which connected
    views (or proxies) must handle before the data is removed. Otherwise, the
    views may end up in an invalid state.

    \sa endRemoveRows()
*/
void QAbstractItemModel::beginRemoveRows(const QModelIndex &parent, int first, int last)
{
    Q_ASSERT(first >= 0);
    Q_ASSERT(last >= first);
    Q_D(QAbstractItemModel);
    d->changes.push(QAbstractItemModelPrivate::Change(parent, first, last));
    emit rowsAboutToBeRemoved(parent, first, last, QPrivateSignal());
    d->rowsAboutToBeRemoved(parent, first, last);
}

/*!
    Ends a row removal operation.

    When reimplementing removeRows() in a subclass, you must call this function
    \e after removing data from the model's underlying data store.

    \sa beginRemoveRows()
*/
void QAbstractItemModel::endRemoveRows()
{
    Q_D(QAbstractItemModel);
    QAbstractItemModelPrivate::Change change = d->changes.pop();
    d->rowsRemoved(change.parent, change.first, change.last);
    emit rowsRemoved(change.parent, change.first, change.last, QPrivateSignal());
}

/*!
    Returns whether a move operation is valid.

    A move operation is not allowed if it moves a continuous range of rows to a destination within
    itself, or if it attempts to move a row to one of its own descendants.

    \internal
*/
bool QAbstractItemModelPrivate::allowMove(const QModelIndex &srcParent, int start, int end, const QModelIndex &destinationParent, int destinationStart, Qt::Orientation orientation)
{
    // Don't move the range within itself.
    if (destinationParent == srcParent)
        return !(destinationStart >= start && destinationStart <= end + 1);

    QModelIndex destinationAncestor = destinationParent;
    int pos = (Qt::Vertical == orientation) ? destinationAncestor.row() : destinationAncestor.column();
    forever {
        if (destinationAncestor == srcParent) {
            if (pos >= start && pos <= end)
                return false;
            break;
        }

        if (!destinationAncestor.isValid())
          break;

        pos = (Qt::Vertical == orientation) ? destinationAncestor.row() : destinationAncestor.column();
        destinationAncestor = destinationAncestor.parent();
    }

    return true;
}

/*!
    \since 4.6

    Begins a row move operation.

    When reimplementing a subclass, this method simplifies moving
    entities in your model. This method is responsible for moving
    persistent indexes in the model, which you would otherwise be
    required to do yourself. Using beginMoveRows and endMoveRows
    is an alternative to emitting layoutAboutToBeChanged and
    layoutChanged directly along with changePersistentIndexes.

    The \a sourceParent index corresponds to the parent from which the
    rows are moved; \a sourceFirst and \a sourceLast are the first and last
    row numbers of the rows to be moved. The \a destinationParent index
    corresponds to the parent into which those rows are moved. The \a
    destinationChild is the row to which the rows will be moved.  That
    is, the index at row \a sourceFirst in \a sourceParent will become
    row \a destinationChild in \a destinationParent, followed by all other
    rows up to \a sourceLast.

    However, when moving rows down in the same parent (\a sourceParent
    and \a destinationParent are equal), the rows will be placed before the
    \a destinationChild index. That is, if you wish to move rows 0 and 1 so
    they will become rows 1 and 2, \a destinationChild should be 3. In this
    case, the new index for the source row \c i (which is between
    \a sourceFirst and \a sourceLast) is equal to
    \c {(destinationChild-sourceLast-1+i)}.

    Note that if \a sourceParent and \a destinationParent are the same,
    you must ensure that the \a destinationChild is not within the range
    of \a sourceFirst and \a sourceLast + 1.  You must also ensure that you
    do not attempt to move a row to one of its own children or ancestors.
    This method returns \c{false} if either condition is true, in which case you
    should abort your move operation.

    \table 80%
    \row
        \li  \inlineimage modelview-move-rows-1.png Moving rows to another parent
        \li  Specify the first and last row numbers for the span of rows in
            the source parent you want to move in the model. Also specify
            the row in the destination parent to move the span to.

            For example, as shown in the diagram, we move three rows from
            row 2 to 4 in the source, so \a sourceFirst is 2 and \a sourceLast is 4.
            We move those items to above row 2 in the destination, so \a destinationChild is 2.

            \snippet code/src_corelib_kernel_qabstractitemmodel.cpp 6

            This moves the three rows rows 2, 3, and 4 in the source to become 2, 3 and 4 in
            the destination. Other affected siblings are displaced accordingly.
    \row
        \li  \inlineimage modelview-move-rows-2.png Moving rows to append to another parent
        \li  To append rows to another parent, move them to after the last row.

            For example, as shown in the diagram, we move three rows to a
            collection of 6 existing rows (ending in row 5), so \a destinationChild is 6:

            \snippet code/src_corelib_kernel_qabstractitemmodel.cpp 7

            This moves the target rows to the end of the target parent as 6, 7 and 8.
    \row
        \li  \inlineimage modelview-move-rows-3.png Moving rows in the same parent up
        \li  To move rows within the same parent, specify the row to move them to.

            For example, as shown in the diagram, we move one item from row 2 to row 0,
            so \a sourceFirst and \a sourceLast are 2 and \a destinationChild is 0.

            \snippet code/src_corelib_kernel_qabstractitemmodel.cpp 8

            Note that other rows may be displaced accordingly. Note also that when moving
            items within the same parent you should not attempt invalid or no-op moves. In
            the above example, item 2 is at row 2 before the move, so it can not be moved
            to row 2 (where it is already) or row 3 (no-op as row 3 means above row 3, where
            it is already)

    \row
        \li  \inlineimage modelview-move-rows-4.png Moving rows in the same parent down
        \li  To move rows within the same parent, specify the row to move them to.

            For example, as shown in the diagram, we move one item from row 2 to row 4,
            so \a sourceFirst and \a sourceLast are 2 and \a destinationChild is 4.

            \snippet code/src_corelib_kernel_qabstractitemmodel.cpp 9

            Note that other rows may be displaced accordingly.
    \endtable

    \sa endMoveRows()
*/
bool QAbstractItemModel::beginMoveRows(const QModelIndex &sourceParent, int sourceFirst, int sourceLast, const QModelIndex &destinationParent, int destinationChild)
{
    Q_ASSERT(sourceFirst >= 0);
    Q_ASSERT(sourceLast >= sourceFirst);
    Q_ASSERT(destinationChild >= 0);
    Q_D(QAbstractItemModel);

    if (!d->allowMove(sourceParent, sourceFirst, sourceLast, destinationParent, destinationChild, Qt::Vertical)) {
        return false;
    }

    QAbstractItemModelPrivate::Change sourceChange(sourceParent, sourceFirst, sourceLast);
    sourceChange.needsAdjust = sourceParent.isValid() && sourceParent.row() >= destinationChild && sourceParent.parent() == destinationParent;
    d->changes.push(sourceChange);
    int destinationLast = destinationChild + (sourceLast - sourceFirst);
    QAbstractItemModelPrivate::Change destinationChange(destinationParent, destinationChild, destinationLast);
    destinationChange.needsAdjust = destinationParent.isValid() && destinationParent.row() >= sourceLast && destinationParent.parent() == sourceParent;
    d->changes.push(destinationChange);

    emit rowsAboutToBeMoved(sourceParent, sourceFirst, sourceLast, destinationParent, destinationChild, QPrivateSignal());
    d->itemsAboutToBeMoved(sourceParent, sourceFirst, sourceLast, destinationParent, destinationChild, Qt::Vertical);
    return true;
}

/*!
    Ends a row move operation.

    When implementing a subclass, you must call this
    function \e after moving data within the model's underlying data
    store.

    \sa beginMoveRows()

    \since 4.6
*/
void QAbstractItemModel::endMoveRows()
{
    Q_D(QAbstractItemModel);

    QAbstractItemModelPrivate::Change insertChange = d->changes.pop();
    QAbstractItemModelPrivate::Change removeChange = d->changes.pop();

    QModelIndex adjustedSource = removeChange.parent;
    QModelIndex adjustedDestination = insertChange.parent;

    const int numMoved = removeChange.last - removeChange.first + 1;
    if (insertChange.needsAdjust)
      adjustedDestination = createIndex(adjustedDestination.row() - numMoved, adjustedDestination.column(), adjustedDestination.internalPointer());

    if (removeChange.needsAdjust)
      adjustedSource = createIndex(adjustedSource.row() + numMoved, adjustedSource.column(), adjustedSource.internalPointer());

    d->itemsMoved(adjustedSource, removeChange.first, removeChange.last, adjustedDestination, insertChange.first, Qt::Vertical);

    emit rowsMoved(adjustedSource, removeChange.first, removeChange.last, adjustedDestination, insertChange.first, QPrivateSignal());
}

/*!
    Begins a column insertion operation.

    When reimplementing insertColumns() in a subclass, you must call this
    function \e before inserting data into the model's underlying data store.

    The \a parent index corresponds to the parent into which the new columns
    are inserted; \a first and \a last are the column numbers of the new
    columns will have after they have been inserted.

    \table 80%
    \row
        \li  \inlineimage modelview-begin-insert-columns.png Inserting columns
        \li  Specify the first and last column numbers for the span of columns
            you want to insert into an item in a model.

            For example, as shown in the diagram, we insert three columns
            before column 4, so \a first is 4 and \a last is 6:

            \snippet code/src_corelib_kernel_qabstractitemmodel.cpp 3

            This inserts the three new columns as columns 4, 5, and 6.
    \row
        \li  \inlineimage modelview-begin-append-columns.png Appending columns
        \li  To append columns, insert them after the last column.

            For example, as shown in the diagram, we append three columns to a
            collection of six existing columns (ending in column 5), so
            \a first is 6 and \a last is 8:

            \snippet code/src_corelib_kernel_qabstractitemmodel.cpp 4

            This appends the two new columns as columns 6, 7, and 8.
    \endtable

    \note This function emits the columnsAboutToBeInserted() signal which
    connected views (or proxies) must handle before the data is inserted.
    Otherwise, the views may end up in an invalid state.

    \sa endInsertColumns()
*/
void QAbstractItemModel::beginInsertColumns(const QModelIndex &parent, int first, int last)
{
    Q_ASSERT(first >= 0);
    Q_ASSERT(last >= first);
    Q_D(QAbstractItemModel);
    d->changes.push(QAbstractItemModelPrivate::Change(parent, first, last));
    emit columnsAboutToBeInserted(parent, first, last, QPrivateSignal());
    d->columnsAboutToBeInserted(parent, first, last);
}

/*!
    Ends a column insertion operation.

    When reimplementing insertColumns() in a subclass, you must call this
    function \e after inserting data into the model's underlying data
    store.

    \sa beginInsertColumns()
*/
void QAbstractItemModel::endInsertColumns()
{
    Q_D(QAbstractItemModel);
    QAbstractItemModelPrivate::Change change = d->changes.pop();
    d->columnsInserted(change.parent, change.first, change.last);
    emit columnsInserted(change.parent, change.first, change.last, QPrivateSignal());
}

/*!
    Begins a column removal operation.

    When reimplementing removeColumns() in a subclass, you must call this
    function \e before removing data from the model's underlying data store.

    The \a parent index corresponds to the parent from which the new columns
    are removed; \a first and \a last are the column numbers of the first and
    last columns to be removed.

    \table 80%
    \row
        \li  \inlineimage modelview-begin-remove-columns.png Removing columns
        \li  Specify the first and last column numbers for the span of columns
            you want to remove from an item in a model.

            For example, as shown in the diagram, we remove the three columns
            from column 4 to column 6, so \a first is 4 and \a last is 6:

            \snippet code/src_corelib_kernel_qabstractitemmodel.cpp 5
    \endtable

    \note This function emits the columnsAboutToBeRemoved() signal which
    connected views (or proxies) must handle before the data is removed.
    Otherwise, the views may end up in an invalid state.

    \sa endRemoveColumns()
*/
void QAbstractItemModel::beginRemoveColumns(const QModelIndex &parent, int first, int last)
{
    Q_ASSERT(first >= 0);
    Q_ASSERT(last >= first);
    Q_D(QAbstractItemModel);
    d->changes.push(QAbstractItemModelPrivate::Change(parent, first, last));
    emit columnsAboutToBeRemoved(parent, first, last, QPrivateSignal());
    d->columnsAboutToBeRemoved(parent, first, last);
}

/*!
    Ends a column removal operation.

    When reimplementing removeColumns() in a subclass, you must call this
    function \e after removing data from the model's underlying data store.

    \sa beginRemoveColumns()
*/
void QAbstractItemModel::endRemoveColumns()
{
    Q_D(QAbstractItemModel);
    QAbstractItemModelPrivate::Change change = d->changes.pop();
    d->columnsRemoved(change.parent, change.first, change.last);
    emit columnsRemoved(change.parent, change.first, change.last, QPrivateSignal());
}

/*!
    Begins a column move operation.

    When reimplementing a subclass, this method simplifies moving
    entities in your model. This method is responsible for moving
    persistent indexes in the model, which you would otherwise be
    required to do yourself. Using beginMoveRows and endMoveRows
    is an alternative to emitting layoutAboutToBeChanged and
    layoutChanged directly along with changePersistentIndexes.

    The \a sourceParent index corresponds to the parent from which the
    columns are moved; \a sourceFirst and \a sourceLast are the first and last
    column numbers of the columns to be moved. The \a destinationParent index
    corresponds to the parent into which those columns are moved. The \a
    destinationChild is the column to which the columns will be moved.  That
    is, the index at column \a sourceFirst in \a sourceParent will become
    column \a destinationChild in \a destinationParent, followed by all other
    columns up to \a sourceLast.

    However, when moving columns down in the same parent (\a sourceParent
    and \a destinationParent are equal), the columns will be placed before the
    \a destinationChild index. That is, if you wish to move columns 0 and 1 so
    they will become columns 1 and 2, \a destinationChild should be 3. In this
    case, the new index for the source column \c i (which is between
    \a sourceFirst and \a sourceLast) is equal to
    \c {(destinationChild-sourceLast-1+i)}.

    Note that if \a sourceParent and \a destinationParent are the same,
    you must ensure that the \a destinationChild is not within the range
    of \a sourceFirst and \a sourceLast + 1.  You must also ensure that you
    do not attempt to move a column to one of its own children or ancestors.
    This method returns \c{false} if either condition is true, in which case you
    should abort your move operation.

    \sa endMoveColumns()

    \since 4.6
*/
bool QAbstractItemModel::beginMoveColumns(const QModelIndex &sourceParent, int sourceFirst, int sourceLast, const QModelIndex &destinationParent, int destinationChild)
{
    Q_ASSERT(sourceFirst >= 0);
    Q_ASSERT(sourceLast >= sourceFirst);
    Q_ASSERT(destinationChild >= 0);
    Q_D(QAbstractItemModel);

    if (!d->allowMove(sourceParent, sourceFirst, sourceLast, destinationParent, destinationChild, Qt::Horizontal)) {
        return false;
    }

    QAbstractItemModelPrivate::Change sourceChange(sourceParent, sourceFirst, sourceLast);
    sourceChange.needsAdjust = sourceParent.isValid() && sourceParent.row() >= destinationChild && sourceParent.parent() == destinationParent;
    d->changes.push(sourceChange);
    int destinationLast = destinationChild + (sourceLast - sourceFirst);
    QAbstractItemModelPrivate::Change destinationChange(destinationParent, destinationChild, destinationLast);
    destinationChange.needsAdjust = destinationParent.isValid() && destinationParent.row() >= sourceLast && destinationParent.parent() == sourceParent;
    d->changes.push(destinationChange);

    d->itemsAboutToBeMoved(sourceParent, sourceFirst, sourceLast, destinationParent, destinationChild, Qt::Horizontal);

    emit columnsAboutToBeMoved(sourceParent, sourceFirst, sourceLast, destinationParent, destinationChild, QPrivateSignal());
    return true;
}

/*!
    Ends a column move operation.

    When implementing a subclass, you must call this
    function \e after moving data within the model's underlying data
    store.

    \sa beginMoveColumns()

    \since 4.6
*/
void QAbstractItemModel::endMoveColumns()
{
    Q_D(QAbstractItemModel);

    QAbstractItemModelPrivate::Change insertChange = d->changes.pop();
    QAbstractItemModelPrivate::Change removeChange = d->changes.pop();

    QModelIndex adjustedSource = removeChange.parent;
    QModelIndex adjustedDestination = insertChange.parent;

    const int numMoved = removeChange.last - removeChange.first + 1;
    if (insertChange.needsAdjust)
      adjustedDestination = createIndex(adjustedDestination.row(), adjustedDestination.column() - numMoved, adjustedDestination.internalPointer());

    if (removeChange.needsAdjust)
      adjustedSource = createIndex(adjustedSource.row(), adjustedSource.column() + numMoved, adjustedSource.internalPointer());

    d->itemsMoved(adjustedSource, removeChange.first, removeChange.last, adjustedDestination, insertChange.first, Qt::Horizontal);

    emit columnsMoved(adjustedSource, removeChange.first, removeChange.last, adjustedDestination, insertChange.first, QPrivateSignal());
}

/*!
    \fn void QAbstractItemModel::reset()
    \obsolete

    Resets the model to its original state in any attached views.

    This function emits the signals modelAboutToBeReset() and modelReset().

    \note Use beginResetModel() and endResetModel() instead whenever possible.
    Use this method only if there is no way to call beginResetModel() before invalidating the model.
    Otherwise it could lead to unexpected behaviour, especially when used with proxy models.

    For example, in this code both signals modelAboutToBeReset() and modelReset()
    are emitted \e after the data changes:

    \snippet code/src_corelib_kernel_qabstractitemmodel.cpp 10

    Instead you should use:

    \snippet code/src_corelib_kernel_qabstractitemmodel.cpp 11
*/

/*!
    Begins a model reset operation.

    A reset operation resets the model to its current state in any attached views.

    \note Any views attached to this model will be reset as well.

    When a model is reset it means that any previous data reported from the
    model is now invalid and has to be queried for again. This also means that
    the current item and any selected items will become invalid.

    When a model radically changes its data it can sometimes be easier to just
    call this function rather than emit dataChanged() to inform other
    components when the underlying data source, or its structure, has changed.

    You must call this function before resetting any internal data structures in your model
    or proxy model.

    This function emits the signal modelAboutToBeReset().

    \sa modelAboutToBeReset(), modelReset(), endResetModel()
    \since 4.6
*/
void QAbstractItemModel::beginResetModel()
{
    emit modelAboutToBeReset(QPrivateSignal());
}

/*!
    Completes a model reset operation.

    You must call this function after resetting any internal data structure in your model
    or proxy model.

    This function emits the signal modelReset().

    \sa beginResetModel()
    \since 4.6
*/
void QAbstractItemModel::endResetModel()
{
    Q_D(QAbstractItemModel);
    d->invalidatePersistentIndexes();
    QMetaObject::invokeMethod(this, "resetInternalData");
    emit modelReset(QPrivateSignal());
}

/*!
    Changes the QPersistentModelIndex that is equal to the given \a from model
    index to the given \a to model index.

    If no persistent model index equal to the given \a from model index was
    found, nothing is changed.

    \sa persistentIndexList(), changePersistentIndexList()
*/
void QAbstractItemModel::changePersistentIndex(const QModelIndex &from, const QModelIndex &to)
{
    Q_D(QAbstractItemModel);
    if (d->persistent.indexes.isEmpty())
        return;
    // find the data and reinsert it sorted
    const QHash<QModelIndex, QPersistentModelIndexData *>::iterator it = d->persistent.indexes.find(from);
    if (it != d->persistent.indexes.end()) {
        QPersistentModelIndexData *data = *it;
        d->persistent.indexes.erase(it);
        data->index = to;
        if (to.isValid())
            d->persistent.insertMultiAtEnd(to, data);
        else
            data->model = 0;
    }
}

/*!
    \since 4.1

    Changes the QPersistentModelIndexes that is equal to the indexes in the
    given \a from model index list to the given \a to model index list.

    If no persistent model indexes equal to the indexes in the given \a from
    model index list was found, nothing is changed.

    \sa persistentIndexList(), changePersistentIndex()
*/
void QAbstractItemModel::changePersistentIndexList(const QModelIndexList &from,
                                                   const QModelIndexList &to)
{
    Q_D(QAbstractItemModel);
    if (d->persistent.indexes.isEmpty())
        return;
    QVector<QPersistentModelIndexData *> toBeReinserted;
    toBeReinserted.reserve(to.count());
    for (int i = 0; i < from.count(); ++i) {
        if (from.at(i) == to.at(i))
            continue;
        const QHash<QModelIndex, QPersistentModelIndexData *>::iterator it = d->persistent.indexes.find(from.at(i));
        if (it != d->persistent.indexes.end()) {
            QPersistentModelIndexData *data = *it;
            d->persistent.indexes.erase(it);
            data->index = to.at(i);
            if (data->index.isValid())
                toBeReinserted << data;
            else
                data->model = 0;
        }
    }

    for (QVector<QPersistentModelIndexData *>::const_iterator it = toBeReinserted.constBegin();
         it != toBeReinserted.constEnd() ; ++it) {
        QPersistentModelIndexData *data = *it;
        d->persistent.insertMultiAtEnd(data->index, data);
    }
}

/*!
    \since 4.2

    Returns the list of indexes stored as persistent indexes in the model.
*/
QModelIndexList QAbstractItemModel::persistentIndexList() const
{
    Q_D(const QAbstractItemModel);
    QModelIndexList result;
    for (QHash<QModelIndex, QPersistentModelIndexData *>::const_iterator it = d->persistent.indexes.constBegin();
         it != d->persistent.indexes.constEnd(); ++it) {
        QPersistentModelIndexData *data = *it;
        result.append(data->index);
    }
    return result;
}


/*!
    \class QAbstractTableModel
    \inmodule QtCore
    \brief The QAbstractTableModel class provides an abstract model that can be
    subclassed to create table models.

    \ingroup model-view

    QAbstractTableModel provides a standard interface for models that represent
    their data as a two-dimensional array of items. It is not used directly,
    but must be subclassed.

    Since the model provides a more specialized interface than
    QAbstractItemModel, it is not suitable for use with tree views, although it
    can be used to provide data to a QListView. If you need to represent a
    simple list of items, and only need a model to contain a single column of
    data, subclassing the QAbstractListModel may be more appropriate.

    The rowCount() and columnCount() functions return the dimensions of the
    table. To retrieve a model index corresponding to an item in the model, use
    index() and provide only the row and column numbers.

    \section1 Subclassing

    When subclassing QAbstractTableModel, you must implement rowCount(),
    columnCount(), and data(). Default implementations of the index() and
    parent() functions are provided by QAbstractTableModel.
    Well behaved models will also implement headerData().

    Editable models need to implement setData(), and implement flags() to
    return a value containing
    \l{Qt::ItemFlags}{Qt::ItemIsEditable}.

    Models that provide interfaces to resizable data structures can
    provide implementations of insertRows(), removeRows(), insertColumns(),
    and removeColumns(). When implementing these functions, it is
    important to call the appropriate functions so that all connected views
    are aware of any changes:

    \list
    \li An insertRows() implementation must call beginInsertRows()
       \e before inserting new rows into the data structure, and it must
       call endInsertRows() \e{immediately afterwards}.
    \li An insertColumns() implementation must call beginInsertColumns()
       \e before inserting new columns into the data structure, and it must
       call endInsertColumns() \e{immediately afterwards}.
    \li A removeRows() implementation must call beginRemoveRows()
       \e before the rows are removed from the data structure, and it must
       call endRemoveRows() \e{immediately afterwards}.
    \li A removeColumns() implementation must call beginRemoveColumns()
       \e before the columns are removed from the data structure, and it must
       call endRemoveColumns() \e{immediately afterwards}.
    \endlist

    \note Some general guidelines for subclassing models are available in the
    \l{Model Subclassing Reference}.

    \note

    \sa {Model Classes}, QAbstractItemModel, QAbstractListModel,
    {Pixelator Example}
*/

/*!
    Constructs an abstract table model for the given \a parent.
*/

QAbstractTableModel::QAbstractTableModel(QObject *parent)
    : QAbstractItemModel(parent)
{

}

/*!
    \internal

    Constructs an abstract table model with \a dd and the given \a parent.
*/

QAbstractTableModel::QAbstractTableModel(QAbstractItemModelPrivate &dd, QObject *parent)
    : QAbstractItemModel(dd, parent)
{

}

/*!
    Destroys the abstract table model.
*/

QAbstractTableModel::~QAbstractTableModel()
{

}

/*!
    \fn QModelIndex QAbstractTableModel::index(int row, int column, const QModelIndex &parent = QModelIndex()) const

    Returns the index of the data in \a row and \a column with \a parent.

    \sa parent()
*/

QModelIndex QAbstractTableModel::index(int row, int column, const QModelIndex &parent) const
{
    return hasIndex(row, column, parent) ? createIndex(row, column) : QModelIndex();
}

/*!
    \fn QModelIndex QAbstractTableModel::parent(const QModelIndex &index) const

    Returns the parent of the model item with the given \a index.

    \sa index(), hasChildren()
*/

QModelIndex QAbstractTableModel::parent(const QModelIndex &) const
{
    return QModelIndex();
}

bool QAbstractTableModel::hasChildren(const QModelIndex &parent) const
{
    if (parent.model() == this || !parent.isValid())
        return rowCount(parent) > 0 && columnCount(parent) > 0;
    return false;
}

/*!
    \reimp
 */
Qt::ItemFlags QAbstractTableModel::flags(const QModelIndex &index) const
{
    Qt::ItemFlags f = QAbstractItemModel::flags(index);
    if (index.isValid())
        f |= Qt::ItemNeverHasChildren;
    return f;
}

/*!
    \class QAbstractListModel
    \inmodule QtCore
    \brief The QAbstractListModel class provides an abstract model that can be
    subclassed to create one-dimensional list models.

    \ingroup model-view

    QAbstractListModel provides a standard interface for models that represent
    their data as a simple non-hierarchical sequence of items. It is not used
    directly, but must be subclassed.

    Since the model provides a more specialized interface than
    QAbstractItemModel, it is not suitable for use with tree views; you will
    need to subclass QAbstractItemModel if you want to provide a model for
    that purpose. If you need to use a number of list models to manage data,
    it may be more appropriate to subclass QAbstractTableModel class instead.

    Simple models can be created by subclassing this class and implementing
    the minimum number of required functions. For example, we could implement
    a simple read-only QStringList-based model that provides a list of strings
    to a QListView widget. In such a case, we only need to implement the
    rowCount() function to return the number of items in the list, and the
    data() function to retrieve items from the list.

    Since the model represents a one-dimensional structure, the rowCount()
    function returns the total number of items in the model. The columnCount()
    function is implemented for interoperability with all kinds of views, but
    by default informs views that the model contains only one column.

    \section1 Subclassing

    When subclassing QAbstractListModel, you must provide implementations
    of the rowCount() and data() functions. Well behaved models also provide
    a headerData() implementation.

    For editable list models, you must also provide an implementation of
    setData(), implement the flags() function so that it returns a value
    containing \l{Qt::ItemFlags}{Qt::ItemIsEditable}.

    Note that QAbstractListModel provides a default implementation of
    columnCount() that informs views that there is only a single column
    of items in this model.

    Models that provide interfaces to resizable list-like data structures
    can provide implementations of insertRows() and removeRows(). When
    implementing these functions, it is important to call the appropriate
    functions so that all connected views are aware of any changes:

    \list
    \li An insertRows() implementation must call beginInsertRows()
       \e before inserting new rows into the data structure, and it must
       call endInsertRows() \e{immediately afterwards}.
    \li A removeRows() implementation must call beginRemoveRows()
       \e before the rows are removed from the data structure, and it must
       call endRemoveRows() \e{immediately afterwards}.
    \endlist

    \note Some general guidelines for subclassing models are available in the
    \l{Model Subclassing Reference}.

    \sa {Model Classes}, {Model Subclassing Reference}, QAbstractItemView,
        QAbstractTableModel, {Item Views Puzzle Example}
*/

/*!
    Constructs an abstract list model with the given \a parent.
*/

QAbstractListModel::QAbstractListModel(QObject *parent)
    : QAbstractItemModel(parent)
{

}

/*!
    \internal

    Constructs an abstract list model with \a dd and the given \a parent.
*/

QAbstractListModel::QAbstractListModel(QAbstractItemModelPrivate &dd, QObject *parent)
    : QAbstractItemModel(dd, parent)
{

}

/*!
    Destroys the abstract list model.
*/

QAbstractListModel::~QAbstractListModel()
{

}

/*!
    \fn QModelIndex QAbstractListModel::index(int row, int column, const QModelIndex &parent = QModelIndex()) const

    Returns the index of the data in \a row and \a column with \a parent.

    \sa parent()
*/

QModelIndex QAbstractListModel::index(int row, int column, const QModelIndex &parent) const
{
    return hasIndex(row, column, parent) ? createIndex(row, column) : QModelIndex();
}

/*!
    Returns the parent of the model item with the given \a index.

    \sa index(), hasChildren()
*/

QModelIndex QAbstractListModel::parent(const QModelIndex & /* index */) const
{
    return QModelIndex();
}

/*!
    \reimp
 */
Qt::ItemFlags QAbstractListModel::flags(const QModelIndex &index) const
{
    Qt::ItemFlags f = QAbstractItemModel::flags(index);
    if (index.isValid())
        f |= Qt::ItemNeverHasChildren;
    return f;
}

/*!
    \internal

    Returns the number of columns in the list with the given \a parent.

    \sa rowCount()
*/

int QAbstractListModel::columnCount(const QModelIndex &parent) const
{
    return parent.isValid() ? 0 : 1;
}

bool QAbstractListModel::hasChildren(const QModelIndex &parent) const
{
    return parent.isValid() ? false : (rowCount() > 0);
}

/*!
    \typedef QModelIndexList
    \relates QModelIndex

    Synonym for QList<QModelIndex>.
*/

/*!
  \reimp
*/
bool QAbstractTableModel::dropMimeData(const QMimeData *data, Qt::DropAction action,
                                       int row, int column, const QModelIndex &parent)
{
    if (!data || !(action == Qt::CopyAction || action == Qt::MoveAction))
        return false;

    QStringList types = mimeTypes();
    if (types.isEmpty())
        return false;
    QString format = types.at(0);
    if (!data->hasFormat(format))
        return false;

    QByteArray encoded = data->data(format);
    QDataStream stream(&encoded, QIODevice::ReadOnly);

    // if the drop is on an item, replace the data in the items
    if (parent.isValid() && row == -1 && column == -1) {
        int top = INT_MAX;
        int left = INT_MAX;
        QVector<int> rows, columns;
        QVector<QMap<int, QVariant> > data;

        while (!stream.atEnd()) {
            int r, c;
            QMap<int, QVariant> v;
            stream >> r >> c >> v;
            rows.append(r);
            columns.append(c);
            data.append(v);
            top = qMin(r, top);
            left = qMin(c, left);
        }

        for (int i = 0; i < data.size(); ++i) {
            int r = (rows.at(i) - top) + parent.row();
            int c = (columns.at(i) - left) + parent.column();
            if (hasIndex(r, c))
                setItemData(index(r, c), data.at(i));
        }

        return true;
    }

    // otherwise insert new rows for the data
    return decodeData(row, column, parent, stream);
}

/*!
  \reimp
*/
bool QAbstractListModel::dropMimeData(const QMimeData *data, Qt::DropAction action,
                                      int row, int column, const QModelIndex &parent)
{
    if (!data || !(action == Qt::CopyAction || action == Qt::MoveAction))
        return false;

    QStringList types = mimeTypes();
    if (types.isEmpty())
        return false;
    QString format = types.at(0);
    if (!data->hasFormat(format))
        return false;

    QByteArray encoded = data->data(format);
    QDataStream stream(&encoded, QIODevice::ReadOnly);

    // if the drop is on an item, replace the data in the items
    if (parent.isValid() && row == -1 && column == -1) {
        int top = INT_MAX;
        int left = INT_MAX;
        QVector<int> rows, columns;
        QVector<QMap<int, QVariant> > data;

        while (!stream.atEnd()) {
            int r, c;
            QMap<int, QVariant> v;
            stream >> r >> c >> v;
            rows.append(r);
            columns.append(c);
            data.append(v);
            top = qMin(r, top);
            left = qMin(c, left);
        }

        for (int i = 0; i < data.size(); ++i) {
            int r = (rows.at(i) - top) + parent.row();
            if (columns.at(i) == left && hasIndex(r, 0))
                setItemData(index(r), data.at(i));
        }

        return true;
    }

    if (row == -1)
        row = rowCount(parent);

    // otherwise insert new rows for the data
    return decodeData(row, column, parent, stream);
}

/*!
    \fn QAbstractItemModel::modelAboutToBeReset()
    \since 4.2

    This signal is emitted when reset() is called, before the model's internal
    state (e.g. persistent model indexes) has been invalidated.

    \sa beginResetModel(), modelReset()
*/

/*!
    \fn QAbstractItemModel::modelReset()
    \since 4.1

    This signal is emitted when reset() or endResetModel() is called, after the
    model's internal state (e.g. persistent model indexes) has been invalidated.

    Note that if a model is reset it should be considered that all information
    previously retrieved from it is invalid. This includes but is not limited
    to the rowCount() and columnCount(), flags(), data retrieved through data(),
    and roleNames().

    \sa endResetModel(), modelAboutToBeReset()
*/

/*!
    \fn bool QModelIndex::operator<(const QModelIndex &other) const
    \since 4.1

    Returns \c{true} if this model index is smaller than the \a other
    model index; otherwise returns \c{false}.

    The less than calculation is not directly useful to developers - the way that indexes
    with different parents compare is not defined. This operator only exists so that the
    class can be used with QMap.
*/

/*!
    \fn uint qHash(const QPersistentModelIndex &index, uint seed = 0)
    \since 5.0
    \relates QPersistentModelIndex

    Returns a hash of the QPersistentModelIndex \a index, using \a seed to
    seed the calculation.
*/


/*!
    \internal
    QHash::insertMulti insert the value before the old value. and find() return the new value.
    We need insertMultiAtEnd because we don't want to overwrite the old one, which should be removed later

    There should be only one instance QPersistentModelIndexData per index, but in some intermediate state there may be
    severals of PersistantModelIndex pointing to the same index, but one is already updated, and the other one is not.
    This make sure than when updating the first one we don't overwrite the second one in the hash, and the second one
    will be updated right later.
 */
void QAbstractItemModelPrivate::Persistent::insertMultiAtEnd(const QModelIndex& key, QPersistentModelIndexData *data)
{
    QHash<QModelIndex,QPersistentModelIndexData *>::iterator newIt =
            indexes.insertMulti(key, data);
    QHash<QModelIndex,QPersistentModelIndexData *>::iterator it = newIt + 1;
    while (it != indexes.end() && it.key() == key) {
        qSwap(*newIt,*it);
        newIt = it;
        ++it;
    }
}

QT_END_NAMESPACE<|MERGE_RESOLUTION|>--- conflicted
+++ resolved
@@ -1308,13 +1308,8 @@
     On models that support this, moves \a sourceRow from \a sourceParent to \a destinationChild under
     \a destinationParent.
 
-<<<<<<< HEAD
-    Returns \c{true} if the columns were successfully moved; otherwise returns
+    Returns \c{true} if the rows were successfully moved; otherwise returns
     \c{false}.
-=======
-    Returns true if the rows were successfully moved; otherwise returns
-    false.
->>>>>>> 44a58de2
 
     \sa moveRows(), moveColumn()
 */
