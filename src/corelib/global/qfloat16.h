--- conflicted
+++ resolved
@@ -105,15 +105,10 @@
     Q_CORE_EXPORT static const quint32 basetable[];
     Q_CORE_EXPORT static const quint32 shifttable[];
 
-<<<<<<< HEAD
     friend bool qIsNull(qfloat16 f) noexcept;
+#if !defined(QT_NO_FLOAT16_OPERATORS)
     friend qfloat16 operator-(qfloat16 a) noexcept;
-=======
-    friend bool qIsNull(qfloat16 f) Q_DECL_NOTHROW;
-#if !defined(QT_NO_FLOAT16_OPERATORS)
-    friend qfloat16 operator-(qfloat16 a) Q_DECL_NOTHROW;
-#endif
->>>>>>> 1e5deb06
+#endif
 };
 
 Q_DECLARE_TYPEINFO(qfloat16, Q_PRIMITIVE_TYPE);
@@ -198,12 +193,8 @@
 }
 #endif
 
-<<<<<<< HEAD
+#if !defined(QT_NO_FLOAT16_OPERATORS)
 inline qfloat16 operator-(qfloat16 a) noexcept
-=======
-#if !defined(QT_NO_FLOAT16_OPERATORS)
-inline qfloat16 operator-(qfloat16 a) Q_DECL_NOTHROW
->>>>>>> 1e5deb06
 {
     qfloat16 f;
     f.b16 = a.b16 ^ quint16(0x8000);
