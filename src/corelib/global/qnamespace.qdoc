--- conflicted
+++ resolved
@@ -239,14 +239,6 @@
            to mouse events instead. This attribute is enabled
            by default. This value has been added in Qt 5.7.
 
-<<<<<<< HEAD
-    \value AA_DontCheckOpenGLContextThreadAffinity When making a context
-           current using QOpenGLContext, do not check that the
-           \l{QObject#Thread Affinity}{QObject thread affinity}
-           of the QOpenGLContext object is the same thread calling
-           \l{QOpenGLContext::makeCurrent}{makeCurrent()}. This value has been
-           added in Qt 5.8.
-=======
     \value AA_CompressHighFrequencyEvents Enables compression of certain frequent events.
            On the X11 windowing system, the default value is true, which means that
            QEvent::MouseMove, QEvent::TouchUpdate, and changes in window size and
@@ -257,7 +249,13 @@
            You can test the attribute to see whether compression is enabled.
            If your application needs to handle all events with no compression,
            you can unset this attribute. This value has been added in Qt 5.7.
->>>>>>> c276aa51
+
+    \value AA_DontCheckOpenGLContextThreadAffinity When making a context
+           current using QOpenGLContext, do not check that the
+           \l{QObject#Thread Affinity}{QObject thread affinity}
+           of the QOpenGLContext object is the same thread calling
+           \l{QOpenGLContext::makeCurrent}{makeCurrent()}. This value has been
+           added in Qt 5.8.
 
     The following values are obsolete:
 
