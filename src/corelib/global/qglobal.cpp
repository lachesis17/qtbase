/****************************************************************************
**
** Copyright (C) 2016 The Qt Company Ltd.
** Copyright (C) 2016 Intel Corporation.
** Contact: https://www.qt.io/licensing/
**
** This file is part of the QtCore module of the Qt Toolkit.
**
** $QT_BEGIN_LICENSE:LGPL$
** Commercial License Usage
** Licensees holding valid commercial Qt licenses may use this file in
** accordance with the commercial license agreement provided with the
** Software or, alternatively, in accordance with the terms contained in
** a written agreement between you and The Qt Company. For licensing terms
** and conditions see https://www.qt.io/terms-conditions. For further
** information use the contact form at https://www.qt.io/contact-us.
**
** GNU Lesser General Public License Usage
** Alternatively, this file may be used under the terms of the GNU Lesser
** General Public License version 3 as published by the Free Software
** Foundation and appearing in the file LICENSE.LGPL3 included in the
** packaging of this file. Please review the following information to
** ensure the GNU Lesser General Public License version 3 requirements
** will be met: https://www.gnu.org/licenses/lgpl-3.0.html.
**
** GNU General Public License Usage
** Alternatively, this file may be used under the terms of the GNU
** General Public License version 2.0 or (at your option) the GNU General
** Public license version 3 or any later version approved by the KDE Free
** Qt Foundation. The licenses are as published by the Free Software
** Foundation and appearing in the file LICENSE.GPL2 and LICENSE.GPL3
** included in the packaging of this file. Please review the following
** information to ensure the GNU General Public License requirements will
** be met: https://www.gnu.org/licenses/gpl-2.0.html and
** https://www.gnu.org/licenses/gpl-3.0.html.
**
** $QT_END_LICENSE$
**
****************************************************************************/

#include "qplatformdefs.h"
#include "qstring.h"
#include "qvector.h"
#include "qlist.h"
#include "qthreadstorage.h"
#include "qdir.h"
#include "qdatetime.h"
#include "qoperatingsystemversion.h"
#include "qoperatingsystemversion_p.h"
#include <private/qlocale_tools_p.h>

#include <qmutex.h>

#ifndef QT_NO_QOBJECT
#include <private/qthread_p.h>
#endif

#include <stdlib.h>
#include <limits.h>
#include <stdarg.h>
#include <string.h>

#ifndef QT_NO_EXCEPTIONS
#  include <string>
#  include <exception>
#endif

#include <errno.h>
#if defined(Q_CC_MSVC)
#  include <crtdbg.h>
#endif

#ifdef Q_OS_WINRT
#include <Ws2tcpip.h>
#endif // Q_OS_WINRT

#if defined(Q_OS_VXWORKS) && defined(_WRS_KERNEL)
#  include <envLib.h>
#endif

#if defined(Q_OS_ANDROID)
#include <private/qjni_p.h>
#endif

#if defined(Q_OS_SOLARIS)
#  include <sys/systeminfo.h>
#endif

#ifdef Q_OS_UNIX
#include <sys/utsname.h>
#include <private/qcore_unix_p.h>
#endif

#ifdef Q_OS_BSD4
#include <sys/sysctl.h>
#endif

#include "archdetect.cpp"

QT_BEGIN_NAMESPACE

#if !QT_DEPRECATED_SINCE(5, 0)
// Make sure they're defined to be exported
Q_CORE_EXPORT void *qMemCopy(void *dest, const void *src, size_t n);
Q_CORE_EXPORT void *qMemSet(void *dest, int c, size_t n);
#endif

// Statically check assumptions about the environment we're running
// in. The idea here is to error or warn if otherwise implicit Qt
// assumptions are not fulfilled on new hardware or compilers
// (if this list becomes too long, consider factoring into a separate file)
Q_STATIC_ASSERT_X(sizeof(int) == 4, "Qt assumes that int is 32 bits");
Q_STATIC_ASSERT_X(UCHAR_MAX == 255, "Qt assumes that char is 8 bits");
Q_STATIC_ASSERT_X(QT_POINTER_SIZE == sizeof(void *), "QT_POINTER_SIZE defined incorrectly");

/*!
    \class QFlag
    \inmodule QtCore
    \brief The QFlag class is a helper data type for QFlags.

    It is equivalent to a plain \c int, except with respect to
    function overloading and type conversions. You should never need
    to use this class in your applications.

    \sa QFlags
*/

/*!
    \fn QFlag::QFlag(int value)

    Constructs a QFlag object that stores the given \a value.
*/

/*!
    \fn QFlag::QFlag(uint value)
    \since 5.3

    Constructs a QFlag object that stores the given \a value.
*/

/*!
    \fn QFlag::QFlag(short value)
    \since 5.3

    Constructs a QFlag object that stores the given \a value.
*/

/*!
    \fn QFlag::QFlag(ushort value)
    \since 5.3

    Constructs a QFlag object that stores the given \a value.
*/

/*!
    \fn QFlag::operator int() const

    Returns the value stored by the QFlag object.
*/

/*!
    \fn QFlag::operator uint() const
    \since 5.3

    Returns the value stored by the QFlag object.
*/

/*!
    \class QFlags
    \inmodule QtCore
    \brief The QFlags class provides a type-safe way of storing
    OR-combinations of enum values.


    \ingroup tools

    The QFlags<Enum> class is a template class, where Enum is an enum
    type. QFlags is used throughout Qt for storing combinations of
    enum values.

    The traditional C++ approach for storing OR-combinations of enum
    values is to use an \c int or \c uint variable. The inconvenience
    with this approach is that there's no type checking at all; any
    enum value can be OR'd with any other enum value and passed on to
    a function that takes an \c int or \c uint.

    Qt uses QFlags to provide type safety. For example, the
    Qt::Alignment type is simply a typedef for
    QFlags<Qt::AlignmentFlag>. QLabel::setAlignment() takes a
    Qt::Alignment parameter, which means that any combination of
    Qt::AlignmentFlag values, or 0, is legal:

    \snippet code/src_corelib_global_qglobal.cpp 0

    If you try to pass a value from another enum or just a plain
    integer other than 0, the compiler will report an error. If you
    need to cast integer values to flags in a untyped fashion, you can
    use the explicit QFlags constructor as cast operator.

    If you want to use QFlags for your own enum types, use
    the Q_DECLARE_FLAGS() and Q_DECLARE_OPERATORS_FOR_FLAGS().

    Example:

    \snippet code/src_corelib_global_qglobal.cpp 1

    You can then use the \c MyClass::Options type to store
    combinations of \c MyClass::Option values.

    \section1 Flags and the Meta-Object System

    The Q_DECLARE_FLAGS() macro does not expose the flags to the meta-object
    system, so they cannot be used by Qt Script or edited in Qt Designer.
    To make the flags available for these purposes, the Q_FLAG() macro must
    be used:

    \snippet code/src_corelib_global_qglobal.cpp meta-object flags

    \section1 Naming Convention

    A sensible naming convention for enum types and associated QFlags
    types is to give a singular name to the enum type (e.g., \c
    Option) and a plural name to the QFlags type (e.g., \c Options).
    When a singular name is desired for the QFlags type (e.g., \c
    Alignment), you can use \c Flag as the suffix for the enum type
    (e.g., \c AlignmentFlag).

    \sa QFlag
*/

/*!
    \typedef QFlags::Int
    \since 5.0

    Typedef for the integer type used for storage as well as for
    implicit conversion. Either \c int or \c{unsigned int}, depending
    on whether the enum's underlying type is signed or unsigned.
*/

/*!
    \typedef QFlags::enum_type

    Typedef for the Enum template type.
*/

/*!
    \fn QFlags::QFlags(const QFlags &other)

    Constructs a copy of \a other.
*/

/*!
    \fn QFlags::QFlags(Enum flag)

    Constructs a QFlags object storing the given \a flag.
*/

/*!
    \fn QFlags::QFlags(Zero zero)

    Constructs a QFlags object with no flags set. \a zero must be a
    literal 0 value.
*/

/*!
    \fn QFlags::QFlags(QFlag value)

    Constructs a QFlags object initialized with the given integer \a
    value.

    The QFlag type is a helper type. By using it here instead of \c
    int, we effectively ensure that arbitrary enum values cannot be
    cast to a QFlags, whereas untyped enum values (i.e., \c int
    values) can.
*/

/*!
    \fn QFlags::QFlags(std::initializer_list<Enum> flags)
    \since 5.4

    Constructs a QFlags object initialized with all \a flags
    combined using the bitwise OR operator.

    \sa operator|=(), operator|()
*/

/*!
    \fn QFlags &QFlags::operator=(const QFlags &other)

    Assigns \a other to this object and returns a reference to this
    object.
*/

/*!
    \fn QFlags &QFlags::operator&=(int mask)

    Performs a bitwise AND operation with \a mask and stores the
    result in this QFlags object. Returns a reference to this object.

    \sa operator&(), operator|=(), operator^=()
*/

/*!
    \fn QFlags &QFlags::operator&=(uint mask)

    \overload
*/

/*!
    \fn QFlags &QFlags::operator&=(Enum mask)

    \overload
*/

/*!
    \fn QFlags &QFlags::operator|=(QFlags other)

    Performs a bitwise OR operation with \a other and stores the
    result in this QFlags object. Returns a reference to this object.

    \sa operator|(), operator&=(), operator^=()
*/

/*!
    \fn QFlags &QFlags::operator|=(Enum other)

    \overload
*/

/*!
    \fn QFlags &QFlags::operator^=(QFlags other)

    Performs a bitwise XOR operation with \a other and stores the
    result in this QFlags object. Returns a reference to this object.

    \sa operator^(), operator&=(), operator|=()
*/

/*!
    \fn QFlags &QFlags::operator^=(Enum other)

    \overload
*/

/*!
    \fn QFlags::operator Int() const

    Returns the value stored in the QFlags object as an integer.

    \sa Int
*/

/*!
    \fn QFlags QFlags::operator|(QFlags other) const

    Returns a QFlags object containing the result of the bitwise OR
    operation on this object and \a other.

    \sa operator|=(), operator^(), operator&(), operator~()
*/

/*!
    \fn QFlags QFlags::operator|(Enum other) const

    \overload
*/

/*!
    \fn QFlags QFlags::operator^(QFlags other) const

    Returns a QFlags object containing the result of the bitwise XOR
    operation on this object and \a other.

    \sa operator^=(), operator&(), operator|(), operator~()
*/

/*!
    \fn QFlags QFlags::operator^(Enum other) const

    \overload
*/

/*!
    \fn QFlags QFlags::operator&(int mask) const

    Returns a QFlags object containing the result of the bitwise AND
    operation on this object and \a mask.

    \sa operator&=(), operator|(), operator^(), operator~()
*/

/*!
    \fn QFlags QFlags::operator&(uint mask) const

    \overload
*/

/*!
    \fn QFlags QFlags::operator&(Enum mask) const

    \overload
*/

/*!
    \fn QFlags QFlags::operator~() const

    Returns a QFlags object that contains the bitwise negation of
    this object.

    \sa operator&(), operator|(), operator^()
*/

/*!
    \fn bool QFlags::operator!() const

    Returns \c true if no flag is set (i.e., if the value stored by the
    QFlags object is 0); otherwise returns \c false.
*/

/*!
    \fn bool QFlags::testFlag(Enum flag) const
    \since 4.2

    Returns \c true if the \a flag is set, otherwise \c false.
*/

/*!
    \fn QFlags QFlags::setFlag(Enum flag, bool on)
    \since 5.7

    Sets the indicated \a flag if \a on is \c true or unsets it if
    \a on is \c false. Returns a reference to this object.
*/

/*!
  \macro Q_DISABLE_COPY(Class)
  \relates QObject

  Disables the use of copy constructors and assignment operators
  for the given \a Class.

  Instances of subclasses of QObject should not be thought of as
  values that can be copied or assigned, but as unique identities.
  This means that when you create your own subclass of QObject
  (director or indirect), you should \e not give it a copy constructor
  or an assignment operator.  However, it may not enough to simply
  omit them from your class, because, if you mistakenly write some code
  that requires a copy constructor or an assignment operator (it's easy
  to do), your compiler will thoughtfully create it for you. You must
  do more.

  The curious user will have seen that the Qt classes derived
  from QObject typically include this macro in a private section:

  \snippet code/src_corelib_global_qglobal.cpp 43

  It declares a copy constructor and an assignment operator in the
  private section, so that if you use them by mistake, the compiler
  will report an error.

  \snippet code/src_corelib_global_qglobal.cpp 44

  But even this might not catch absolutely every case. You might be
  tempted to do something like this:

  \snippet code/src_corelib_global_qglobal.cpp 45

  First of all, don't do that. Most compilers will generate code that
  uses the copy constructor, so the privacy violation error will be
  reported, but your C++ compiler is not required to generate code for
  this statement in a specific way. It could generate code using
  \e{neither} the copy constructor \e{nor} the assignment operator we
  made private. In that case, no error would be reported, but your
  application would probably crash when you called a member function
  of \c{w}.
*/

/*!
    \macro Q_DECLARE_FLAGS(Flags, Enum)
    \relates QFlags

    The Q_DECLARE_FLAGS() macro expands to

    \snippet code/src_corelib_global_qglobal.cpp 2

    \a Enum is the name of an existing enum type, whereas \a Flags is
    the name of the QFlags<\e{Enum}> typedef.

    See the QFlags documentation for details.

    \sa Q_DECLARE_OPERATORS_FOR_FLAGS()
*/

/*!
    \macro Q_DECLARE_OPERATORS_FOR_FLAGS(Flags)
    \relates QFlags

    The Q_DECLARE_OPERATORS_FOR_FLAGS() macro declares global \c
    operator|() functions for \a Flags, which is of type QFlags<T>.

    See the QFlags documentation for details.

    \sa Q_DECLARE_FLAGS()
*/

/*!
    \headerfile <QtGlobal>
    \title Global Qt Declarations
    \ingroup funclists

    \brief The <QtGlobal> header file includes the fundamental global
    declarations. It is included by most other Qt header files.

    The global declarations include \l{types}, \l{functions} and
    \l{macros}.

    The type definitions are partly convenience definitions for basic
    types (some of which guarantee certain bit-sizes on all platforms
    supported by Qt), partly types related to Qt message handling. The
    functions are related to generating messages, Qt version handling
    and comparing and adjusting object values. And finally, some of
    the declared macros enable programmers to add compiler or platform
    specific code to their applications, while others are convenience
    macros for larger operations.

    \section1 Types

    The header file declares several type definitions that guarantee a
    specified bit-size on all platforms supported by Qt for various
    basic types, for example \l qint8 which is a signed char
    guaranteed to be 8-bit on all platforms supported by Qt. The
    header file also declares the \l qlonglong type definition for \c
    {long long int } (\c __int64 on Windows).

    Several convenience type definitions are declared: \l qreal for \c
    double, \l uchar for \c unsigned char, \l uint for \c unsigned
    int, \l ulong for \c unsigned long and \l ushort for \c unsigned
    short.

    Finally, the QtMsgType definition identifies the various messages
    that can be generated and sent to a Qt message handler;
    QtMessageHandler is a type definition for a pointer to a function with
    the signature
    \c {void myMessageHandler(QtMsgType, const QMessageLogContext &, const char *)}.
    QMessageLogContext class contains the line, file, and function the
    message was logged at. This information is created by the QMessageLogger
    class.

    \section1 Functions

    The <QtGlobal> header file contains several functions comparing
    and adjusting an object's value. These functions take a template
    type as argument: You can retrieve the absolute value of an object
    using the qAbs() function, and you can bound a given object's
    value by given minimum and maximum values using the qBound()
    function. You can retrieve the minimum and maximum of two given
    objects using qMin() and qMax() respectively. All these functions
    return a corresponding template type; the template types can be
    replaced by any other type.

    Example:

    \snippet code/src_corelib_global_qglobal.cpp 3

    <QtGlobal> also contains functions that generate messages from the
    given string argument: qDebug(), qInfo(), qWarning(), qCritical(),
    and qFatal(). These functions call the message handler
    with the given message.

    Example:

    \snippet code/src_corelib_global_qglobal.cpp 4

    The remaining functions are qRound() and qRound64(), which both
    accept a \c double or \c float value as their argument returning
    the value rounded up to the nearest integer and 64-bit integer
    respectively, the qInstallMessageHandler() function which installs
    the given QtMessageHandler, and the qVersion() function which
    returns the version number of Qt at run-time as a string.

    \section1 Macros

    The <QtGlobal> header file provides a range of macros (Q_CC_*)
    that are defined if the application is compiled using the
    specified platforms. For example, the Q_CC_SUN macro is defined if
    the application is compiled using Forte Developer, or Sun Studio
    C++.  The header file also declares a range of macros (Q_OS_*)
    that are defined for the specified platforms. For example,
    Q_OS_UNIX which is defined for the Unix-based systems.

    The purpose of these macros is to enable programmers to add
    compiler or platform specific code to their application.

    The remaining macros are convenience macros for larger operations:
    The QT_TRANSLATE_NOOP() and QT_TR_NOOP() macros provide the
    possibility of marking text for dynamic translation,
    i.e. translation without changing the stored source text. The
    Q_ASSERT() and Q_ASSERT_X() enables warning messages of various
    level of refinement. The Q_FOREACH() and foreach() macros
    implement Qt's foreach loop.

    The Q_INT64_C() and Q_UINT64_C() macros wrap signed and unsigned
    64-bit integer literals in a platform-independent way. The
    Q_CHECK_PTR() macro prints a warning containing the source code's
    file name and line number, saying that the program ran out of
    memory, if the pointer is 0. The qPrintable() and qUtf8Printable()
    macros represent an easy way of printing text.

    Finally, the QT_POINTER_SIZE macro expands to the size of a
    pointer in bytes, and the QT_VERSION and QT_VERSION_STR macros
    expand to a numeric value or a string, respectively, specifying
    Qt's version number, i.e the version the application is compiled
    against.

    \sa <QtAlgorithms>, QSysInfo
*/

/*!
    \typedef qreal
    \relates <QtGlobal>

    Typedef for \c double unless Qt is configured with the
    \c{-qreal float} option.
*/

/*! \typedef uchar
    \relates <QtGlobal>

    Convenience typedef for \c{unsigned char}.
*/

/*! \typedef ushort
    \relates <QtGlobal>

    Convenience typedef for \c{unsigned short}.
*/

/*! \typedef uint
    \relates <QtGlobal>

    Convenience typedef for \c{unsigned int}.
*/

/*! \typedef ulong
    \relates <QtGlobal>

    Convenience typedef for \c{unsigned long}.
*/

/*! \typedef qint8
    \relates <QtGlobal>

    Typedef for \c{signed char}. This type is guaranteed to be 8-bit
    on all platforms supported by Qt.
*/

/*!
    \typedef quint8
    \relates <QtGlobal>

    Typedef for \c{unsigned char}. This type is guaranteed to
    be 8-bit on all platforms supported by Qt.
*/

/*! \typedef qint16
    \relates <QtGlobal>

    Typedef for \c{signed short}. This type is guaranteed to be
    16-bit on all platforms supported by Qt.
*/

/*!
    \typedef quint16
    \relates <QtGlobal>

    Typedef for \c{unsigned short}. This type is guaranteed to
    be 16-bit on all platforms supported by Qt.
*/

/*! \typedef qint32
    \relates <QtGlobal>

    Typedef for \c{signed int}. This type is guaranteed to be 32-bit
    on all platforms supported by Qt.
*/

/*!
    \typedef quint32
    \relates <QtGlobal>

    Typedef for \c{unsigned int}. This type is guaranteed to
    be 32-bit on all platforms supported by Qt.
*/

/*! \typedef qint64
    \relates <QtGlobal>

    Typedef for \c{long long int} (\c __int64 on Windows). This type
    is guaranteed to be 64-bit on all platforms supported by Qt.

    Literals of this type can be created using the Q_INT64_C() macro:

    \snippet code/src_corelib_global_qglobal.cpp 5

    \sa Q_INT64_C(), quint64, qlonglong
*/

/*!
    \typedef quint64
    \relates <QtGlobal>

    Typedef for \c{unsigned long long int} (\c{unsigned __int64} on
    Windows). This type is guaranteed to be 64-bit on all platforms
    supported by Qt.

    Literals of this type can be created using the Q_UINT64_C()
    macro:

    \snippet code/src_corelib_global_qglobal.cpp 6

    \sa Q_UINT64_C(), qint64, qulonglong
*/

/*!
    \typedef qintptr
    \relates <QtGlobal>

    Integral type for representing pointers in a signed integer (useful for
    hashing, etc.).

    Typedef for either qint32 or qint64. This type is guaranteed to
    be the same size as a pointer on all platforms supported by Qt. On
    a system with 32-bit pointers, qintptr is a typedef for qint32;
    on a system with 64-bit pointers, qintptr is a typedef for
    qint64.

    Note that qintptr is signed. Use quintptr for unsigned values.

    \sa qptrdiff, qint32, qint64
*/

/*!
    \typedef quintptr
    \relates <QtGlobal>

    Integral type for representing pointers in an unsigned integer (useful for
    hashing, etc.).

    Typedef for either quint32 or quint64. This type is guaranteed to
    be the same size as a pointer on all platforms supported by Qt. On
    a system with 32-bit pointers, quintptr is a typedef for quint32;
    on a system with 64-bit pointers, quintptr is a typedef for
    quint64.

    Note that quintptr is unsigned. Use qptrdiff for signed values.

    \sa qptrdiff, quint32, quint64
*/

/*!
    \typedef qptrdiff
    \relates <QtGlobal>

    Integral type for representing pointer differences.

    Typedef for either qint32 or qint64. This type is guaranteed to be
    the same size as a pointer on all platforms supported by Qt. On a
    system with 32-bit pointers, quintptr is a typedef for quint32; on
    a system with 64-bit pointers, quintptr is a typedef for quint64.

    Note that qptrdiff is signed. Use quintptr for unsigned values.

    \sa quintptr, qint32, qint64
*/

/*!
    \enum QtMsgType
    \relates <QtGlobal>

    This enum describes the messages that can be sent to a message
    handler (QtMessageHandler). You can use the enum to identify and
    associate the various message types with the appropriate
    actions.

    \value QtDebugMsg
           A message generated by the qDebug() function.
    \value QtInfoMsg
           A message generated by the qInfo() function.
    \value QtWarningMsg
           A message generated by the qWarning() function.
    \value QtCriticalMsg
           A message generated by the qCritical() function.
    \value QtFatalMsg
           A message generated by the qFatal() function.
    \value QtSystemMsg

    \c QtInfoMsg was added in Qt 5.5.

    \sa QtMessageHandler, qInstallMessageHandler()
*/

/*! \typedef QFunctionPointer
    \relates <QtGlobal>

    This is a typedef for \c{void (*)()}, a pointer to a function that takes
    no arguments and returns void.
*/

/*! \macro qint64 Q_INT64_C(literal)
    \relates <QtGlobal>

    Wraps the signed 64-bit integer \a literal in a
    platform-independent way.

    Example:

    \snippet code/src_corelib_global_qglobal.cpp 8

    \sa qint64, Q_UINT64_C()
*/

/*! \macro quint64 Q_UINT64_C(literal)
    \relates <QtGlobal>

    Wraps the unsigned 64-bit integer \a literal in a
    platform-independent way.

    Example:

    \snippet code/src_corelib_global_qglobal.cpp 9

    \sa quint64, Q_INT64_C()
*/

/*! \typedef qlonglong
    \relates <QtGlobal>

    Typedef for \c{long long int} (\c __int64 on Windows). This is
    the same as \l qint64.

    \sa qulonglong, qint64
*/

/*!
    \typedef qulonglong
    \relates <QtGlobal>

    Typedef for \c{unsigned long long int} (\c{unsigned __int64} on
    Windows). This is the same as \l quint64.

    \sa quint64, qlonglong
*/

/*! \fn T qAbs(const T &value)
    \relates <QtGlobal>

    Compares \a value to the 0 of type T and returns the absolute
    value. Thus if T is \e {double}, then \a value is compared to
    \e{(double) 0}.

    Example:

    \snippet code/src_corelib_global_qglobal.cpp 10
*/

/*! \fn int qRound(double value)
    \relates <QtGlobal>

    Rounds \a value to the nearest integer.

    Example:

    \snippet code/src_corelib_global_qglobal.cpp 11A
*/

/*! \fn int qRound(float value)
    \relates <QtGlobal>

    Rounds \a value to the nearest integer.

    Example:

    \snippet code/src_corelib_global_qglobal.cpp 11B
*/

/*! \fn qint64 qRound64(double value)
    \relates <QtGlobal>

    Rounds \a value to the nearest 64-bit integer.

    Example:

    \snippet code/src_corelib_global_qglobal.cpp 12A
*/

/*! \fn qint64 qRound64(float value)
    \relates <QtGlobal>

    Rounds \a value to the nearest 64-bit integer.

    Example:

    \snippet code/src_corelib_global_qglobal.cpp 12B
*/

/*! \fn const T &qMin(const T &value1, const T &value2)
    \relates <QtGlobal>

    Returns the minimum of \a value1 and \a value2.

    Example:

    \snippet code/src_corelib_global_qglobal.cpp 13

    \sa qMax(), qBound()
*/

/*! \fn const T &qMax(const T &value1, const T &value2)
    \relates <QtGlobal>

    Returns the maximum of \a value1 and \a value2.

    Example:

    \snippet code/src_corelib_global_qglobal.cpp 14

    \sa qMin(), qBound()
*/

/*! \fn const T &qBound(const T &min, const T &value, const T &max)
    \relates <QtGlobal>

    Returns \a value bounded by \a min and \a max. This is equivalent
    to qMax(\a min, qMin(\a value, \a max)).

    Example:

    \snippet code/src_corelib_global_qglobal.cpp 15

    \sa qMin(), qMax()
*/

/*! \fn auto qOverload(T functionPointer)
    \relates <QtGlobal>
    \since 5.7

    Returns a pointer to an overloaded function. The template
    parameter is the list of the argument types of the function.
    \a functionPointer is the pointer to the (member) function:

    \snippet code/src_corelib_global_qglobal.cpp 52

    If a member function is also const-overloaded \l qConstOverload and
    \l qNonConstOverload need to be used.

    qOverload() requires C++14 enabled. In C++11-only code, the helper
    classes QOverload, QConstOverload, and QNonConstOverload can be used directly:

    \snippet code/src_corelib_global_qglobal.cpp 53

    \sa qConstOverload(), qNonConstOverload(), {Differences between String-Based
    and Functor-Based Connections}
*/

/*! \fn auto qConstOverload(T memberFunctionPointer)
    \relates <QtGlobal>
    \since 5.7

    Returns the \a memberFunctionPointer pointer to a constant member function:

    \snippet code/src_corelib_global_qglobal.cpp 54

    \sa qOverload, qNonConstOverload, {Differences between String-Based
    and Functor-Based Connections}
*/

/*! \fn auto qNonConstOverload(T memberFunctionPointer)
    \relates <QtGlobal>
    \since 5.7

    Returns the \a memberFunctionPointer pointer to a non-constant member function:

    \snippet code/src_corelib_global_qglobal.cpp 54

    \sa qOverload, qNonConstOverload, {Differences between String-Based
    and Functor-Based Connections}
*/

/*!
    \macro QT_VERSION_CHECK
    \relates <QtGlobal>

    Turns the major, minor and patch numbers of a version into an
    integer, 0xMMNNPP (MM = major, NN = minor, PP = patch). This can
    be compared with another similarly processed version id.

    Example:

    \snippet code/src_corelib_global_qglobal.cpp qt-version-check

    \sa QT_VERSION
*/

/*!
    \macro QT_VERSION
    \relates <QtGlobal>

    This macro expands a numeric value of the form 0xMMNNPP (MM =
    major, NN = minor, PP = patch) that specifies Qt's version
    number. For example, if you compile your application against Qt
    4.1.2, the QT_VERSION macro will expand to 0x040102.

    You can use QT_VERSION to use the latest Qt features where
    available.

    Example:

    \snippet code/src_corelib_global_qglobal.cpp 16

    \sa QT_VERSION_STR, qVersion()
*/

/*!
    \macro QT_VERSION_STR
    \relates <QtGlobal>

    This macro expands to a string that specifies Qt's version number
    (for example, "4.1.2"). This is the version against which the
    application is compiled.

    \sa qVersion(), QT_VERSION
*/

/*!
    \relates <QtGlobal>

    Returns the version number of Qt at run-time as a string (for
    example, "4.1.2"). This may be a different version than the
    version the application was compiled against.

    \sa QT_VERSION_STR, QLibraryInfo::version()
*/

const char *qVersion() Q_DECL_NOTHROW
{
    return QT_VERSION_STR;
}

bool qSharedBuild() Q_DECL_NOTHROW
{
#ifdef QT_SHARED
    return true;
#else
    return false;
#endif
}

/*****************************************************************************
  System detection routines
 *****************************************************************************/

/*!
    \class QSysInfo
    \inmodule QtCore
    \brief The QSysInfo class provides information about the system.

    \list
    \li \l WordSize specifies the size of a pointer for the platform
       on which the application is compiled.
    \li \l ByteOrder specifies whether the platform is big-endian or
       little-endian.
    \endlist

    Some constants are defined only on certain platforms. You can use
    the preprocessor symbols Q_OS_WIN and Q_OS_MACOS to test that
    the application is compiled under Windows or \macos.

    \sa QLibraryInfo
*/

/*!
    \enum QSysInfo::Sizes

    This enum provides platform-specific information about the sizes of data
    structures used by the underlying architecture.

    \value WordSize The size in bits of a pointer for the platform on which
           the application is compiled (32 or 64).
*/

/*!
    \deprecated
    \variable QSysInfo::WindowsVersion
    \brief the version of the Windows operating system on which the
           application is run.
*/

/*!
    \deprecated
    \fn QSysInfo::WindowsVersion QSysInfo::windowsVersion()
    \since 4.4

    Returns the version of the Windows operating system on which the
    application is run, or WV_None if the operating system is not
    Windows.
*/

/*!
    \deprecated
    \variable QSysInfo::MacintoshVersion
    \brief the version of the Macintosh operating system on which
           the application is run.
*/

/*!
    \deprecated
    \fn QSysInfo::MacVersion QSysInfo::macVersion()

    Returns the version of Darwin (\macos or iOS) on which the
    application is run, or MV_None if the operating system
    is not a version of Darwin.
*/

/*!
    \enum QSysInfo::Endian

    \value BigEndian  Big-endian byte order (also called Network byte order)
    \value LittleEndian  Little-endian byte order
    \value ByteOrder  Equals BigEndian or LittleEndian, depending on
                      the platform's byte order.
*/

/*!
    \deprecated
    \enum QSysInfo::WinVersion

    This enum provides symbolic names for the various versions of the
    Windows operating system. On Windows, the
    QSysInfo::WindowsVersion variable gives the version of the system
    on which the application is run.

    MS-DOS-based versions:

    \value WV_32s   Windows 3.1 with Win 32s
    \value WV_95    Windows 95
    \value WV_98    Windows 98
    \value WV_Me    Windows Me

    NT-based versions (note that each operating system version is only represented once rather than each Windows edition):

    \value WV_NT    Windows NT (operating system version 4.0)
    \value WV_2000  Windows 2000 (operating system version 5.0)
    \value WV_XP    Windows XP (operating system version 5.1)
    \value WV_2003  Windows Server 2003, Windows Server 2003 R2, Windows Home Server, Windows XP Professional x64 Edition (operating system version 5.2)
    \value WV_VISTA Windows Vista, Windows Server 2008 (operating system version 6.0)
    \value WV_WINDOWS7 Windows 7, Windows Server 2008 R2 (operating system version 6.1)
    \value WV_WINDOWS8 Windows 8 (operating system version 6.2)
    \value WV_WINDOWS8_1 Windows 8.1 (operating system version 6.3), introduced in Qt 5.2
    \value WV_WINDOWS10 Windows 10 (operating system version 10.0), introduced in Qt 5.5

    Alternatively, you may use the following macros which correspond directly to the Windows operating system version number:

    \value WV_4_0   Operating system version 4.0, corresponds to Windows NT
    \value WV_5_0   Operating system version 5.0, corresponds to Windows 2000
    \value WV_5_1   Operating system version 5.1, corresponds to Windows XP
    \value WV_5_2   Operating system version 5.2, corresponds to Windows Server 2003, Windows Server 2003 R2, Windows Home Server, and Windows XP Professional x64 Edition
    \value WV_6_0   Operating system version 6.0, corresponds to Windows Vista and Windows Server 2008
    \value WV_6_1   Operating system version 6.1, corresponds to Windows 7 and Windows Server 2008 R2
    \value WV_6_2   Operating system version 6.2, corresponds to Windows 8
    \value WV_6_3   Operating system version 6.3, corresponds to Windows 8.1, introduced in Qt 5.2
    \value WV_10_0  Operating system version 10.0, corresponds to Windows 10, introduced in Qt 5.5

    The following masks can be used for testing whether a Windows
    version is MS-DOS-based or NT-based:

    \value WV_DOS_based MS-DOS-based version of Windows
    \value WV_NT_based  NT-based version of Windows

    \value WV_None Operating system other than Windows.

    \omitvalue WV_CE
    \omitvalue WV_CENET
    \omitvalue WV_CE_5
    \omitvalue WV_CE_6
    \omitvalue WV_CE_based

    \sa MacVersion
*/

/*!
    \deprecated
    \enum QSysInfo::MacVersion

    This enum provides symbolic names for the various versions of the
    Darwin operating system, covering both \macos and iOS. The
    QSysInfo::MacintoshVersion variable gives the version of the
    system on which the application is run.

    \value MV_9        \macos 9
    \value MV_10_0     \macos 10.0
    \value MV_10_1     \macos 10.1
    \value MV_10_2     \macos 10.2
    \value MV_10_3     \macos 10.3
    \value MV_10_4     \macos 10.4
    \value MV_10_5     \macos 10.5
    \value MV_10_6     \macos 10.6
    \value MV_10_7     \macos 10.7
    \value MV_10_8     \macos 10.8
    \value MV_10_9     \macos 10.9
    \value MV_10_10    \macos 10.10
    \value MV_10_11    \macos 10.11
    \value MV_10_12    \macos 10.12
    \value MV_Unknown  An unknown and currently unsupported platform

    \value MV_CHEETAH  Apple codename for MV_10_0
    \value MV_PUMA     Apple codename for MV_10_1
    \value MV_JAGUAR   Apple codename for MV_10_2
    \value MV_PANTHER  Apple codename for MV_10_3
    \value MV_TIGER    Apple codename for MV_10_4
    \value MV_LEOPARD  Apple codename for MV_10_5
    \value MV_SNOWLEOPARD  Apple codename for MV_10_6
    \value MV_LION     Apple codename for MV_10_7
    \value MV_MOUNTAINLION Apple codename for MV_10_8
    \value MV_MAVERICKS    Apple codename for MV_10_9
    \value MV_YOSEMITE     Apple codename for MV_10_10
    \value MV_ELCAPITAN    Apple codename for MV_10_11
    \value MV_SIERRA       Apple codename for MV_10_12

    \value MV_IOS      iOS (any)
    \value MV_IOS_4_3  iOS 4.3
    \value MV_IOS_5_0  iOS 5.0
    \value MV_IOS_5_1  iOS 5.1
    \value MV_IOS_6_0  iOS 6.0
    \value MV_IOS_6_1  iOS 6.1
    \value MV_IOS_7_0  iOS 7.0
    \value MV_IOS_7_1  iOS 7.1
    \value MV_IOS_8_0  iOS 8.0
    \value MV_IOS_8_1  iOS 8.1
    \value MV_IOS_8_2  iOS 8.2
    \value MV_IOS_8_3  iOS 8.3
    \value MV_IOS_8_4  iOS 8.4
    \value MV_IOS_9_0  iOS 9.0
    \value MV_IOS_9_1  iOS 9.1
    \value MV_IOS_9_2  iOS 9.2
    \value MV_IOS_9_3  iOS 9.3
    \value MV_IOS_10_0 iOS 10.0

    \value MV_TVOS          tvOS (any)
    \value MV_TVOS_9_0      tvOS 9.0
    \value MV_TVOS_9_1      tvOS 9.1
    \value MV_TVOS_9_2      tvOS 9.2
    \value MV_TVOS_10_0     tvOS 10.0

    \value MV_WATCHOS       watchOS (any)
    \value MV_WATCHOS_2_0   watchOS 2.0
    \value MV_WATCHOS_2_1   watchOS 2.1
    \value MV_WATCHOS_2_2   watchOS 2.2
    \value MV_WATCHOS_3_0   watchOS 3.0

    \value MV_None     Not a Darwin operating system

    \sa WinVersion
*/

/*!
    \macro Q_OS_DARWIN
    \relates <QtGlobal>

    Defined on Darwin-based operating systems such as \macos, iOS, watchOS, and tvOS.
*/

/*!
    \macro Q_OS_MAC
    \relates <QtGlobal>

    Deprecated synonym for \c Q_OS_DARWIN. Do not use.
 */

/*!
    \macro Q_OS_OSX
    \relates <QtGlobal>

    Deprecated synonym for \c Q_OS_MACOS. Do not use.
 */

/*!
    \macro Q_OS_MACOS
    \relates <QtGlobal>

    Defined on \macos.
 */

/*!
    \macro Q_OS_IOS
    \relates <QtGlobal>

    Defined on iOS.
 */

/*!
    \macro Q_OS_WATCHOS
    \relates <QtGlobal>

    Defined on watchOS.
 */

/*!
    \macro Q_OS_TVOS
    \relates <QtGlobal>

    Defined on tvOS.
 */

/*!
    \macro Q_OS_WIN
    \relates <QtGlobal>

    Defined on all supported versions of Windows. That is, if
    \l Q_OS_WIN32, \l Q_OS_WIN64, or \l Q_OS_WINRT is defined.
*/

/*!
    \macro Q_OS_WIN32
    \relates <QtGlobal>

    Defined on 32-bit and 64-bit versions of Windows.
*/

/*!
    \macro Q_OS_WIN64
    \relates <QtGlobal>

    Defined on 64-bit versions of Windows.
*/

/*!
    \macro Q_OS_WINRT
    \relates <QtGlobal>

    Defined for Windows Runtime (Windows Store apps) on Windows 8, Windows RT,
    and Windows Phone 8.
*/

/*!
    \macro Q_OS_CYGWIN
    \relates <QtGlobal>

    Defined on Cygwin.
*/

/*!
    \macro Q_OS_SOLARIS
    \relates <QtGlobal>

    Defined on Sun Solaris.
*/

/*!
    \macro Q_OS_HPUX
    \relates <QtGlobal>

    Defined on HP-UX.
*/

/*!
    \macro Q_OS_ULTRIX
    \relates <QtGlobal>

    Defined on DEC Ultrix.
*/

/*!
    \macro Q_OS_LINUX
    \relates <QtGlobal>

    Defined on Linux.
*/

/*!
    \macro Q_OS_ANDROID
    \relates <QtGlobal>

    Defined on Android.
*/

/*!
    \macro Q_OS_FREEBSD
    \relates <QtGlobal>

    Defined on FreeBSD.
*/

/*!
    \macro Q_OS_NETBSD
    \relates <QtGlobal>

    Defined on NetBSD.
*/

/*!
    \macro Q_OS_OPENBSD
    \relates <QtGlobal>

    Defined on OpenBSD.
*/

/*!
    \macro Q_OS_BSDI
    \relates <QtGlobal>

    Defined on BSD/OS.
*/

/*!
    \macro Q_OS_IRIX
    \relates <QtGlobal>

    Defined on SGI Irix.
*/

/*!
    \macro Q_OS_OSF
    \relates <QtGlobal>

    Defined on HP Tru64 UNIX.
*/

/*!
    \macro Q_OS_SCO
    \relates <QtGlobal>

    Defined on SCO OpenServer 5.
*/

/*!
    \macro Q_OS_UNIXWARE
    \relates <QtGlobal>

    Defined on UnixWare 7, Open UNIX 8.
*/

/*!
    \macro Q_OS_AIX
    \relates <QtGlobal>

    Defined on AIX.
*/

/*!
    \macro Q_OS_HURD
    \relates <QtGlobal>

    Defined on GNU Hurd.
*/

/*!
    \macro Q_OS_DGUX
    \relates <QtGlobal>

    Defined on DG/UX.
*/

/*!
    \macro Q_OS_RELIANT
    \relates <QtGlobal>

    Defined on Reliant UNIX.
*/

/*!
    \macro Q_OS_DYNIX
    \relates <QtGlobal>

    Defined on DYNIX/ptx.
*/

/*!
    \macro Q_OS_QNX
    \relates <QtGlobal>

    Defined on QNX Neutrino.
*/

/*!
    \macro Q_OS_LYNX
    \relates <QtGlobal>

    Defined on LynxOS.
*/

/*!
    \macro Q_OS_BSD4
    \relates <QtGlobal>

    Defined on Any BSD 4.4 system.
*/

/*!
    \macro Q_OS_UNIX
    \relates <QtGlobal>

    Defined on Any UNIX BSD/SYSV system.
*/

/*!
    \macro Q_CC_SYM
    \relates <QtGlobal>

    Defined if the application is compiled using Digital Mars C/C++
    (used to be Symantec C++).
*/

/*!
    \macro Q_CC_MSVC
    \relates <QtGlobal>

    Defined if the application is compiled using Microsoft Visual
    C/C++, Intel C++ for Windows.
*/

/*!
    \macro Q_CC_CLANG
    \relates <QtGlobal>

    Defined if the application is compiled using Clang.
*/

/*!
    \macro Q_CC_BOR
    \relates <QtGlobal>

    Defined if the application is compiled using Borland/Turbo C++.
*/

/*!
    \macro Q_CC_WAT
    \relates <QtGlobal>

    Defined if the application is compiled using Watcom C++.
*/

/*!
    \macro Q_CC_GNU
    \relates <QtGlobal>

    Defined if the application is compiled using GNU C++.
*/

/*!
    \macro Q_CC_COMEAU
    \relates <QtGlobal>

    Defined if the application is compiled using Comeau C++.
*/

/*!
    \macro Q_CC_EDG
    \relates <QtGlobal>

    Defined if the application is compiled using Edison Design Group
    C++.
*/

/*!
    \macro Q_CC_OC
    \relates <QtGlobal>

    Defined if the application is compiled using CenterLine C++.
*/

/*!
    \macro Q_CC_SUN
    \relates <QtGlobal>

    Defined if the application is compiled using Forte Developer, or
    Sun Studio C++.
*/

/*!
    \macro Q_CC_MIPS
    \relates <QtGlobal>

    Defined if the application is compiled using MIPSpro C++.
*/

/*!
    \macro Q_CC_DEC
    \relates <QtGlobal>

    Defined if the application is compiled using DEC C++.
*/

/*!
    \macro Q_CC_HPACC
    \relates <QtGlobal>

    Defined if the application is compiled using HP aC++.
*/

/*!
    \macro Q_CC_USLC
    \relates <QtGlobal>

    Defined if the application is compiled using SCO OUDK and UDK.
*/

/*!
    \macro Q_CC_CDS
    \relates <QtGlobal>

    Defined if the application is compiled using Reliant C++.
*/

/*!
    \macro Q_CC_KAI
    \relates <QtGlobal>

    Defined if the application is compiled using KAI C++.
*/

/*!
    \macro Q_CC_INTEL
    \relates <QtGlobal>

    Defined if the application is compiled using Intel C++ for Linux,
    Intel C++ for Windows.
*/

/*!
    \macro Q_CC_HIGHC
    \relates <QtGlobal>

    Defined if the application is compiled using MetaWare High C/C++.
*/

/*!
    \macro Q_CC_PGI
    \relates <QtGlobal>

    Defined if the application is compiled using Portland Group C++.
*/

/*!
    \macro Q_CC_GHS
    \relates <QtGlobal>

    Defined if the application is compiled using Green Hills
    Optimizing C++ Compilers.
*/

/*!
    \macro Q_PROCESSOR_ALPHA
    \relates <QtGlobal>

    Defined if the application is compiled for Alpha processors.

    \sa QSysInfo::buildCpuArchitecture()
*/

/*!
    \macro Q_PROCESSOR_ARM
    \relates <QtGlobal>

    Defined if the application is compiled for ARM processors. Qt currently
    supports three optional ARM revisions: \l Q_PROCESSOR_ARM_V5, \l
    Q_PROCESSOR_ARM_V6, and \l Q_PROCESSOR_ARM_V7.

    \sa QSysInfo::buildCpuArchitecture()
*/
/*!
    \macro Q_PROCESSOR_ARM_V5
    \relates <QtGlobal>

    Defined if the application is compiled for ARMv5 processors. The \l
    Q_PROCESSOR_ARM macro is also defined when Q_PROCESSOR_ARM_V5 is defined.

    \sa QSysInfo::buildCpuArchitecture()
*/
/*!
    \macro Q_PROCESSOR_ARM_V6
    \relates <QtGlobal>

    Defined if the application is compiled for ARMv6 processors. The \l
    Q_PROCESSOR_ARM and \l Q_PROCESSOR_ARM_V5 macros are also defined when
    Q_PROCESSOR_ARM_V6 is defined.

    \sa QSysInfo::buildCpuArchitecture()
*/
/*!
    \macro Q_PROCESSOR_ARM_V7
    \relates <QtGlobal>

    Defined if the application is compiled for ARMv7 processors. The \l
    Q_PROCESSOR_ARM, \l Q_PROCESSOR_ARM_V5, and \l Q_PROCESSOR_ARM_V6 macros
    are also defined when Q_PROCESSOR_ARM_V7 is defined.

    \sa QSysInfo::buildCpuArchitecture()
*/

/*!
    \macro Q_PROCESSOR_AVR32
    \relates <QtGlobal>

    Defined if the application is compiled for AVR32 processors.

    \sa QSysInfo::buildCpuArchitecture()
*/

/*!
    \macro Q_PROCESSOR_BLACKFIN
    \relates <QtGlobal>

    Defined if the application is compiled for Blackfin processors.

    \sa QSysInfo::buildCpuArchitecture()
*/

/*!
    \macro Q_PROCESSOR_IA64
    \relates <QtGlobal>

    Defined if the application is compiled for IA-64 processors. This includes
    all Itanium and Itanium 2 processors.

    \sa QSysInfo::buildCpuArchitecture()
*/

/*!
    \macro Q_PROCESSOR_MIPS
    \relates <QtGlobal>

    Defined if the application is compiled for MIPS processors. Qt currently
    supports seven MIPS revisions: \l Q_PROCESSOR_MIPS_I, \l
    Q_PROCESSOR_MIPS_II, \l Q_PROCESSOR_MIPS_III, \l Q_PROCESSOR_MIPS_IV, \l
    Q_PROCESSOR_MIPS_V, \l Q_PROCESSOR_MIPS_32, and \l Q_PROCESSOR_MIPS_64.

    \sa QSysInfo::buildCpuArchitecture()
*/
/*!
    \macro Q_PROCESSOR_MIPS_I
    \relates <QtGlobal>

    Defined if the application is compiled for MIPS-I processors. The \l
    Q_PROCESSOR_MIPS macro is also defined when Q_PROCESSOR_MIPS_I is defined.

    \sa QSysInfo::buildCpuArchitecture()
*/
/*!
    \macro Q_PROCESSOR_MIPS_II
    \relates <QtGlobal>

    Defined if the application is compiled for MIPS-II processors. The \l
    Q_PROCESSOR_MIPS and \l Q_PROCESSOR_MIPS_I macros are also defined when
    Q_PROCESSOR_MIPS_II is defined.

    \sa QSysInfo::buildCpuArchitecture()
*/
/*!
    \macro Q_PROCESSOR_MIPS_32
    \relates <QtGlobal>

    Defined if the application is compiled for MIPS32 processors. The \l
    Q_PROCESSOR_MIPS, \l Q_PROCESSOR_MIPS_I, and \l Q_PROCESSOR_MIPS_II macros
    are also defined when Q_PROCESSOR_MIPS_32 is defined.

    \sa QSysInfo::buildCpuArchitecture()
*/
/*!
    \macro Q_PROCESSOR_MIPS_III
    \relates <QtGlobal>

    Defined if the application is compiled for MIPS-III processors. The \l
    Q_PROCESSOR_MIPS, \l Q_PROCESSOR_MIPS_I, and \l Q_PROCESSOR_MIPS_II macros
    are also defined when Q_PROCESSOR_MIPS_III is defined.

    \sa QSysInfo::buildCpuArchitecture()
*/
/*!
    \macro Q_PROCESSOR_MIPS_IV
    \relates <QtGlobal>

    Defined if the application is compiled for MIPS-IV processors. The \l
    Q_PROCESSOR_MIPS, \l Q_PROCESSOR_MIPS_I, \l Q_PROCESSOR_MIPS_II, and \l
    Q_PROCESSOR_MIPS_III macros are also defined when Q_PROCESSOR_MIPS_IV is
    defined.

    \sa QSysInfo::buildCpuArchitecture()
*/
/*!
    \macro Q_PROCESSOR_MIPS_V
    \relates <QtGlobal>

    Defined if the application is compiled for MIPS-V processors. The \l
    Q_PROCESSOR_MIPS, \l Q_PROCESSOR_MIPS_I, \l Q_PROCESSOR_MIPS_II, \l
    Q_PROCESSOR_MIPS_III, and \l Q_PROCESSOR_MIPS_IV macros are also defined
    when Q_PROCESSOR_MIPS_V is defined.

    \sa QSysInfo::buildCpuArchitecture()
*/
/*!
    \macro Q_PROCESSOR_MIPS_64
    \relates <QtGlobal>

    Defined if the application is compiled for MIPS64 processors. The \l
    Q_PROCESSOR_MIPS, \l Q_PROCESSOR_MIPS_I, \l Q_PROCESSOR_MIPS_II, \l
    Q_PROCESSOR_MIPS_III, \l Q_PROCESSOR_MIPS_IV, and \l Q_PROCESSOR_MIPS_V
    macros are also defined when Q_PROCESSOR_MIPS_64 is defined.

    \sa QSysInfo::buildCpuArchitecture()
*/

/*!
    \macro Q_PROCESSOR_POWER
    \relates <QtGlobal>

    Defined if the application is compiled for POWER processors. Qt currently
    supports two Power variants: \l Q_PROCESSOR_POWER_32 and \l
    Q_PROCESSOR_POWER_64.

    \sa QSysInfo::buildCpuArchitecture()
*/
/*!
    \macro Q_PROCESSOR_POWER_32
    \relates <QtGlobal>

    Defined if the application is compiled for 32-bit Power processors. The \l
    Q_PROCESSOR_POWER macro is also defined when Q_PROCESSOR_POWER_32 is
    defined.

    \sa QSysInfo::buildCpuArchitecture()
*/
/*!
    \macro Q_PROCESSOR_POWER_64
    \relates <QtGlobal>

    Defined if the application is compiled for 64-bit Power processors. The \l
    Q_PROCESSOR_POWER macro is also defined when Q_PROCESSOR_POWER_64 is
    defined.

    \sa QSysInfo::buildCpuArchitecture()
*/

/*!
    \macro Q_PROCESSOR_S390
    \relates <QtGlobal>

    Defined if the application is compiled for S/390 processors. Qt supports
    one optional variant of S/390: Q_PROCESSOR_S390_X.

    \sa QSysInfo::buildCpuArchitecture()
*/
/*!
    \macro Q_PROCESSOR_S390_X
    \relates <QtGlobal>

    Defined if the application is compiled for S/390x processors. The \l
    Q_PROCESSOR_S390 macro is also defined when Q_PROCESSOR_S390_X is defined.

    \sa QSysInfo::buildCpuArchitecture()
*/

/*!
    \macro Q_PROCESSOR_SH
    \relates <QtGlobal>

    Defined if the application is compiled for SuperH processors. Qt currently
    supports one SuperH revision: \l Q_PROCESSOR_SH_4A.

    \sa QSysInfo::buildCpuArchitecture()
*/
/*!
    \macro Q_PROCESSOR_SH_4A
    \relates <QtGlobal>

    Defined if the application is compiled for SuperH 4A processors. The \l
    Q_PROCESSOR_SH macro is also defined when Q_PROCESSOR_SH_4A is defined.

    \sa QSysInfo::buildCpuArchitecture()
*/

/*!
    \macro Q_PROCESSOR_SPARC
    \relates <QtGlobal>

    Defined if the application is compiled for SPARC processors. Qt currently
    supports one optional SPARC revision: \l Q_PROCESSOR_SPARC_V9.

    \sa QSysInfo::buildCpuArchitecture()
*/
/*!
    \macro Q_PROCESSOR_SPARC_V9
    \relates <QtGlobal>

    Defined if the application is compiled for SPARC V9 processors. The \l
    Q_PROCESSOR_SPARC macro is also defined when Q_PROCESSOR_SPARC_V9 is
    defined.

    \sa QSysInfo::buildCpuArchitecture()
*/

/*!
    \macro Q_PROCESSOR_X86
    \relates <QtGlobal>

    Defined if the application is compiled for x86 processors. Qt currently
    supports two x86 variants: \l Q_PROCESSOR_X86_32 and \l Q_PROCESSOR_X86_64.

    \sa QSysInfo::buildCpuArchitecture()
*/
/*!
    \macro Q_PROCESSOR_X86_32
    \relates <QtGlobal>

    Defined if the application is compiled for 32-bit x86 processors. This
    includes all i386, i486, i586, and i686 processors. The \l Q_PROCESSOR_X86
    macro is also defined when Q_PROCESSOR_X86_32 is defined.

    \sa QSysInfo::buildCpuArchitecture()
*/
/*!
    \macro Q_PROCESSOR_X86_64
    \relates <QtGlobal>

    Defined if the application is compiled for 64-bit x86 processors. This
    includes all AMD64, Intel 64, and other x86_64/x64 processors. The \l
    Q_PROCESSOR_X86 macro is also defined when Q_PROCESSOR_X86_64 is defined.

    \sa QSysInfo::buildCpuArchitecture()
*/

/*!
  \macro QT_DISABLE_DEPRECATED_BEFORE
  \relates <QtGlobal>

  This macro can be defined in the project file to disable functions deprecated in
  a specified version of Qt or any earlier version. The default version number is 5.0,
  meaning that functions deprecated in or before Qt 5.0 will not be included.

  Examples:
  When using a future release of Qt 5, set QT_DISABLE_DEPRECATED_BEFORE=0x050100 to
  disable functions deprecated in Qt 5.1 and earlier. In any release, set
  QT_DISABLE_DEPRECATED_BEFORE=0x000000 to enable any functions, including the ones
  deprecated in Qt 5.0

  \sa QT_DEPRECATED_WARNINGS
 */


/*!
  \macro QT_DEPRECATED_WARNINGS
  \relates <QtGlobal>

  If this macro is defined, the compiler will generate warnings if API declared as
  deprecated by Qt is used.

  \sa QT_DISABLE_DEPRECATED_BEFORE
 */

#if defined(QT_BUILD_QMAKE)
// needed to bootstrap qmake
static const unsigned int qt_one = 1;
const int QSysInfo::ByteOrder = ((*((unsigned char *) &qt_one) == 0) ? BigEndian : LittleEndian);
#endif

#if defined(Q_OS_MAC)

QT_BEGIN_INCLUDE_NAMESPACE
#include "private/qcore_mac_p.h"
#include "qnamespace.h"
QT_END_INCLUDE_NAMESPACE

#if QT_DEPRECATED_SINCE(5, 9)
QT_WARNING_PUSH
QT_WARNING_DISABLE_DEPRECATED
QSysInfo::MacVersion QSysInfo::macVersion()
{
    const auto version = QOperatingSystemVersion::current();
#if defined(Q_OS_OSX)
    return QSysInfo::MacVersion(Q_MV_OSX(version.majorVersion(), version.minorVersion()));
#elif defined(Q_OS_IOS)
    return QSysInfo::MacVersion(Q_MV_IOS(version.majorVersion(), version.minorVersion()));
#elif defined(Q_OS_TVOS)
    return QSysInfo::MacVersion(Q_MV_TVOS(version.majorVersion(), version.minorVersion()));
#elif defined(Q_OS_WATCHOS)
    return QSysInfo::MacVersion(Q_MV_WATCHOS(version.majorVersion(), version.minorVersion()));
#else
    return QSysInfo::MV_Unknown;
#endif
}
const QSysInfo::MacVersion QSysInfo::MacintoshVersion = QSysInfo::macVersion();
QT_WARNING_POP
#endif

#ifdef Q_OS_DARWIN
static const char *osVer_helper(QOperatingSystemVersion version = QOperatingSystemVersion::current())
{
#ifdef Q_OS_MACOS
    if (version.majorVersion() == 10) {
        switch (version.minorVersion()) {
        case 9:
            return "Mavericks";
        case 10:
            return "Yosemite";
        case 11:
            return "El Capitan";
        case 12:
            return "Sierra";
        }
    }
    // unknown, future version
#else
    Q_UNUSED(version);
#endif
    return 0;
}
#endif

#elif defined(Q_OS_WIN) || defined(Q_OS_CYGWIN) || defined(Q_OS_WINRT)

QT_BEGIN_INCLUDE_NAMESPACE
#include "qt_windows.h"
QT_END_INCLUDE_NAMESPACE

#  ifndef QT_BOOTSTRAPPED
class QWindowsSockInit
{
public:
    QWindowsSockInit();
    ~QWindowsSockInit();
    int version;
};

QWindowsSockInit::QWindowsSockInit()
:   version(0)
{
    //### should we try for 2.2 on all platforms ??
    WSAData wsadata;

    // IPv6 requires Winsock v2.0 or better.
    if (WSAStartup(MAKEWORD(2,0), &wsadata) != 0) {
        qWarning("QTcpSocketAPI: WinSock v2.0 initialization failed.");
    } else {
        version = 0x20;
    }
}

QWindowsSockInit::~QWindowsSockInit()
{
    WSACleanup();
}
Q_GLOBAL_STATIC(QWindowsSockInit, winsockInit)
#  endif // QT_BOOTSTRAPPED

#if QT_DEPRECATED_SINCE(5, 9)
QT_WARNING_PUSH
QT_WARNING_DISABLE_DEPRECATED
QSysInfo::WinVersion QSysInfo::windowsVersion()
{
    const auto version = QOperatingSystemVersion::current();
    if (version.majorVersion() == 6 && version.minorVersion() == 1)
        return QSysInfo::WV_WINDOWS7;
    if (version.majorVersion() == 6 && version.minorVersion() == 2)
        return QSysInfo::WV_WINDOWS8;
    if (version.majorVersion() == 6 && version.minorVersion() == 3)
        return QSysInfo::WV_WINDOWS8_1;
    if (version.majorVersion() == 10 && version.minorVersion() == 0)
        return QSysInfo::WV_WINDOWS10;
    return QSysInfo::WV_NT_based;
}
const QSysInfo::WinVersion QSysInfo::WindowsVersion = QSysInfo::windowsVersion();
QT_WARNING_POP
#endif

static QString winSp_helper()
{
    const auto osv = qWindowsVersionInfo();
    const qint16 major = osv.wServicePackMajor;
    if (major) {
        QString sp = QStringLiteral(" SP ") + QString::number(major);
        const qint16 minor = osv.wServicePackMinor;
        if (minor)
            sp += QLatin1Char('.') + QString::number(minor);

        return sp;
    }
    return QString();
}

static const char *osVer_helper(QOperatingSystemVersion version = QOperatingSystemVersion::current())
{
    Q_UNUSED(version);
    const OSVERSIONINFOEX osver = qWindowsVersionInfo();
    const bool workstation = osver.wProductType == VER_NT_WORKSTATION;

#define Q_WINVER(major, minor) (major << 8 | minor)
    switch (Q_WINVER(osver.dwMajorVersion, osver.dwMinorVersion)) {
    case Q_WINVER(6, 1):
        return workstation ? "7" : "Server 2008 R2";
    case Q_WINVER(6, 2):
        return workstation ? "8" : "Server 2012";
    case Q_WINVER(6, 3):
        return workstation ? "8.1" : "Server 2012 R2";
    case Q_WINVER(10, 0):
        return workstation ? "10" : "Server 2016";
    }
#undef Q_WINVER
    // unknown, future version
    return 0;
}

#endif
#if defined(Q_OS_UNIX)
#  if (defined(Q_OS_LINUX) && !defined(Q_OS_ANDROID)) || defined(Q_OS_FREEBSD)
#    define USE_ETC_OS_RELEASE
struct QUnixOSVersion
{
                                    // from /etc/os-release         older /etc/lsb-release         // redhat /etc/redhat-release         // debian /etc/debian_version
    QString productType;            // $ID                          $DISTRIB_ID                    // single line file containing:       // Debian
    QString productVersion;         // $VERSION_ID                  $DISTRIB_RELEASE               // <Vendor_ID release Version_ID>     // single line file <Release_ID/sid>
    QString prettyName;             // $PRETTY_NAME                 $DISTRIB_DESCRIPTION
};

static QString unquote(const char *begin, const char *end)
{
    if (*begin == '"') {
        Q_ASSERT(end[-1] == '"');
        return QString::fromLatin1(begin + 1, end - begin - 2);
    }
    return QString::fromLatin1(begin, end - begin);
}
static QByteArray getEtcFileContent(const char *filename)
{
    // we're avoiding QFile here
    int fd = qt_safe_open(filename, O_RDONLY);
    if (fd == -1)
        return QByteArray();

    QT_STATBUF sbuf;
    if (QT_FSTAT(fd, &sbuf) == -1) {
        qt_safe_close(fd);
        return QByteArray();
    }

    QByteArray buffer(sbuf.st_size, Qt::Uninitialized);
    buffer.resize(qt_safe_read(fd, buffer.data(), sbuf.st_size));
    qt_safe_close(fd);
    return buffer;
}

static bool readEtcFile(QUnixOSVersion &v, const char *filename,
                        const QByteArray &idKey, const QByteArray &versionKey, const QByteArray &prettyNameKey)
{

    QByteArray buffer = getEtcFileContent(filename);
    if (buffer.isEmpty())
        return false;

    const char *ptr = buffer.constData();
    const char *end = buffer.constEnd();
    const char *eol;
    QByteArray line;
    for ( ; ptr != end; ptr = eol + 1) {
        // find the end of the line after ptr
        eol = static_cast<const char *>(memchr(ptr, '\n', end - ptr));
        if (!eol)
            eol = end - 1;
        line.setRawData(ptr, eol - ptr);

        if (line.startsWith(idKey)) {
            ptr += idKey.length();
            v.productType = unquote(ptr, eol);
            continue;
        }

        if (line.startsWith(prettyNameKey)) {
            ptr += prettyNameKey.length();
            v.prettyName = unquote(ptr, eol);
            continue;
        }

        if (line.startsWith(versionKey)) {
            ptr += versionKey.length();
            v.productVersion = unquote(ptr, eol);
            continue;
        }
    }

    return true;
}

static bool readEtcOsRelease(QUnixOSVersion &v)
{
    return readEtcFile(v, "/etc/os-release", QByteArrayLiteral("ID="),
                       QByteArrayLiteral("VERSION_ID="), QByteArrayLiteral("PRETTY_NAME="));
}

static bool readEtcLsbRelease(QUnixOSVersion &v)
{
    bool ok = readEtcFile(v, "/etc/lsb-release", QByteArrayLiteral("DISTRIB_ID="),
                          QByteArrayLiteral("DISTRIB_RELEASE="), QByteArrayLiteral("DISTRIB_DESCRIPTION="));
    if (ok && (v.prettyName.isEmpty() || v.prettyName == v.productType)) {
        // some distributions have redundant information for the pretty name,
        // so try /etc/<lowercasename>-release

        // we're still avoiding QFile here
        QByteArray distrorelease = "/etc/" + v.productType.toLatin1().toLower() + "-release";
        int fd = qt_safe_open(distrorelease, O_RDONLY);
        if (fd != -1) {
            QT_STATBUF sbuf;
            if (QT_FSTAT(fd, &sbuf) != -1 && sbuf.st_size > v.prettyName.length()) {
                // file apparently contains interesting information
                QByteArray buffer(sbuf.st_size, Qt::Uninitialized);
                buffer.resize(qt_safe_read(fd, buffer.data(), sbuf.st_size));
                v.prettyName = QString::fromLatin1(buffer.trimmed());
            }
            qt_safe_close(fd);
        }
    }

    // some distributions have a /etc/lsb-release file that does not provide the values
    // we are looking for, i.e. DISTRIB_ID, DISTRIB_RELEASE and DISTRIB_DESCRIPTION.
    // Assuming that neither DISTRIB_ID nor DISTRIB_RELEASE were found, or contained valid values,
    // returning false for readEtcLsbRelease will allow further /etc/<lowercasename>-release parsing.
    return ok && !(v.productType.isEmpty() && v.productVersion.isEmpty());
}

#if defined(Q_OS_LINUX)
static QByteArray getEtcFileFirstLine(const char *fileName)
{
    QByteArray buffer = getEtcFileContent(fileName);
    if (buffer.isEmpty())
        return QByteArray();

    const char *ptr = buffer.constData();
    int eol = buffer.indexOf("\n");
    return QByteArray(ptr, eol).trimmed();
}

static bool readEtcRedHatRelease(QUnixOSVersion &v)
{
    // /etc/redhat-release analysed should be a one line file
    // the format of its content is <Vendor_ID release Version>
    // i.e. "Red Hat Enterprise Linux Workstation release 6.5 (Santiago)"
    QByteArray line = getEtcFileFirstLine("/etc/redhat-release");
    if (line.isEmpty())
        return false;

    v.prettyName = QString::fromLatin1(line);

    const char keyword[] = "release ";
    int releaseIndex = line.indexOf(keyword);
    v.productType = QString::fromLatin1(line.mid(0, releaseIndex)).remove(QLatin1Char(' '));
    int spaceIndex = line.indexOf(' ', releaseIndex + strlen(keyword));
    v.productVersion = QString::fromLatin1(line.mid(releaseIndex + strlen(keyword),
                                                    spaceIndex > -1 ? spaceIndex - releaseIndex - int(strlen(keyword)) : -1));
    return true;
}

static bool readEtcDebianVersion(QUnixOSVersion &v)
{
    // /etc/debian_version analysed should be a one line file
    // the format of its content is <Release_ID/sid>
    // i.e. "jessie/sid"
    QByteArray line = getEtcFileFirstLine("/etc/debian_version");
    if (line.isEmpty())
        return false;

    v.productType = QStringLiteral("Debian");
    v.productVersion = QString::fromLatin1(line);
    return true;
}
#endif

static bool findUnixOsVersion(QUnixOSVersion &v)
{
    if (readEtcOsRelease(v))
        return true;
    if (readEtcLsbRelease(v))
        return true;
#if defined(Q_OS_LINUX)
    if (readEtcRedHatRelease(v))
        return true;
    if (readEtcDebianVersion(v))
        return true;
#endif
    return false;
}
#  endif // USE_ETC_OS_RELEASE
#endif // Q_OS_UNIX

#ifdef Q_OS_ANDROID
static const char *osVer_helper(QOperatingSystemVersion)
{
/* Data:



Cupcake
Donut
Eclair
Eclair
Eclair
Froyo
Gingerbread
Gingerbread
Honeycomb
Honeycomb
Honeycomb
Ice Cream Sandwich
Ice Cream Sandwich
Jelly Bean
Jelly Bean
Jelly Bean
KitKat
KitKat
Lollipop
Lollipop
Marshmallow
Nougat
Nougat
 */
    static const char versions_string[] =
        "\0"
        "Cupcake\0"
        "Donut\0"
        "Eclair\0"
        "Froyo\0"
        "Gingerbread\0"
        "Honeycomb\0"
        "Ice Cream Sandwich\0"
        "Jelly Bean\0"
        "KitKat\0"
        "Lollipop\0"
        "Marshmallow\0"
        "Nougat\0"
        "\0";

    static const int versions_indices[] = {
           0,    0,    0,    1,    9,   15,   15,   15,
          22,   28,   28,   40,   40,   40,   50,   50,
          69,   69,   69,   80,   80,   87,   87,   96,
         108,  108,   -1
    };

    static const int versions_count = (sizeof versions_indices) / (sizeof versions_indices[0]);

    // https://source.android.com/source/build-numbers.html
    // https://developer.android.com/guide/topics/manifest/uses-sdk-element.html#ApiLevels
    const int sdk_int = QJNIObjectPrivate::getStaticField<jint>("android/os/Build$VERSION", "SDK_INT");
    return &versions_string[versions_indices[qBound(0, sdk_int, versions_count - 1)]];
}
#endif

/*!
    \since 5.4

    Returns the architecture of the CPU that Qt was compiled for, in text
    format. Note that this may not match the actual CPU that the application is
    running on if there's an emulation layer or if the CPU supports multiple
    architectures (like x86-64 processors supporting i386 applications). To
    detect that, use currentCpuArchitecture().

    Values returned by this function are stable and will not change over time,
    so applications can rely on the returned value as an identifier, except
    that new CPU types may be added over time.

    Typical returned values are (note: list not exhaustive):
    \list
        \li "arm"
        \li "arm64"
        \li "i386"
        \li "ia64"
        \li "mips"
        \li "mips64"
        \li "power"
        \li "power64"
        \li "sparc"
        \li "sparcv9"
        \li "x86_64"
    \endlist

    \sa QSysInfo::buildAbi(), QSysInfo::currentCpuArchitecture()
*/
QString QSysInfo::buildCpuArchitecture()
{
    return QStringLiteral(ARCH_PROCESSOR);
}

/*!
    \since 5.4

    Returns the architecture of the CPU that the application is running on, in
    text format. Note that this function depends on what the OS will report and
    may not detect the actual CPU architecture if the OS hides that information
    or is unable to provide it. For example, a 32-bit OS running on a 64-bit
    CPU is usually unable to determine the CPU is actually capable of running
    64-bit programs.

    Values returned by this function are mostly stable: an attempt will be made
    to ensure that they stay constant over time and match the values returned
    by QSysInfo::builldCpuArchitecture(). However, due to the nature of the
    operating system functions being used, there may be discrepancies.

    Typical returned values are (note: list not exhaustive):
    \list
        \li "arm"
        \li "arm64"
        \li "i386"
        \li "ia64"
        \li "mips"
        \li "mips64"
        \li "power"
        \li "power64"
        \li "sparc"
        \li "sparcv9"
        \li "x86_64"
    \endlist

    \sa QSysInfo::buildAbi(), QSysInfo::buildCpuArchitecture()
 */
QString QSysInfo::currentCpuArchitecture()
{
#if defined(Q_OS_WIN)
    // We don't need to catch all the CPU architectures in this function;
    // only those where the host CPU might be different than the build target
    // (usually, 64-bit platforms).
    SYSTEM_INFO info;
    GetNativeSystemInfo(&info);
    switch (info.wProcessorArchitecture) {
#  ifdef PROCESSOR_ARCHITECTURE_AMD64
    case PROCESSOR_ARCHITECTURE_AMD64:
        return QStringLiteral("x86_64");
#  endif
#  ifdef PROCESSOR_ARCHITECTURE_IA32_ON_WIN64
    case PROCESSOR_ARCHITECTURE_IA32_ON_WIN64:
#  endif
    case PROCESSOR_ARCHITECTURE_IA64:
        return QStringLiteral("ia64");
    }
#elif defined(Q_OS_UNIX)
    long ret = -1;
    struct utsname u;

#  if defined(Q_OS_SOLARIS)
    // We need a special call for Solaris because uname(2) on x86 returns "i86pc" for
    // both 32- and 64-bit CPUs. Reference:
    // http://docs.oracle.com/cd/E18752_01/html/816-5167/sysinfo-2.html#REFMAN2sysinfo-2
    // http://fxr.watson.org/fxr/source/common/syscall/systeminfo.c?v=OPENSOLARIS
    // http://fxr.watson.org/fxr/source/common/conf/param.c?v=OPENSOLARIS;im=10#L530
    if (ret == -1)
        ret = sysinfo(SI_ARCHITECTURE_64, u.machine, sizeof u.machine);
#  endif

    if (ret == -1)
        ret = uname(&u);

    // we could use detectUnixVersion() above, but we only need a field no other function does
    if (ret != -1) {
        // the use of QT_BUILD_INTERNAL here is simply to ensure all branches build
        // as we don't often build on some of the less common platforms
#  if defined(Q_PROCESSOR_ARM) || defined(QT_BUILD_INTERNAL)
        if (strcmp(u.machine, "aarch64") == 0)
            return QStringLiteral("arm64");
        if (strncmp(u.machine, "armv", 4) == 0)
            return QStringLiteral("arm");
#  endif
#  if defined(Q_PROCESSOR_POWER) || defined(QT_BUILD_INTERNAL)
        // harmonize "powerpc" and "ppc" to "power"
        if (strncmp(u.machine, "ppc", 3) == 0)
            return QLatin1String("power") + QLatin1String(u.machine + 3);
        if (strncmp(u.machine, "powerpc", 7) == 0)
            return QLatin1String("power") + QLatin1String(u.machine + 7);
        if (strcmp(u.machine, "Power Macintosh") == 0)
            return QLatin1String("power");
#  endif
#  if defined(Q_PROCESSOR_SPARC) || defined(QT_BUILD_INTERNAL)
        // Solaris sysinfo(2) (above) uses "sparcv9", but uname -m says "sun4u";
        // Linux says "sparc64"
        if (strcmp(u.machine, "sun4u") == 0 || strcmp(u.machine, "sparc64") == 0)
            return QStringLiteral("sparcv9");
        if (strcmp(u.machine, "sparc32") == 0)
            return QStringLiteral("sparc");
#  endif
#  if defined(Q_PROCESSOR_X86) || defined(QT_BUILD_INTERNAL)
        // harmonize all "i?86" to "i386"
        if (strlen(u.machine) == 4 && u.machine[0] == 'i'
                && u.machine[2] == '8' && u.machine[3] == '6')
            return QStringLiteral("i386");
        if (strcmp(u.machine, "amd64") == 0) // Solaris
            return QStringLiteral("x86_64");
#  endif
        return QString::fromLatin1(u.machine);
    }
#endif
    return buildCpuArchitecture();
}

/*!
    \since 5.4

    Returns the full architecture string that Qt was compiled for. This string
    is useful for identifying different, incompatible builds. For example, it
    can be used as an identifier to request an upgrade package from a server.

    The values returned from this function are kept stable as follows: the
    mandatory components of the result will not change in future versions of
    Qt, but optional suffixes may be added.

    The returned value is composed of three or more parts, separated by dashes
    ("-"). They are:

    \table
    \header \li Component           \li Value
    \row    \li CPU Architecture    \li The same as QSysInfo::buildCpuArchitecture(), such as "arm", "i386", "mips" or "x86_64"
    \row    \li Endianness          \li "little_endian" or "big_endian"
    \row    \li Word size           \li Whether it's a 32- or 64-bit application. Possible values are:
                                        "llp64" (Windows 64-bit), "lp64" (Unix 64-bit), "ilp32" (32-bit)
    \row    \li (Optional) ABI      \li Zero or more components identifying different ABIs possible in this architecture.
                                        Currently, Qt has optional ABI components for ARM and MIPS processors: one
                                        component is the main ABI (such as "eabi", "o32", "n32", "o64"); another is
                                        whether the calling convention is using hardware floating point registers ("hardfloat"
                                        is present).

                                        Additionally, if Qt was configured with \c{-qreal float}, the ABI option tag "qreal_float"
                                        will be present. If Qt was configured with another type as qreal, that type is present after
                                        "qreal_", with all characters other than letters and digits escaped by an underscore, followed
                                        by two hex digits. For example, \c{-qreal long double} becomes "qreal_long_20double".
    \endtable

    \sa QSysInfo::buildCpuArchitecture()
*/
QString QSysInfo::buildAbi()
{
#ifdef Q_COMPILER_UNICODE_STRINGS
    // ARCH_FULL is a concatenation of strings (incl. ARCH_PROCESSOR), which breaks
    // QStringLiteral on MSVC. Since the concatenation behavior we want is specified
    // the same C++11 paper as the Unicode strings, we'll use that macro and hope
    // that Microsoft implements the new behavior when they add support for Unicode strings.
    return QStringLiteral(ARCH_FULL);
#else
    return QLatin1String(ARCH_FULL);
#endif
}

static QString unknownText()
{
    return QStringLiteral("unknown");
}

/*!
    \since 5.4

    Returns the type of the operating system kernel Qt was compiled for. It's
    also the kernel the application is running on, unless the host operating
    system is running a form of compatibility or virtualization layer.

    Values returned by this function are stable and will not change over time,
    so applications can rely on the returned value as an identifier, except
    that new OS kernel types may be added over time.

    On Windows, this function returns the type of Windows kernel, like "winnt".
    On Unix systems, it returns the same as the output of \c{uname
    -s} (lowercased).

    \note This function may return surprising values: it returns "linux"
    for all operating systems running Linux (including Android), "qnx" for all
    operating systems running QNX, "freebsd" for
    Debian/kFreeBSD, and "darwin" for \macos and iOS. For information on the type
    of product the application is running on, see productType().

    \sa QFileSelector, kernelVersion(), productType(), productVersion(), prettyProductName()
*/
QString QSysInfo::kernelType()
{
#if defined(Q_OS_WIN)
    return QStringLiteral("winnt");
#elif defined(Q_OS_UNIX)
    struct utsname u;
    if (uname(&u) == 0)
        return QString::fromLatin1(u.sysname).toLower();
#endif
    return unknownText();
}

/*!
    \since 5.4

    Returns the release version of the operating system kernel. On Windows, it
    returns the version of the NT kernel. On Unix systems, including
    Android and \macos, it returns the same as the \c{uname -r}
    command would return.

    If the version could not be determined, this function may return an empty
    string.

    \sa kernelType(), productType(), productVersion(), prettyProductName()
*/
QString QSysInfo::kernelVersion()
{
#ifdef Q_OS_WIN
    const auto osver = QOperatingSystemVersion::current();
    return QString::number(osver.majorVersion()) + QLatin1Char('.') + QString::number(osver.minorVersion())
            + QLatin1Char('.') + QString::number(osver.microVersion());
#else
    struct utsname u;
    if (uname(&u) == 0)
        return QString::fromLatin1(u.release);
    return QString();
#endif
}


/*!
    \since 5.4

    Returns the product name of the operating system this application is
    running in. If the application is running on some sort of emulation or
    virtualization layer (such as WINE on a Unix system), this function will
    inspect the emulation / virtualization layer.

    Values returned by this function are stable and will not change over time,
    so applications can rely on the returned value as an identifier, except
    that new OS types may be added over time.

    \b{Linux and Android note}: this function returns "android" for Linux
    systems running Android userspace, notably when using the Bionic library.
    For all other Linux systems, regardless of C library being used, it tries
    to determine the distribution name and returns that. If determining the
    distribution name failed, it returns "unknown".

    \b{\macos note}: this function returns "osx" for all \macos systems,
    regardless of Apple naming convention. The returned string will be updated
    for Qt 6. Note that this function erroneously returned "macos" for \macos
    10.12 in Qt versions 5.6.2, 5.7.1, and 5.8.0.

    \b{Darwin, iOS, tvOS, and watchOS note}: this function returns "ios" for
    iOS systems, "tvos" for tvOS systems, "watchos" for watchOS systems, and
    "darwin" in case the system could not be determined.

    \b{FreeBSD note}: this function returns "debian" for Debian/kFreeBSD and
    "unknown" otherwise.

    \b{Windows note}: this function "winrt" for WinRT builds, and "windows"
    for normal desktop builds.

    For other Unix-type systems, this function usually returns "unknown".

    \sa QFileSelector, kernelType(), kernelVersion(), productVersion(), prettyProductName()
*/
QString QSysInfo::productType()
{
    // similar, but not identical to QFileSelectorPrivate::platformSelectors
#if defined(Q_OS_WINRT)
    return QStringLiteral("winrt");
#elif defined(Q_OS_WIN)
    return QStringLiteral("windows");

#elif defined(Q_OS_QNX)
    return QStringLiteral("qnx");

#elif defined(Q_OS_ANDROID)
    return QStringLiteral("android");

#elif defined(Q_OS_IOS)
    return QStringLiteral("ios");
#elif defined(Q_OS_TVOS)
    return QStringLiteral("tvos");
#elif defined(Q_OS_WATCHOS)
    return QStringLiteral("watchos");
#elif defined(Q_OS_MACOS)
<<<<<<< HEAD
    const auto version = QOperatingSystemVersion::current();
    if (version.majorVersion() == 10 && version.minorVersion() < 12)
        return QStringLiteral("osx");
=======
    // ### Qt6: remove fallback
#  if QT_VERSION >= QT_VERSION_CHECK(6, 0, 0)
>>>>>>> d1210281
    return QStringLiteral("macos");
#  else
    return QStringLiteral("osx");
#  endif
#elif defined(Q_OS_DARWIN)
    return QStringLiteral("darwin");

#elif defined(USE_ETC_OS_RELEASE) // Q_OS_UNIX
    QUnixOSVersion unixOsVersion;
    findUnixOsVersion(unixOsVersion);
    if (!unixOsVersion.productType.isEmpty())
        return unixOsVersion.productType;
#endif
    return unknownText();
}

/*!
    \since 5.4

    Returns the product version of the operating system in string form. If the
    version could not be determined, this function returns "unknown".

    It will return the Android, iOS, \macos, Windows full-product
    versions on those systems.

    Typical returned values are (note: list not exhaustive):
    \list
        \li "2016.09" (Amazon Linux AMI 2016.09)
        \li "7.1" (Android Nougat)
        \li "25" (Fedora 25)
        \li "10.1" (iOS 10.1)
        \li "10.12" (macOS Sierra)
        \li "10.0" (tvOS 10)
        \li "16.10" (Ubuntu 16.10)
        \li "3.1" (watchOS 3.1)
        \li "7 SP 1" (Windows 7 Service Pack 1)
        \li "8.1" (Windows 8.1)
        \li "10" (Windows 10)
        \li "Server 2016" (Windows Server 2016)
    \endlist

    On Linux systems, it will try to determine the distribution version and will
    return that. This is also done on Debian/kFreeBSD, so this function will
    return Debian version in that case.

    In all other Unix-type systems, this function always returns "unknown".

    \note The version string returned from this function is not guaranteed to
    be orderable. On Linux, the version of
    the distribution may jump unexpectedly, please refer to the distribution's
    documentation for versioning practices.

    \sa kernelType(), kernelVersion(), productType(), prettyProductName()
*/
QString QSysInfo::productVersion()
{
#if defined(Q_OS_ANDROID) || defined(Q_OS_DARWIN)
    const auto version = QOperatingSystemVersion::current();
    return QString::number(version.majorVersion()) + QLatin1Char('.') + QString::number(version.minorVersion());
#elif defined(Q_OS_WIN)
    const char *version = osVer_helper();
    if (version) {
        const QLatin1Char spaceChar(' ');
        return QString::fromLatin1(version).remove(spaceChar).toLower() + winSp_helper().remove(spaceChar).toLower();
    }
    // fall through

#elif defined(USE_ETC_OS_RELEASE) // Q_OS_UNIX
    QUnixOSVersion unixOsVersion;
    findUnixOsVersion(unixOsVersion);
    if (!unixOsVersion.productVersion.isEmpty())
        return unixOsVersion.productVersion;
#endif

    // fallback
    return unknownText();
}

/*!
    \since 5.4

    Returns a prettier form of productType() and productVersion(), containing
    other tokens like the operating system type, codenames and other
    information. The result of this function is suitable for displaying to the
    user, but not for long-term storage, as the string may change with updates
    to Qt.

    If productType() is "unknown", this function will instead use the
    kernelType() and kernelVersion() functions.

    \sa kernelType(), kernelVersion(), productType(), productVersion()
*/
QString QSysInfo::prettyProductName()
{
#if defined(Q_OS_ANDROID) || defined(Q_OS_DARWIN) || defined(Q_OS_WIN)
    const auto version = QOperatingSystemVersion::current();
    const char *name = osVer_helper(version);
    if (name)
        return version.name() + QLatin1Char(' ') + QLatin1String(name)
#    if defined(Q_OS_WIN)
            + winSp_helper()
#    endif
            + QLatin1String(" (") + QString::number(version.majorVersion())
            + QLatin1Char('.') + QString::number(version.minorVersion())
            + QLatin1Char(')');
      else
        return version.name() + QLatin1Char(' ')
            + QString::number(version.majorVersion()) + QLatin1Char('.')
            + QString::number(version.minorVersion());
#elif defined(Q_OS_HAIKU)
    return QLatin1String("Haiku ") + productVersion();
#elif defined(Q_OS_UNIX)
#  ifdef USE_ETC_OS_RELEASE
    QUnixOSVersion unixOsVersion;
    findUnixOsVersion(unixOsVersion);
    if (!unixOsVersion.prettyName.isEmpty())
        return unixOsVersion.prettyName;
#  endif
    struct utsname u;
    if (uname(&u) == 0)
        return QString::fromLatin1(u.sysname) + QLatin1Char(' ') + QString::fromLatin1(u.release);
#endif
    return unknownText();
}

#ifndef QT_BOOTSTRAPPED
/*!
    \since 5.6

    Returns this machine's host name, if one is configured. Note that hostnames
    are not guaranteed to be globally unique, especially if they were
    configured automatically.

    This function does not guarantee the returned host name is a Fully
    Qualified Domain Name (FQDN). For that, use QHostInfo to resolve the
    returned name to an FQDN.

    This function returns the same as QHostInfo::localHostName().

    \sa QHostInfo::localDomainName
 */
QString QSysInfo::machineHostName()
{
#if defined(Q_OS_LINUX)
    // gethostname(3) on Linux just calls uname(2), so do it ourselves
    // and avoid a memcpy
    struct utsname u;
    if (uname(&u) == 0)
        return QString::fromLocal8Bit(u.nodename);
#else
#  ifdef Q_OS_WIN
    // Important: QtNetwork depends on machineHostName() initializing ws2_32.dll
    winsockInit();
#  endif

    char hostName[512];
    if (gethostname(hostName, sizeof(hostName)) == -1)
        return QString();
    hostName[sizeof(hostName) - 1] = '\0';
    return QString::fromLocal8Bit(hostName);
#endif
    return QString();
}
#endif // QT_BOOTSTRAPPED

/*!
    \macro void Q_ASSERT(bool test)
    \relates <QtGlobal>

    Prints a warning message containing the source code file name and
    line number if \a test is \c false.

    Q_ASSERT() is useful for testing pre- and post-conditions
    during development. It does nothing if \c QT_NO_DEBUG was defined
    during compilation.

    Example:

    \snippet code/src_corelib_global_qglobal.cpp 17

    If \c b is zero, the Q_ASSERT statement will output the following
    message using the qFatal() function:

    \snippet code/src_corelib_global_qglobal.cpp 18

    \sa Q_ASSERT_X(), qFatal(), {Debugging Techniques}
*/

/*!
    \macro void Q_ASSERT_X(bool test, const char *where, const char *what)
    \relates <QtGlobal>

    Prints the message \a what together with the location \a where,
    the source file name and line number if \a test is \c false.

    Q_ASSERT_X is useful for testing pre- and post-conditions during
    development. It does nothing if \c QT_NO_DEBUG was defined during
    compilation.

    Example:

    \snippet code/src_corelib_global_qglobal.cpp 19

    If \c b is zero, the Q_ASSERT_X statement will output the following
    message using the qFatal() function:

    \snippet code/src_corelib_global_qglobal.cpp 20

    \sa Q_ASSERT(), qFatal(), {Debugging Techniques}
*/

/*!
    \macro void Q_ASSUME(bool expr)
    \relates <QtGlobal>
    \since 5.0

    Causes the compiler to assume that \a expr is \c true. This macro is useful
    for improving code generation, by providing the compiler with hints about
    conditions that it would not otherwise know about. However, there is no
    guarantee that the compiler will actually use those hints.

    This macro could be considered a "lighter" version of \l{Q_ASSERT()}. While
    Q_ASSERT will abort the program's execution if the condition is \c false,
    Q_ASSUME will tell the compiler not to generate code for those conditions.
    Therefore, it is important that the assumptions always hold, otherwise
    undefined behaviour may occur.

    If \a expr is a constantly \c false condition, Q_ASSUME will tell the compiler
    that the current code execution cannot be reached. That is, Q_ASSUME(false)
    is equivalent to Q_UNREACHABLE().

    In debug builds the condition is enforced by an assert to facilitate debugging.

    \note Q_LIKELY() tells the compiler that the expression is likely, but not
    the only possibility. Q_ASSUME tells the compiler that it is the only
    possibility.

    \sa Q_ASSERT(), Q_UNREACHABLE(), Q_LIKELY()
*/

/*!
    \macro void Q_UNREACHABLE()
    \relates <QtGlobal>
    \since 5.0

    Tells the compiler that the current point cannot be reached by any
    execution, so it may optimize any code paths leading here as dead code, as
    well as code continuing from here.

    This macro is useful to mark impossible conditions. For example, given the
    following enum:

    \snippet code/src_corelib_global_qglobal.cpp qunreachable-enum

    One can write a switch table like so:

    \snippet code/src_corelib_global_qglobal.cpp qunreachable-switch

    The advantage of inserting Q_UNREACHABLE() at that point is that the
    compiler is told not to generate code for a shape variable containing that
    value. If the macro is missing, the compiler will still generate the
    necessary comparisons for that value. If the case label were removed, some
    compilers could produce a warning that some enum values were not checked.

    By using this macro in impossible conditions, code coverage may be improved
    as dead code paths may be eliminated.

    In debug builds the condition is enforced by an assert to facilitate debugging.

    \sa Q_ASSERT(), Q_ASSUME(), qFatal()
*/

/*!
    \macro void Q_FALLTHROUGH()
    \relates <QtGlobal>
    \since 5.8

    Can be used in switch statements at the end of case block to tell the compiler
    and other developers that that the lack of a break statement is intentional.

    This is useful since a missing break statement is often a bug, and some
    compilers can be configured to emit warnings when one is not found.

    \sa Q_UNREACHABLE()
*/

/*!
    \macro void Q_CHECK_PTR(void *pointer)
    \relates <QtGlobal>

    If \a pointer is 0, prints a message containing the source
    code's file name and line number, saying that the program ran out
    of memory and aborts program execution. It throws \c std::bad_alloc instead
    if exceptions are enabled.

    Q_CHECK_PTR does nothing if \c QT_NO_DEBUG and \c QT_NO_EXCEPTIONS were
    defined during compilation. Therefore you must not use Q_CHECK_PTR to check
    for successful memory allocations because the check will be disabled in
    some cases.

    Example:

    \snippet code/src_corelib_global_qglobal.cpp 21

    \sa qWarning(), {Debugging Techniques}
*/

/*!
    \fn T *q_check_ptr(T *pointer)
    \relates <QtGlobal>

    Uses Q_CHECK_PTR on \a pointer, then returns \a pointer.

    This can be used as an inline version of Q_CHECK_PTR.
*/

/*!
    \macro const char* Q_FUNC_INFO()
    \relates <QtGlobal>

    Expands to a string that describe the function the macro resides in. How this string looks
    more specifically is compiler dependent. With GNU GCC it is typically the function signature,
    while with other compilers it might be the line and column number.

    Q_FUNC_INFO can be conveniently used with qDebug(). For example, this function:

    \snippet code/src_corelib_global_qglobal.cpp 22

    when instantiated with the integer type, will with the GCC compiler produce:

    \tt{const TInputType& myMin(const TInputType&, const TInputType&) [with TInputType = int] was called with value1: 3 value2: 4}

    If this macro is used outside a function, the behavior is undefined.
 */

/*
  The Q_CHECK_PTR macro calls this function if an allocation check
  fails.
*/
void qt_check_pointer(const char *n, int l)
{
    qFatal("In file %s, line %d: Out of memory", n, l);
}

/*
   \internal
   Allows you to throw an exception without including <new>
   Called internally from Q_CHECK_PTR on certain OS combinations
*/
void qBadAlloc()
{
    QT_THROW(std::bad_alloc());
}

#ifndef QT_NO_EXCEPTIONS
/*
   \internal
   Allows you to call std::terminate() without including <exception>.
   Called internally from QT_TERMINATE_ON_EXCEPTION
*/
Q_NORETURN void qTerminate() Q_DECL_NOTHROW
{
    std::terminate();
}
#endif

/*
  The Q_ASSERT macro calls this function when the test fails.
*/
void qt_assert(const char *assertion, const char *file, int line) Q_DECL_NOTHROW
{
    qFatal("ASSERT: \"%s\" in file %s, line %d", assertion, file, line);
}

/*
  The Q_ASSERT_X macro calls this function when the test fails.
*/
void qt_assert_x(const char *where, const char *what, const char *file, int line) Q_DECL_NOTHROW
{
    qFatal("ASSERT failure in %s: \"%s\", file %s, line %d", where, what, file, line);
}


/*
    Dijkstra's bisection algorithm to find the square root of an integer.
    Deliberately not exported as part of the Qt API, but used in both
    qsimplerichtext.cpp and qgfxraster_qws.cpp
*/
Q_CORE_EXPORT unsigned int qt_int_sqrt(unsigned int n)
{
    // n must be in the range 0...UINT_MAX/2-1
    if (n >= (UINT_MAX>>2)) {
        unsigned int r = 2 * qt_int_sqrt(n / 4);
        unsigned int r2 = r + 1;
        return (n >= r2 * r2) ? r2 : r;
    }
    uint h, p= 0, q= 1, r= n;
    while (q <= n)
        q <<= 2;
    while (q != 1) {
        q >>= 2;
        h= p + q;
        p >>= 1;
        if (r >= h) {
            p += q;
            r -= h;
        }
    }
    return p;
}

void *qMemCopy(void *dest, const void *src, size_t n) { return memcpy(dest, src, n); }
void *qMemSet(void *dest, int c, size_t n) { return memset(dest, c, n); }

#if !defined(Q_OS_WIN) && !defined(QT_NO_THREAD) && !defined(Q_OS_INTEGRITY) && !defined(Q_OS_QNX) && \
    defined(_POSIX_THREAD_SAFE_FUNCTIONS) && _POSIX_VERSION >= 200112L
namespace {
    // There are two incompatible versions of strerror_r:
    // a) the XSI/POSIX.1 version, which returns an int,
    //    indicating success or not
    // b) the GNU version, which returns a char*, which may or may not
    //    be the beginning of the buffer we used
    // The GNU libc manpage for strerror_r says you should use the XSI
    // version in portable code. However, it's impossible to do that if
    // _GNU_SOURCE is defined so we use C++ overloading to decide what to do
    // depending on the return type
    static inline Q_DECL_UNUSED QString fromstrerror_helper(int, const QByteArray &buf)
    {
        return QString::fromLocal8Bit(buf.constData());
    }
    static inline Q_DECL_UNUSED QString fromstrerror_helper(const char *str, const QByteArray &)
    {
        return QString::fromLocal8Bit(str);
    }
}
#endif

QString qt_error_string(int errorCode)
{
    const char *s = 0;
    QString ret;
    if (errorCode == -1) {
#if defined(Q_OS_WIN)
        errorCode = GetLastError();
#else
        errorCode = errno;
#endif
    }
    switch (errorCode) {
    case 0:
        break;
    case EACCES:
        s = QT_TRANSLATE_NOOP("QIODevice", "Permission denied");
        break;
    case EMFILE:
        s = QT_TRANSLATE_NOOP("QIODevice", "Too many open files");
        break;
    case ENOENT:
        s = QT_TRANSLATE_NOOP("QIODevice", "No such file or directory");
        break;
    case ENOSPC:
        s = QT_TRANSLATE_NOOP("QIODevice", "No space left on device");
        break;
    default: {
#if defined(Q_OS_WIN)
        // Retrieve the system error message for the last-error code.
#  ifndef Q_OS_WINRT
        wchar_t *string = 0;
        FormatMessage(FORMAT_MESSAGE_FROM_SYSTEM | FORMAT_MESSAGE_IGNORE_INSERTS | FORMAT_MESSAGE_ALLOCATE_BUFFER,
                      NULL,
                      errorCode,
                      MAKELANGID(LANG_NEUTRAL, SUBLANG_DEFAULT),
                      (LPWSTR)&string,
                      0,
                      NULL);
        ret = QString::fromWCharArray(string);
        LocalFree((HLOCAL)string);
#  else // !Q_OS_WINRT
        __declspec(thread) static wchar_t errorString[4096];
        FormatMessage(FORMAT_MESSAGE_FROM_SYSTEM | FORMAT_MESSAGE_IGNORE_INSERTS,
                      NULL,
                      errorCode,
                      MAKELANGID(LANG_NEUTRAL, SUBLANG_DEFAULT),
                      errorString,
                      ARRAYSIZE(errorString),
                      NULL);
        ret = QString::fromWCharArray(errorString);
#  endif // Q_OS_WINRT

        if (ret.isEmpty() && errorCode == ERROR_MOD_NOT_FOUND)
            ret = QString::fromLatin1("The specified module could not be found.");
#elif !defined(QT_NO_THREAD) && defined(_POSIX_THREAD_SAFE_FUNCTIONS) && _POSIX_VERSION >= 200112L && !defined(Q_OS_INTEGRITY) && !defined(Q_OS_QNX)
        QByteArray buf(1024, '\0');
        ret = fromstrerror_helper(strerror_r(errorCode, buf.data(), buf.size()), buf);
#else
        ret = QString::fromLocal8Bit(strerror(errorCode));
#endif
    break; }
    }
    if (s)
        // ######## this breaks moc build currently
//         ret = QCoreApplication::translate("QIODevice", s);
        ret = QString::fromLatin1(s);
    return ret.trimmed();
}

// In the C runtime on all platforms access to the environment is not thread-safe. We
// add thread-safety for the Qt wrappers.
static QBasicMutex environmentMutex;

// getenv is declared as deprecated in VS2005. This function
// makes use of the new secure getenv function.
/*!
    \relates <QtGlobal>

    Returns the value of the environment variable with name \a
    varName. To get the variable string, use QByteArray::constData().
    To convert the data to a QString use QString::fromLocal8Bit().

    \note qgetenv() was introduced because getenv() from the standard
    C library was deprecated in VC2005 (and later versions). qgetenv()
    uses the new replacement function in VC, and calls the standard C
    library's implementation on all other platforms.

    \warning Don't use qgetenv on Windows if the content may contain
    non-US-ASCII characters, like file paths.

    \sa qputenv(), qEnvironmentVariableIsSet(), qEnvironmentVariableIsEmpty()
*/
QByteArray qgetenv(const char *varName)
{
    QMutexLocker locker(&environmentMutex);
#if defined(_MSC_VER) && _MSC_VER >= 1400
    size_t requiredSize = 0;
    QByteArray buffer;
    getenv_s(&requiredSize, 0, 0, varName);
    if (requiredSize == 0)
        return buffer;
    buffer.resize(int(requiredSize));
    getenv_s(&requiredSize, buffer.data(), requiredSize, varName);
    // requiredSize includes the terminating null, which we don't want.
    Q_ASSERT(buffer.endsWith('\0'));
    buffer.chop(1);
    return buffer;
#else
    return QByteArray(::getenv(varName));
#endif
}

/*!
    \relates <QtGlobal>
    \since 5.1

    Returns whether the environment variable \a varName is empty.

    Equivalent to
    \code
    qgetenv(varName).isEmpty()
    \endcode
    except that it's potentially much faster, and can't throw exceptions.

    \sa qgetenv(), qEnvironmentVariableIsSet()
*/
bool qEnvironmentVariableIsEmpty(const char *varName) Q_DECL_NOEXCEPT
{
    QMutexLocker locker(&environmentMutex);
#if defined(_MSC_VER) && _MSC_VER >= 1400
    // we provide a buffer that can only hold the empty string, so
    // when the env.var isn't empty, we'll get an ERANGE error (buffer
    // too small):
    size_t dummy;
    char buffer = '\0';
    return getenv_s(&dummy, &buffer, 1, varName) != ERANGE;
#else
    const char * const value = ::getenv(varName);
    return !value || !*value;
#endif
}

/*!
    \relates <QtGlobal>
    \since 5.5

    Returns the numerical value of the environment variable \a varName.
    If \a ok is not null, sets \c{*ok} to \c true or \c false depending
    on the success of the conversion.

    Equivalent to
    \code
    qgetenv(varName).toInt()
    \endcode
    except that it's much faster, and can't throw exceptions.

    \sa qgetenv(), qEnvironmentVariableIsSet()
*/
int qEnvironmentVariableIntValue(const char *varName, bool *ok) Q_DECL_NOEXCEPT
{
    QMutexLocker locker(&environmentMutex);
#if defined(_MSC_VER) && _MSC_VER >= 1400
    // we provide a buffer that can hold any int value:
    static const int NumBinaryDigitsPerOctalDigit = 3;
    static const int MaxDigitsForOctalInt =
        (std::numeric_limits<uint>::digits + NumBinaryDigitsPerOctalDigit - 1) / NumBinaryDigitsPerOctalDigit;
    char buffer[MaxDigitsForOctalInt + 2]; // +1 for NUL +1 for optional '-'
    size_t dummy;
    if (getenv_s(&dummy, buffer, sizeof buffer, varName) != 0) {
        if (ok)
            *ok = false;
        return 0;
    }
#else
    const char * const buffer = ::getenv(varName);
    if (!buffer || !*buffer) {
        if (ok)
            *ok = false;
        return 0;
    }
#endif
    bool ok_ = true;
    const qlonglong value = qstrtoll(buffer, Q_NULLPTR, 0, &ok_);
    if (int(value) != value) { // this is the check in QByteArray::toInt(), keep it in sync
        if (ok)
            *ok = false;
        return 0;
    } else if (ok) {
        *ok = ok_;
    }
    return int(value);
}

/*!
    \relates <QtGlobal>
    \since 5.1

    Returns whether the environment variable \a varName is set.

    Equivalent to
    \code
    !qgetenv(varName).isNull()
    \endcode
    except that it's potentially much faster, and can't throw exceptions.

    \sa qgetenv(), qEnvironmentVariableIsEmpty()
*/
bool qEnvironmentVariableIsSet(const char *varName) Q_DECL_NOEXCEPT
{
    QMutexLocker locker(&environmentMutex);
#if defined(_MSC_VER) && _MSC_VER >= 1400
    size_t requiredSize = 0;
    (void)getenv_s(&requiredSize, 0, 0, varName);
    return requiredSize != 0;
#else
    return ::getenv(varName) != 0;
#endif
}

/*!
    \relates <QtGlobal>

    This function sets the \a value of the environment variable named
    \a varName. It will create the variable if it does not exist. It
    returns 0 if the variable could not be set.

    Calling qputenv with an empty value removes the environment variable on
    Windows, and makes it set (but empty) on Unix. Prefer using qunsetenv()
    for fully portable behavior.

    \note qputenv() was introduced because putenv() from the standard
    C library was deprecated in VC2005 (and later versions). qputenv()
    uses the replacement function in VC, and calls the standard C
    library's implementation on all other platforms.

    \sa qgetenv()
*/
bool qputenv(const char *varName, const QByteArray& value)
{
    QMutexLocker locker(&environmentMutex);
#if defined(_MSC_VER) && _MSC_VER >= 1400
    return _putenv_s(varName, value.constData()) == 0;
#elif (defined(_POSIX_VERSION) && (_POSIX_VERSION-0) >= 200112L) || defined(Q_OS_HAIKU)
    // POSIX.1-2001 has setenv
    return setenv(varName, value.constData(), true) == 0;
#else
    QByteArray buffer(varName);
    buffer += '=';
    buffer += value;
    char* envVar = qstrdup(buffer.constData());
    int result = putenv(envVar);
    if (result != 0) // error. we have to delete the string.
        delete[] envVar;
    return result == 0;
#endif
}

/*!
    \relates <QtGlobal>

    This function deletes the variable \a varName from the environment.

    Returns \c true on success.

    \since 5.1

    \sa qputenv(), qgetenv()
*/
bool qunsetenv(const char *varName)
{
    QMutexLocker locker(&environmentMutex);
#if defined(_MSC_VER) && _MSC_VER >= 1400
    return _putenv_s(varName, "") == 0;
#elif (defined(_POSIX_VERSION) && (_POSIX_VERSION-0) >= 200112L) || defined(Q_OS_BSD4) || defined(Q_OS_HAIKU)
    // POSIX.1-2001, BSD and Haiku have unsetenv
    return unsetenv(varName) == 0;
#elif defined(Q_CC_MINGW)
    // On mingw, putenv("var=") removes "var" from the environment
    QByteArray buffer(varName);
    buffer += '=';
    return putenv(buffer.constData()) == 0;
#else
    // Fallback to putenv("var=") which will insert an empty var into the
    // environment and leak it
    QByteArray buffer(varName);
    buffer += '=';
    char *envVar = qstrdup(buffer.constData());
    return putenv(envVar) == 0;
#endif
}

#if defined(Q_OS_UNIX) && !defined(QT_NO_THREAD) && defined(_POSIX_THREAD_SAFE_FUNCTIONS) && (_POSIX_THREAD_SAFE_FUNCTIONS - 0 > 0)

#  if defined(Q_OS_INTEGRITY) && defined(__GHS_VERSION_NUMBER) && (__GHS_VERSION_NUMBER < 500)
// older versions of INTEGRITY used a long instead of a uint for the seed.
typedef long SeedStorageType;
#  else
typedef uint SeedStorageType;
#  endif

typedef QThreadStorage<SeedStorageType *> SeedStorage;
Q_GLOBAL_STATIC(SeedStorage, randTLS)  // Thread Local Storage for seed value

#elif defined(Q_OS_ANDROID)
typedef QThreadStorage<QJNIObjectPrivate> AndroidRandomStorage;
Q_GLOBAL_STATIC(AndroidRandomStorage, randomTLS)
#endif

/*!
    \relates <QtGlobal>
    \since 4.2

    Thread-safe version of the standard C++ \c srand() function.

    Sets the argument \a seed to be used to generate a new random number sequence of
    pseudo random integers to be returned by qrand().

    The sequence of random numbers generated is deterministic per thread. For example,
    if two threads call qsrand(1) and subsequently call qrand(), the threads will get
    the same random number sequence.

    \sa qrand()
*/
void qsrand(uint seed)
{
#if defined(Q_OS_UNIX) && !defined(QT_NO_THREAD) && defined(_POSIX_THREAD_SAFE_FUNCTIONS) && (_POSIX_THREAD_SAFE_FUNCTIONS - 0 > 0)
    SeedStorage *seedStorage = randTLS();
    if (seedStorage) {
        SeedStorageType *pseed = seedStorage->localData();
        if (!pseed)
            seedStorage->setLocalData(pseed = new SeedStorageType);
        *pseed = seed;
    } else {
        //global static seed storage should always exist,
        //except after being deleted by QGlobalStaticDeleter.
        //But since it still can be called from destructor of another
        //global static object, fallback to srand(seed)
        srand(seed);
    }
#elif defined(Q_OS_ANDROID)
    if (randomTLS->hasLocalData()) {
        randomTLS->localData().callMethod<void>("setSeed", "(J)V", jlong(seed));
        return;
    }

    QJNIObjectPrivate random("java/util/Random",
                             "(J)V",
                             jlong(seed));
    if (!random.isValid()) {
        srand(seed);
        return;
    }

    randomTLS->setLocalData(random);
#else
    // On Windows srand() and rand() already use Thread-Local-Storage
    // to store the seed between calls
    // this is also valid for QT_NO_THREAD
    srand(seed);
#endif
}

/*!
    \relates <QtGlobal>
    \since 4.2

    Thread-safe version of the standard C++ \c rand() function.

    Returns a value between 0 and \c RAND_MAX (defined in \c <cstdlib> and
    \c <stdlib.h>), the next number in the current sequence of pseudo-random
    integers.

    Use \c qsrand() to initialize the pseudo-random number generator with
    a seed value.

    \sa qsrand()
*/
int qrand()
{
#if defined(Q_OS_UNIX) && !defined(QT_NO_THREAD) && defined(_POSIX_THREAD_SAFE_FUNCTIONS) && (_POSIX_THREAD_SAFE_FUNCTIONS - 0 > 0)
    SeedStorage *seedStorage = randTLS();
    if (seedStorage) {
        SeedStorageType *pseed = seedStorage->localData();
        if (!pseed) {
            seedStorage->setLocalData(pseed = new SeedStorageType);
            *pseed = 1;
        }
        return rand_r(pseed);
    } else {
        //global static seed storage should always exist,
        //except after being deleted by QGlobalStaticDeleter.
        //But since it still can be called from destructor of another
        //global static object, fallback to rand()
        return rand();
    }
#elif defined(Q_OS_ANDROID)
    AndroidRandomStorage *randomStorage = randomTLS();
    if (!randomStorage)
        return rand();

    if (randomStorage->hasLocalData()) {
        return randomStorage->localData().callMethod<jint>("nextInt",
                                                           "(I)I",
                                                           RAND_MAX);
    }

    QJNIObjectPrivate random("java/util/Random",
                             "(J)V",
                             jlong(1));

    if (!random.isValid())
        return rand();

    randomStorage->setLocalData(random);
    return random.callMethod<jint>("nextInt", "(I)I", RAND_MAX);
#else
    // On Windows srand() and rand() already use Thread-Local-Storage
    // to store the seed between calls
    // this is also valid for QT_NO_THREAD
    return rand();
#endif
}

/*!
    \macro forever
    \relates <QtGlobal>

    This macro is provided for convenience for writing infinite
    loops.

    Example:

    \snippet code/src_corelib_global_qglobal.cpp 31

    It is equivalent to \c{for (;;)}.

    If you're worried about namespace pollution, you can disable this
    macro by adding the following line to your \c .pro file:

    \snippet code/src_corelib_global_qglobal.cpp 32

    \sa Q_FOREVER
*/

/*!
    \macro Q_FOREVER
    \relates <QtGlobal>

    Same as \l{forever}.

    This macro is available even when \c no_keywords is specified
    using the \c .pro file's \c CONFIG variable.

    \sa foreach()
*/

/*!
    \macro foreach(variable, container)
    \relates <QtGlobal>

    This macro is used to implement Qt's \c foreach loop. The \a
    variable parameter is a variable name or variable definition; the
    \a container parameter is a Qt container whose value type
    corresponds to the type of the variable. See \l{The foreach
    Keyword} for details.

    If you're worried about namespace pollution, you can disable this
    macro by adding the following line to your \c .pro file:

    \snippet code/src_corelib_global_qglobal.cpp 33

    \note Since Qt 5.7, the use of this macro is discouraged. It will
    be removed in a future version of Qt. Please use C++11 range-for,
    possibly with qAsConst(), as needed.

    \sa qAsConst()
*/

/*!
    \macro Q_FOREACH(variable, container)
    \relates <QtGlobal>

    Same as foreach(\a variable, \a container).

    This macro is available even when \c no_keywords is specified
    using the \c .pro file's \c CONFIG variable.

    \note Since Qt 5.7, the use of this macro is discouraged. It will
    be removed in a future version of Qt. Please use C++11 range-for,
    possibly with qAsConst(), as needed.

    \sa qAsConst()
*/

/*!
    \fn qAsConst(T &t)
    \relates <QtGlobal>
    \since 5.7

    Returns \a t cast to \c{const T}.

    This function is a Qt implementation of C++17's std::as_const(),
    a cast function like std::move(). But while std::move() turns
    lvalues into rvalues, this function turns non-const lvalues into
    const lvalues. Like std::as_const(), it doesn't work on rvalues,
    because it cannot be efficiently implemented for rvalues without
    leaving dangling references.

    Its main use in Qt is to prevent implicitly-shared Qt containers
    from detaching:
    \code
    QString s = ...;
    for (QChar ch : s) // detaches 's' (performs a deep-copy if 's' was shared)
        process(ch);
    for (QChar ch : qAsConst(s)) // ok, no detach attempt
        process(ch);
    \endcode

    Of course, in this case, you could (and probably should) have declared
    \c s as \c const in the first place:
    \code
    const QString s = ...;
    for (QChar ch : s) // ok, no detach attempt on const objects
        process(ch);
    \endcode
    but often that is not easily possible.

    It is important to note that qAsConst() does not copy its argument,
    it just performs a \c{const_cast<const T&>(t)}. This is also the reason
    why it is designed to fail for rvalues: The returned reference would go
    stale too soon. So while this works (but detaches the returned object):
    \code
    for (QChar ch : funcReturningQString())
        process(ch); // OK, the returned object is kept alive for the loop's duration
    \endcode

    this would not:
    \code
    for (QChar ch : qAsConst(funcReturningQString()))
        process(ch); // ERROR: ch is copied from deleted memory
    \endcode

    To prevent this construct from compiling (and failing at runtime), qAsConst() has
    a second, deleted, overload which binds to rvalues.
*/

/*!
    \fn qAsConst(const T &&t)
    \relates <QtGlobal>
    \since 5.7
    \overload

    This overload is deleted to prevent a dangling reference in code like
    \code
    for (QChar ch : qAsConst(funcReturningQString()))
        process(ch); // ERROR: ch is copied from deleted memory
    \endcode
*/

/*!
    \macro QT_TR_NOOP(sourceText)
    \relates <QtGlobal>

    Marks the string literal \a sourceText for dynamic translation in
    the current context (class), i.e the stored \a sourceText will not
    be altered.

    The macro expands to \a sourceText.

    Example:

    \snippet code/src_corelib_global_qglobal.cpp 34

    The macro QT_TR_NOOP_UTF8() is identical except that it tells lupdate
    that the source string is encoded in UTF-8. Corresponding variants
    exist in the QT_TRANSLATE_NOOP() family of macros, too.

    \sa QT_TRANSLATE_NOOP(), {Internationalization with Qt}
*/

/*!
    \macro QT_TRANSLATE_NOOP(context, sourceText)
    \relates <QtGlobal>

    Marks the string literal \a sourceText for dynamic translation in
    the given \a context; i.e, the stored \a sourceText will not be
    altered. The \a context is typically a class and also needs to
    be specified as string literal.

    The macro expands to \a sourceText.

    Example:

    \snippet code/src_corelib_global_qglobal.cpp 35

    \sa QT_TR_NOOP(), QT_TRANSLATE_NOOP3(), {Internationalization with Qt}
*/

/*!
    \macro QT_TRANSLATE_NOOP3(context, sourceText, comment)
    \relates <QtGlobal>
    \since 4.4

    Marks the string literal \a sourceText for dynamic translation in the
    given \a context and with \a comment, i.e the stored \a sourceText will
    not be altered. The \a context is typically a class and also needs to
    be specified as string literal. The string literal \a comment
    will be available for translators using e.g. Qt Linguist.

    The macro expands to anonymous struct of the two string
    literals passed as \a sourceText and \a comment.

    Example:

    \snippet code/src_corelib_global_qglobal.cpp 36

    \sa QT_TR_NOOP(), QT_TRANSLATE_NOOP(), {Internationalization with Qt}
*/

/*!
    \fn QString qtTrId(const char *id, int n = -1)
    \relates <QtGlobal>
    \reentrant
    \since 4.6

    \brief The qtTrId function finds and returns a translated string.

    Returns a translated string identified by \a id.
    If no matching string is found, the id itself is returned. This
    should not happen under normal conditions.

    If \a n >= 0, all occurrences of \c %n in the resulting string
    are replaced with a decimal representation of \a n. In addition,
    depending on \a n's value, the translation text may vary.

    Meta data and comments can be passed as documented for QObject::tr().
    In addition, it is possible to supply a source string template like that:

    \tt{//% <C string>}

    or

    \tt{\\begincomment% <C string> \\endcomment}

    Example:

    \snippet code/src_corelib_global_qglobal.cpp qttrid

    Creating QM files suitable for use with this function requires passing
    the \c -idbased option to the \c lrelease tool.

    \warning This method is reentrant only if all translators are
    installed \e before calling this method. Installing or removing
    translators while performing translations is not supported. Doing
    so will probably result in crashes or other undesirable behavior.

    \sa QObject::tr(), QCoreApplication::translate(), {Internationalization with Qt}
*/

/*!
    \macro QT_TRID_NOOP(id)
    \relates <QtGlobal>
    \since 4.6

    \brief The QT_TRID_NOOP macro marks an id for dynamic translation.

    The only purpose of this macro is to provide an anchor for attaching
    meta data like to qtTrId().

    The macro expands to \a id.

    Example:

    \snippet code/src_corelib_global_qglobal.cpp qttrid_noop

    \sa qtTrId(), {Internationalization with Qt}
*/

/*!
    \macro Q_LIKELY(expr)
    \relates <QtGlobal>
    \since 4.8

    \brief Hints to the compiler that the enclosed condition, \a expr, is
    likely to evaluate to \c true.

    Use of this macro can help the compiler to optimize the code.

    Example:

    \snippet code/src_corelib_global_qglobal.cpp qlikely

    \sa Q_UNLIKELY()
*/

/*!
    \macro Q_UNLIKELY(expr)
    \relates <QtGlobal>
    \since 4.8

    \brief Hints to the compiler that the enclosed condition, \a expr, is
    likely to evaluate to \c false.

    Use of this macro can help the compiler to optimize the code.

    Example:

    \snippet code/src_corelib_global_qglobal.cpp qunlikely

    \sa Q_LIKELY()
*/

/*!
    \macro QT_POINTER_SIZE
    \relates <QtGlobal>

    Expands to the size of a pointer in bytes (4 or 8). This is
    equivalent to \c sizeof(void *) but can be used in a preprocessor
    directive.
*/

/*!
    \macro QABS(n)
    \relates <QtGlobal>
    \obsolete

    Use qAbs(\a n) instead.

    \sa QMIN(), QMAX()
*/

/*!
    \macro QMIN(x, y)
    \relates <QtGlobal>
    \obsolete

    Use qMin(\a x, \a y) instead.

    \sa QMAX(), QABS()
*/

/*!
    \macro QMAX(x, y)
    \relates <QtGlobal>
    \obsolete

    Use qMax(\a x, \a y) instead.

    \sa QMIN(), QABS()
*/

/*!
    \macro const char *qPrintable(const QString &str)
    \relates <QtGlobal>

    Returns \a str as a \c{const char *}. This is equivalent to
    \a{str}.toLocal8Bit().constData().

    The char pointer will be invalid after the statement in which
    qPrintable() is used. This is because the array returned by
    QString::toLocal8Bit() will fall out of scope.

    \note qDebug(), qInfo(), qWarning(), qCritical(), qFatal() expect
    %s arguments to be UTF-8 encoded, while qPrintable() converts to
    local 8-bit encoding. Therefore qUtf8Printable() should be used
    for logging strings instead of qPrintable().

    \sa qUtf8Printable()
*/

/*!
    \macro const char *qUtf8Printable(const QString &str)
    \relates <QtGlobal>
    \since 5.4

    Returns \a str as a \c{const char *}. This is equivalent to
    \a{str}.toUtf8().constData().

    The char pointer will be invalid after the statement in which
    qUtf8Printable() is used. This is because the array returned by
    QString::toUtf8() will fall out of scope.

    Example:

    \snippet code/src_corelib_global_qglobal.cpp 37

    \sa qPrintable(), qDebug(), qInfo(), qWarning(), qCritical(), qFatal()
*/

/*!
    \macro const wchar_t *qUtf16Printable(const QString &str)
    \relates <QtGlobal>
    \since 5.7

    Returns \a str as a \c{const ushort *}, but cast to a \c{const wchar_t *}
    to avoid warnings. This is equivalent to \a{str}.utf16() plus some casting.

    The only useful thing you can do with the return value of this macro is to
    pass it to QString::asprintf() for use in a \c{%ls} conversion. In particular,
    the return value is \e{not} a valid \c{const wchar_t*}!

    In general, the pointer will be invalid after the statement in which
    qUtf16Printable() is used. This is because the pointer may have been
    obtained from a temporary expression, which will fall out of scope.

    Example:

    \snippet code/src_corelib_global_qglobal.cpp qUtf16Printable

    \sa qPrintable(), qDebug(), qInfo(), qWarning(), qCritical(), qFatal()
*/

/*!
    \macro Q_DECLARE_TYPEINFO(Type, Flags)
    \relates <QtGlobal>

    You can use this macro to specify information about a custom type
    \a Type. With accurate type information, Qt's \l{Container Classes}
    {generic containers} can choose appropriate storage methods and
    algorithms.

    \a Flags can be one of the following:

    \list
    \li \c Q_PRIMITIVE_TYPE specifies that \a Type is a POD (plain old
       data) type with no constructor or destructor, or else a type where
       every bit pattern is a valid object and memcpy() creates a valid
       independent copy of the object.
    \li \c Q_MOVABLE_TYPE specifies that \a Type has a constructor
       and/or a destructor but can be moved in memory using \c
       memcpy(). Note: despite the name, this has nothing to do with move
       constructors or C++ move semantics.
    \li \c Q_COMPLEX_TYPE (the default) specifies that \a Type has
       constructors and/or a destructor and that it may not be moved
       in memory.
    \endlist

    Example of a "primitive" type:

    \snippet code/src_corelib_global_qglobal.cpp 38

    An example of a non-POD "primitive" type is QUuid: Even though
    QUuid has constructors (and therefore isn't POD), every bit
    pattern still represents a valid object, and memcpy() can be used
    to create a valid independent copy of a QUuid object.

    Example of a movable type:

    \snippet code/src_corelib_global_qglobal.cpp 39
*/

/*!
    \macro Q_UNUSED(name)
    \relates <QtGlobal>

    Indicates to the compiler that the parameter with the specified
    \a name is not used in the body of a function. This can be used to
    suppress compiler warnings while allowing functions to be defined
    with meaningful parameter names in their signatures.
*/

struct QInternal_CallBackTable {
    QVector<QList<qInternalCallback> > callbacks;
};

Q_GLOBAL_STATIC(QInternal_CallBackTable, global_callback_table)

bool QInternal::registerCallback(Callback cb, qInternalCallback callback)
{
    if (cb >= 0 && cb < QInternal::LastCallback) {
        QInternal_CallBackTable *cbt = global_callback_table();
        cbt->callbacks.resize(cb + 1);
        cbt->callbacks[cb].append(callback);
        return true;
    }
    return false;
}

bool QInternal::unregisterCallback(Callback cb, qInternalCallback callback)
{
    if (cb >= 0 && cb < QInternal::LastCallback) {
        QInternal_CallBackTable *cbt = global_callback_table();
        return (bool) cbt->callbacks[cb].removeAll(callback);
    }
    return false;
}

bool QInternal::activateCallbacks(Callback cb, void **parameters)
{
    Q_ASSERT_X(cb >= 0, "QInternal::activateCallback()", "Callback id must be a valid id");

    if (!global_callback_table.exists())
        return false;

    QInternal_CallBackTable *cbt = &(*global_callback_table);
    if (cbt && cb < cbt->callbacks.size()) {
        QList<qInternalCallback> callbacks = cbt->callbacks[cb];
        bool ret = false;
        for (int i=0; i<callbacks.size(); ++i)
            ret |= (callbacks.at(i))(parameters);
        return ret;
    }
    return false;
}

/*!
    \macro Q_BYTE_ORDER
    \relates <QtGlobal>

    This macro can be used to determine the byte order your system
    uses for storing data in memory. i.e., whether your system is
    little-endian or big-endian. It is set by Qt to one of the macros
    Q_LITTLE_ENDIAN or Q_BIG_ENDIAN. You normally won't need to worry
    about endian-ness, but you might, for example if you need to know
    which byte of an integer or UTF-16 character is stored in the
    lowest address. Endian-ness is important in networking, where
    computers with different values for Q_BYTE_ORDER must pass data
    back and forth.

    Use this macro as in the following examples.

    \snippet code/src_corelib_global_qglobal.cpp 40

    \sa Q_BIG_ENDIAN, Q_LITTLE_ENDIAN
*/

/*!
    \macro Q_LITTLE_ENDIAN
    \relates <QtGlobal>

    This macro represents a value you can compare to the macro
    Q_BYTE_ORDER to determine the endian-ness of your system.  In a
    little-endian system, the least significant byte is stored at the
    lowest address. The other bytes follow in increasing order of
    significance.

    \snippet code/src_corelib_global_qglobal.cpp 41

    \sa Q_BYTE_ORDER, Q_BIG_ENDIAN
*/

/*!
    \macro Q_BIG_ENDIAN
    \relates <QtGlobal>

    This macro represents a value you can compare to the macro
    Q_BYTE_ORDER to determine the endian-ness of your system.  In a
    big-endian system, the most significant byte is stored at the
    lowest address. The other bytes follow in decreasing order of
    significance.

    \snippet code/src_corelib_global_qglobal.cpp 42

    \sa Q_BYTE_ORDER, Q_LITTLE_ENDIAN
*/

/*!
    \macro Q_GLOBAL_STATIC(type, name)
    \internal

    Declares a global static variable with the given \a type and \a name.

    Use this macro to instantiate an object in a thread-safe way, creating
    a global pointer that can be used to refer to it.

    \warning This macro is subject to a race condition that can cause the object
    to be constructed twice. However, if this occurs, the second instance will
    be immediately deleted.

    See also
    \l{http://www.aristeia.com/publications.html}{"C++ and the perils of Double-Checked Locking"}
    by Scott Meyers and Andrei Alexandrescu.
*/

/*!
    \macro Q_GLOBAL_STATIC_WITH_ARGS(type, name, arguments)
    \internal

    Declares a global static variable with the specified \a type and \a name.

    Use this macro to instantiate an object using the \a arguments specified
    in a thread-safe way, creating a global pointer that can be used to refer
    to it.

    \warning This macro is subject to a race condition that can cause the object
    to be constructed twice. However, if this occurs, the second instance will
    be immediately deleted.

    See also
    \l{http://www.aristeia.com/publications.html}{"C++ and the perils of Double-Checked Locking"}
    by Scott Meyers and Andrei Alexandrescu.
*/

/*!
    \macro QT_NAMESPACE
    \internal

    If this macro is defined to \c ns all Qt classes are put in a namespace
    called \c ns. Also, moc will output code putting metaobjects etc.
    into namespace \c ns.

    \sa QT_BEGIN_NAMESPACE, QT_END_NAMESPACE,
    QT_PREPEND_NAMESPACE, QT_USE_NAMESPACE,
    QT_BEGIN_INCLUDE_NAMESPACE, QT_END_INCLUDE_NAMESPACE,
    QT_BEGIN_MOC_NAMESPACE, QT_END_MOC_NAMESPACE,
*/

/*!
    \macro QT_PREPEND_NAMESPACE(identifier)
    \internal

    This macro qualifies \a identifier with the full namespace.
    It expands to \c{::QT_NAMESPACE::identifier} if \c QT_NAMESPACE is defined
    and only \a identifier otherwise.

    \sa QT_NAMESPACE
*/

/*!
    \macro QT_USE_NAMESPACE
    \internal

    This macro expands to using QT_NAMESPACE if QT_NAMESPACE is defined
    and nothing otherwise.

    \sa QT_NAMESPACE
*/

/*!
    \macro QT_BEGIN_NAMESPACE
    \internal

    This macro expands to

    \snippet code/src_corelib_global_qglobal.cpp begin namespace macro

    if \c QT_NAMESPACE is defined and nothing otherwise. If should always
    appear in the file-level scope and be followed by \c QT_END_NAMESPACE
    at the same logical level with respect to preprocessor conditionals
    in the same file.

    As a rule of thumb, \c QT_BEGIN_NAMESPACE should appear in all Qt header
    and Qt source files after the last \c{#include} line and before the first
    declaration.

    If that rule can't be followed because, e.g., \c{#include} lines and
    declarations are wildly mixed, place \c QT_BEGIN_NAMESPACE before
    the first declaration and wrap the \c{#include} lines in
    \c QT_BEGIN_INCLUDE_NAMESPACE and \c QT_END_INCLUDE_NAMESPACE.

    When using the \c QT_NAMESPACE feature in user code
    (e.g., when building plugins statically linked to Qt) where
    the user code is not intended to go into the \c QT_NAMESPACE
    namespace, all forward declarations of Qt classes need to
    be wrapped in \c QT_BEGIN_NAMESPACE and \c QT_END_NAMESPACE.
    After that, a \c QT_USE_NAMESPACE should follow.
    No further changes should be needed.

    \sa QT_NAMESPACE
*/

/*!
    \macro QT_END_NAMESPACE
    \internal

    This macro expands to

    \snippet code/src_corelib_global_qglobal.cpp end namespace macro

    if \c QT_NAMESPACE is defined and nothing otherwise. It is used to cancel
    the effect of \c QT_BEGIN_NAMESPACE.

    If a source file ends with a \c{#include} directive that includes a moc file,
    \c QT_END_NAMESPACE should be placed before that \c{#include}.

    \sa QT_NAMESPACE
*/

/*!
    \macro QT_BEGIN_INCLUDE_NAMESPACE
    \internal

    This macro is equivalent to \c QT_END_NAMESPACE.
    It only serves as syntactic sugar and is intended
    to be used before #include lines within a
    \c QT_BEGIN_NAMESPACE ... \c QT_END_NAMESPACE block.

    \sa QT_NAMESPACE
*/

/*!
    \macro QT_END_INCLUDE_NAMESPACE
    \internal

    This macro is equivalent to \c QT_BEGIN_NAMESPACE.
    It only serves as syntactic sugar and is intended
    to be used after #include lines within a
    \c QT_BEGIN_NAMESPACE ... \c QT_END_NAMESPACE block.

    \sa QT_NAMESPACE
*/

/*!
    \macro QT_BEGIN_MOC_NAMESPACE
    \internal

    This macro is output by moc at the beginning of
    moc files. It is equivalent to \c QT_USE_NAMESPACE.

    \sa QT_NAMESPACE
*/

/*!
    \macro QT_END_MOC_NAMESPACE
    \internal

    This macro is output by moc at the beginning of
    moc files. It expands to nothing.

    \sa QT_NAMESPACE
*/

/*!
 \fn bool qFuzzyCompare(double p1, double p2)
 \relates <QtGlobal>
 \since 4.4
 \threadsafe

 Compares the floating point value \a p1 and \a p2 and
 returns \c true if they are considered equal, otherwise \c false.

 Note that comparing values where either \a p1 or \a p2 is 0.0 will not work,
 nor does comparing values where one of the values is NaN or infinity.
 If one of the values is always 0.0, use qFuzzyIsNull instead. If one of the
 values is likely to be 0.0, one solution is to add 1.0 to both values.

 \snippet code/src_corelib_global_qglobal.cpp 46

 The two numbers are compared in a relative way, where the
 exactness is stronger the smaller the numbers are.
 */

/*!
 \fn bool qFuzzyCompare(float p1, float p2)
 \relates <QtGlobal>
 \since 4.4
 \threadsafe

 Compares the floating point value \a p1 and \a p2 and
 returns \c true if they are considered equal, otherwise \c false.

 The two numbers are compared in a relative way, where the
 exactness is stronger the smaller the numbers are.
 */

/*!
 \fn bool qFuzzyIsNull(double d)
 \relates <QtGlobal>
 \since 4.4
 \threadsafe

 Returns true if the absolute value of \a d is within 0.000000000001 of 0.0.
*/

/*!
 \fn bool qFuzzyIsNull(float f)
 \relates <QtGlobal>
 \since 4.4
 \threadsafe

 Returns true if the absolute value of \a f is within 0.00001f of 0.0.
*/

/*!
    \macro QT_REQUIRE_VERSION(int argc, char **argv, const char *version)
    \relates <QtGlobal>

    This macro can be used to ensure that the application is run
    against a recent enough version of Qt. This is especially useful
    if your application depends on a specific bug fix introduced in a
    bug-fix release (e.g., 4.0.2).

    The \a argc and \a argv parameters are the \c main() function's
    \c argc and \c argv parameters. The \a version parameter is a
    string literal that specifies which version of Qt the application
    requires (e.g., "4.0.2").

    Example:

    \snippet code/src_gui_dialogs_qmessagebox.cpp 4
*/

/*!
    \macro Q_DECL_EXPORT
    \relates <QtGlobal>

    This macro marks a symbol for shared library export (see
     \l{sharedlibrary.html}{Creating Shared Libraries}).

    \sa Q_DECL_IMPORT
*/

/*!
    \macro Q_DECL_IMPORT
    \relates <QtGlobal>

    This macro declares a symbol to be an import from a shared library (see
    \l{sharedlibrary.html}{Creating Shared Libraries}).

    \sa Q_DECL_EXPORT
*/

/*!
    \macro Q_DECL_CONSTEXPR
    \relates <QtGlobal>

    This macro can be used to declare variable that should be constructed at compile-time,
    or an inline function that can be computed at compile-time.

    It expands to "constexpr" if your compiler supports that C++11 keyword, or to nothing
    otherwise.

    \sa Q_DECL_RELAXED_CONSTEXPR
*/

/*!
    \macro Q_DECL_RELAXED_CONSTEXPR
    \relates <QtGlobal>

    This macro can be used to declare an inline function that can be computed
    at compile-time according to the relaxed rules from C++14.

    It expands to "constexpr" if your compiler supports C++14 relaxed constant
    expressions, or to nothing otherwise.

    \sa Q_DECL_CONSTEXPR
*/

/*!
    \macro qDebug(const char *message, ...)
    \relates <QtGlobal>

    Calls the message handler with the debug message \a message. If no
    message handler has been installed, the message is printed to
    stderr. Under Windows the message is sent to the console, if it is a
    console application; otherwise, it is sent to the debugger. On QNX, the
    message is sent to slogger2. This function does nothing if \c QT_NO_DEBUG_OUTPUT
    was defined during compilation.

    If you pass the function a format string and a list of arguments,
    it works in similar way to the C printf() function. The format
    should be a Latin-1 string.

    Example:

    \snippet code/src_corelib_global_qglobal.cpp 24

    If you include \c <QtDebug>, a more convenient syntax is also
    available:

    \snippet code/src_corelib_global_qglobal.cpp 25

    With this syntax, the function returns a QDebug object that is
    configured to use the QtDebugMsg message type. It automatically
    puts a single space between each item, and outputs a newline at
    the end. It supports many C++ and Qt types.

    To suppress the output at run-time, install your own message handler
    with qInstallMessageHandler().

    \sa qInfo(), qWarning(), qCritical(), qFatal(), qInstallMessageHandler(),
        {Debugging Techniques}
*/

/*!
    \macro qInfo(const char *message, ...)
    \relates <QtGlobal>
    \since 5.5

    Calls the message handler with the informational message \a message. If no
    message handler has been installed, the message is printed to
    stderr. Under Windows, the message is sent to the console, if it is a
    console application; otherwise, it is sent to the debugger. On QNX the
    message is sent to slogger2. This function does nothing if \c QT_NO_INFO_OUTPUT
    was defined during compilation.

    If you pass the function a format string and a list of arguments,
    it works in similar way to the C printf() function. The format
    should be a Latin-1 string.

    Example:

    \snippet code/src_corelib_global_qglobal.cpp qInfo_printf

    If you include \c <QtDebug>, a more convenient syntax is also
    available:

    \snippet code/src_corelib_global_qglobal.cpp qInfo_stream

    With this syntax, the function returns a QDebug object that is
    configured to use the QtInfoMsg message type. It automatically
    puts a single space between each item, and outputs a newline at
    the end. It supports many C++ and Qt types.

    To suppress the output at run-time, install your own message handler
    with qInstallMessageHandler().

    \sa qDebug(), qWarning(), qCritical(), qFatal(), qInstallMessageHandler(),
        {Debugging Techniques}
*/

/*!
    \macro qWarning(const char *message, ...)
    \relates <QtGlobal>

    Calls the message handler with the warning message \a message. If no
    message handler has been installed, the message is printed to
    stderr. Under Windows, the message is sent to the debugger.
    On QNX the message is sent to slogger2. This
    function does nothing if \c QT_NO_WARNING_OUTPUT was defined
    during compilation; it exits if the environment variable \c
    QT_FATAL_WARNINGS is not empty.

    This function takes a format string and a list of arguments,
    similar to the C printf() function. The format should be a Latin-1
    string.

    Example:
    \snippet code/src_corelib_global_qglobal.cpp 26

    If you include <QtDebug>, a more convenient syntax is
    also available:

    \snippet code/src_corelib_global_qglobal.cpp 27

    This syntax inserts a space between each item, and
    appends a newline at the end.

    To suppress the output at runtime, install your own message handler
    with qInstallMessageHandler().

    \sa qDebug(), qInfo(), qCritical(), qFatal(), qInstallMessageHandler(),
        {Debugging Techniques}
*/

/*!
    \macro qCritical(const char *message, ...)
    \relates <QtGlobal>

    Calls the message handler with the critical message \a message. If no
    message handler has been installed, the message is printed to
    stderr. Under Windows, the message is sent to the debugger.
    On QNX the message is sent to slogger2

    It exits if the environment variable QT_FATAL_CRITICALS is not empty.

    This function takes a format string and a list of arguments,
    similar to the C printf() function. The format should be a Latin-1
    string.

    Example:
    \snippet code/src_corelib_global_qglobal.cpp 28

    If you include <QtDebug>, a more convenient syntax is
    also available:

    \snippet code/src_corelib_global_qglobal.cpp 29

    A space is inserted between the items, and a newline is
    appended at the end.

    To suppress the output at runtime, install your own message handler
    with qInstallMessageHandler().

    \sa qDebug(), qInfo(), qWarning(), qFatal(), qInstallMessageHandler(),
        {Debugging Techniques}
*/

/*!
    \macro qFatal(const char *message, ...)
    \relates <QtGlobal>

    Calls the message handler with the fatal message \a message. If no
    message handler has been installed, the message is printed to
    stderr. Under Windows, the message is sent to the debugger.
    On QNX the message is sent to slogger2

    If you are using the \b{default message handler} this function will
    abort to create a core dump. On Windows, for debug builds,
    this function will report a _CRT_ERROR enabling you to connect a debugger
    to the application.

    This function takes a format string and a list of arguments,
    similar to the C printf() function.

    Example:
    \snippet code/src_corelib_global_qglobal.cpp 30

    To suppress the output at runtime, install your own message handler
    with qInstallMessageHandler().

    \sa qDebug(), qInfo(), qWarning(), qCritical(), qInstallMessageHandler(),
        {Debugging Techniques}
*/

/*!
    \macro qMove(x)
    \relates <QtGlobal>

    It expands to "std::move" if your compiler supports that C++11 function, or to nothing
    otherwise.

    qMove takes an rvalue reference to its parameter \a x, and converts it to an xvalue.
*/

/*!
    \macro Q_DECL_NOTHROW
    \relates <QtGlobal>
    \since 5.0

    This macro marks a function as never throwing, under no
    circumstances. If the function does nevertheless throw, the
    behaviour is undefined.

    The macro expands to either "throw()", if that has some benefit on
    the compiler, or to C++11 noexcept, if available, or to nothing
    otherwise.

    If you need C++11 noexcept semantics, don't use this macro, use
    Q_DECL_NOEXCEPT/Q_DECL_NOEXCEPT_EXPR instead.

    \sa Q_DECL_NOEXCEPT, Q_DECL_NOEXCEPT_EXPR()
*/

/*!
    \macro QT_TERMINATE_ON_EXCEPTION(expr)
    \relates <QtGlobal>
    \internal

    In general, use of the Q_DECL_NOEXCEPT macro is preferred over
    Q_DECL_NOTHROW, because it exhibits well-defined behavior and
    supports the more powerful Q_DECL_NOEXCEPT_EXPR variant. However,
    use of Q_DECL_NOTHROW has the advantage that Windows builds
    benefit on a wide range or compiler versions that do not yet
    support the C++11 noexcept feature.

    It may therefore be beneficial to use Q_DECL_NOTHROW and emulate
    the C++11 behavior manually with an embedded try/catch.

    Qt provides the QT_TERMINATE_ON_EXCEPTION(expr) macro for this
    purpose. It either expands to \c expr (if Qt is compiled without
    exception support or the compiler supports C++11 noexcept
    semantics) or to
    \code
    try { expr; } catch(...) { qTerminate(); }
    \endcode
    otherwise.

    Since this macro expands to just \c expr if the compiler supports
    C++11 noexcept, expecting the compiler to take over responsibility
    of calling std::terminate() in that case, it should not be used
    outside Q_DECL_NOTHROW functions.

    \sa Q_DECL_NOEXCEPT, Q_DECL_NOTHROW, qTerminate()
*/

/*!
    \macro Q_DECL_NOEXCEPT
    \relates <QtGlobal>
    \since 5.0

    This macro marks a function as never throwing. If the function
    does nevertheless throw, the behaviour is defined:
    std::terminate() is called.

    The macro expands to C++11 noexcept, if available, or to nothing
    otherwise.

    If you need the operator version of C++11 noexcept, use
    Q_DECL_NOEXCEPT_EXPR(x).

    If you don't need C++11 noexcept semantics, e.g. because your
    function can't possibly throw, don't use this macro, use
    Q_DECL_NOTHROW instead.

    \sa Q_DECL_NOTHROW, Q_DECL_NOEXCEPT_EXPR()
*/

/*!
    \macro Q_DECL_NOEXCEPT_EXPR(x)
    \relates <QtGlobal>
    \since 5.0

    This macro marks a function as non-throwing if \a x is \c true. If
    the function does nevertheless throw, the behaviour is defined:
    std::terminate() is called.

    The macro expands to C++11 noexcept(x), if available, or to
    nothing otherwise.

    If you need the always-true version of C++11 noexcept, use
    Q_DECL_NOEXCEPT.

    If you don't need C++11 noexcept semantics, e.g. because your
    function can't possibly throw, don't use this macro, use
    Q_DECL_NOTHROW instead.

    \sa Q_DECL_NOTHROW, Q_DECL_NOEXCEPT
*/

/*!
    \macro Q_DECL_OVERRIDE
    \since 5.0
    \relates <QtGlobal>

    This macro can be used to declare an overriding virtual
    function. Use of this markup will allow the compiler to generate
    an error if the overriding virtual function does not in fact
    override anything.

    It expands to "override" if your compiler supports that C++11
    contextual keyword, or to nothing otherwise.

    The macro goes at the end of the function, usually after the
    \c{const}, if any:
    \code
    // generate error if this doesn't actually override anything:
    virtual void MyWidget::paintEvent(QPaintEvent*) Q_DECL_OVERRIDE;
    \endcode

    \sa Q_DECL_FINAL
*/

/*!
    \macro Q_DECL_FINAL
    \since 5.0
    \relates <QtGlobal>

    This macro can be used to declare an overriding virtual or a class
    as "final", with Java semantics. Further-derived classes can then
    no longer override this virtual function, or inherit from this
    class, respectively.

    It expands to "final" if your compiler supports that C++11
    contextual keyword, or something non-standard if your compiler
    supports something close enough to the C++11 semantics, or to
    nothing otherwise.

    The macro goes at the end of the function, usually after the
    \c{const}, if any:
    \code
    // more-derived classes no longer permitted to override this:
    virtual void MyWidget::paintEvent(QPaintEvent*) Q_DECL_FINAL;
    \endcode

    For classes, it goes in front of the \c{:} in the class
    definition, if any:
    \code
    class QRect Q_DECL_FINAL { // cannot be derived from
        // ...
    };
    \endcode

    \sa Q_DECL_OVERRIDE
*/

/*!
    \macro Q_FORWARD_DECLARE_OBJC_CLASS(classname)
    \since 5.2
    \relates <QtGlobal>

    Forward-declares an Objective-C \a classname in a manner such that it can be
    compiled as either Objective-C or C++.

    This is primarily intended for use in header files that may be included by
    both Objective-C and C++ source files.
*/

/*!
    \macro Q_FORWARD_DECLARE_CF_TYPE(type)
    \since 5.2
    \relates <QtGlobal>

    Forward-declares a Core Foundation \a type. This includes the actual
    type and the ref type. For example, Q_FORWARD_DECLARE_CF_TYPE(CFString)
    declares __CFString and CFStringRef.
*/

/*!
    \macro Q_FORWARD_DECLARE_MUTABLE_CF_TYPE(type)
    \since 5.2
    \relates <QtGlobal>

    Forward-declares a mutable Core Foundation \a type. This includes the actual
    type and the ref type. For example, Q_FORWARD_DECLARE_MUTABLE_CF_TYPE(CFMutableString)
    declares __CFMutableString and CFMutableStringRef.
*/

QT_END_NAMESPACE<|MERGE_RESOLUTION|>--- conflicted
+++ resolved
@@ -2668,14 +2668,8 @@
 #elif defined(Q_OS_WATCHOS)
     return QStringLiteral("watchos");
 #elif defined(Q_OS_MACOS)
-<<<<<<< HEAD
-    const auto version = QOperatingSystemVersion::current();
-    if (version.majorVersion() == 10 && version.minorVersion() < 12)
-        return QStringLiteral("osx");
-=======
     // ### Qt6: remove fallback
 #  if QT_VERSION >= QT_VERSION_CHECK(6, 0, 0)
->>>>>>> d1210281
     return QStringLiteral("macos");
 #  else
     return QStringLiteral("osx");
