--- conflicted
+++ resolved
@@ -67,9 +67,6 @@
 */
 
 /*!
-<<<<<<< HEAD
-    \fn bool qIsInf(qfloat16 f)
-=======
     \macro QT_NO_FLOAT16_OPERATORS
     \relates <QFloat16>
     \since 5.12.4
@@ -83,8 +80,7 @@
 */
 
 /*!
-    Returns true if the \c qfloat16 \a {f} is equivalent to infinity.
->>>>>>> 1e5deb06
+    \fn bool qIsInf(qfloat16 f)
     \relates <QFloat16>
 
     Returns true if the \c qfloat16 \a {f} is equivalent to infinity.
