#
# qmake configuration for win32-icc
#
# Written for Intel C++
#

# Use the Visual Studio configuration

include(../common/msvc-desktop.conf)

# Now override with the Intel compiler settings

QMAKE_COMPILER         += intel_icl  # icl pretends to be msvc

QMAKE_CC                = icl
QMAKE_CFLAGS            = -nologo -Zm200 /Qprec /Qwd1744,1738,809,3373
QMAKE_CFLAGS_WARN_ON    = -W3 /Qwd673
QMAKE_CFLAGS_WARN_OFF   = -W0 /Qwd673
QMAKE_CFLAGS_DEBUG      = -Zi -MDd -Od
QMAKE_CFLAGS_LTCG       = -Qipo
QMAKE_CFLAGS_DISABLE_LTCG = -Qno-ipo
QMAKE_CFLAGS_SSE2       = -QxSSE2
QMAKE_CFLAGS_SSE3       = -QxSSE3
QMAKE_CFLAGS_SSSE3      = -QxSSSE3
QMAKE_CFLAGS_SSE4_1     = -QxSSE4.1
QMAKE_CFLAGS_SSE4_2     = -QxSSE4.2
QMAKE_CFLAGS_AVX        = -QxAVX
QMAKE_CFLAGS_AVX2       = -QxCORE-AVX2
QMAKE_CFLAGS_AVX512F   += -QxCOMMON-AVX512
QMAKE_CFLAGS_AVX512CD  += -QxCOMMON-AVX512
QMAKE_CFLAGS_AVX512ER  += -QxMIC-AVX512
QMAKE_CFLAGS_AVX512PF  += -QxMIC-AVX512
QMAKE_CFLAGS_AVX512DQ  += -QxCORE-AVX512
QMAKE_CFLAGS_AVX512BW  += -QxCORE-AVX512
QMAKE_CFLAGS_AVX512VL  += -QxCORE-AVX512
<<<<<<< HEAD
QMAKE_CFLAGS_AESNI      = -QxSSE2
QMAKE_CFLAGS_SHANI      = -QxSSE4.2
=======
QMAKE_CFLAGS_F16C       = $$QMAKE_CFLAGS_AVX2
>>>>>>> bbb67ca3

QMAKE_CXX               = $$QMAKE_CC
QMAKE_CXXFLAGS          = $$QMAKE_CFLAGS /Zc:forScope
QMAKE_CXXFLAGS_WARN_ON  = $$QMAKE_CFLAGS_WARN_ON
QMAKE_CXXFLAGS_WARN_OFF = $$QMAKE_CFLAGS_WARN_OFF
QMAKE_CXXFLAGS_CXX11    = -Qstd=c++11
# ICC supports the following but Qt won't compile
#QMAKE_CXXFLAGS_CXX14    = -Qstd=c++14
#QMAKE_CXXFLAGS_CXX1Z    = -Qstd=c++1z
QMAKE_CXXFLAGS_LTCG     = $$QMAKE_CFLAGS_LTCG
QMAKE_CXXFLAGS_DISABLE_LTCG = $$QMAKE_CFLAGS_DISABLE_LTCG

QMAKE_LINK              = xilink
QMAKE_LFLAGS            = /NOLOGO
QMAKE_LFLAGS_RELEASE    =
QMAKE_LFLAGS_RELEASE_WITH_DEBUGINFO =
QMAKE_LFLAGS_DEBUG      = /DEBUG
QMAKE_LFLAGS_LTCG       = $$QMAKE_CFLAGS_LTCG

QMAKE_LIB               = xilib /NOLOGO

DSP_EXTENSION           = .dsp

include(../common/windows-gles.conf)
include(../common/windows-vulkan.conf)

load(qt_config)<|MERGE_RESOLUTION|>--- conflicted
+++ resolved
@@ -33,12 +33,9 @@
 QMAKE_CFLAGS_AVX512DQ  += -QxCORE-AVX512
 QMAKE_CFLAGS_AVX512BW  += -QxCORE-AVX512
 QMAKE_CFLAGS_AVX512VL  += -QxCORE-AVX512
-<<<<<<< HEAD
+QMAKE_CFLAGS_F16C       = $$QMAKE_CFLAGS_AVX2
 QMAKE_CFLAGS_AESNI      = -QxSSE2
 QMAKE_CFLAGS_SHANI      = -QxSSE4.2
-=======
-QMAKE_CFLAGS_F16C       = $$QMAKE_CFLAGS_AVX2
->>>>>>> bbb67ca3
 
 QMAKE_CXX               = $$QMAKE_CC
 QMAKE_CXXFLAGS          = $$QMAKE_CFLAGS /Zc:forScope
