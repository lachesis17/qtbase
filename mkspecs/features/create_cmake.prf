--- conflicted
+++ resolved
@@ -212,37 +212,20 @@
     CMAKE_PLUGIN_TYPE_ESCAPED = $$replace(PLUGIN_TYPE, [-/], _)
 
     win32 {
-<<<<<<< HEAD
+        !mingw|qtConfig(debug_and_release): debug_suffix="d"
+
         CMAKE_PRL_FILE_LOCATION_RELEASE = $$PLUGIN_TYPE/$${CMAKE_QT_STEM}.prl
-        CMAKE_PRL_FILE_LOCATION_DEBUG = $$PLUGIN_TYPE/$${CMAKE_QT_STEM}d.prl
-        isEmpty(CMAKE_STATIC_TYPE) {
-            CMAKE_PLUGIN_LOCATION_RELEASE = $$PLUGIN_TYPE/$${CMAKE_QT_STEM}.dll
-            CMAKE_PLUGIN_LOCATION_DEBUG = $$PLUGIN_TYPE/$${CMAKE_QT_STEM}d.dll
-        } else:mingw {
-            CMAKE_PLUGIN_LOCATION_RELEASE = $$PLUGIN_TYPE/lib$${CMAKE_QT_STEM}.a
-            CMAKE_PLUGIN_LOCATION_DEBUG = $$PLUGIN_TYPE/lib$${CMAKE_QT_STEM}d.a
-        } else {                         # MSVC static
-            CMAKE_PLUGIN_LOCATION_RELEASE = $$PLUGIN_TYPE/$${CMAKE_QT_STEM}.lib
-            CMAKE_PLUGIN_LOCATION_DEBUG = $$PLUGIN_TYPE/$${CMAKE_QT_STEM}d.lib
-=======
-        !mingw|qtConfig(debug_and_release): debug_suffix="d"
+        CMAKE_PRL_FILE_LOCATION_DEBUG = $$PLUGIN_TYPE/$${CMAKE_QT_STEM}$${debug_suffix}.prl
 
         isEmpty(CMAKE_STATIC_TYPE) {
             CMAKE_PLUGIN_LOCATION_RELEASE = $$PLUGIN_TYPE/$${CMAKE_QT_STEM}.dll
             CMAKE_PLUGIN_LOCATION_DEBUG = $$PLUGIN_TYPE/$${CMAKE_QT_STEM}$${debug_suffix}.dll
-            CMAKE_PRL_FILE_LOCATION_RELEASE = $$PLUGIN_TYPE/$${CMAKE_QT_STEM}.prl
-            CMAKE_PRL_FILE_LOCATION_DEBUG = $$PLUGIN_TYPE/$${CMAKE_QT_STEM}$${debug_suffix}.prl
         } else:mingw {
             CMAKE_PLUGIN_LOCATION_RELEASE = $$PLUGIN_TYPE/lib$${CMAKE_QT_STEM}.a
             CMAKE_PLUGIN_LOCATION_DEBUG = $$PLUGIN_TYPE/lib$${CMAKE_QT_STEM}$${debug_suffix}.a
-            CMAKE_PRL_FILE_LOCATION_RELEASE = $$PLUGIN_TYPE/lib$${CMAKE_QT_STEM}.prl
-            CMAKE_PRL_FILE_LOCATION_DEBUG = $$PLUGIN_TYPE/lib$${CMAKE_QT_STEM}$${debug_suffix}.prl
         } else {                         # MSVC static
             CMAKE_PLUGIN_LOCATION_RELEASE = $$PLUGIN_TYPE/$${CMAKE_QT_STEM}.lib
             CMAKE_PLUGIN_LOCATION_DEBUG = $$PLUGIN_TYPE/$${CMAKE_QT_STEM}$${debug_suffix}.lib
-            CMAKE_PRL_FILE_LOCATION_RELEASE = $$PLUGIN_TYPE/$${CMAKE_QT_STEM}.prl
-            CMAKE_PRL_FILE_LOCATION_DEBUG = $$PLUGIN_TYPE/$${CMAKE_QT_STEM}$${debug_suffix}.prl
->>>>>>> 0ab53fbd
         }
     } else {
         mac {
@@ -331,59 +314,28 @@
 
     !mingw|qtConfig(debug_and_release): debug_suffix="d"
 
+    CMAKE_LIB_FILE_LOCATION_DEBUG = $${CMAKE_QT_STEM}$${debug_suffix}.dll
+    CMAKE_LIB_FILE_LOCATION_RELEASE = $${CMAKE_QT_STEM}.dll
+
     !isEmpty(CMAKE_STATIC_TYPE) {
         CMAKE_STATIC_WINDOWS_BUILD = "true"
 
-        CMAKE_PRL_FILE_LOCATION_DEBUG = $${CMAKE_QT_STEM}d.prl
+        CMAKE_PRL_FILE_LOCATION_DEBUG = $${CMAKE_QT_STEM}$${debug_suffix}.prl
         CMAKE_PRL_FILE_LOCATION_RELEASE = $${CMAKE_QT_STEM}.prl
     }
 
     mingw {
-        CMAKE_LIB_FILE_LOCATION_DEBUG = $${CMAKE_QT_STEM}$${debug_suffix}.dll
-        CMAKE_LIB_FILE_LOCATION_RELEASE = $${CMAKE_QT_STEM}.dll
-
         CMAKE_WINMAIN_FILE_LOCATION_DEBUG = libqtmain$${QT_LIBINFIX}$${debug_suffix}.a
         CMAKE_WINMAIN_FILE_LOCATION_RELEASE = libqtmain$${QT_LIBINFIX}.a
 
-<<<<<<< HEAD
-        CMAKE_IMPLIB_FILE_LOCATION_DEBUG = lib$${CMAKE_QT_STEM}d.a
+        CMAKE_IMPLIB_FILE_LOCATION_DEBUG = lib$${CMAKE_QT_STEM}$${debug_suffix}.a
         CMAKE_IMPLIB_FILE_LOCATION_RELEASE = lib$${CMAKE_QT_STEM}.a
-=======
-        !isEmpty(CMAKE_STATIC_TYPE) {
-            CMAKE_STATIC_WINDOWS_BUILD = "true"
-            CMAKE_IMPLIB_FILE_LOCATION_DEBUG = lib$${CMAKE_QT_STEM}$${debug_suffix}.a
-            CMAKE_IMPLIB_FILE_LOCATION_RELEASE = lib$${CMAKE_QT_STEM}.a
-
-            CMAKE_PRL_FILE_LOCATION_DEBUG = lib$${CMAKE_QT_STEM}$${debug_suffix}.prl
-            CMAKE_PRL_FILE_LOCATION_RELEASE = lib$${CMAKE_QT_STEM}.prl
-        } else {
-            CMAKE_IMPLIB_FILE_LOCATION_DEBUG = lib$${CMAKE_QT_STEM}$${debug_suffix}.a
-            CMAKE_IMPLIB_FILE_LOCATION_RELEASE = lib$${CMAKE_QT_STEM}.a
-        }
->>>>>>> 0ab53fbd
-    } else {
-        CMAKE_LIB_FILE_LOCATION_DEBUG = $${CMAKE_QT_STEM}$${debug_suffix}.dll
-        CMAKE_LIB_FILE_LOCATION_RELEASE = $${CMAKE_QT_STEM}.dll
-
+    } else {
         CMAKE_WINMAIN_FILE_LOCATION_DEBUG = qtmain$${QT_LIBINFIX}$${debug_suffix}.lib
         CMAKE_WINMAIN_FILE_LOCATION_RELEASE = qtmain$${QT_LIBINFIX}.lib
 
-<<<<<<< HEAD
-        CMAKE_IMPLIB_FILE_LOCATION_DEBUG = $${CMAKE_QT_STEM}d.lib
+        CMAKE_IMPLIB_FILE_LOCATION_DEBUG = $${CMAKE_QT_STEM}$${debug_suffix}.lib
         CMAKE_IMPLIB_FILE_LOCATION_RELEASE = $${CMAKE_QT_STEM}.lib
-=======
-        !isEmpty(CMAKE_STATIC_TYPE) {
-            CMAKE_STATIC_WINDOWS_BUILD = "true"
-            CMAKE_IMPLIB_FILE_LOCATION_DEBUG = $${CMAKE_QT_STEM}$${debug_suffix}.lib
-            CMAKE_IMPLIB_FILE_LOCATION_RELEASE = $${CMAKE_QT_STEM}.lib
-
-            CMAKE_PRL_FILE_LOCATION_DEBUG = $${CMAKE_QT_STEM}$${debug_suffix}.prl
-            CMAKE_PRL_FILE_LOCATION_RELEASE = $${CMAKE_QT_STEM}.prl
-        } else {
-            CMAKE_IMPLIB_FILE_LOCATION_DEBUG = $${CMAKE_QT_STEM}$${debug_suffix}.lib
-            CMAKE_IMPLIB_FILE_LOCATION_RELEASE = $${CMAKE_QT_STEM}.lib
-        }
->>>>>>> 0ab53fbd
     }
 } else {
     !isEmpty(CMAKE_STATIC_TYPE) {
