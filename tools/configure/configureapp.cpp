--- conflicted
+++ resolved
@@ -4063,21 +4063,10 @@
              << "will be the same unless you are cross-compiling)." << endl
              << endl;
     }
-<<<<<<< HEAD
-=======
-    if (dictionary["C++STD"] == "c++98") {
-        sout << endl
-             << "NOTE: The -no-c++11 / -c++-level c++98 option is deprecated." << endl
-             << endl
-             << "Qt 5.7 will require C++11 support. The options are in effect for this" << endl
-             << "Qt 5.6 build, but you should update your build scripts to remove the" << endl
-             << "option and, if necessary, upgrade your compiler." << endl;
-    }
     if (dictionary["RELEASE_TOOLS"] == "yes" && dictionary["BUILD"] != "debug" ) {
         sout << endl
              << "NOTE:  -optimized-tools is not useful in -release mode." << endl;
     }
->>>>>>> 08f9a1bd
     if (!dictionary["PREFIX_COMPLAINTS"].isEmpty()) {
         sout << endl
              << dictionary["PREFIX_COMPLAINTS"] << endl
